<?php
/*
** Copyright (C) 2001-2024 Zabbix SIA
**
** This program is free software: you can redistribute it and/or modify it under the terms of
** the GNU Affero General Public License as published by the Free Software Foundation, version 3.
**
** This program is distributed in the hope that it will be useful, but WITHOUT ANY WARRANTY;
** without even the implied warranty of MERCHANTABILITY or FITNESS FOR A PARTICULAR PURPOSE.
** See the GNU Affero General Public License for more details.
**
** You should have received a copy of the GNU Affero General Public License along with this program.
** If not, see <https://www.gnu.org/licenses/>.
**/

class CopyWidgetsDashboards {

	/**
	 * Create data for Copy widgets test.
	 *
	 * !!! Please, add new widgets to "Dashboard for Copying widgets _2" if necessary.
	 * If "Dashboard for Copying widgets _2" is run out of space, create new dashboard with this exact name:
	 * "Dashboard for Copying widgets _3", etc.
	 * Second page on new dashboard for paste widgets should be named "Test_page".
	 *
	 * @return array
	 */
	public static function load() {
		$hosts = CDataHelper::createHosts([
			[
				'host' => 'Host with widgets items',
				'groups' => ['groupid' => 4], // Zabbix servers.
				'items' => [
					[
						'name' => 'Widget item',
						'key_' => 'key[1]',
						'type' => ITEM_TYPE_TRAPPER,
						'value_type' => ITEM_VALUE_TYPE_UINT64
					]
				]
			]
		]);
		$itemid = $hosts['itemids']['Host with widgets items:key[1]'];

		$templates = CDataHelper::createTemplates([
			[
				'host' => 'Template for copy widgets',
				'groups' => ['groupid' => 1], // Templates.
				'items' => [
					[
						'name' => 'Templates widget item',
						'key_' => 'templ_key[1]',
						'type' => ITEM_TYPE_TRAPPER,
						'value_type' => ITEM_VALUE_TYPE_UINT64
					]
				],
				'discoveryrules' => [
					[
						'name' => 'LLD rule for graph prototype widget',
						'key_' => 'drule',
						'type' => ITEM_TYPE_TRAPPER,
						'delay' => 0
					]
				]
			]
		]);
		$templateid = $templates['templateids']['Template for copy widgets'];
		$template_itemid = $templates['itemids']['Template for copy widgets:templ_key[1]'];
		$discoveryruleid =  $templates['discoveryruleids']['Template for copy widgets:drule'];

		$item_protototypes = CDataHelper::call('itemprototype.create', [
			[
				'hostid' => $templateid,
				'ruleid' => $discoveryruleid,
				'name' => 'Template item prototype {#KEY}',
				'key_' => 'trap[{#KEY}]',
				'type' => ITEM_TYPE_TRAPPER,
				'value_type' => ITEM_VALUE_TYPE_UINT64,
				'delay' => 0
			]
		]);
		$item_prototypeid = $item_protototypes['itemids'][0];

		$graph_protototypes = CDataHelper::call('graphprototype.create', [
			[
				'name' => 'Template graph prototype {#KEY}',
				'width' => 600,
				'height' => 300,
				'gitems' => [['itemid' => $item_prototypeid, 'color' => '3333FF']]
			]
		]);
		$graph_prototypeid = $graph_protototypes['graphids'][0];

		CDataHelper::call('dashboard.create', [
			[
				'name' => 'Dashboard for Copying widgets _1',
				'display_period' => 30,
				'auto_start' => 0,
				'pages' => [
					[
						'name' => 'Page 1',
						'widgets' => [
							[
								'name' => 'Test copy Action log',
								'type' => 'actionlog',
								'x' => 0,
								'y' => 0,
								'width' => 17,
								'height' => 4,
								'view_mode' => 0,
								'fields' => [
									[
										'type' => 0,
										'name' => 'rf_rate',
										'value' => '10'
									],
									[
										'type' => 0,
										'name' => 'show_lines',
										'value' => 3
									],
									[
										'type' => 0,
										'name' => 'sort_triggers',
										'value' => 7
									]
								]
							],
							[
								'name' => 'Test copy Clock',
								'type' => 'clock',
								'x' => 0,
								'y' => 8,
								'width' => 17,
								'height' => 3,
								'view_mode' => 0,
								'fields' => [
									[
										'type' => 0,
										'name' => 'rf_rate',
										'value' => '60'
									],
									[
										'type' => 0,
										'name' => 'time_type',
										'value' => 2
									],
									[
										'type' => 4,
										'name' => 'itemid',
										'value' => 42229
									]
								]
							],
							[
								'name' => 'Test copy Data overview',
								'type' => 'dataover',
								'x' => 54,
								'y' => 4,
								'width' => 18,
								'height' => 4,
								'view_mode' => 0,
								'fields' => [
									[
										'type' => 0,
										'name' => 'rf_rate',
										'value' => '0'
									],
									[
										'type' => 0,
										'name' => 'show_suppressed',
										'value' => 1
									],
									[
										'type' => 0,
										'name' => 'style',
										'value' => 1
									],
									[
										'type' => 1,
										'name' => 'application',
										'value' => '3'
									],
									[
										'type' => 2,
										'name' => 'groupids',
										'value' => 50011
									],
									[
										'type' => 3,
										'name' => 'hostids',
										'value' => 50012
									]
								]
							],
							[
								'name' => 'Test copy classic Graph',
								'type' => 'graph',
								'x' => 17,
								'y' => 0,
								'width' => 24,
								'height' => 4,
								'view_mode' => 0,
								'fields' => [
									[
										'type' => 0,
										'name' => 'rf_rate',
										'value' => '30'
									],
									[
										'type' => 0,
										'name' => 'dynamic',
										'value' => 10
									],
									[
										'type' => 0,
										'name' => 'show_legend',
										'value' => 1
									],
									[
										'type' => 0,
										'name' => 'source_type',
										'value' => 1
									],
									[
										'type' => 4,
										'name' => 'itemid',
										'value' => 99088
									],
									[
										'type' => 1,
										'name' => 'reference',
										'value' => 'ABCDE'
									]
								]
							],
							[
								'name' => 'Test copy Favorite graphs',
								'type' => 'favgraphs',
								'x' => 24,
								'y' => 7,
								'width' => 17,
								'height' => 1,
								'view_mode' => 0,
								'fields' => [
									[
										'type' => 0,
										'name' => 'rf_rate',
										'value' => '30'
									]
								]
							],
							[
								'name' => 'Test copy Favorite maps',
								'type' => 'favmaps',
								'x' => 24,
								'y' => 6,
								'width' => 17,
								'height' => 1,
								'view_mode' => 0,
								'fields' => [
									[
										'type' => 0,
										'name' => 'rf_rate',
										'value' => '600'
									]
								]
							],
							[
								'name' => 'Test copy Discovery status',
								'type' => 'discovery',
								'x' => 41,
								'y' => 4,
								'width' => 13,
								'height' => 4,
								'view_mode' => 0,
								'fields' => [
									[
										'type' => 0,
										'name' => 'rf_rate',
										'value' => '900'
									]
								]
							],
							[
								'name' => 'Test copy Graph prototype',
								'type' => 'graphprototype',
								'x' => 41,
								'y' => 0,
								'width' => 17,
								'height' => 4,
								'view_mode' => 0,
								'fields' => [
									[
										'type' => '0',
										'name' => 'columns',
										'value' => 3
									],
									[
										'type' => '0',
										'name' => 'rows',
										'value' => 2
									],
									[
										'type' => 1,
										'name' => 'override_hostid._reference',
										'value' => 'DASHBOARD._hostid'
									],
									[
										'type' => '0',
										'name' => 'rf_rate',
										'value' => '30'
									],
									[
										'type' => '0',
										'name' => 'show_legend',
										'value' => 0
									],
									[
										'type' => '7',
										'name' => 'graphid',
										'value' => 600000
									],
									[
										'type' => 1,
										'name' => 'reference',
										'value' => 'BCDEF'
									]
								]
							],
							[
								'name' => 'Test copy Host availability',
								'type' => 'hostavail',
								'x' => 0,
								'y' => 4,
								'width' => 24,
								'height' => 4,
								'view_mode' => 0,
								'fields' => [
									[
										'type' => 0,
										'name' => 'interface_type',
										'value' => 1
									],
									[
										'type' => 0,
										'name' => 'interface_type',
										'value' => 2
									],
									[
										'type' => 0,
										'name' => 'interface_type',
										'value' => 3
									],
									[
										'type' => 0,
										'name' => 'layout',
										'value' => 1
									],
									[
										'type' => 0,
										'name' => 'maintenance',
										'value' => 1
									],
									[
										'type' => 0,
										'name' => 'rf_rate',
										'value' => '60'
									],
									[
										'type' => 2,
										'name' => 'groupids',
										'value' => 50013
									]
								]
							],
							[
								'name' => 'Test copy Map',
								'type' => 'map',
								'x' => 58,
								'y' => 0,
								'width' => 14,
								'height' => 4,
								'view_mode' => 0,
								'fields' => [
									[
										'type' => 8,
										'name' => 'sysmapid',
										'value' => 3
									]
								]
							],
							[
								'name' => 'Test copy Map from tree',
								'type' => 'map',
								'x' => 17,
								'y' => 8,
								'width' => 9,
								'height' => 3,
								'view_mode' => 0,
								'fields' => [
									[
										'type' => 0,
										'name' => 'rf_rate',
										'value' => '120'
									],
									[
										'type' => 1,
										'name' => 'sysmapid._reference',
										'value' => 'STZDI._mapid'
									]
								]
							],
							[
								'name' => 'Test copy Map navigation tree',
								'type' => 'navtree',
								'x' => 24,
								'y' => 4,
								'width' => 17,
								'height' => 2,
								'view_mode' => 0,
								'fields' => [
									[
										'type' => 0,
										'name' => 'navtree.2.order',
										'value' => 2
									],
									[
										'type' => 0,
										'name' => 'rf_rate',
										'value' => '60'
									],
									[
										'type' => 0,
										'name' => 'show_unavailable',
										'value' => 1
									],
									[
										'type' => 1,
										'name' => 'navtree.1.name',
										'value' => 'Map with icon mapping'
									],
									[
										'type' => 1,
										'name' => 'navtree.2.name',
										'value' => 'Public map with image'
									],
									[
										'type' => 1,
										'name' => 'reference',
										'value' => 'STZDI'
									],
									[
										'type' => 8,
										'name' => 'navtree.1.sysmapid',
										'value' => 6
									],
									[
										'type' => 8,
										'name' => 'navtree.2.sysmapid',
										'value' => 10
									]
								]
							],
							[
								'name' => 'Test copy Problems',
								'type' => 'problems',
								'x' => 56,
								'y' => 8,
								'width' => 16,
								'height' => 3,
								'view_mode' => 0,
								'fields' => [
									[
										'type' => 0,
										'name' => 'severities',
										'value' => 0
									],
									[
										'type' => 0,
										'name' => 'severities',
										'value' => 4
									],
									[
										'type' => 0,
										'name' => 'severities',
										'value' => 2
									],
									[
										'type' => 0,
										'name' => 'evaltype',
										'value' => 2
									],
									[
										'type' => 0,
										'name' => 'rf_rate',
										'value' => '900'
									],
									[
										'type' => 0,
										'name' => 'show',
										'value' => 3
									],
									[
										'type' => 0,
										'name' => 'show_lines',
										'value' => 12
									],
									[
										'type' => 0,
										'name' => 'show_opdata',
										'value' => 1
									],
									[
										'type' => 0,
										'name' => 'show_suppressed',
										'value' => 1
									],
									[
										'type' => 0,
										'name' => 'show_tags',
										'value' => 2
									],
									[
										'type' => 0,
										'name' => 'sort_triggers',
										'value' => 15
									],
									[
										'type' => 0,
										'name' => 'show_timeline',
										'value' => 0
									],
									[
										'type' => 0,
										'name' => 'tag_name_format',
										'value' => 1
									],
									[
										'type' => 0,
										'name' => 'tags.0.operator',
										'value' => 1
									],
									[
										'type' => 0,
										'name' => 'tags.1.operator',
										'value' => 1
									],
									[
										'type' => 0,
										'name' => 'acknowledgement_status',
										'value' => 1
									],
									[
										'type' => 1,
										'name' => 'problem',
										'value' => 'test2'
									],
									[
										'type' => 1,
										'name' => 'tags.0.value',
										'value' => '2'
									],
									[
										'type' => 1,
										'name' => 'tags.1.value',
										'value' => '33'
									],
									[
										'type' => 1,
										'name' => 'tag_priority',
										'value' => '1,2'
									],
									[
										'type' => 1,
										'name' => 'tags.0.tag',
										'value' => 'tag2'
									],
									[
										'type' => 1,
										'name' => 'tags.1.tag',
										'value' => 'tagg33'
									],
									[
										'type' => 2,
										'name' => 'exclude_groupids',
										'value' => 50014
									],
									[
										'type' => 2,
										'name' => 'groupids',
										'value' => 50005
									],
									[
										'type' => 3,
										'name' => 'hostids',
										'value' => 99026
									]
								]
							],
							[
								'name' => 'Test copy Problems by severity',
								'type' => 'problemsbysv',
								'x' => 26,
								'y' => 8,
								'width' => 30,
								'height' => 3,
								'view_mode' => 0,
								'fields' => [
									[
										'type' => 0,
										'name' => 'evaltype',
										'value' => 2
									],
									[
										'type' => 0,
										'name' => 'ext_ack',
										'value' => 1
									],
									[
										'type' => 0,
										'name' => 'layout',
										'value' => 1
									],
									[
										'type' => 0,
										'name' => 'rf_rate',
										'value' => '30'
									],
									[
										'type' => 0,
										'name' => 'severities',
										'value' => 2
									],
									[
										'type' => 0,
										'name' => 'severities',
										'value' => 3
									],
									[
										'type' => 0,
										'name' => 'show_opdata',
										'value' => 2
									],
									[
										'type' => 0,
										'name' => 'show_timeline',
										'value' => 0
									],
									[
										'type' => 0,
										'name' => 'show_type',
										'value' => 1
									],
									[
										'type' => 0,
										'name' => 'tags.0.operator',
										'value' => 1
									],
									[
										'type' => 1,
										'name' => 'problem',
										'value' => 'test problem'
									],
									[
										'type' => 1,
										'name' => 'tags.0.tag',
										'value' => 'tag5'
									],
									[
										'type' => 1,
										'name' => 'tags.0.value',
										'value' => '5'
									],
									[
										'type' => 2,
										'name' => 'exclude_groupids',
										'value' => 50008
									],
									[
										'type' => 2,
										'name' => 'groupids',
										'value' => 50011
									],
									[
										'type' => 3,
										'name' => 'hostids',
										'value' => 99012
									]
								]
							]
						]
					],
					[
						'name' => 'Test_page'
					]
				]
			],
			[
				'name' => 'Dashboard for Copying widgets _2',
				'display_period' => 30,
				'auto_start' => 0,
				'pages' => [
					[
						'name' => 'Page 1',
						'widgets' => [
							[
								'name' => 'Test copy System information',
								'type' => 'systeminfo',
								'x' => 13,
								'y' => 0,
								'width' => 14,
								'height' => 6,
								'view_mode' => 0,
								'fields' => [
									[
										'type' => 0,
										'name' => 'rf_rate',
										'value' => '30'
									]
								]
							],
							[
								'name' => 'Test copy Trigger overview',
								'type' => 'trigover',
								'x' => 0,
								'y' => 0,
								'width' => 13,
								'height' => 3,
								'view_mode' => 0,
								'fields' => [
									[
										'type' => 0,
										'name' => 'rf_rate',
										'value' => '120'
									],
									[
										'type' => 0,
										'name' => 'show',
										'value' => 2
									],
									[
										'type' => 0,
										'name' => 'show_suppressed',
										'value' => 1
									],
									[
										'type' => 0,
										'name' => 'style',
										'value' => 1
									],
									[
										'type' => 1,
										'name' => 'application',
										'value' => 'Inventory'
									],
									[
										'type' => 2,
										'name' => 'groupids',
										'value' => 50011
									],
									[
										'type' => 3,
										'name' => 'hostids',
										'value' => 99012
									]
								]
							],
							[
								'name' => 'Test copy Problems 2',
								'type' => 'problems',
								'x' => 0,
								'y' => 6,
								'width' => 16,
								'height' => 3,
								'view_mode' => 0,
								'fields' => [
									[
										'type' => 0,
										'name' => 'rf_rate',
										'value' => '60'
									],
									[
										'type' => 0,
										'name' => 'show',
										'value' => 2
									],
									[
										'type' => 0,
										'name' => 'show_lines',
										'value' => 5
									],
									[
										'type' => 0,
										'name' => 'show_opdata',
										'value' => 2
									],
									[
										'type' => 0,
										'name' => 'show_suppressed',
										'value' => 1
									],
									[
										'type' => 0,
										'name' => 'show_tags',
										'value' => 3
									],
									[
										'type' => 0,
										'name' => 'show_timeline',
										'value' => 0
									],
									[
										'type' => 0,
										'name' => 'sort_triggers',
										'value' => 3
									],
									[
										'type' => 0,
										'name' => 'tag_name_format',
										'value' => 2
									],
									[
										'type' => 0,
										'name' => 'tags.0.operator',
										'value' => 0
									],
									[
										'type' => 0,
										'name' => 'tags.1.operator',
										'value' => 0
									],
									[
										'type' => 0,
										'name' => 'acknowledgement_status',
										'value' => 1
									],
									[
										'type' => 1,
										'name' => 'problem',
										'value' => 'test4'
									],
									[
										'type' => 1,
										'name' => 'tags.0.value',
										'value' => '3'
									],
									[
										'type' => 1,
										'name' => 'tags.1.value',
										'value' => '44'
									],
									[
										'type' => 1,
										'name' => 'tag_priority',
										'value' => 'test5, test6'
									],
									[
										'type' => 1,
										'name' => 'tags.0.tag',
										'value' => 'tag3'
									],
									[
										'type' => 1,
										'name' => 'tags.1.tag',
										'value' => 'tag44'
									],
									[
										'type' => 2,
										'name' => 'exclude_groupids',
										'value' => 50014
									],
									[
										'type' => 2,
										'name' => 'groupids',
										'value' => 50006
									],
									[
										'type' => 3,
										'name' => 'hostids',
										'value' => 99015
									]
								]
							],
							[
								'name' => 'Test copy URL',
								'type' => 'url',
								'x' => 0,
								'y' => 3,
								'width' => 13,
								'height' => 3,
								'view_mode' => 0,
								'fields' => [
									[
										'type' => 1,
										'name' => 'override_hostid._reference',
										'value' => 'DASHBOARD._hostid'
									],
									[
										'type' => 0,
										'name' => 'rf_rate',
										'value' => '120'
									],
									[
										'type' => 1,
										'name' => 'url',
										'value' => 'https://www.zabbix.com/integrations'
									]
								]
							],
							[
								'name' => 'Test copy item history',
								'type' => 'itemhistory',
								'x' => 38,
								'y' => 0,
								'width' => 18,
								'height' => 3,
								'view_mode' => 0,
								'fields' => [
									[
										'type' => ZBX_WIDGET_FIELD_TYPE_INT32,
										'name' => 'rf_rate',
										'value' => '0'
									],
									[
										'type' => ZBX_WIDGET_FIELD_TYPE_INT32,
										'name' => 'style',
										'value' => 1
									],
									[
										'type' => ZBX_WIDGET_FIELD_TYPE_STR,
										'name' => 'columns.0.name',
										'value' => 'Item 1'
									],
									[
										'type' => ZBX_WIDGET_FIELD_TYPE_ITEM,
										'name' => 'columns.0.itemid',
										'value' => $itemid
									],
									[
										'type' => ZBX_WIDGET_FIELD_TYPE_INT32,
										'name' => 'columns.0.history',
										'value' => 2
									],
									[
										'type' => ZBX_WIDGET_FIELD_TYPE_INT32,
										'name' => 'show_lines',
										'value' => 12
									],
									[
										'type' => ZBX_WIDGET_FIELD_TYPE_STR,
										'name' => 'override_hostid._reference',
										'value' => 'DASHBOARD._hostid'
									],
									[
										'type' => ZBX_WIDGET_FIELD_TYPE_INT32,
										'name' => 'sortorder',
										'value' => 1
									],
									[
										'type' => ZBX_WIDGET_FIELD_TYPE_INT32,
										'name' => 'show_timestamp',
										'value' => 1
									],
									[
										'type' => ZBX_WIDGET_FIELD_TYPE_INT32,
										'name' => 'show_column_header',
										'value' => 1
									]
								]
							],
							[
								'name' => 'Test copy Problem hosts',
								'type' => 'problemhosts',
								'x' => 27,
								'y' => 3,
								'width' => 17,
								'height' => 3,
								'view_mode' => 0,
								'fields' => [
									[
										'type' => 0,
										'name' => 'evaltype',
										'value' => 2
									],
									[
										'type' => 0,
										'name' => 'ext_ack',
										'value' => 2
									],
									[
										'type' => 0,
										'name' => 'hide_empty_groups',
										'value' => 1
									],
									[
										'type' => 0,
										'name' => 'rf_rate',
										'value' => '30'
									],
									[
										'type' => 0,
										'name' => 'severities',
										'value' => 1
									],
									[
										'type' => 0,
										'name' => 'severities',
										'value' => 3
									],
									[
										'type' => 0,
										'name' => 'severities',
										'value' => 5
									],
									[
										'type' => 0,
										'name' => 'show_suppressed',
										'value' => 1
									],
									[
										'type' => 0,
										'name' => 'tags.0.operator',
										'value' => 1
									],
									[
										'type' => 1,
										'name' => 'problem',
										'value' => 'Test'
									],
									[
										'type' => 1,
										'name' => 'tags.0.tag',
										'value' => 'Tag1'
									],
									[
										'type' => 1,
										'name' => 'tags.0.value',
										'value' => '1'
									],
									[
										'type' => 2,
										'name' => 'exclude_groupids',
										'value' => 50014
									],
									[
										'type' => 2,
										'name' => 'groupids',
										'value' => 50011
									],
									[
										'type' => 4,
										'name' => 'itemids',
										'value' => 42230
									]
								]
							],
							[
								'name' => 'Test copy Web monitoring',
								'type' => 'web',
								'x' => 27,
								'y' => 0,
								'width' => 11,
								'height' => 3,
								'view_mode' => 0,
								'fields' => [
									[
										'type' => 0,
										'name' => 'maintenance',
										'value' => 0
									],
									[
										'type' => 0,
										'name' => 'rf_rate',
										'value' => '120'
									],
									[
										'type' => 2,
										'name' => 'exclude_groupids',
										'value' => 50008
									],
									[
										'type' => 2,
										'name' => 'groupids',
										'value' => 50016
									],
									[
										'type' => 3,
										'name' => 'hostids',
										'value' => 99133
									]
								]
							],
							[
								'name' => 'Test copy Problems 3',
								'type' => 'problems',
								'x' => 56,
								'y' => 0,
								'width' => 16,
								'height' => 6,
								'view_mode' => 0,
								'fields' => [
									[
										'type' => 0,
										'name' => 'evaltype',
										'value' => 2
									],
									[
										'type' => 0,
										'name' => 'rf_rate',
										'value' => '60'
									],
									[
										'type' => 0,
										'name' => 'severities',
										'value' => 0
									],
									[
										'type' => 0,
										'name' => 'severities',
										'value' => 1
									],
									[
										'type' => 0,
										'name' => 'severities',
										'value' => 2
									],
									[
										'type' => 0,
										'name' => 'severities',
										'value' => 3
									],
									[
										'type' => 0,
										'name' => 'severities',
										'value' => 4
									],
									[
										'type' => 0,
										'name' => 'severities',
										'value' => 5
									],
									[
										'type' => 0,
										'name' => 'show',
										'value' => 2
									],
									[
										'type' => 0,
										'name' => 'show_lines',
										'value' => 5
									],
									[
										'type' => 0,
										'name' => 'show_opdata',
										'value' => 2
									],
									[
										'type' => 0,
										'name' => 'show_suppressed',
										'value' => 1
									],
									[
										'type' => 0,
										'name' => 'show_tags',
										'value' => 3
									],
									[
										'type' => 0,
										'name' => 'sort_triggers',
										'value' => 3
									],
									[
										'type' => 0,
										'name' => 'tags.0.operator',
										'value' => 1
									],
									[
										'type' => 0,
										'name' => 'tag_name_format',
										'value' => 2
									],
									[
										'type' => 0,
										'name' => 'acknowledgement_status',
										'value' => 1
									],
									[
										'type' => 1,
										'name' => 'problem',
										'value' => 'test5'
									],
									[
										'type' => 1,
										'name' => 'tag_priority',
										'value' => 'test7, test8'
									],
									[
										'type' => 1,
										'name' => 'tags.0.tag',
										'value' => 'tag9'
									],
									[
										'type' => 1,
										'name' => 'tags.0.value',
										'value' => '9'
									],
									[
										'type' => 2,
										'name' => 'exclude_groupids',
										'value' => 50014
									],
									[
										'type' => 2,
										'name' => 'groupids',
										'value' => 50006
									],
									[
										'type' => 3,
										'name' => 'hostids',
										'value' => 99015
									]
								]
							],
							[
								'name' => 'Test copy Graph prototype 2',
								'type' => 'graphprototype',
								'x' => 16,
								'y' => 6,
								'width' => 14,
								'height' => 4,
								'view_mode' => 0,
								'fields' => [
									[
										'type' => 0,
										'name' => 'show_legend',
										'value' => 0
									],
									[
										'type' => 0,
										'name' => 'columns',
										'value' => 20
									],
									[
										'type' => 0,
										'name' => 'rows',
										'value' => 5
									],
									[
										'type' => 1,
										'name' => 'override_hostid._reference',
										'value' => 'DASHBOARD._hostid'
									],
									[
										'type' => 0,
										'name' => 'rf_rate',
										'value' => '600'
									],
									[
										'type' => 7,
										'name' => 'graphid',
										'value' => 600000
									],
									[
										'type' => 1,
										'name' => 'reference',
										'value' => 'CDEFG'
									]
								]
							],
							[
								'name' => 'Test copy item value',
								'type' => 'item',
								'x' => 16,
								'y' => 10,
								'width' => 14,
								'height' => 4,
								'view_mode' => 0,
								'fields' => [
									[
										'type' => 4,
										'name' => 'itemid',
										'value' => 42230
									],
									[
										'type' => 0,
										'name' => 'columns',
										'value' => 20
									],
									[
										'type' => 0,
										'name' => 'rf_rate',
										'value' => 60
									],
									[
										'type' => 0,
										'name' => 'adv_conf',
										'value' => 1
									],
									[
										'type' => 0,
										'name' => 'desc_h_pos',
										'value' => 0
									],
									[
										'type' => 0,
										'name' => 'desc_v_pos',
										'value' => 1
									],
									[
										'type' => 0,
										'name' => 'desc_bold',
										'value' => 1
									],
									[
										'type' => 0,
										'name' => 'time_h_pos',
										'value' => 0
									],
									[
										'type' => 0,
										'name' => 'time_v_pos',
										'value' => 2
									],
									[
										'type' => 0,
										'name' => 'time_bold',
										'value' => 1
									],
									[
										'type' => 0,
										'name' => 'time_size',
										'value' => 16
									],
									[
										'type' => 0,
										'name' => 'units_size',
										'value' => 34
									],
									[
										'type' => 1,
										'name' => 'units',
										'value' => 'some'
									],
									[
										'type' => 1,
										'name' => 'bg_color',
										'value' => 'E1E1E1'
									],
									[
										'type' => 1,
										'name' => 'updown_color',
										'value' => 'FFB300'
									],
									[
										'type' => 1,
										'name' => 'up_color',
										'value' => 'CE93D8'
									],
									[
										'type' => 1,
										'name' => 'down_color',
										'value' => '29B6F6'
									],
									[
										'type' => 0,
										'name' => 'value_v_pos',
										'value' => 0
									],
									[
										'type' => 1,
										'name' => 'override_hostid._reference',
										'value' => 'DASHBOARD._hostid'
									]
								]
							],
							[
								'name' => 'Geomap widget for copying',
								'type' => 'geomap',
								'x' => 0,
								'y' => 9,
								'width' => 16,
								'height' => 4,
								'view_mode' => 0,
								'fields' => [
									[
										'type' => 2,
										'name' => 'groupids',
										'value' => 4
									],
									[
										'type' => 3,
										'name' => 'hostids',
										'value' => 99136
									],
									[
										'type' => 0,
										'name' => 'evaltype',
										'value' => 2
									],
									[
										'type' => 1,
										'name' => 'tags.0.tag',
										'value' => 'tag'
									],
									[
										'type' => 0,
										'name' => 'tags.0.operator',
										'value' => 0
									],
									[
										'type' => 1,
										'name' => 'tags.0.value',
										'value' => 'value'
									],
									[
										'type' => 1,
										'name' => 'tags.1.tag',
										'value' => 'tag2'
									],
									[
										'type' => 0,
										'name' => 'tags.1.operator',
										'value' => 3
									],
									[
										'type' => 1,
										'name' => 'tags.1.value',
										'value' => 'value2'
									]
								]
							],
							[
								'name' => 'Test copy Top hosts',
								'type' => 'tophosts',
								'x' => 44,
								'y' => 3,
								'width' => 12,
								'height' => 3,
								'view_mode' => 0,
								'fields' => [
									[
										'type' => 2,
										'name' => 'groupids',
										'value' => 50011
									],
									[
										'type' => 3,
										'name' => 'hostids',
										'value' => 50012
									],
									[
										'type' => 1,
										'name' => 'tags.0.tag',
										'value' => 'tag_name'
									],
									[
										'type' => 0,
										'name' => 'tags.0.operator',
										'value' => 0
									],
									[
										'type' => 1,
										'name' => 'tags.0.value',
										'value' => 'tag_value'
									],
									[
										'type' => 1,
										'name' => 'columns.0.name',
										'value' => 'Item name'
									],
									[
										'type' => 0,
										'name' => 'columns.0.data',
										'value' => 1
									],
									[
										'type' => 1,
										'name' => 'columns.0.item',
										'value' => '3_item'
									],
									[
										'type' => 1,
										'name' => 'columns.0.time_period.from',
										'value' => 'now-1h'
									],
									[
										'type' => 1,
										'name' => 'columns.0.time_period.to',
										'value' => 'now'
									],
									[
										'type' => 0,
										'name' => 'columns.0.aggregate_function',
										'value' => 2
									],
									[
										'type' => 1,
										'name' => 'columns.0.min',
										'value' => '10'
									],
									[
										'type' => 1,
										'name' => 'columns.0.max',
										'value' =>  '50'
									],
									[
										'type' => 0,
										'name' => 'columns.0.display',
										'value' => 2
									],
									[
										'type' => 0,
										'name' => 'columns.0.history',
										'value' => 2
									],
									[
										'type' => 1,
										'name' => 'columns.0.base_color',
										'value' => 'FF0000'
									],
									[
										'type' => 1,
										'name' => 'columnsthresholds.0.color.0',
										'value' => 'FF465C'
									],
									[
										'type' => 1,
										'name' => 'columnsthresholds.0.threshold.0',
										'value' => '100'
									],
									[
										'type' => 1,
										'name' => 'columns.1.name',
										'value' => 'Host name'
									],
									[
										'type' => 0,
										'name' => 'columns.1.data',
										'value' => 2
									],
									[
										'type' => 0,
										'name' => 'columns.1.aggregate_function',
										'value' => 0
									],
									[
										'type' => 1,
										'name' => 'columns.1.base_color',
										'value' => 'BF00FF'
									],
									[
										'type' => 1,
										'name' => 'columns.2.name',
										'value' => 'Text name'
									],
									[
										'type' => 0,
										'name' => 'columns.2.data',
										'value' => 3
									],
									[
										'type' => 0,
										'name' => 'columns.2.aggregate_function',
										'value' => 0
									],
									[
										'type' => 1,
										'name' => 'columns.2.base_color',
										'value' => '00BFFF'
									],
									[
										'type' => 1,
										'name' => 'columns.2.text',
										'value' => 'text_here'
									],
									[
										'type' => 0,
										'name' => 'column',
										'value' => 0
									]
								]
							],
							[
								'type' => 'gauge',
								'name' => 'Gauge for copying',
								'x' => 30,
								'y' => 10,
								'width' => 20,
								'height' => 4,
								'fields' => [
									[
										'type' => ZBX_WIDGET_FIELD_TYPE_ITEM,
										'name' => 'itemid',
										'value' => '99142'
									],
									[
										'type' => ZBX_WIDGET_FIELD_TYPE_STR,
										'name' => 'min',
										'value' => '10'
									],
									[
										'type' => ZBX_WIDGET_FIELD_TYPE_STR,
										'name' => 'max',
										'value' => '350'
									],
									[
										'type' => ZBX_WIDGET_FIELD_TYPE_INT32,
										'name' => 'angle',
										'value' => '270'
									],
									[
										'type' => ZBX_WIDGET_FIELD_TYPE_STR,
										'name' => 'description',
										'value' => 'Test description'
									],
									[
										'type' => ZBX_WIDGET_FIELD_TYPE_INT32,
										'name' => 'desc_size',
										'value' => 16
									],
									[
										'type' => ZBX_WIDGET_FIELD_TYPE_INT32,
										'name' => 'desc_bold',
										'value' => 1
									],
									[
										'type' => ZBX_WIDGET_FIELD_TYPE_INT32,
										'name' => 'desc_v_pos',
										'value' => 0
									],
									[
										'type' => ZBX_WIDGET_FIELD_TYPE_STR,
										'name' => 'desc_color',
										'value' => 'FDD835'
									],
									[
										'type' => ZBX_WIDGET_FIELD_TYPE_INT32,
										'name' => 'decimal_places',
										'value' => 3
									],
									[
										'type' => ZBX_WIDGET_FIELD_TYPE_INT32,
										'name' => 'value_bold',
										'value' => 1
									],
									[
										'type' => ZBX_WIDGET_FIELD_TYPE_INT32,
										'name' => 'value_size',
										'value' => 31
									],
									[
										'type' => ZBX_WIDGET_FIELD_TYPE_STR,
										'name' => 'value_color',
										'value' => 'FF6F00'
									],
									[
										'type' => ZBX_WIDGET_FIELD_TYPE_INT32,
										'name' => 'value_arc_size',
										'value' => 22
									],
									[
										'type' => ZBX_WIDGET_FIELD_TYPE_STR,
										'name' => 'value_arc_color',
										'value' => '0040FF'
									],
									[
										'type' => ZBX_WIDGET_FIELD_TYPE_STR,
										'name' => 'empty_color',
										'value' => '00FF00'
									],
									[
										'type' => ZBX_WIDGET_FIELD_TYPE_STR,
										'name' => 'bg_color',
										'value' => 'FFECB3'
									],
									[
										'type' => ZBX_WIDGET_FIELD_TYPE_STR,
										'name' => 'units',
										'value' => 'bytes'
									],
									[
										'type' => ZBX_WIDGET_FIELD_TYPE_INT32,
										'name' => 'units_size',
										'value' => 26
									],
									[
										'type' => ZBX_WIDGET_FIELD_TYPE_INT32,
										'name' => 'units_bold',
										'value' => 1
									],
									[
										'type' => ZBX_WIDGET_FIELD_TYPE_STR,
										'name' => 'units_color',
										'value' => '42A5F5'
									],
									[
										'type' => ZBX_WIDGET_FIELD_TYPE_INT32,
										'name' => 'needle_show',
										'value' => 1
									],
									[
										'type' => ZBX_WIDGET_FIELD_TYPE_STR,
										'name' => 'needle_color',
										'value' => '9FA8DA'
									],
									[
										'type' => ZBX_WIDGET_FIELD_TYPE_INT32,
										'name' => 'scale_decimal_places',
										'value' => 2
									],
									[
										'type' => ZBX_WIDGET_FIELD_TYPE_INT32,
										'name' => 'scale_size',
										'value' => 12
									],
									[
										'type' => ZBX_WIDGET_FIELD_TYPE_STR,
										'name' => 'thresholds.0.color',
										'value' => '26A69A'
									],
									[
										'type' => ZBX_WIDGET_FIELD_TYPE_STR,
										'name' => 'thresholds.0.threshold',
										'value' => '123'
									],
									[
										'type' => ZBX_WIDGET_FIELD_TYPE_INT32,
										'name' => 'th_show_labels',
										'value' => '1'
									],
									[
										'type' => ZBX_WIDGET_FIELD_TYPE_INT32,
										'name' => 'th_show_arc',
										'value' => 1
									],
									[
										'type' => ZBX_WIDGET_FIELD_TYPE_INT32,
										'name' => 'th_arc_size',
										'value' => 56
									],
									[
										'type' => ZBX_WIDGET_FIELD_TYPE_STR,
										'name' => 'override_hostid._reference',
										'value' => 'DASHBOARD._hostid'
									]
								]
							],
							[
								'type' => 'toptriggers',
								'name' => 'Top triggers for copying',
								'x' => 30,
								'y' => 6,
								'width' => 20,
								'height' => 4,
								'fields' => [
									[
										'type' => ZBX_WIDGET_FIELD_TYPE_INT32,
										'name' => 'rf_rate',
										'value' => 10
									],
									[
										'type' => ZBX_WIDGET_FIELD_TYPE_GROUP,
										'name' => 'groupids',
										'value' => 4
									],
									[
										'type' => ZBX_WIDGET_FIELD_TYPE_HOST,
										'name' => 'hostids',
										'value' => 10084
									],
									[
										'type' => ZBX_WIDGET_FIELD_TYPE_STR,
										'name' => 'problem',
										'value' => 'test top triggers'
									],
									[
										'type' => ZBX_WIDGET_FIELD_TYPE_INT32,
										'name' => 'severities',
										'value' => 5
									],
									[
										'type' => ZBX_WIDGET_FIELD_TYPE_INT32,
										'name' => 'evaltype',
										'value' => 2
									],
									[
										'type' => ZBX_WIDGET_FIELD_TYPE_INT32,
										'name' => 'show_lines',
										'value' => 25
									],
									[
										'type' =>ZBX_WIDGET_FIELD_TYPE_STR,
										'name' => 'tags.0.tag',
										'value' => 'top trigger tag1'
									],
									[
										'type' => ZBX_WIDGET_FIELD_TYPE_INT32,
										'name' => 'tags.0.operator',
										'value' => 0
									],
									[
										'type' => ZBX_WIDGET_FIELD_TYPE_STR,
										'name' => 'tags.0.value',
										'value' => 'top trigger tag value1'
									],
									[
										'type' =>ZBX_WIDGET_FIELD_TYPE_STR,
										'name' => 'tags.1.tag',
										'value' => 'top trigger tag2'
									],
									[
										'type' => ZBX_WIDGET_FIELD_TYPE_INT32,
										'name' => 'tags.1.operator',
										'value' => 2
									],
									[
										'type' => ZBX_WIDGET_FIELD_TYPE_STR,
										'name' => 'tags.1.value',
										'value' => 'top trigger tag value2'
									]
								]
							],
							[
								'type' => 'piechart',
								'name' => 'Pie chart for copying',
								'x' => 50,
								'y' => 10,
								'width' => 13,
								'height' => 4,
								'fields' => [
									[
										'type' => ZBX_WIDGET_FIELD_TYPE_STR,
										'name' => 'ds.0.hosts.0',
										'value' => 'test'
									],
									[
										'type' => ZBX_WIDGET_FIELD_TYPE_STR,
										'name' => 'ds.0.items.0',
										'value' => 'test'
									],
									[
										'type' => ZBX_WIDGET_FIELD_TYPE_STR,
										'name' => 'ds.0.color',
										'value' => 'FF465C'
									],
									[
										'type' => ZBX_WIDGET_FIELD_TYPE_INT32,
										'name' => 'ds.0.aggregate_function',
										'value' => 2
									],
									[
										'type' => ZBX_WIDGET_FIELD_TYPE_STR,
										'name' => 'ds.0.data_set_label',
										'value' => 'DATA SET LABEL 🍪'
									],
									[
										'type' => ZBX_WIDGET_FIELD_TYPE_INT32,
										'name' => 'source',
										'value' => 1
									],
									[
										'type' => ZBX_WIDGET_FIELD_TYPE_INT32,
										'name' => 'draw_type',
										'value' => 1
									],
									[
										'type' => ZBX_WIDGET_FIELD_TYPE_INT32,
										'name' => 'width',
										'value' => 30
									],
									[
										'type' => ZBX_WIDGET_FIELD_TYPE_INT32,
										'name' => 'space',
										'value' => 2
									],
									[
										'type' => ZBX_WIDGET_FIELD_TYPE_INT32,
										'name' => 'merge',
										'value' => 1
									],
									[
										'type' => ZBX_WIDGET_FIELD_TYPE_INT32,
										'name' => 'merge_percent',
										'value' => 10
									],
									[
										'type' => ZBX_WIDGET_FIELD_TYPE_STR,
										'name' => 'merge_color',
										'value' => 'B0AF07'
									],
									[
										'type' => ZBX_WIDGET_FIELD_TYPE_INT32,
										'name' => 'total_show',
										'value' => 1
									],
									[
										'type' => ZBX_WIDGET_FIELD_TYPE_INT32,
										'name' => 'value_size_type',
										'value' => 1
									],
									[
										'type' => ZBX_WIDGET_FIELD_TYPE_INT32,
										'name' => 'value_size',
										'value' => 25
									],
									[
										'type' => ZBX_WIDGET_FIELD_TYPE_INT32,
										'name' => 'decimal_places',
										'value' => 1
									],
									[
										'type' => ZBX_WIDGET_FIELD_TYPE_INT32,
										'name' => 'units_show',
										'value' => 1
									],
									[
										'type' => ZBX_WIDGET_FIELD_TYPE_STR,
										'name' => 'units',
										'value' => '🍪'
									],
									[
										'type' => ZBX_WIDGET_FIELD_TYPE_INT32,
										'name' => 'value_bold',
										'value' => 1
									],
									[
										'type' => ZBX_WIDGET_FIELD_TYPE_STR,
										'name' => 'value_color',
										'value' => '78909C'
									],
									[
										'type' => ZBX_WIDGET_FIELD_TYPE_STR,
										'name' => 'time_period.from',
										'value' => 'now-2h'
									],
									[
										'type' => ZBX_WIDGET_FIELD_TYPE_STR,
										'name' => 'time_period.to',
										'value' => 'now-1h'
									],
									[
										'type' => ZBX_WIDGET_FIELD_TYPE_INT32,
										'name' => 'legend_aggregation',
										'value' => 1
									],
									[
										'type' => ZBX_WIDGET_FIELD_TYPE_INT32,
										'name' => 'legend_lines',
										'value' => 3
									],
									[
										'type' => ZBX_WIDGET_FIELD_TYPE_INT32,
										'name' => 'legend_columns',
										'value' => 3
									],
									[
										'type' => ZBX_WIDGET_FIELD_TYPE_ITEM,
										'name' => 'ds.1.itemids.0',
										'value' => '99142'
									],
									[
										'type' => ZBX_WIDGET_FIELD_TYPE_INT32,
										'name' => 'ds.1.type.0',
										'value' => 1
									],
									[
										'type' => ZBX_WIDGET_FIELD_TYPE_STR,
										'name' => 'ds.1.color.0',
										'value' => '0EC9AC'
									],
									[
										'type' => ZBX_WIDGET_FIELD_TYPE_INT32,
										'name' => 'ds.1.dataset_type',
										'value' => 0
									]
								]
							],
							[
<<<<<<< HEAD
								'type' => 'honeycomb',
								'name' => 'Honeycomb for copying',
								'x' => 9,
								'y' => 17,
								'width' => 8,
								'height' => 5,
								'view_mode' => 0,
								'fields' => [
									[
										'type' => 2,
										'name' => 'groupids.0',
										'value' => 4
									],
									[
										'type' => 3,
										'name' => 'hostids.0',
										'value' => 10084
									],
									[
										'type' => 1,
										'name' => 'host_tags.0.tag',
										'value' => 'tag1'
									],
									[
										'type' => 0,
=======
								'type' => 'hostnavigator',
								'name' => 'Host navigator for copying',
								'x' => 63,
								'y' => 10,
								'width' => 9,
								'height' => 4,
								'fields' => [
									[
										'type' => ZBX_WIDGET_FIELD_TYPE_INT32,
										'name' => 'rf_rate',
										'value' => 60
									],
									[
										'type' => ZBX_WIDGET_FIELD_TYPE_GROUP,
										'name' => 'groupids.0',
										'value' => 4 // Zabbix servers.
									],
									[
										'type' => ZBX_WIDGET_FIELD_TYPE_STR,
										'name' => 'hosts.0',
										'value' => 'test'
									],
									[
										'type' => ZBX_WIDGET_FIELD_TYPE_INT32,
										'name' => 'status',
										'value' => 1
									],
									[
										'type' => ZBX_WIDGET_FIELD_TYPE_INT32,
										'name' => 'host_tags_evaltype',
										'value' => 2
									],
									[
										'type' => ZBX_WIDGET_FIELD_TYPE_STR,
										'name' => 'host_tags.0.tag',
										'value' => 'host tag1'
									],
									[
										'type' => ZBX_WIDGET_FIELD_TYPE_INT32,
>>>>>>> 15c5f114
										'name' => 'host_tags.0.operator',
										'value' => 0
									],
									[
<<<<<<< HEAD
										'type' => 1,
										'name' => 'host_tags.0.value',
										'value' => 'val1'
									],
									[
										'type' => 1,
										'name' => 'items.0',
										'value' => 'Linux: Available memory'
									],
									[
										'type' => 1,
										'name' => 'item_tags.0.tag',
										'value' => 'tag2'
									],
									[
										'type' => 0,
										'name' => 'item_tags.0.operator',
										'value' => 0
									],
									[
										'type' => 1,
										'name' => 'item_tags.0.value',
										'value' => 'val2'
									],
									[
										'type' => 0,
=======
										'type' => ZBX_WIDGET_FIELD_TYPE_STR,
										'name' => 'host_tags.0.value',
										'value' => 'host tag value1'
									],
									[
										'type' => ZBX_WIDGET_FIELD_TYPE_STR,
										'name' => 'host_tags.1.tag',
										'value' => 'host tag2'
									],
									[
										'type' => ZBX_WIDGET_FIELD_TYPE_INT32,
										'name' => 'host_tags.1.operator',
										'value' => 2
									],
									[
										'type' => ZBX_WIDGET_FIELD_TYPE_STR,
										'name' => 'host_tags.1.value',
										'value' => 'host tag value2'
									],
									[
										'type' => ZBX_WIDGET_FIELD_TYPE_INT32,
										'name' => 'severities.0',
										'value' => 5
									],
									[
										'type' => ZBX_WIDGET_FIELD_TYPE_INT32,
>>>>>>> 15c5f114
										'name' => 'maintenance',
										'value' => 1
									],
									[
<<<<<<< HEAD
										'type' => 1,
										'name' => 'primary_label',
										'value' => 'TEXT'
									],
									[
										'type' => 0,
										'name' => 'primary_label_size_type',
										'value' => 1
									],
									[
										'type' => 0,
										'name' => 'primary_label_size',
										'value' => 22
									],
									[
										'type' => 0,
										'name' => 'primary_label_bold',
										'value' => 1
									],
									[
										'type' => 1,
										'name' => 'primary_label_color',
										'value' => 'E1BEE7'
									],
									[
										'type' => 0,
										'name' => 'secondary_label_decimal_places',
										'value' => 3
									],
									[
										'type' => 1,
										'name' => 'secondary_label_color',
										'value' => '00BCD4'
									],
									[
										'type' => 1,
										'name' => 'secondary_label_units',
										'value' => 'after'
									],
									[
										'type' => 1,
										'name' => 'bg_color',
										'value' => '9575CD'
									],
									[
										'type' => 1,
										'name' => 'thresholds.0.color',
										'value' => 'FF465C'
									],
									[
										'type' => 1,
										'name' => 'thresholds.0.threshold',
										'value' => '100'
									],
									[
										'type' => 1,
										'name' => 'thresholds.1.color',
										'value' => 'FFD54F'
									],
									[
										'type' => 1,
										'name' => 'thresholds.1.threshold',
										'value' => '200'
									],
									[
										'type' => 1,
										'name' => 'reference',
										'value' => 'ENJSC'
=======
										'type' => ZBX_WIDGET_FIELD_TYPE_INT32,
										'name' => 'show_problems',
										'value' => 0
									],
									[
										'type' => ZBX_WIDGET_FIELD_TYPE_INT32,
										'name' => 'group_by.0.attribute',
										'value' => 1
									],
									[
										'type' => ZBX_WIDGET_FIELD_TYPE_STR,
										'name' => 'group_by.0.tag_name',
										'value' => 'host tag1'
									],
									[
										'type' => ZBX_WIDGET_FIELD_TYPE_INT32,
										'name' => 'show_lines',
										'value' => 50
									],
									[
										'type' => ZBX_WIDGET_FIELD_TYPE_STR,
										'name' => 'reference',
										'value' => 'AZIBQ'
									]
								]
							],
							[
								'type' => 'itemnavigator',
								'name' => 'Item navigator for copying',
								'x' => 50,
								'y' => 6,
								'width' => 22,
								'height' => 4,
								'fields' => [
									[
										'type' => ZBX_WIDGET_FIELD_TYPE_INT32,
										'name' => 'rf_rate',
										'value' => 60
									],
									[
										'type' => ZBX_WIDGET_FIELD_TYPE_GROUP,
										'name' => 'groupids.0',
										'value' => 4 // Zabbix servers.
									],
									[
										'type' => ZBX_WIDGET_FIELD_TYPE_HOST,
										'name' => 'hosts.0',
										'value' => 10084 // ЗАББИКС Сервер.
									],
									[
										'type' => ZBX_WIDGET_FIELD_TYPE_INT32,
										'name' => 'host_tags_evaltype',
										'value' => 2
									],
									[
										'type' => ZBX_WIDGET_FIELD_TYPE_STR,
										'name' => 'host_tags.0.tag',
										'value' => 'host tag1'
									],
									[
										'type' => ZBX_WIDGET_FIELD_TYPE_INT32,
										'name' => 'host_tags.0.operator',
										'value' => 0
									],
									[
										'type' => ZBX_WIDGET_FIELD_TYPE_STR,
										'name' => 'host_tags.0.value',
										'value' => 'host tag value1'
									],
									[
										'type' => ZBX_WIDGET_FIELD_TYPE_STR,
										'name' => 'host_tags.1.tag',
										'value' => 'host tag2'
									],
									[
										'type' => ZBX_WIDGET_FIELD_TYPE_INT32,
										'name' => 'host_tags.1.operator',
										'value' => 2
									],
									[
										'type' => ZBX_WIDGET_FIELD_TYPE_STR,
										'name' => 'host_tags.1.value',
										'value' => 'host tag value2'
									],
									[
										'type' => ZBX_WIDGET_FIELD_TYPE_STR,
										'name' => 'items.0',
										'value' => 'trap item'
									],
									[
										'type' => ZBX_WIDGET_FIELD_TYPE_INT32,
										'name' => 'item_tags_evaltype',
										'value' => 2
									],
									[
										'type' => ZBX_WIDGET_FIELD_TYPE_STR,
										'name' => 'item_tags.0.tag',
										'value' => 'item tag1'
									],
									[
										'type' => ZBX_WIDGET_FIELD_TYPE_INT32,
										'name' => 'item_tags.0.operator',
										'value' => 0
									],
									[
										'type' => ZBX_WIDGET_FIELD_TYPE_STR,
										'name' => 'item_tags.0.value',
										'value' => 'item tag1 value'
									],
									[
										'type' => ZBX_WIDGET_FIELD_TYPE_INT32,
										'name' => 'state',
										'value' => 0
									],
									[
										'type' => ZBX_WIDGET_FIELD_TYPE_INT32,
										'name' => 'show_problems',
										'value' => 0
									],
									[
										'type' => ZBX_WIDGET_FIELD_TYPE_INT32,
										'name' => 'group_by.0.attribute',
										'value' => 3
									],
									[
										'type' => ZBX_WIDGET_FIELD_TYPE_STR,
										'name' => 'group_by.0.tag_name',
										'value' => 'item tag1'
									],
									[
										'type' => ZBX_WIDGET_FIELD_TYPE_INT32,
										'name' => 'show_lines',
										'value' => 77
									],
									[
										'type' => ZBX_WIDGET_FIELD_TYPE_STR,
										'name' => 'reference',
										'value' => 'AZIBO'
>>>>>>> 15c5f114
									]
								]
							]
						]
					],
					[
						'name' => 'Test_page'
					]
				]
			],
			[
				'name' => 'Dashboard for Paste widgets',
				'display_period' => 30,
				'auto_start' => 0,
				'pages' => [
					[
						'name' => '',
						'widgets' => [
							[
								'name' => 'Test copy Map navigation tree',
								'type' => 'navtree',
								'x' => 0,
								'y' => 0,
								'width' => 10,
								'height' => 4,
								'view_mode' => 0,
								'fields' => [
									[
										'type' => 1,
										'name' => 'reference',
										'value' => 'FYKXG'
									]
								]
							],
							[
								'name' => 'Test widget for replace',
								'type' => 'clock',
								'x' => 10,
								'y' => 0,
								'width' => 21,
								'height' => 3,
								'view_mode' => 0
							]
						]
					]
				]
			]
		]);

		CDataHelper::call('templatedashboard.create', [
			[
				'templateid' => $templateid,
				'name' => 'Templated dashboard with all widgets',
				'pages' => [
					[
						'name' => 'Page with widgets',
						'widgets' => [
							[
								'type' => 'clock',
								'name' => 'Clock widget',
								'width' => 19,
								'height' => 4
							],
							[
								'type' => 'graph',
								'name' => 'Graph (classic) widget',
								'x' => 19,
								'y' => 0,
								'width' => 31,
								'height' => 4,
								'fields' => [
									[
										'type' => 0,
										'name' => 'source_type',
										'value' => 1
									],
									[
										'type' => 4,
										'name' => 'itemid',
										'value' => $template_itemid
									],
									[
										'type' => 1,
										'name' => 'reference',
										'value' => 'EFGHI'
									]
								]
							],
							[
								'type' => 'itemhistory',
								'name' => 'Item history widget',
								'x' => 50,
								'y' => 0,
								'width' => 13,
								'height' => 4,
								'fields' => [
									[
										'type' => ZBX_WIDGET_FIELD_TYPE_STR,
										'name' => 'columns.0.name',
										'value' => 'Item 1'
									],
									[
										'type' => ZBX_WIDGET_FIELD_TYPE_ITEM,
										'name' => 'columns.0.itemid',
										'value' => $template_itemid
									]
								]
							],
							[
								'type' => 'url',
								'name' => 'URL widget',
								'x' => 63,
								'y' => 0,
								'width' => 9,
								'height' => 4,
								'fields' => [
									[
										'type' => 1,
										'name' => 'url',
										'value' => 'http://zabbix.com'
									]
								]
							],
							[
								'type' => 'graphprototype',
								'name' => 'Graph prototype widget',
								'x' => 46,
								'y' => 6,
								'width' => 26,
								'height' => 2,
								'fields' => [
									[
										'type' => 7,
										'name' => 'graphid',
										'value' => $graph_prototypeid
									],
									[
										'type' => 1,
										'name' => 'reference',
										'value' => 'FGHIJ'
									]
								]
							],
							[
								'type' => 'item',
								'name' => 'Item value widget',
								'x' => 19,
								'y' => 4,
								'width' => 14,
								'height' => 4,
								'fields' => [
									[
										'type' => 0,
										'name' => 'itemid',
										'value' => $template_itemid
									]
								]
							],
							[
								'type' => 'gauge',
								'name' => 'Gauge widget',
								'x' => 33,
								'y' => 4,
								'width' => 13,
								'height' => 4,
								'fields' => [
									[
										'type' => ZBX_WIDGET_FIELD_TYPE_ITEM,
										'name' => 'itemid',
										'value' => $template_itemid
									],
									[
										'type' => ZBX_WIDGET_FIELD_TYPE_STR,
										'name' => 'min',
										'value' => '5'
									],
									[
										'type' => ZBX_WIDGET_FIELD_TYPE_STR,
										'name' => 'max',
										'value' => '123'
									],
									[
										'type' => ZBX_WIDGET_FIELD_TYPE_INT32,
										'name' => 'angle',
										'value' => '270'
									],
									[
										'type' => ZBX_WIDGET_FIELD_TYPE_STR,
										'name' => 'description',
										'value' => 'Test templated description'
									],
									[
										'type' => ZBX_WIDGET_FIELD_TYPE_INT32,
										'name' => 'desc_size',
										'value' => 7
									],
									[
										'type' => ZBX_WIDGET_FIELD_TYPE_INT32,
										'name' => 'desc_bold',
										'value' => 1
									],
									[
										'type' => ZBX_WIDGET_FIELD_TYPE_INT32,
										'name' => 'desc_v_pos',
										'value' => 0
									],
									[
										'type' => ZBX_WIDGET_FIELD_TYPE_STR,
										'name' => 'desc_color',
										'value' => 'BF00FF'
									],
									[
										'type' => ZBX_WIDGET_FIELD_TYPE_INT32,
										'name' => 'decimal_places',
										'value' => 2
									],
									[
										'type' => ZBX_WIDGET_FIELD_TYPE_INT32,
										'name' => 'value_bold',
										'value' => 1
									],
									[
										'type' => ZBX_WIDGET_FIELD_TYPE_INT32,
										'name' => 'value_size',
										'value' => 13
									],
									[
										'type' => ZBX_WIDGET_FIELD_TYPE_STR,
										'name' => 'value_color',
										'value' => '26C6DA'
									],
									[
										'type' => ZBX_WIDGET_FIELD_TYPE_INT32,
										'name' => 'value_arc_size',
										'value' => 19
									],
									[
										'type' => ZBX_WIDGET_FIELD_TYPE_STR,
										'name' => 'value_arc_color',
										'value' => '66BB6A'
									],
									[
										'type' => ZBX_WIDGET_FIELD_TYPE_STR,
										'name' => 'empty_color',
										'value' => 'FFFF00'
									],
									[
										'type' => ZBX_WIDGET_FIELD_TYPE_STR,
										'name' => 'bg_color',
										'value' => '004D40'
									],
									[
										'type' => ZBX_WIDGET_FIELD_TYPE_STR,
										'name' => 'units',
										'value' => 'KB'
									],
									[
										'type' => ZBX_WIDGET_FIELD_TYPE_INT32,
										'name' => 'units_size',
										'value' => 15
									],
									[
										'type' => ZBX_WIDGET_FIELD_TYPE_INT32,
										'name' => 'units_bold',
										'value' => 1
									],
									[
										'type' => ZBX_WIDGET_FIELD_TYPE_STR,
										'name' => 'units_color',
										'value' => '8D6E63'
									],
									[
										'type' => ZBX_WIDGET_FIELD_TYPE_INT32,
										'name' => 'needle_show',
										'value' => 1
									],
									[
										'type' => ZBX_WIDGET_FIELD_TYPE_STR,
										'name' => 'needle_color',
										'value' => 'E64A19'
									],
									[
										'type' => ZBX_WIDGET_FIELD_TYPE_INT32,
										'name' => 'scale_decimal_places',
										'value' => 3
									],
									[
										'type' => ZBX_WIDGET_FIELD_TYPE_INT32,
										'name' => 'scale_size',
										'value' => 9
									],
									[
										'type' => ZBX_WIDGET_FIELD_TYPE_STR,
										'name' => 'thresholds.0.color',
										'value' => '4527A0'
									],
									[
										'type' => ZBX_WIDGET_FIELD_TYPE_STR,
										'name' => 'thresholds.0.threshold',
										'value' => '15'
									],
									[
										'type' => ZBX_WIDGET_FIELD_TYPE_INT32,
										'name' => 'th_show_labels',
										'value' => 1
									],
									[
										'type' => ZBX_WIDGET_FIELD_TYPE_INT32,
										'name' => 'th_show_arc',
										'value' => 1
									],
									[
										'type' => ZBX_WIDGET_FIELD_TYPE_INT32,
										'name' => 'th_arc_size',
										'value' => 52
									],
									[
										'type' => ZBX_WIDGET_FIELD_TYPE_STR,
										'name' => 'override_hostid._reference',
										'value' => 'DASHBOARD._hostid'
									]
								]
							],
							[
								'type' => 'toptriggers',
								'name' => 'Top triggers widget',
								'x' => 46,
								'y' => 4,
								'width' => 26,
								'height' => 2,
								'fields' => [
									[
										'type' => ZBX_WIDGET_FIELD_TYPE_INT32,
										'name' => 'rf_rate',
										'value' => 10
									],
									[
										'type' => ZBX_WIDGET_FIELD_TYPE_STR,
										'name' => 'problem',
										'value' => 'test top triggers'
									],
									[
										'type' => ZBX_WIDGET_FIELD_TYPE_INT32,
										'name' => 'severities',
										'value' => 5
									],
									[
										'type' => ZBX_WIDGET_FIELD_TYPE_INT32,
										'name' => 'evaltype',
										'value' => 2
									],
									[
										'type' => ZBX_WIDGET_FIELD_TYPE_INT32,
										'name' => 'show_lines',
										'value' => 25
									],
									[
										'type' =>ZBX_WIDGET_FIELD_TYPE_STR,
										'name' => 'tags.0.tag',
										'value' => 'top trigger tag1'
									],
									[
										'type' => ZBX_WIDGET_FIELD_TYPE_INT32,
										'name' => 'tags.0.operator',
										'value' => 0
									],
									[
										'type' => ZBX_WIDGET_FIELD_TYPE_STR,
										'name' => 'tags.0.value',
										'value' => 'top trigger tag value1'
									],
									[
										'type' =>ZBX_WIDGET_FIELD_TYPE_STR,
										'name' => 'tags.1.tag',
										'value' => 'top trigger tag2'
									],
									[
										'type' => ZBX_WIDGET_FIELD_TYPE_INT32,
										'name' => 'tags.1.operator',
										'value' => 2
									],
									[
										'type' => ZBX_WIDGET_FIELD_TYPE_STR,
										'name' => 'tags.1.value',
										'value' => 'top trigger tag value2'
									]
								]
							],
							[
								'type' => 'piechart',
								'name' => 'Pie chart widget',
								'x' => 0,
								'y' => 4,
								'width' => 19,
								'height' => 3,
								'fields' => [
									[
										'type' => ZBX_WIDGET_FIELD_TYPE_STR,
										'name' => 'ds.0.items.0',
										'value' => 'Download speed for scenario "$1".'
									],
									[
										'type' => ZBX_WIDGET_FIELD_TYPE_STR,
										'name' => 'ds.0.color',
										'value' => 'FF465C'
									],
									[
										'type' => ZBX_WIDGET_FIELD_TYPE_INT32,
										'name' => 'ds.0.aggregate_function',
										'value' => 2
									],
									[
										'type' => ZBX_WIDGET_FIELD_TYPE_STR,
										'name' => 'ds.0.data_set_label',
										'value' => 'DATA SET LABEL 🍪'
									],
									[
										'type' => ZBX_WIDGET_FIELD_TYPE_INT32,
										'name' => 'source',
										'value' => 1
									],
									[
										'type' => ZBX_WIDGET_FIELD_TYPE_INT32,
										'name' => 'draw_type',
										'value' => 1
									],
									[
										'type' => ZBX_WIDGET_FIELD_TYPE_INT32,
										'name' => 'width',
										'value' => 30
									],
									[
										'type' => ZBX_WIDGET_FIELD_TYPE_INT32,
										'name' => 'space',
										'value' => 2
									],
									[
										'type' => ZBX_WIDGET_FIELD_TYPE_INT32,
										'name' => 'merge',
										'value' => 1
									],
									[
										'type' => ZBX_WIDGET_FIELD_TYPE_INT32,
										'name' => 'merge_percent',
										'value' => 10
									],
									[
										'type' => ZBX_WIDGET_FIELD_TYPE_STR,
										'name' => 'merge_color',
										'value' => 'B0AF07'
									],
									[
										'type' => ZBX_WIDGET_FIELD_TYPE_INT32,
										'name' => 'total_show',
										'value' => 1
									],
									[
										'type' => ZBX_WIDGET_FIELD_TYPE_INT32,
										'name' => 'value_size_type',
										'value' => 1
									],
									[
										'type' => ZBX_WIDGET_FIELD_TYPE_INT32,
										'name' => 'value_size',
										'value' => 25
									],
									[
										'type' => ZBX_WIDGET_FIELD_TYPE_INT32,
										'name' => 'decimal_places',
										'value' => 1
									],
									[
										'type' => ZBX_WIDGET_FIELD_TYPE_INT32,
										'name' => 'units_show',
										'value' => 1
									],
									[
										'type' => ZBX_WIDGET_FIELD_TYPE_STR,
										'name' => 'units',
										'value' => '🍪'
									],
									[
										'type' => ZBX_WIDGET_FIELD_TYPE_INT32,
										'name' => 'value_bold',
										'value' => 1
									],
									[
										'type' => ZBX_WIDGET_FIELD_TYPE_STR,
										'name' => 'value_color',
										'value' => '78909C'
									],
									[
										'type' => ZBX_WIDGET_FIELD_TYPE_STR,
										'name' => 'time_period.from',
										'value' => 'now-2h'
									],
									[
										'type' => ZBX_WIDGET_FIELD_TYPE_STR,
										'name' => 'time_period.to',
										'value' => 'now-1h'
									],
									[
										'type' => ZBX_WIDGET_FIELD_TYPE_INT32,
										'name' => 'legend_aggregation',
										'value' => 1
									],
									[
										'type' => ZBX_WIDGET_FIELD_TYPE_INT32,
										'name' => 'legend_lines',
										'value' => 3
									],
									[
										'type' => ZBX_WIDGET_FIELD_TYPE_INT32,
										'name' => 'legend_columns',
										'value' => 3
									]
								]
							],
							[
<<<<<<< HEAD
								'type' => 'honeycomb',
								'name' => 'Honeycomb widget',
								'x' => 17,
								'y' => 10,
								'width' => 5,
								'height' => 5,
								'view_mode' => 0,
								'fields' => [
									[
										'type' => 1,
										'name' => 'items.0',
										'value' => 'item_pattern'
									],
									[
										'type' => 1,
										'name' => 'item_tags.0.tag',
										'value' => 'tag1'
									],
									[
										'type' => 0,
										'name' => 'item_tags.0.operator',
										'value' => 0
									],
									[
										'type' => 1,
										'name' => 'item_tags.0.value',
										'value' => 'val1'
									],
									[
										'type' => 0,
										'name' => 'maintenance',
										'value' => 1
									],
									[
										'type' => 1,
										'name' => 'primary_label',
										'value' => 'TEXT'
									],
									[
										'type' => 0,
										'name' => 'primary_label_size_type',
										'value' => 1
									],
									[
										'type' => 0,
										'name' => 'primary_label_size',
										'value' => 22
									],
									[
										'type' => 0,
										'name' => 'primary_label_bold',
										'value' => 1
									],
									[
										'type' => 1,
										'name' => 'primary_label_color',
										'value' => 'E1BEE7'
									],
									[
										'type' => 0,
										'name' => 'secondary_label_decimal_places',
										'value' => 3
									],
									[
										'type' => 1,
										'name' => 'secondary_label_color',
										'value' => '00BCD4'
									],
									[
										'type' => 1,
										'name' => 'secondary_label_units',
										'value' => 'test_unit'
									],
									[
										'type' => 1,
										'name' => 'bg_color',
										'value' => '9575CD'
									],
									[
										'type' => 1,
										'name' => 'thresholds.0.color',
										'value' => 'FF465C'
									],
									[
										'type' => 1,
										'name' => 'thresholds.0.threshold',
										'value' => '100'
									],
									[
										'type' => 1,
										'name' => 'thresholds.1.color',
										'value' => 'FFD54F'
									],
									[
										'type' => 1,
										'name' => 'thresholds.1.threshold',
										'value' => '200'
									],
									[
										'type' => 1,
										'name' => 'reference',
										'value' => 'FAXKO'
=======
								'type' => 'hostnavigator',
								'name' => 'Host navigator widget',
								'x' => 0,
								'y' => 7,
								'width' => 9,
								'height' => 3,
								'fields' => [
									[
										'type' => ZBX_WIDGET_FIELD_TYPE_INT32,
										'name' => 'rf_rate',
										'value' => 60
									],
									[
										'type' => ZBX_WIDGET_FIELD_TYPE_INT32,
										'name' => 'severities.0',
										'value' => 5
									],
									[
										'type' => ZBX_WIDGET_FIELD_TYPE_INT32,
										'name' => 'maintenance',
										'value' => 1
									],
									[
										'type' => ZBX_WIDGET_FIELD_TYPE_INT32,
										'name' => 'show_problems',
										'value' => 0
									],
									[
										'type' => ZBX_WIDGET_FIELD_TYPE_INT32,
										'name' => 'group_by.0.attribute',
										'value' => 1
									],
									[
										'type' => ZBX_WIDGET_FIELD_TYPE_STR,
										'name' => 'group_by.0.tag_name',
										'value' => 'host tag1'
									],
									[
										'type' => ZBX_WIDGET_FIELD_TYPE_STR,
										'name' => 'reference',
										'value' => 'AZIBQ'
									]
								]
							],
							[
								'type' => 'itemnavigator',
								'name' => 'Item navigator widget',
								'x' => 9,
								'y' => 7,
								'width' => 10,
								'height' => 3,
								'fields' => [
									[
										'type' => ZBX_WIDGET_FIELD_TYPE_INT32,
										'name' => 'rf_rate',
										'value' => 60
									],
									[
										'type' => ZBX_WIDGET_FIELD_TYPE_STR,
										'name' => 'items.0',
										'value' => 'trap item'
									],
									[
										'type' => ZBX_WIDGET_FIELD_TYPE_INT32,
										'name' => 'item_tags_evaltype',
										'value' => 2
									],
									[
										'type' => ZBX_WIDGET_FIELD_TYPE_STR,
										'name' => 'item_tags.0.tag',
										'value' => 'item tag1'
									],
									[
										'type' => ZBX_WIDGET_FIELD_TYPE_INT32,
										'name' => 'item_tags.0.operator',
										'value' => 0
									],
									[
										'type' => ZBX_WIDGET_FIELD_TYPE_STR,
										'name' => 'item_tags.0.value',
										'value' => 'item tag1 value'
									],
									[
										'type' => ZBX_WIDGET_FIELD_TYPE_INT32,
										'name' => 'state',
										'value' => 0
									],
									[
										'type' => ZBX_WIDGET_FIELD_TYPE_INT32,
										'name' => 'show_problems',
										'value' => 0
									],
									[
										'type' => ZBX_WIDGET_FIELD_TYPE_INT32,
										'name' => 'group_by.0.attribute',
										'value' => 3
									],
									[
										'type' => ZBX_WIDGET_FIELD_TYPE_STR,
										'name' => 'group_by.0.tag_name',
										'value' => 'item tag1'
									],
									[
										'type' => ZBX_WIDGET_FIELD_TYPE_INT32,
										'name' => 'show_lines',
										'value' => 77
									],
									[
										'type' => ZBX_WIDGET_FIELD_TYPE_STR,
										'name' => 'reference',
										'value' => 'AZIBO'
>>>>>>> 15c5f114
									]
								]
							]
						]
					],
					[
						'name' => 'Page for pasting widgets',
						'widgets' => []
					]
				]
			],
			[
				'templateid' => $templateid,
				'name' => 'Dashboard without widgets',
				'pages' => [[]]
			]
		]);

		return ['dashboardids' => CDataHelper::getIds('name')];
	}
}<|MERGE_RESOLUTION|>--- conflicted
+++ resolved
@@ -1977,7 +1977,221 @@
 								]
 							],
 							[
-<<<<<<< HEAD
+								'type' => 'hostnavigator',
+								'name' => 'Host navigator for copying',
+								'x' => 63,
+								'y' => 10,
+								'width' => 9,
+								'height' => 4,
+								'fields' => [
+									[
+										'type' => ZBX_WIDGET_FIELD_TYPE_INT32,
+										'name' => 'rf_rate',
+										'value' => 60
+									],
+									[
+										'type' => ZBX_WIDGET_FIELD_TYPE_GROUP,
+										'name' => 'groupids.0',
+										'value' => 4 // Zabbix servers.
+									],
+									[
+										'type' => ZBX_WIDGET_FIELD_TYPE_STR,
+										'name' => 'hosts.0',
+										'value' => 'test'
+									],
+									[
+										'type' => ZBX_WIDGET_FIELD_TYPE_INT32,
+										'name' => 'status',
+										'value' => 1
+									],
+									[
+										'type' => ZBX_WIDGET_FIELD_TYPE_INT32,
+										'name' => 'host_tags_evaltype',
+										'value' => 2
+									],
+									[
+										'type' => ZBX_WIDGET_FIELD_TYPE_STR,
+										'name' => 'host_tags.0.tag',
+										'value' => 'host tag1'
+									],
+									[
+										'type' => ZBX_WIDGET_FIELD_TYPE_INT32,
+										'name' => 'host_tags.0.operator',
+										'value' => 0
+									],
+									[
+										'type' => ZBX_WIDGET_FIELD_TYPE_STR,
+										'name' => 'host_tags.0.value',
+										'value' => 'host tag value1'
+									],
+									[
+										'type' => ZBX_WIDGET_FIELD_TYPE_STR,
+										'name' => 'host_tags.1.tag',
+										'value' => 'host tag2'
+									],
+									[
+										'type' => ZBX_WIDGET_FIELD_TYPE_INT32,
+										'name' => 'host_tags.1.operator',
+										'value' => 2
+									],
+									[
+										'type' => ZBX_WIDGET_FIELD_TYPE_STR,
+										'name' => 'host_tags.1.value',
+										'value' => 'host tag value2'
+									],
+									[
+										'type' => ZBX_WIDGET_FIELD_TYPE_INT32,
+										'name' => 'severities.0',
+										'value' => 5
+									],
+									[
+										'type' => ZBX_WIDGET_FIELD_TYPE_INT32,
+										'name' => 'maintenance',
+										'value' => 1
+									],
+									[
+										'type' => ZBX_WIDGET_FIELD_TYPE_INT32,
+										'name' => 'show_problems',
+										'value' => 0
+									],
+									[
+										'type' => ZBX_WIDGET_FIELD_TYPE_INT32,
+										'name' => 'group_by.0.attribute',
+										'value' => 1
+									],
+									[
+										'type' => ZBX_WIDGET_FIELD_TYPE_STR,
+										'name' => 'group_by.0.tag_name',
+										'value' => 'host tag1'
+									],
+									[
+										'type' => ZBX_WIDGET_FIELD_TYPE_INT32,
+										'name' => 'show_lines',
+										'value' => 50
+									],
+									[
+										'type' => ZBX_WIDGET_FIELD_TYPE_STR,
+										'name' => 'reference',
+										'value' => 'AZIBQ'
+									]
+								]
+							],
+							[
+								'type' => 'itemnavigator',
+								'name' => 'Item navigator for copying',
+								'x' => 50,
+								'y' => 6,
+								'width' => 22,
+								'height' => 4,
+								'fields' => [
+									[
+										'type' => ZBX_WIDGET_FIELD_TYPE_INT32,
+										'name' => 'rf_rate',
+										'value' => 60
+									],
+									[
+										'type' => ZBX_WIDGET_FIELD_TYPE_GROUP,
+										'name' => 'groupids.0',
+										'value' => 4 // Zabbix servers.
+									],
+									[
+										'type' => ZBX_WIDGET_FIELD_TYPE_HOST,
+										'name' => 'hosts.0',
+										'value' => 10084 // ЗАББИКС Сервер.
+									],
+									[
+										'type' => ZBX_WIDGET_FIELD_TYPE_INT32,
+										'name' => 'host_tags_evaltype',
+										'value' => 2
+									],
+									[
+										'type' => ZBX_WIDGET_FIELD_TYPE_STR,
+										'name' => 'host_tags.0.tag',
+										'value' => 'host tag1'
+									],
+									[
+										'type' => ZBX_WIDGET_FIELD_TYPE_INT32,
+										'name' => 'host_tags.0.operator',
+										'value' => 0
+									],
+									[
+										'type' => ZBX_WIDGET_FIELD_TYPE_STR,
+										'name' => 'host_tags.0.value',
+										'value' => 'host tag value1'
+									],
+									[
+										'type' => ZBX_WIDGET_FIELD_TYPE_STR,
+										'name' => 'host_tags.1.tag',
+										'value' => 'host tag2'
+									],
+									[
+										'type' => ZBX_WIDGET_FIELD_TYPE_INT32,
+										'name' => 'host_tags.1.operator',
+										'value' => 2
+									],
+									[
+										'type' => ZBX_WIDGET_FIELD_TYPE_STR,
+										'name' => 'host_tags.1.value',
+										'value' => 'host tag value2'
+									],
+									[
+										'type' => ZBX_WIDGET_FIELD_TYPE_STR,
+										'name' => 'items.0',
+										'value' => 'trap item'
+									],
+									[
+										'type' => ZBX_WIDGET_FIELD_TYPE_INT32,
+										'name' => 'item_tags_evaltype',
+										'value' => 2
+									],
+									[
+										'type' => ZBX_WIDGET_FIELD_TYPE_STR,
+										'name' => 'item_tags.0.tag',
+										'value' => 'item tag1'
+									],
+									[
+										'type' => ZBX_WIDGET_FIELD_TYPE_INT32,
+										'name' => 'item_tags.0.operator',
+										'value' => 0
+									],
+									[
+										'type' => ZBX_WIDGET_FIELD_TYPE_STR,
+										'name' => 'item_tags.0.value',
+										'value' => 'item tag1 value'
+									],
+									[
+										'type' => ZBX_WIDGET_FIELD_TYPE_INT32,
+										'name' => 'state',
+										'value' => 0
+									],
+									[
+										'type' => ZBX_WIDGET_FIELD_TYPE_INT32,
+										'name' => 'show_problems',
+										'value' => 0
+									],
+									[
+										'type' => ZBX_WIDGET_FIELD_TYPE_INT32,
+										'name' => 'group_by.0.attribute',
+										'value' => 3
+									],
+									[
+										'type' => ZBX_WIDGET_FIELD_TYPE_STR,
+										'name' => 'group_by.0.tag_name',
+										'value' => 'item tag1'
+									],
+									[
+										'type' => ZBX_WIDGET_FIELD_TYPE_INT32,
+										'name' => 'show_lines',
+										'value' => 77
+									],
+									[
+										'type' => ZBX_WIDGET_FIELD_TYPE_STR,
+										'name' => 'reference',
+										'value' => 'AZIBO'
+									]
+								]
+							],
+							[
 								'type' => 'honeycomb',
 								'name' => 'Honeycomb for copying',
 								'x' => 9,
@@ -2003,52 +2217,10 @@
 									],
 									[
 										'type' => 0,
-=======
-								'type' => 'hostnavigator',
-								'name' => 'Host navigator for copying',
-								'x' => 63,
-								'y' => 10,
-								'width' => 9,
-								'height' => 4,
-								'fields' => [
-									[
-										'type' => ZBX_WIDGET_FIELD_TYPE_INT32,
-										'name' => 'rf_rate',
-										'value' => 60
-									],
-									[
-										'type' => ZBX_WIDGET_FIELD_TYPE_GROUP,
-										'name' => 'groupids.0',
-										'value' => 4 // Zabbix servers.
-									],
-									[
-										'type' => ZBX_WIDGET_FIELD_TYPE_STR,
-										'name' => 'hosts.0',
-										'value' => 'test'
-									],
-									[
-										'type' => ZBX_WIDGET_FIELD_TYPE_INT32,
-										'name' => 'status',
-										'value' => 1
-									],
-									[
-										'type' => ZBX_WIDGET_FIELD_TYPE_INT32,
-										'name' => 'host_tags_evaltype',
-										'value' => 2
-									],
-									[
-										'type' => ZBX_WIDGET_FIELD_TYPE_STR,
-										'name' => 'host_tags.0.tag',
-										'value' => 'host tag1'
-									],
-									[
-										'type' => ZBX_WIDGET_FIELD_TYPE_INT32,
->>>>>>> 15c5f114
 										'name' => 'host_tags.0.operator',
 										'value' => 0
 									],
 									[
-<<<<<<< HEAD
 										'type' => 1,
 										'name' => 'host_tags.0.value',
 										'value' => 'val1'
@@ -2075,39 +2247,10 @@
 									],
 									[
 										'type' => 0,
-=======
-										'type' => ZBX_WIDGET_FIELD_TYPE_STR,
-										'name' => 'host_tags.0.value',
-										'value' => 'host tag value1'
-									],
-									[
-										'type' => ZBX_WIDGET_FIELD_TYPE_STR,
-										'name' => 'host_tags.1.tag',
-										'value' => 'host tag2'
-									],
-									[
-										'type' => ZBX_WIDGET_FIELD_TYPE_INT32,
-										'name' => 'host_tags.1.operator',
-										'value' => 2
-									],
-									[
-										'type' => ZBX_WIDGET_FIELD_TYPE_STR,
-										'name' => 'host_tags.1.value',
-										'value' => 'host tag value2'
-									],
-									[
-										'type' => ZBX_WIDGET_FIELD_TYPE_INT32,
-										'name' => 'severities.0',
-										'value' => 5
-									],
-									[
-										'type' => ZBX_WIDGET_FIELD_TYPE_INT32,
->>>>>>> 15c5f114
 										'name' => 'maintenance',
 										'value' => 1
 									],
 									[
-<<<<<<< HEAD
 										'type' => 1,
 										'name' => 'primary_label',
 										'value' => 'TEXT'
@@ -2176,146 +2319,6 @@
 										'type' => 1,
 										'name' => 'reference',
 										'value' => 'ENJSC'
-=======
-										'type' => ZBX_WIDGET_FIELD_TYPE_INT32,
-										'name' => 'show_problems',
-										'value' => 0
-									],
-									[
-										'type' => ZBX_WIDGET_FIELD_TYPE_INT32,
-										'name' => 'group_by.0.attribute',
-										'value' => 1
-									],
-									[
-										'type' => ZBX_WIDGET_FIELD_TYPE_STR,
-										'name' => 'group_by.0.tag_name',
-										'value' => 'host tag1'
-									],
-									[
-										'type' => ZBX_WIDGET_FIELD_TYPE_INT32,
-										'name' => 'show_lines',
-										'value' => 50
-									],
-									[
-										'type' => ZBX_WIDGET_FIELD_TYPE_STR,
-										'name' => 'reference',
-										'value' => 'AZIBQ'
-									]
-								]
-							],
-							[
-								'type' => 'itemnavigator',
-								'name' => 'Item navigator for copying',
-								'x' => 50,
-								'y' => 6,
-								'width' => 22,
-								'height' => 4,
-								'fields' => [
-									[
-										'type' => ZBX_WIDGET_FIELD_TYPE_INT32,
-										'name' => 'rf_rate',
-										'value' => 60
-									],
-									[
-										'type' => ZBX_WIDGET_FIELD_TYPE_GROUP,
-										'name' => 'groupids.0',
-										'value' => 4 // Zabbix servers.
-									],
-									[
-										'type' => ZBX_WIDGET_FIELD_TYPE_HOST,
-										'name' => 'hosts.0',
-										'value' => 10084 // ЗАББИКС Сервер.
-									],
-									[
-										'type' => ZBX_WIDGET_FIELD_TYPE_INT32,
-										'name' => 'host_tags_evaltype',
-										'value' => 2
-									],
-									[
-										'type' => ZBX_WIDGET_FIELD_TYPE_STR,
-										'name' => 'host_tags.0.tag',
-										'value' => 'host tag1'
-									],
-									[
-										'type' => ZBX_WIDGET_FIELD_TYPE_INT32,
-										'name' => 'host_tags.0.operator',
-										'value' => 0
-									],
-									[
-										'type' => ZBX_WIDGET_FIELD_TYPE_STR,
-										'name' => 'host_tags.0.value',
-										'value' => 'host tag value1'
-									],
-									[
-										'type' => ZBX_WIDGET_FIELD_TYPE_STR,
-										'name' => 'host_tags.1.tag',
-										'value' => 'host tag2'
-									],
-									[
-										'type' => ZBX_WIDGET_FIELD_TYPE_INT32,
-										'name' => 'host_tags.1.operator',
-										'value' => 2
-									],
-									[
-										'type' => ZBX_WIDGET_FIELD_TYPE_STR,
-										'name' => 'host_tags.1.value',
-										'value' => 'host tag value2'
-									],
-									[
-										'type' => ZBX_WIDGET_FIELD_TYPE_STR,
-										'name' => 'items.0',
-										'value' => 'trap item'
-									],
-									[
-										'type' => ZBX_WIDGET_FIELD_TYPE_INT32,
-										'name' => 'item_tags_evaltype',
-										'value' => 2
-									],
-									[
-										'type' => ZBX_WIDGET_FIELD_TYPE_STR,
-										'name' => 'item_tags.0.tag',
-										'value' => 'item tag1'
-									],
-									[
-										'type' => ZBX_WIDGET_FIELD_TYPE_INT32,
-										'name' => 'item_tags.0.operator',
-										'value' => 0
-									],
-									[
-										'type' => ZBX_WIDGET_FIELD_TYPE_STR,
-										'name' => 'item_tags.0.value',
-										'value' => 'item tag1 value'
-									],
-									[
-										'type' => ZBX_WIDGET_FIELD_TYPE_INT32,
-										'name' => 'state',
-										'value' => 0
-									],
-									[
-										'type' => ZBX_WIDGET_FIELD_TYPE_INT32,
-										'name' => 'show_problems',
-										'value' => 0
-									],
-									[
-										'type' => ZBX_WIDGET_FIELD_TYPE_INT32,
-										'name' => 'group_by.0.attribute',
-										'value' => 3
-									],
-									[
-										'type' => ZBX_WIDGET_FIELD_TYPE_STR,
-										'name' => 'group_by.0.tag_name',
-										'value' => 'item tag1'
-									],
-									[
-										'type' => ZBX_WIDGET_FIELD_TYPE_INT32,
-										'name' => 'show_lines',
-										'value' => 77
-									],
-									[
-										'type' => ZBX_WIDGET_FIELD_TYPE_STR,
-										'name' => 'reference',
-										'value' => 'AZIBO'
->>>>>>> 15c5f114
 									]
 								]
 							]
@@ -2835,7 +2838,121 @@
 								]
 							],
 							[
-<<<<<<< HEAD
+								'type' => 'hostnavigator',
+								'name' => 'Host navigator widget',
+								'x' => 0,
+								'y' => 7,
+								'width' => 9,
+								'height' => 3,
+								'fields' => [
+									[
+										'type' => ZBX_WIDGET_FIELD_TYPE_INT32,
+										'name' => 'rf_rate',
+										'value' => 60
+									],
+									[
+										'type' => ZBX_WIDGET_FIELD_TYPE_INT32,
+										'name' => 'severities.0',
+										'value' => 5
+									],
+									[
+										'type' => ZBX_WIDGET_FIELD_TYPE_INT32,
+										'name' => 'maintenance',
+										'value' => 1
+									],
+									[
+										'type' => ZBX_WIDGET_FIELD_TYPE_INT32,
+										'name' => 'show_problems',
+										'value' => 0
+									],
+									[
+										'type' => ZBX_WIDGET_FIELD_TYPE_INT32,
+										'name' => 'group_by.0.attribute',
+										'value' => 1
+									],
+									[
+										'type' => ZBX_WIDGET_FIELD_TYPE_STR,
+										'name' => 'group_by.0.tag_name',
+										'value' => 'host tag1'
+									],
+									[
+										'type' => ZBX_WIDGET_FIELD_TYPE_STR,
+										'name' => 'reference',
+										'value' => 'AZIBQ'
+									]
+								]
+							],
+							[
+								'type' => 'itemnavigator',
+								'name' => 'Item navigator widget',
+								'x' => 9,
+								'y' => 7,
+								'width' => 10,
+								'height' => 3,
+								'fields' => [
+									[
+										'type' => ZBX_WIDGET_FIELD_TYPE_INT32,
+										'name' => 'rf_rate',
+										'value' => 60
+									],
+									[
+										'type' => ZBX_WIDGET_FIELD_TYPE_STR,
+										'name' => 'items.0',
+										'value' => 'trap item'
+									],
+									[
+										'type' => ZBX_WIDGET_FIELD_TYPE_INT32,
+										'name' => 'item_tags_evaltype',
+										'value' => 2
+									],
+									[
+										'type' => ZBX_WIDGET_FIELD_TYPE_STR,
+										'name' => 'item_tags.0.tag',
+										'value' => 'item tag1'
+									],
+									[
+										'type' => ZBX_WIDGET_FIELD_TYPE_INT32,
+										'name' => 'item_tags.0.operator',
+										'value' => 0
+									],
+									[
+										'type' => ZBX_WIDGET_FIELD_TYPE_STR,
+										'name' => 'item_tags.0.value',
+										'value' => 'item tag1 value'
+									],
+									[
+										'type' => ZBX_WIDGET_FIELD_TYPE_INT32,
+										'name' => 'state',
+										'value' => 0
+									],
+									[
+										'type' => ZBX_WIDGET_FIELD_TYPE_INT32,
+										'name' => 'show_problems',
+										'value' => 0
+									],
+									[
+										'type' => ZBX_WIDGET_FIELD_TYPE_INT32,
+										'name' => 'group_by.0.attribute',
+										'value' => 3
+									],
+									[
+										'type' => ZBX_WIDGET_FIELD_TYPE_STR,
+										'name' => 'group_by.0.tag_name',
+										'value' => 'item tag1'
+									],
+									[
+										'type' => ZBX_WIDGET_FIELD_TYPE_INT32,
+										'name' => 'show_lines',
+										'value' => 77
+									],
+									[
+										'type' => ZBX_WIDGET_FIELD_TYPE_STR,
+										'name' => 'reference',
+										'value' => 'AZIBO'
+									]
+								]
+							],
+							[
 								'type' => 'honeycomb',
 								'name' => 'Honeycomb widget',
 								'x' => 17,
@@ -2938,119 +3055,6 @@
 										'type' => 1,
 										'name' => 'reference',
 										'value' => 'FAXKO'
-=======
-								'type' => 'hostnavigator',
-								'name' => 'Host navigator widget',
-								'x' => 0,
-								'y' => 7,
-								'width' => 9,
-								'height' => 3,
-								'fields' => [
-									[
-										'type' => ZBX_WIDGET_FIELD_TYPE_INT32,
-										'name' => 'rf_rate',
-										'value' => 60
-									],
-									[
-										'type' => ZBX_WIDGET_FIELD_TYPE_INT32,
-										'name' => 'severities.0',
-										'value' => 5
-									],
-									[
-										'type' => ZBX_WIDGET_FIELD_TYPE_INT32,
-										'name' => 'maintenance',
-										'value' => 1
-									],
-									[
-										'type' => ZBX_WIDGET_FIELD_TYPE_INT32,
-										'name' => 'show_problems',
-										'value' => 0
-									],
-									[
-										'type' => ZBX_WIDGET_FIELD_TYPE_INT32,
-										'name' => 'group_by.0.attribute',
-										'value' => 1
-									],
-									[
-										'type' => ZBX_WIDGET_FIELD_TYPE_STR,
-										'name' => 'group_by.0.tag_name',
-										'value' => 'host tag1'
-									],
-									[
-										'type' => ZBX_WIDGET_FIELD_TYPE_STR,
-										'name' => 'reference',
-										'value' => 'AZIBQ'
-									]
-								]
-							],
-							[
-								'type' => 'itemnavigator',
-								'name' => 'Item navigator widget',
-								'x' => 9,
-								'y' => 7,
-								'width' => 10,
-								'height' => 3,
-								'fields' => [
-									[
-										'type' => ZBX_WIDGET_FIELD_TYPE_INT32,
-										'name' => 'rf_rate',
-										'value' => 60
-									],
-									[
-										'type' => ZBX_WIDGET_FIELD_TYPE_STR,
-										'name' => 'items.0',
-										'value' => 'trap item'
-									],
-									[
-										'type' => ZBX_WIDGET_FIELD_TYPE_INT32,
-										'name' => 'item_tags_evaltype',
-										'value' => 2
-									],
-									[
-										'type' => ZBX_WIDGET_FIELD_TYPE_STR,
-										'name' => 'item_tags.0.tag',
-										'value' => 'item tag1'
-									],
-									[
-										'type' => ZBX_WIDGET_FIELD_TYPE_INT32,
-										'name' => 'item_tags.0.operator',
-										'value' => 0
-									],
-									[
-										'type' => ZBX_WIDGET_FIELD_TYPE_STR,
-										'name' => 'item_tags.0.value',
-										'value' => 'item tag1 value'
-									],
-									[
-										'type' => ZBX_WIDGET_FIELD_TYPE_INT32,
-										'name' => 'state',
-										'value' => 0
-									],
-									[
-										'type' => ZBX_WIDGET_FIELD_TYPE_INT32,
-										'name' => 'show_problems',
-										'value' => 0
-									],
-									[
-										'type' => ZBX_WIDGET_FIELD_TYPE_INT32,
-										'name' => 'group_by.0.attribute',
-										'value' => 3
-									],
-									[
-										'type' => ZBX_WIDGET_FIELD_TYPE_STR,
-										'name' => 'group_by.0.tag_name',
-										'value' => 'item tag1'
-									],
-									[
-										'type' => ZBX_WIDGET_FIELD_TYPE_INT32,
-										'name' => 'show_lines',
-										'value' => 77
-									],
-									[
-										'type' => ZBX_WIDGET_FIELD_TYPE_STR,
-										'name' => 'reference',
-										'value' => 'AZIBO'
->>>>>>> 15c5f114
 									]
 								]
 							]
