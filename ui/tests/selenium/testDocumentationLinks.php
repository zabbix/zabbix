<?php
/*
** Copyright (C) 2001-2025 Zabbix SIA
**
** This program is free software: you can redistribute it and/or modify it under the terms of
** the GNU Affero General Public License as published by the Free Software Foundation, version 3.
**
** This program is distributed in the hope that it will be useful, but WITHOUT ANY WARRANTY;
** without even the implied warranty of MERCHANTABILITY or FITNESS FOR A PARTICULAR PURPOSE.
** See the GNU Affero General Public License for more details.
**
** You should have received a copy of the GNU Affero General Public License along with this program.
** If not, see <https://www.gnu.org/licenses/>.
**/


require_once __DIR__.'/../include/CWebTest.php';

use Facebook\WebDriver\WebDriverKeys;

/**
 * @dataSource Actions, Maps, Proxies
 *
 * @backup profiles, connector
 *
 * @onBefore prepareData
 */
class testDocumentationLinks extends CWebTest {

	// LLD and host prototype for case 'Host LLD host prototype edit form'.
	protected static $hostid;
	protected static $templateid;
	protected static $lldid;
	protected static $template_lldid;
	protected static $host_prototypeid;
	protected static $lld_prototypeid;
	protected static $template_lld_prototypeid;

	public function prepareData() {
		self::$version = substr(ZABBIX_VERSION, 0, 3);

		// Create a service.
		CDataHelper::call('service.create', [
			[
				'name' => 'Service_1',
				'algorithm' => 1,
				'sortorder' => 1
			]
		]);

		// Create an API token.
		CDataHelper::call('token.create', [
			[
				'name' => 'Admin token',
				'userid' => 1
			]
		]);

		// Create a Connector.
		CDataHelper::call('connector.create', [
			[
				'name' => 'Default connector',
				'url' => '{$URL}'
			]
		]);

		// Create event correlation.
		CDataHelper::call('correlation.create', [
			[
				'name' => 'Event correlation for links check',
				'filter' => [
					'evaltype' => 0,
					'conditions' => [
						[
							'type' => ZBX_CORR_CONDITION_OLD_EVENT_TAG,
							'tag' => 'links tag'
						]
					]
				],
				'operations' => [
					[
						'type' => ZBX_CORR_OPERATION_CLOSE_OLD
					]
				]
			]
		]);

		CDataHelper::call('maintenance.create', [
			[
				'name' => 'Maintenance for documentation links test',
				'maintenance_type' => MAINTENANCE_TYPE_NODATA,
				'active_since' => 1534885200,
				'active_till' => 1534971600,
				'groups' => [['groupid' => 4]], // Zabbix servers.
				'timeperiods' => [[]]
			]
		]);

		// Create host prototype.
		$response = CDataHelper::createHosts([
			[
				'host' => 'Host with host prototype for documentations links',
				'groups' => [['groupid' => 4]], // Zabbix server
				'discoveryrules' => [
					[
						'name' => 'Drule for documentation links check',
						'key_' => 'drule',
						'type' => ITEM_TYPE_TRAPPER,
						'delay' => 0
					]
				]
			]
		]);
		self::$hostid = $response['hostids']['Host with host prototype for documentations links'];
		self::$lldid = $response['discoveryruleids']['Host with host prototype for documentations links:drule'];

		CDataHelper::call('hostprototype.create', [
			[
				'host' => 'Host prototype for documentation links test {#H}',
				'ruleid' => self::$lldid,
				'groupLinks' => [['groupid'=> 4]] // Zabbix servers.
			]
		]);
		$prototype_hostids = CDataHelper::getIds('host');
		self::$host_prototypeid = $prototype_hostids['Host prototype for documentation links test {#H}'];

		self::$lld_prototypeid = CDataHelper::call('discoveryruleprototype.create', [
			[
				'hostid' => self::$hostid,
				'ruleid' => self::$lldid,
				'name' => 'LLD rule prototype for documentation link test',
				'key_' => 'lld_rule_prototype[{#KEY},{#KEY2}]',
				'delay' => '30s',
				'type' => ITEM_TYPE_INTERNAL
			]
		])['itemids'][0];

		// Create template for LLD rule prototype test.
		$template_response = CDataHelper::createTemplates([
			[
				'host' => 'Template with LLD prototype for documentations links',
				'groups' => [['groupid' => 1]], // Templates
				'discoveryrules' => [
					[
						'name' => 'Drule for documentation links check',
						'key_' => 'drule',
						'type' => ITEM_TYPE_TRAPPER,
						'delay' => 0
					]
				]
			]
		]);

		self::$templateid = $template_response['templateids']['Template with LLD prototype for documentations links'];
		self::$template_lldid = $template_response['discoveryruleids']['Template with LLD prototype for documentations links:drule'];

		self::$template_lld_prototypeid = CDataHelper::call('discoveryruleprototype.create', [
			[
				'hostid' => self::$templateid,
				'ruleid' => self::$template_lldid,
				'name' => 'LLD rule prototype for documentation link test',
				'key_' => 'lld_rule_prototype[{#KEY},{#KEY2}]',
				'delay' => '30s',
				'type' => ITEM_TYPE_INTERNAL
			]
		])['itemids'][0];
	}

	/**
	 * Major version of Zabbix the test is executed on.
	 */
	private static $version;

	/**
	 * Static start of each documentation link.
	 */
	private static $path_start = 'https://www.zabbix.com/documentation/';

	public static function getGeneralDocumentationLinkData() {
		return [
			// #0 Dashboard list.
			[
				[
					'url' => 'zabbix.php?action=dashboard.list',
					'doc_link' => '/en/manual/web_interface/frontend_sections/dashboards'
				]
			],
			// #1 Certain dashboard in view mode.
			[
				[
					'url' => 'zabbix.php?action=dashboard.view&dashboardid=1',
					'doc_link' => '/en/manual/web_interface/frontend_sections/dashboards'
				]
			],
			// #2 Create dashboard popup.
			[
				[
					'url' => 'zabbix.php?action=dashboard.list',
					'actions' => [
						[
							'callback' => 'openFormWithLink',
							'element' => 'button:Create dashboard'
						]
					],
					'doc_link' => '/en/manual/web_interface/frontend_sections/dashboards#creating-a-dashboard'
				]
			],
			// #3 Widget Create popup.
			[
				[
					'url' => 'zabbix.php?action=dashboard.view&dashboardid=1',
					'actions' => [
						[
							'callback' => 'openFormWithLink',
							'element' => 'button:Edit dashboard'
						],
						[
							'callback' => 'openFormWithLink',
							'element' => 'id:dashboard-add-widget'
						]
					],
					'doc_link' => '/en/manual/web_interface/frontend_sections/dashboards/widgets/action_log'
				]
			],
			// #4 Widget edit form.
			[
				[
					'url' => 'zabbix.php?action=dashboard.view&dashboardid=1',
					'doc_link' => '/en/manual/web_interface/frontend_sections/dashboards/widgets/top_hosts',
					'actions' => [
						[
							'callback' => 'openFormWithLink',
							'element' => 'xpath:(//button[contains(@class, "js-widget-edit")])[1]'
						]
					]
				]
			],
			// #5 Add dashboard page configuration popup.
			[
				[
					'url' => 'zabbix.php?action=dashboard.view&dashboardid=1',
					'doc_link' => '/en/manual/web_interface/frontend_sections/dashboards#adding-pages',
					'actions' => [
						[
							'callback' => 'openFormWithLink',
							'element' => 'button:Edit dashboard'
						],
						[
							'callback' => 'openFormWithLink',
							'element' => 'xpath://button[@id="dashboard-add"]'
						],
						[
							'callback' => 'openFormWithLink',
							'element' => 'xpath://a[text()="Add page"]'
						]
					]
				]
			],
			// #6 Global search view.
			[
				[
					'url' => 'zabbix.php?action=search&search=zabbix',
					'doc_link' => '/en/manual/web_interface/global_search'
				]
			],
			// #7 Problems view.
			[
				[
					'url' => 'zabbix.php?action=problem.view',
					'doc_link' => '/en/manual/web_interface/frontend_sections/monitoring/problems'
				]
			],
			// #8 Event details view.
			[
				[
					'url' => 'tr_events.php?triggerid=100032&eventid=9000',
					'doc_link' => '/en/manual/web_interface/frontend_sections/monitoring/problems#viewing-details'
				]
			],
			// #9 Problems Mass update popup.
			[
				[
					'url' => 'zabbix.php?action=problem.view',
					'actions' => [
						[
							'callback' => 'openMassUpdate'
						]
					],
					'doc_link' => '/en/manual/acknowledgment#updating-problems'
				]
			],
			// #10 Problems acknowledge popup.
			[
				[
					'url' => 'zabbix.php?action=popup&popup=acknowledge.edit&eventids%5B0%5D=93',
					'doc_link' => '/en/manual/acknowledgment#updating-problems'
				]
			],
			// #11 Monitoring -> Hosts view.
			[
				[
					'url' => 'zabbix.php?action=host.view',
					'doc_link' => '/en/manual/web_interface/frontend_sections/monitoring/hosts'
				]
			],
			// #12 Create host popup in Monitoring -> Hosts view.
			[
				[
					'url' => 'zabbix.php?action=host.view',
					'actions' => [
						[
							'callback' => 'openFormWithLink',
							'element' => 'button:Create host'
						]
					],
					'doc_link' => '/en/manual/config/hosts/host#configuration'
				]
			],
			// #13 Monitoring -> Graphs view.
			[
				[
					'url' => 'zabbix.php?action=charts.view',
					'doc_link' => '/en/manual/web_interface/frontend_sections/monitoring/hosts/graphs'
				]
			],
			// #14 Monitoring -> Web monitoring view.
			[
				[
					'url' => 'zabbix.php?action=web.view',
					'doc_link' => '/en/manual/web_interface/frontend_sections/monitoring/hosts/web'
				]
			],
			// #15 Monitoring -> Host dashboards view (dashboards of Zabbix server host).
			[
				[
					'url' => 'zabbix.php?action=host.dashboard.view&hostid=10084',
					'doc_link' => '/en/manual/web_interface/frontend_sections/monitoring/hosts/dashboards'
				]
			],
			// #16 Latest data view.
			[
				[
					'url' => 'zabbix.php?action=latest.view',
					'doc_link' => '/en/manual/web_interface/frontend_sections/monitoring/latest_data'
				]
			],
			// #17 Speccific item graph from latest data view.
			[
				[
					'url' => 'history.php?action=showgraph&itemids%5B%5D=42237',
					'doc_link' => '/en/manual/web_interface/frontend_sections/monitoring/latest_data#graphs'
				]
			],
			// #18 Specific item history from latest data view.
			[
				[
					'url' => 'history.php?action=showvalues&itemids%5B%5D=42242',
					'doc_link' => '/en/manual/web_interface/frontend_sections/monitoring/latest_data#graphs'
				]
			],
			// #19 Maps list view.
			[
				[
					'url' => 'sysmaps.php',
					'doc_link' => '/en/manual/web_interface/frontend_sections/monitoring/maps'
				]
			],
			// #20 Create map form.
			[
				[
					'url' => 'sysmaps.php?form=Create+map',
					'doc_link' => '/en/manual/config/visualization/maps/map#creating-a-map'
				]
			],
			// #21 Map import popup.
			[
				[
					'url' => 'sysmaps.php',
					'actions' => [
						[
							'callback' => 'openFormWithLink',
							'element' => 'button:Import'
						]
					],
					'doc_link' => '/en/manual/xml_export_import/maps#importing'
				]
			],
			// #22 View map view.
			[
				[
					'url' => 'zabbix.php?action=map.view&sysmapid=1',
					'doc_link' => '/en/manual/web_interface/frontend_sections/monitoring/maps#viewing-maps'
				]
			],
			// #23 Edit map view.
			[
				[
					'url' => 'sysmap.php?sysmapid=1',
					'doc_link' => '/en/manual/config/visualization/maps/map#overview'
				]
			],
			// #24 Monitoring -> Discovery view.
			[
				[
					'url' => 'zabbix.php?action=discovery.view',
					'doc_link' => '/en/manual/web_interface/frontend_sections/monitoring/discovery'
				]
			],
			// #25 Monitoring -> Services in view mode.
			[
				[
					'url' => 'zabbix.php?action=service.list',
					'doc_link' => '/en/manual/web_interface/frontend_sections/services/service#viewing-services'
				]
			],
			// #26 Monitoring -> Services in edit mode.
			[
				[
					'url' => 'zabbix.php?action=service.list.edit',
					'doc_link' => '/en/manual/web_interface/frontend_sections/services/service#editing-services'
				]
			],
			// #27 Service configuration form popup.
			[
				[
					'url' => 'zabbix.php?action=popup&popup=service.edit',
					'doc_link' => '/en/manual/web_interface/frontend_sections/services/service#editing-services'
				]
			],
			// #28 Service mass update popup.
			[
				[
					'url' => 'zabbix.php?action=service.list.edit',
					'actions' => [
						[
							'callback' => 'openMassUpdate'
						]
					],
					'doc_link' => '/en/manual/web_interface/frontend_sections/services/service#editing-services'
				]
			],
			// #29 List of service actions.
			[
				[
					'url' => 'zabbix.php?action=action.list&eventsource=4',
					'doc_link' => '/en/manual/web_interface/frontend_sections/alerts/actions'
				]
			],
			// #30 Create service action form popup.
			[
				[
					'url' => 'zabbix.php?action=popup&popup=action.edit&eventsource=4',
					'doc_link' => '/en/manual/config/notifications/action#configuring-an-action'
				]
			],
			// #31 SLA list view.
			[
				[
					'url' => 'zabbix.php?action=sla.list',
					'doc_link' => '/en/manual/web_interface/frontend_sections/services/sla#overview'
				]
			],
			// #32 SLA create form popup.
			[
				[
					'url' => 'zabbix.php?action=popup&popup=sla.edit',
					'doc_link' => '/en/manual/it_services/sla#configuration'
				]
			],
			// #33 SLA report view.
			[
				[
					'url' => 'zabbix.php?action=slareport.list',
					'doc_link' => '/en/manual/web_interface/frontend_sections/services/sla_report#overview'
				]
			],
			// #34 Inventory overview view.
			[
				[
					'url' => 'hostinventoriesoverview.php',
					'doc_link' => '/en/manual/web_interface/frontend_sections/inventory/overview'
				]
			],
			// #35 Inventory hosts view.
			[
				[
					'url' => 'hostinventories.php',
					'doc_link' => '/en/manual/web_interface/frontend_sections/inventory/hosts'
				]
			],
			// #36 System information report view.
			[
				[
					'url' => 'zabbix.php?action=report.status',
					'doc_link' => '/en/manual/web_interface/frontend_sections/reports/status_of_zabbix'
				]
			],
			// #37 Scheduled reports list view.
			[
				[
					'url' => 'zabbix.php?action=scheduledreport.list',
					'doc_link' => '/en/manual/web_interface/frontend_sections/reports/scheduled'
				]
			],
			// #38 Scheduled report configuration form.
			[
				[
					'url' => 'zabbix.php?action=scheduledreport.edit',
					'doc_link' => '/en/manual/config/reports#configuration'
				]
			],
			// #39 Add scheduled report configuration popup from Dashboard view.
			[
				[
					'url' => 'zabbix.php?action=dashboard.view&dashboardid=1',
					'doc_link' => '/en/manual/config/reports#configuration',
					'actions' => [
						[
							'callback' => 'openFormWithLink',
							'element' => 'xpath://button[@id="dashboard-actions"]'
						],
						[
							'callback' => 'openFormWithLink',
							'element' => 'xpath://a[text()="Create new report"]'
						]
					]
				]
			],
			// #40 Availability report view.
			[
				[
					'url' => 'zabbix.php?action=availabilityreport.list',
					'doc_link' => '/en/manual/web_interface/frontend_sections/reports/availability'
				]
			],
			// #41 Top 100 triggers report view.
			[
				[
					'url' => 'zabbix.php?action=toptriggers.list',
					'doc_link' => '/en/manual/web_interface/frontend_sections/reports/triggers_top'
				]
			],
			// #42 Audit log view.
			[
				[
					'url' => 'zabbix.php?action=auditlog.list',
					'doc_link' => '/en/manual/web_interface/frontend_sections/reports/audit_log'
				]
			],
			// #43 Action log view.
			[
				[
					'url' => 'zabbix.php?action=actionlog.list',
					'doc_link' => '/en/manual/web_interface/frontend_sections/reports/action_log'
				]
			],
			// #44 Notifications report view.
			[
				[
					'url' => 'report4.php',
					'doc_link' => '/en/manual/web_interface/frontend_sections/reports/notifications'
				]
			],
			// #45 Host groups list view.
			[
				[
					'url' => 'zabbix.php?action=hostgroup.list',
					'doc_link' => '/en/manual/web_interface/frontend_sections/data_collection/hostgroups'
				]
			],
			// #46 Create host group popup.
			[
				[
					'url' => 'zabbix.php?action=popup&popup=hostgroup.edit',
					'doc_link' => '/en/manual/config/hosts/host#creating-a-host-group'
				]
			],
			// #47 Update host group via popup.
			[
				[
					'url' => 'zabbix.php?action=popup&popup=hostgroup.edit&groupid=4', // Zabbix servers.
					'doc_link' => '/en/manual/config/hosts/host#creating-a-host-group'
				]
			],
			// #48 Template list view.
			[
				[
					'url' => 'zabbix.php?action=template.list',
					'doc_link' => '/en/manual/web_interface/frontend_sections/data_collection/templates'
				]
			],
			// #49 Create template view.
			[
				[
					'url' => 'zabbix.php?action=popup&popup=template.edit',
					'doc_link' => '/en/manual/config/templates/template#creating-a-template'
				]
			],
			// #50 Update template view.
			[
				[
					'url' => 'zabbix.php?action=popup&popup=template.edit&templateid=10076', // AIX by Zabbix agent.
					'doc_link' => '/en/manual/config/templates/template#creating-a-template'
				]
			],
			// #51 Template import popup.
			[
				[
					'url' => 'zabbix.php?action=template.list',
					'actions' => [
						[
							'callback' => 'openFormWithLink',
							'element' => 'button:Import'
						]
					],
					'doc_link' => '/en/manual/xml_export_import/templates#importing'
				]
			],
			// #52 Template mass update popup.
			[
				[
					'url' => 'zabbix.php?action=template.list',
					'actions' => [
						[
							'callback' => 'openMassUpdate'
						]
					],
					'doc_link' => '/en/manual/config/templates/mass#using-mass-update'
				]
			],
			// #53 Template items list view.
			[
				[
					'url' => 'zabbix.php?action=item.list&filter_set=1&filter_hostids[0]=15000&context=template',
					'doc_link' => '/en/manual/web_interface/frontend_sections/data_collection/templates/items'
				]
			],
			// #54 Template item create form.
			[
				[
					'url' => 'zabbix.php?action=popup&popup=item.edit&hostid=10076&context=template', // AIX by Zabbix agent.
					'doc_link' => '/en/manual/config/items/item#configuration'
				]
			],
			// #55 Template item update form.
			[
				[
					'url' => 'zabbix.php?action=popup&popup=item.edit&context=template&itemid=22933', // Host name (AIX by Zabbix agent).
					'doc_link' => '/en/manual/config/items/item#configuration'
				]
			],
			// #56 Template item test form.
			[
				[
					'url' => 'zabbix.php?action=item.list&filter_set=1&filter_hostids[0]=15000&context=template',
					'actions' => [
						[
							'callback' => 'openFormWithLink',
							'element' => 'link:itemInheritance'
						],
						[
							'callback' => 'openFormWithLink',
							'element' => 'button:Test'
						]
					],
					'second_dialog' => true,
					'doc_link' => '/en/manual/config/items/item#testing'
				]
			],
			// #57 Template item Mass update popup.
			[
				[
					'url' => 'zabbix.php?action=item.list&filter_set=1&filter_hostids[0]=15000&context=template',
					'actions' => [
						[
							'callback' => 'openMassUpdate'
						]
					],
					'doc_link' => '/en/manual/config/items/itemupdate#using-mass-update'
				]
			],
			// #58 Template trigger list view.
			[
				[
					'url' => 'zabbix.php?action=trigger.list&context=template',
					'doc_link' => '/en/manual/web_interface/frontend_sections/data_collection/templates/triggers'
				]
			],
			// #59 Template trigger create form.
			[
				[
					'url' => 'zabbix.php?action=popup&popup=trigger.edit&context=template',
					'doc_link' => '/en/manual/config/triggers/trigger#configuration'
				]
			],
			// #60 Template trigger update form.
			[
				[
					// Trigger => AIX: Disk I/O is overloaded.
					'url' => 'zabbix.php?action=popup&popup=trigger.edit&triggerid=13367&hostid=10076&context=template',
					'doc_link' => '/en/manual/config/triggers/trigger#configuration'
				]
			],
			// #61 Template trigger Mass update popup.
			[
				[
					'url' => 'zabbix.php?action=trigger.list&filter_set=1&filter_hostids%5B0%5D=15000&context=template',
					'actions' => [
						[
							'callback' => 'openMassUpdate'
						]
					],
					'doc_link' => '/en/manual/config/triggers/update#using-mass-update'
				]
			],
			// #62 Template graph list view.
			[
				[
					'url' => 'zabbix.php?action=graph.list&context=template',
					'doc_link' => '/en/manual/web_interface/frontend_sections/data_collection/templates/graphs'
				]
			],
			// #63 Template graph create form.
			[
				[
					'url' => 'zabbix.php?action=popup&popup=graph.edit&context=template&hostid=15000',
					'doc_link' => '/en/manual/config/visualization/graphs/custom#configuring-custom-graphs'
				]
			],
			// #64 Template graph update form.
			[
				[
					'url' => 'zabbix.php?action=popup&popup=graph.edit&context=template&graphid=15000',
					'doc_link' => '/en/manual/config/visualization/graphs/custom#configuring-custom-graphs'
				]
			],
			// #65 Template dashboards list view.
			[
				[
					'url' => 'zabbix.php?action=template.dashboard.list&templateid=10076&context=template',
					'doc_link' => '/en/manual/web_interface/frontend_sections/monitoring/hosts/dashboards'
				]
			],
			// #66 Template dashboard create popup.
			[
				[
					'url' => 'zabbix.php?action=template.dashboard.list&templateid=10076&context=template',
					'actions' => [
						[
							'callback' => 'openFormWithLink',
							'element' => 'button:Create dashboard'
						]
					],
					'doc_link' => '/en/manual/web_interface/frontend_sections/dashboards#creating-a-dashboard'
				]
			],
			// #67 Template dashboards view mode.
			[
				[
					'url' => 'zabbix.php?action=template.dashboard.edit&dashboardid=50',
					'doc_link' => '/en/manual/web_interface/frontend_sections/dashboards#creating-a-dashboard'
				]
			],
			// #68 Template dashboard widget create popup.
			[
				[
				'url' => 'zabbix.php?action=template.dashboard.edit&dashboardid=50',
					'actions' => [
						[
							'callback' => 'openFormWithLink',
							'element' => 'xpath:(//button[contains(@class, "js-widget-edit")])[1]'
						]
					],
					'doc_link' => '/en/manual/web_interface/frontend_sections/dashboards/widgets/graph_classic'
				]
			],
			// #69 Template dashboard widget edit popup.
			[
				[
					'url' => 'zabbix.php?action=template.dashboard.edit&dashboardid=50',
					'actions' => [
						[
							'callback' => 'openFormWithLink',
							'element' => 'id:dashboard-add-widget'
						]
					],
					'doc_link' => '/en/manual/web_interface/frontend_sections/dashboards/widgets/action_log'
				]
			],
			// #70 Add Template dashboard page configuration popup.
			[
				[
					'url' => 'zabbix.php?action=template.dashboard.edit&dashboardid=50',
					'doc_link' => '/en/manual/web_interface/frontend_sections/dashboards#adding-pages',
					'actions' => [
						[
							'callback' => 'openFormWithLink',
							'element' => 'xpath://button[@id="dashboard-add"]'
						],
						[
							'callback' => 'openFormWithLink',
							'element' => 'xpath://a[text()="Add page"]'
						]
					]
				]
			],
			// #71 Template LLD rule list view.
			[
				[
					'url' => 'host_discovery.php?context=template',
					'doc_link' => '/en/manual/web_interface/frontend_sections/data_collection/templates/discovery'
				]
			],
			// #72 Template LLD rule configuration form.
			[
				[
					'url' => 'host_discovery.php?form=create&hostid=15000&context=template',
					'doc_link' => '/en/manual/discovery/low_level_discovery#discovery-rule'
				]
			],
			// #73 Template LLD rule test form.
			[
				[
					'url' => 'host_discovery.php?form=update&itemid=15011&context=template',
					'actions' => [
						[
							'callback' => 'openFormWithLink',
							'element' => 'button:Test'
						]
					],
					'doc_link' => '/en/manual/config/items/item#testing'
				]
			],
			// #74 Template LLD item prototype list view.
			[
				[
					'url' => 'zabbix.php?action=item.prototype.list&parent_discoveryid=15011&filter_set=1&context=template',
					'doc_link' => '/en/manual/web_interface/frontend_sections/data_collection/templates/discovery/item_prototypes'
				]
			],
			// #75 Template LLD item prototype create form.
			[
				[
					// AIX by Zabbix agent, Discovery rule => Mounted filesystem discovery.
					'url' => 'zabbix.php?action=popup&popup=item.prototype.edit&context=template&parent_discoveryid=66316',
					'doc_link' => '/en/manual/discovery/low_level_discovery/item_prototypes'
				]
			],
			// #76 Template LLD item prototype edit form.
			[
				[
					// Item prototype => FS [{#FSNAME}]: Get data.
					'url' => 'zabbix.php?action=popup&popup=item.prototype.edit&itemid=66319&parent_discoveryid=66316&context=template',
					'doc_link' => '/en/manual/discovery/low_level_discovery/item_prototypes'
				]
			],
			// #77 Template LLD item prototype test form.
			[
				[
					'url' => 'zabbix.php?action=item.prototype.list&parent_discoveryid=15011&filter_set=1&context=template',
					'actions' => [
						[
							'callback' => 'openFormWithLink',
							'element' => 'link:itemDiscovery'
						],
						[
							'callback' => 'openFormWithLink',
							'element' => 'button:Test'
						]
					],
					'second_dialog' => true,
					'doc_link' => '/en/manual/config/items/item#testing'
				]
			],
			// #78 Template LLD item prototype mass update popup.
			[
				[
					'url' => 'zabbix.php?action=item.prototype.list&parent_discoveryid=15011&filter_set=1&context=template',
					'actions' => [
						[
							'callback' => 'openMassUpdate'
						]
					],
					'doc_link' => '/en/manual/config/items/itemupdate#using-mass-update'
				]
			],
			// #79 Template LLD trigger prototype list view.
			[
				[
					'url' => 'zabbix.php?action=trigger.prototype.list&parent_discoveryid=15011&context=template',
					'doc_link' => '/en/manual/web_interface/frontend_sections/data_collection/templates/discovery/trigger_prototypes'
				]
			],
			// #80 Template LLD trigger prototype create form.
			[
				[
					// Discovery rule => Mounted filesystem discovery.
					'url' => 'zabbix.php?action=popup&popup=trigger.prototype.edit&parent_discoveryid=66316&context=template',
					'doc_link' => '/en/manual/discovery/low_level_discovery/trigger_prototypes'
				]
			],
			// #81 Template LLD trigger prototype edit form.
			[
				[
					// Trigger => AIX: FS [{#FSNAME}]: Space is low.
					'url' => 'zabbix.php?action=popup&popup=trigger.prototype.edit&parent_discoveryid=66316&triggerid=31082&context=template',
					'doc_link' => '/en/manual/discovery/low_level_discovery/trigger_prototypes'
				]
			],
			// #82 Template LLD trigger prototype mass update popup.
			[
				[
					'url' => 'zabbix.php?action=trigger.prototype.list&parent_discoveryid=15011&context=template',
					'actions' => [
						[
							'callback' => 'openMassUpdate'
						]
					],
					'doc_link' => '/en/manual/config/triggers/update#using-mass-update'
				]
			],
			// #83 Template LLD graph prototype list view.
			[
				[
					'url' => 'zabbix.php?action=graph.prototype.list&parent_discoveryid=15011&context=template',
					'doc_link' => '/en/manual/web_interface/frontend_sections/data_collection/templates/discovery/graph_prototypes'
				]
			],
			// #84 Template LLD graph prototype create form.
			[
				[
					'url' => 'zabbix.php?action=popup&popup=graph.prototype.edit&context=template&parent_discoveryid=15011',
					'doc_link' => '/en/manual/discovery/low_level_discovery/graph_prototypes'
				]
			],
			// #85 Template LLD graph prototype edit form.
			[
				[
					'url' => 'zabbix.php?action=popup&popup=graph.prototype.edit&context=template&parent_discoveryid=15011&graphid=15008',
					'doc_link' => '/en/manual/discovery/low_level_discovery/graph_prototypes'
				]
			],
			// #86 Template LLD host prototype list view.
			[
				[
					'url' => 'host_prototypes.php?parent_discoveryid=15011&context=template',
					'doc_link' => '/en/manual/web_interface/frontend_sections/data_collection/templates/discovery/host_prototypes'
				]
			],
			// #87 Template LLD host prototype create form.
			[
				[
					'url' => 'host_prototypes.php?form=create&parent_discoveryid=15011&context=template',
					'doc_link' => '/en/manual/discovery/low_level_discovery/host_prototypes'
				]
			],
			// #88 Template LLD host prototype edit form.
			[
				[
					'url' => 'host_prototypes.php?form=update&parent_discoveryid=15011&hostid=99000&context=template',
					'doc_link' => '/en/manual/discovery/low_level_discovery/host_prototypes'
				]
			],
			// #89 Template LLD rule prototypes list view.
			[
				[
					'url' => 'lld_prototype_list_template',
					'doc_link' => '/en/manual/web_interface/frontend_sections/data_collection/templates/discovery'
				]
			],
			// #90 Template LLD rule prototype create form.
			[
				[
					'url' => 'lld_prototype_create_template',
					'doc_link' => '/en/manual/discovery/low_level_discovery#discovery-rule'
				]
			],
			// #91 Template LLD rule prototype edit form.
			[
				[
					'url' => 'lld_prototype_update_template',
					'doc_link' => '/en/manual/discovery/low_level_discovery#discovery-rule'
				]
			],
			// #92 Template LLD rule prototype test form.
			[
				[
					'url' => 'lld_prototype_test_template',
					'actions' => [
						[
							'callback' => 'openFormWithLink',
							'element' => 'button:Test'
						]
					],
					'doc_link' => '/en/manual/config/items/item#testing'
				]
			],
			// #93 Template Web scenario list view.
			[
				[
					'url' => 'httpconf.php?context=template',
					'doc_link' => '/en/manual/web_interface/frontend_sections/data_collection/templates/web'
				]
			],
			// #94 Template Web scenario create form.
			[
				[
					'url' => 'httpconf.php?form=create&hostid=15000&context=template',
					'doc_link' => '/en/manual/web_monitoring#configuring-a-web-scenario'
				]
			],
			// #95 Template Web scenario edit form.
			[
				[
					'url' => 'httpconf.php?form=update&hostid=15000&httptestid=15000&context=template',
					'doc_link' => '/en/manual/web_monitoring#configuring-a-web-scenario'
				]
			],
			// #96 Template Web scenario step configuration form popup.
			[
				[
					'url' => 'httpconf.php?form=update&hostid=15000&httptestid=15000&context=template',
					'actions' => [
						[
							'callback' => 'openFormWithLink',
							'element' => 'xpath://a[@id="tab_steps-tab"]'
						],
						[
							'callback' => 'openFormWithLink',
							'element' => 'xpath://div[@id="steps-tab"]//button[text()="Add"]'
						]
					],
					'doc_link' => '/en/manual/web_monitoring#configuring-steps'
				]
			],
			// #97 Host list view.
			[
				[
					'url' => 'zabbix.php?action=host.list',
					'doc_link' => '/en/manual/web_interface/frontend_sections/data_collection/hosts'
				]
			],
			// #98 Create host popup.
			[
				[
					'url' => 'zabbix.php?action=popup&popup=host.edit',
					'doc_link' => '/en/manual/config/hosts/host#configuration'
				]
			],
			// #99 Edit host popup.
			[
				[
					'url' => 'zabbix.php?action=popup&popup=host.edit&hostid=10084', // ЗАББИКС Сервер.
					'doc_link' => '/en/manual/config/hosts/host#configuration'
				]
			],
			// #100 Host import popup.
			[
				[
					'url' => 'zabbix.php?action=host.list',
					'actions' => [
						[
							'callback' => 'openFormWithLink',
							'element' => 'button:Import'
						]
					],
					'doc_link' => '/en/manual/xml_export_import/hosts#importing'
				]
			],
			// #101 Host mass update popup.
			[
				[
					'url' => 'zabbix.php?action=host.list',
					'actions' => [
						[
							'callback' => 'openMassUpdate'
						]
					],
					'doc_link' => '/en/manual/config/hosts/hostupdate#using-mass-update'
				]
			],
			// #102 Host items list view.
			[
				[
					'url' => 'zabbix.php?action=item.list&context=host&filter_set=1&filter_hostids[0]=40001&context=host',
					'doc_link' => '/en/manual/web_interface/frontend_sections/data_collection/hosts/items'
				]
			],
			// #103 Host item create form.
			[
				[
					'url' => 'zabbix.php?action=popup&popup=item.edit&context=host&hostid=10084',
					'doc_link' => '/en/manual/config/items/item#configuration'
				]
			],
			// #104 Host item update form.
			[
				[
					'url' => 'zabbix.php?action=popup&popup=item.edit&context=host&itemid=42243', // Item => Available memory
					'doc_link' => '/en/manual/config/items/item#configuration'

				]
			],
			// #105 Host item test form.
			[
				[
					'url' => 'zabbix.php?action=item.list&context=host&filter_set=1&filter_hostids[0]=40001&context=host',
					'actions' => [
						[
							'callback' => 'openFormWithLink',
							'element' => 'link:testFormItem'
						],
						[
							'callback' => 'openFormWithLink',
							'element' => 'button:Test'
						]
					],
					'second_dialog' => true,
					'doc_link' => '/en/manual/config/items/item#testing'
				]
			],
			// #106 Host item Mass update popup.
			[
				[
					'url' => 'zabbix.php?action=item.list&context=host&filter_set=1&filter_hostids[0]=40001&context=host',
					'actions' => [
						[
							'callback' => 'openMassUpdate'
						]
					],
					'doc_link' => '/en/manual/config/items/itemupdate#using-mass-update'
				]
			],
			// #107 Host trigger list view.
			[
				[
					'url' => 'zabbix.php?action=trigger.list&context=host',
					'doc_link' => '/en/manual/web_interface/frontend_sections/data_collection/hosts/triggers'
				]
			],
			// #108 Host trigger create form.
			[
				[
					'url' => 'zabbix.php?action=popup&popup=trigger.edit&context=host',
					'doc_link' => '/en/manual/config/triggers/trigger#configuration'
				]
			],
			// #109 Host trigger update form.
			[
				[
					'url' => 'zabbix.php?action=popup&popup=trigger.edit&triggerid=99251&context=host&hostid=10084', // Test trigger with tag.
					'doc_link' => '/en/manual/config/triggers/trigger#configuration'
				]
			],
			// #110 Host trigger Mass update popup.
			[
				[
					'url' => 'zabbix.php?action=trigger.list&filter_set=1&filter_hostids%5B0%5D=40001&context=host',
					'actions' => [
						[
							'callback' => 'openMassUpdate'
						]
					],
					'doc_link' => '/en/manual/config/triggers/update#using-mass-update'
				]
			],
			// #111 Host graph list view.
			[
				[
					'url' => 'zabbix.php?action=graph.list&context=host&filter_set=1',
					'doc_link' => '/en/manual/web_interface/frontend_sections/data_collection/hosts/graphs'
				]
			],
			// #112 Host graph create form.
			[
				[
					'url' => 'zabbix.php?action=popup&popup=graph.edit&context=host&hostid=40001',
					'doc_link' => '/en/manual/config/visualization/graphs/custom#configuring-custom-graphs'
				]
			],
			// #113 Host graph update form.
			[
				[
					'url' => 'zabbix.php?action=popup&popup=graph.edit&graphid=300000&context=host',
					'doc_link' => '/en/manual/config/visualization/graphs/custom#configuring-custom-graphs'
				]
			],
			// #114 Host LLD rule list view.
			[
				[
					'url' => 'host_discovery.php?context=host',
					'doc_link' => '/en/manual/web_interface/frontend_sections/data_collection/hosts/discovery'
				]
			],
			// #115 Host LLD rule configuration form.
			[
				[
					'url' => 'host_discovery.php?form=create&hostid=40001&context=host',
					'doc_link' => '/en/manual/discovery/low_level_discovery#discovery-rule'
				]
			],
			// #116 Host LLD rule test form.
			[
				[
					'url' => 'host_discovery.php?form=update&itemid=90001&context=host',
					'actions' => [
						[
							'callback' => 'openFormWithLink',
							'element' => 'button:Test'
						]
					],
					'doc_link' => '/en/manual/config/items/item#testing'
				]
			],
			// #117 Host LLD item prototype list view.
			[
				[
					'url' => 'zabbix.php?action=item.prototype.list&parent_discoveryid=133800&context=host',
					'doc_link' => '/en/manual/web_interface/frontend_sections/data_collection/hosts/discovery/item_prototypes'
				]
			],
			// #118 Host LLD item prototype create form.
			[
				[
					// Discovery rule => testFormDiscoveryRule.
					'url' => 'zabbix.php?action=popup&popup=item.prototype.edit&parent_discoveryid=133800&context=host',
					'doc_link' => '/en/manual/discovery/low_level_discovery/item_prototypes'
				]
			],
			// #119 Host LLD item prototype edit form.
			[
				[
					// Item prototype: testFormItemPrototype1.
					'url' => 'zabbix.php?action=popup&popup=item.prototype.edit&itemid=23800&parent_discoveryid=133800&context=host',
					'doc_link' => '/en/manual/discovery/low_level_discovery/item_prototypes'
				]
			],
			// #120 Host LLD item prototype test form.
			[
				[
					'url' => 'zabbix.php?action=item.prototype.list&parent_discoveryid=133800&context=host',
					'actions' => [
						[
							'callback' => 'openFormWithLink',
							'element' => 'link:testFormItemPrototype1'
						],
						[
							'callback' => 'openFormWithLink',
							'element' => 'button:Test'
						]
					],
					'second_dialog' => true,
					'doc_link' => '/en/manual/config/items/item#testing'
				]
			],
			// #121 Host LLD item prototype mass update popup.
			[
				[
					'url' => 'zabbix.php?action=item.prototype.list&parent_discoveryid=133800&context=host',
					'actions' => [
						[
							'callback' => 'openMassUpdate'
						]
					],
					'doc_link' => '/en/manual/config/items/itemupdate#using-mass-update'
				]
			],
			// #122 Host LLD trigger prototype list view.
			[
				[
					'url' => 'zabbix.php?action=trigger.prototype.list&parent_discoveryid=133800&context=host',
					'doc_link' => '/en/manual/web_interface/frontend_sections/data_collection/hosts/discovery/trigger_prototypes'
				]
			],
			// #123 Host LLD trigger prototype create form.
			[
				[
					// Discovery rule => testFormDiscoveryRule.
					'url' => 'zabbix.php?action=popup&popup=trigger.prototype.edit&parent_discoveryid=133800&context=host',
					'doc_link' => '/en/manual/discovery/low_level_discovery/trigger_prototypes'
				]
			],
			// #124 Host LLD trigger prototype edit form.
			[
				[
					// Trigger name => testFormTriggerPrototype1.
					'url' => 'zabbix.php?action=popup&popup=trigger.prototype.edit&parent_discoveryid=133800&triggerid=99518&context=host',
					'doc_link' => '/en/manual/discovery/low_level_discovery/trigger_prototypes'
				]
			],
			// #125 Host LLD trigger prototype mass update popup.
			[
				[
					'url' => 'zabbix.php?action=trigger.prototype.list&parent_discoveryid=133800&context=host',
					'actions' => [
						[
							'callback' => 'openMassUpdate'
						]
					],
					'doc_link' => '/en/manual/config/triggers/update#using-mass-update'
				]
			],
			// #126 Host LLD graph prototype list view.
			[
				[
					'url' => 'zabbix.php?action=graph.prototype.list&parent_discoveryid=133800&context=host',
					'doc_link' => '/en/manual/web_interface/frontend_sections/data_collection/hosts/discovery/graph_prototypes'
				]
			],
			// #127 Host LLD graph prototype create form.
			[
				[
					'url' => 'zabbix.php?action=popup&popup=graph.prototype.edit&context=host&parent_discoveryid=133800',
					'doc_link' => '/en/manual/discovery/low_level_discovery/graph_prototypes'
				]
			],
			// #128 Host LLD graph prototype edit form.
			[
				[
					'url' => 'zabbix.php?action=popup&popup=graph.prototype.edit&context=host&parent_discoveryid=133800&graphid=600000',
					'doc_link' => '/en/manual/discovery/low_level_discovery/graph_prototypes'
				]
			],
			// #129 Host LLD host prototype list view.
			[
				[
					'url' => 'host_prototypes.php?parent_discoveryid=90001&context=host',
					'doc_link' => '/en/manual/web_interface/frontend_sections/data_collection/hosts/discovery/host_prototypes'
				]
			],
			// #130 Host LLD host prototype create form.
			[
				[
					'url' => 'host_prototypes.php?form=create&parent_discoveryid=90001&context=host',
					'doc_link' => '/en/manual/discovery/low_level_discovery/host_prototypes'
				]
			],
			// #131 Host LLD host prototype edit form.
			[
				[
					'url' => 'host_prototype',
					'doc_link' => '/en/manual/discovery/low_level_discovery/host_prototypes'
				]
			],
			// #132 Host LLD rule prototypes list view.
			[
				[
					'url' => 'lld_prototype_list_host',
					'doc_link' => '/en/manual/web_interface/frontend_sections/data_collection/hosts/discovery'
				]
			],
			// #133 Host LLD rule prototype create form.
			[
				[
					'url' => 'lld_prototype_create_host',
					'doc_link' => '/en/manual/discovery/low_level_discovery#discovery-rule'
				]
			],
			// #134 Host LLD rule prototype edit form.
			[
				[
					'url' => 'lld_prototype_update_host',
					'doc_link' => '/en/manual/discovery/low_level_discovery#discovery-rule'
				]
			],
			// #135 Host LLD rule prototype test form.
			[
				[
					'url' => 'lld_prototype_test_host',
					'actions' => [
						[
							'callback' => 'openFormWithLink',
							'element' => 'button:Test'
						]
					],
					'doc_link' => '/en/manual/config/items/item#testing'
				]
			],
			// #136 Host Web scenario list view.
			[
				[
					'url' => 'httpconf.php?filter_set=1&filter_hostids%5B0%5D=50001&context=host',
					'doc_link' => '/en/manual/web_interface/frontend_sections/data_collection/hosts/web'
				]
			],
			// #137 Host Web scenario create form.
			[
				[
					'url' => 'httpconf.php?form=create&hostid=50001&context=host',
					'doc_link' => '/en/manual/web_monitoring#configuring-a-web-scenario'
				]
			],
			// #138 Host Web scenario edit form.
			[
				[
					'url' => 'httpconf.php?form=update&hostid=50001&httptestid=102&context=host',
					'doc_link' => '/en/manual/web_monitoring#configuring-a-web-scenario'
				]
			],
			// #139 Host Web scenario step configuration form popup.
			[
				[
					'url' => 'httpconf.php?form=update&hostid=50001&httptestid=102&context=host',
					'actions' => [
						[
							'callback' => 'openFormWithLink',
							'element' => 'xpath://a[@id="tab_steps-tab"]'
						],
						[
							'callback' => 'openFormWithLink',
							'element' => 'xpath://div[@id="steps-tab"]//button[text()="Add"]'
						]
					],
					'doc_link' => '/en/manual/web_monitoring#configuring-steps'
				]
			],
			// #140 Maintenance list view.
			[
				[
					'url' => 'zabbix.php?action=maintenance.list',
					'doc_link' => '/en/manual/web_interface/frontend_sections/data_collection/maintenance'
				]
			],
			// #141 Create maintenance form popup.
			[
				[
					'url' => 'zabbix.php?action=popup&popup=maintenance.edit',
					'doc_link' => '/en/manual/maintenance#configuration'
				]
			],
			// #142 Edit maintenance form popup.
			[
				[
					'url' => 'zabbix.php?action=popup&popup=maintenance.edit&maintenanceid=4', // Maintenance for suppression test.
					'doc_link' => '/en/manual/maintenance#configuration'
				]
			],
			// #143 Trigger actions list view.
			[
				[
					'url' => 'zabbix.php?action=action.list&eventsource=0',
					'doc_link' => '/en/manual/web_interface/frontend_sections/alerts/actions'
				]
			],
			// #144 Create trigger action form popup.
			[
				[
					'url' => 'zabbix.php?action=popup&popup=action.edit&eventsource=0',
					'doc_link' => '/en/manual/config/notifications/action#configuring-an-action'
				]
			],
			// #145 Edit trigger action form popup.
			[
				[
					// Trigger action => Report problems to Zabbix administrators.
					'url' => 'zabbix.php?action=popup&popup=action.edit&actionid=3&eventsource=0',
					'doc_link' => '/en/manual/config/notifications/action#configuring-an-action'
				]
			],
			// #146 Discovery actions list view.
			[
				[
					'url' => 'zabbix.php?action=action.list&eventsource=1',
					'doc_link' => '/en/manual/web_interface/frontend_sections/alerts/actions'
				]
			],
			// #147 Create discovery action form popup.
			[
				[
					'url' => 'zabbix.php?action=popup&popup=action.edit&eventsource=1',
					'doc_link' => '/en/manual/config/notifications/action#configuring-an-action'
				]
			],
			// #148 Edit discovery action form popup.
			[
				[
					// 	Discovery action => Auto discovery. Linux servers.
					'url' => 'zabbix.php?action=popup&popup=action.edit&actionid=2&eventsource=1',
					'doc_link' => '/en/manual/config/notifications/action#configuring-an-action'
				]
			],
			// #149 Autoregistration actions list view.
			[
				[
					'url' => 'zabbix.php?action=action.list&eventsource=2',
					'doc_link' => '/en/manual/web_interface/frontend_sections/alerts/actions'
				]
			],
			// #150 Create autoregistration action form popup.
			[
				[
					'url' => 'zabbix.php?action=popup&popup=action.edit&eventsource=2',
					'doc_link' => '/en/manual/config/notifications/action#configuring-an-action'
				]
			],
			// #151 Edit autoregistration action form popup.
			[
				[
					'url' => 'zabbix.php?action=action.list&eventsource=2',
					'actions' => [
						[
							'callback' => 'openFormWithLink',
							'element' => 'xpath://a[text()="Autoregistration action 1"]'
						]
					],
					'doc_link' => '/en/manual/config/notifications/action#configuring-an-action'
				]
			],
			// #152 Internal actions list view.
			[
				[
					'url' => 'zabbix.php?action=action.list&eventsource=3',
					'doc_link' => '/en/manual/web_interface/frontend_sections/alerts/actions'
				]
			],
			// #153 Create internal action form popup.
			[
				[
					'url' => 'zabbix.php?action=popup&popup=action.edit&eventsource=3',
					'doc_link' => '/en/manual/config/notifications/action#configuring-an-action'
				]
			],
			// #154 Edit internal action form popup.
			[
				[
					'url' => 'zabbix.php?action=popup&popup=action.edit&actionid=4&eventsource=3', // Report not supported items.
					'doc_link' => '/en/manual/config/notifications/action#configuring-an-action'
				]
			],
			// #155 Event correlation list view.
			[
				[
					'url' => 'zabbix.php?action=correlation.list',
					'doc_link' => '/en/manual/web_interface/frontend_sections/data_collection/correlation'
				]
			],
			// #156 Create event correlation form view.
			[
				[
					'url' => 'zabbix.php?action=popup&popup=correlation.edit',
					'doc_link' => '/en/manual/config/event_correlation/global#configuration'
				]
			],
			// #157 Edit event correlation form view.
			[
				[
					'url' => 'zabbix.php?action=correlation.list',
					'actions' => [
						[
							'callback' => 'openFormWithLink',
							'element' => 'link:Event correlation for links check'
						]
					],
					'doc_link' => '/en/manual/config/event_correlation/global#configuration'
				]
			],
			// #158 Network discovery list view.
			[
				[
					'url' => 'zabbix.php?action=discovery.list',
					'doc_link' => '/en/manual/web_interface/frontend_sections/data_collection/discovery'
				]
			],
			// #159 Create network discovery form view.
			[
				[
					'url' => 'zabbix.php?action=popup&popup=discovery.edit',
					'doc_link' => '/en/manual/discovery/network_discovery/rule#rule-attributes'
				]
			],
			// #160 Edit network discovery form view.
			[
				[
					'url' => 'zabbix.php?action=popup&popup=discovery.edit&druleid=2', // Discovery rule => Local network.
					'doc_link' => '/en/manual/discovery/network_discovery/rule#rule-attributes'
				]
			],
			// #161 Administration -> General -> GUI view.
			[
				[
					'url' => 'zabbix.php?action=gui.edit',
					'doc_link' => '/en/manual/web_interface/frontend_sections/administration/general#gui'
				]
			],
			// #162 Administration -> General -> Autoregistration view.
			[
				[
					'url' => 'zabbix.php?action=autoreg.edit',
					'doc_link' => '/en/manual/web_interface/frontend_sections/administration/general#autoregistration'
				]
			],
			// #163 Administration -> General -> Housekeeping view.
			[
				[
					'url' => 'zabbix.php?action=housekeeping.edit',
					'doc_link' => '/en/manual/web_interface/frontend_sections/administration/housekeeping'
				]
			],
			// #164 Administration -> General -> Audit log view.
			[
				[
					'url' => 'zabbix.php?action=audit.settings.edit',
					'doc_link' => '/en/manual/web_interface/frontend_sections/administration/audit_log'
				]
			],
			// #165 Administration -> General -> Images -> Icon view.
			[
				[
					'url' => 'zabbix.php?action=image.list',
					'doc_link' => '/en/manual/web_interface/frontend_sections/administration/general#images'
				]
			],
			// #166 Administration -> General -> Images -> Background view.
			[
				[
					'url' => 'zabbix.php?action=image.list&imagetype=2',
					'doc_link' => '/en/manual/web_interface/frontend_sections/administration/general#images'
				]
			],
			// #167 Administration -> General -> Images -> Create image view.
			[
				[
					'url' => 'zabbix.php?action=image.edit&imagetype=1',
					'doc_link' => '/en/manual/web_interface/frontend_sections/administration/general#images'
				]
			],
			// #168 Administration -> General -> Images -> Edit image view.
			[
				[
					'url' => 'zabbix.php?action=image.edit&imageid=2',
					'doc_link' => '/en/manual/web_interface/frontend_sections/administration/general#images'
				]
			],
			// #169 Administration -> General -> Images -> Create background view.
			[
				[
					'url' => 'zabbix.php?action=image.list&imagetype=2',
					'actions' => [
						[
							'callback' => 'openFormWithLink',
							'element' => 'button:Create background'
						]
					],
					'doc_link' => '/en/manual/web_interface/frontend_sections/administration/general#images'
				]
			],
			// #170 Administration -> General -> Icon mapping list view.
			[
				[
					'url' => 'zabbix.php?action=iconmap.list',
					'doc_link' => '/en/manual/web_interface/frontend_sections/administration/general#icon-mapping'
				]
			],
			// #171 Administration -> General -> Icon mapping -> Create form view.
			[
				[
					'url' => 'zabbix.php?action=iconmap.edit',
					'doc_link' => '/en/manual/web_interface/frontend_sections/administration/general#icon-mapping'
				]
			],
			// #172 Administration -> General -> Icon mapping -> Edit form view.
			[
				[
					'url' => 'zabbix.php?action=iconmap.edit&iconmapid=101',
					'doc_link' => '/en/manual/web_interface/frontend_sections/administration/general#icon-mapping'
				]
			],
			// #173 Administration -> General -> Regular expressions list view.
			[
				[
					'url' => 'zabbix.php?action=regex.list',
					'doc_link' => '/en/manual/web_interface/frontend_sections/administration/general#regular-expressions'
				]
			],
			// #174 Administration -> General -> Regular expressions -> Create form view.
			[
				[
					'url' => 'zabbix.php?action=regex.edit',
					'doc_link' => '/en/manual/regular_expressions#global-regular-expressions'
				]
			],
			// #175 Administration -> General -> Regular expressions -> Edit form view.
			[
				[
					'url' => 'zabbix.php?action=regex.edit&regexid=3',
					'doc_link' => '/en/manual/regular_expressions#global-regular-expressions'
				]
			],
			// #176 Administration -> General -> Macros view.
			[
				[
					'url' => 'zabbix.php?action=macros.edit',
					'doc_link' => '/en/manual/web_interface/frontend_sections/administration/macros'
				]
			],
			// #177 Administration -> General -> Trigger displaying options view.
			[
				[
					'url' => 'zabbix.php?action=trigdisplay.edit',
					'doc_link' => '/en/manual/web_interface/frontend_sections/administration/general#trigger-displaying-options'
				]
			],
			// #178 Administration -> General -> Geographical maps view.
			[
				[
					'url' => 'zabbix.php?action=geomaps.edit',
					'doc_link' => '/en/manual/web_interface/frontend_sections/administration/general#geographical-maps'
				]
			],
			// #179 Administration -> General -> Modules list view.
			[
				[
					'url' => 'zabbix.php?action=module.list',
					'doc_link' => '/en/manual/web_interface/frontend_sections/administration/general#modules'
				]
			],
			// #180 Administration -> General -> Module edit view.
			[
				[
					'url' => 'zabbix.php?action=module.list',
					'actions' => [
						[
							'callback' => 'openFormWithLink',
							'element' => 'button:Scan directory'
						],
						[
							'callback' => 'openFormWithLink',
							'element' => 'link:1st Module name'
						]
					],
					'doc_link' => '/en/manual/extensions/frontendmodules#manifest-preparation'
				]
			],
			// #181 Users -> Api tokens list view.
			[
				[
					'url' => 'zabbix.php?action=token.list',
					'doc_link' => '/en/manual/web_interface/frontend_sections/users/api_tokens'
				]
			],
			// #182 Users -> Api tokens -> Create Api token popup.
			[
				[
					'url' => 'zabbix.php?action=popup&popup=token.edit&admin_mode=1',
					'doc_link' => '/en/manual/web_interface/frontend_sections/users/api_tokens'
				]
			],
			// #183 Users -> Api tokens -> Edit Api token popup.
			[
				[
					'url' => 'zabbix.php?action=token.list',
					'actions' => [
						[
							'callback' => 'openFormWithLink',
							'element' => 'link:Admin token'
						]
					],
					'doc_link' => '/en/manual/web_interface/frontend_sections/users/api_tokens'
				]
			],
			// #184 Administration -> General -> Other view.
			[
				[
					'url' => 'zabbix.php?action=miscconfig.edit',
					'doc_link' => '/en/manual/web_interface/frontend_sections/administration/general#other-parameters'
				]
			],
			// #185 Administration -> Proxy list view.
			[
				[
					'url' => 'zabbix.php?action=proxy.list',
					'doc_link' => '/en/manual/web_interface/frontend_sections/administration/proxies'
				]
			],
			// #186 Administration -> Create proxy view.
			[
				[
					'url' => 'zabbix.php?action=popup&popup=proxy.edit',
					'doc_link' => '/en/manual/distributed_monitoring/proxies#configuration'
				]
			],
			// #187 Administration -> Proxies -> Edit proxy view.
			[
				[
					'url' => 'zabbix.php?action=proxy.list',
					'actions' => [
						[
							'callback' => 'openFormWithLink',
							'element' => 'link:Active proxy 1'
						]
					],
					'doc_link' => '/en/manual/distributed_monitoring/proxies#configuration'
				]
			],
			// #188 Administration -> Proxy groups list view.
			[
				[
					'url' => 'zabbix.php?action=proxygroup.list',
					'doc_link' => '/en/manual/web_interface/frontend_sections/administration/proxy_groups'
				]
			],
			// #189 Administration -> Create proxy group view.
			[
				[
					'url' => 'zabbix.php?action=popup&popup=proxygroup.edit',
					'doc_link' => '/en/manual/distributed_monitoring/proxies/ha'
				]
			],
			// #190 Administration -> Proxy groups -> Edit proxy group view.
			[
				[
					'url' => 'zabbix.php?action=proxygroup.list',
					'actions' => [
						[
							'callback' => 'openFormWithLink',
							'element' => 'link:Group without proxies'
						]
					],
					'doc_link' => '/en/manual/distributed_monitoring/proxies/ha'
				]
			],
			// #191 Users -> Authentication view.
			[
				[
					'url' => 'zabbix.php?action=authentication.edit',
					'doc_link' => '/en/manual/web_interface/frontend_sections/users/authentication'
				]
			],
			// #192 Users -> User groups list view.
			[
				[
					'url' => 'zabbix.php?action=usergroup.list',
					'doc_link' => '/en/manual/web_interface/frontend_sections/users/user_groups'
				]
			],
			// #193 Users -> User groups -> Create user group view.
			[
				[
					'url' => 'zabbix.php?action=usergroup.edit',
					'doc_link' => '/en/manual/config/users_and_usergroups/usergroup#configuration'
				]
			],
			// #194 Users -> User groups -> Edit user group view.
			[
				[
					'url' => 'zabbix.php?action=usergroup.edit&usrgrpid=7',
					'doc_link' => '/en/manual/config/users_and_usergroups/usergroup#configuration'
				]
			],
			// #195 Users -> User roles list view.
			[
				[
					'url' => 'zabbix.php?action=userrole.list',
					'doc_link' => '/en/manual/web_interface/frontend_sections/users/user_roles'
				]
			],
			// #196 Administration -> User roles -> Create form view.
			[
				[
					'url' => '/zabbix.php?action=userrole.edit',
					'doc_link' => '/en/manual/web_interface/frontend_sections/users/user_roles#default-user-roles'
				]
			],
			// #197 Users -> User roles -> Edit form view.
			[
				[
					'url' => 'zabbix.php?action=userrole.edit&roleid=3',
					'doc_link' => '/en/manual/web_interface/frontend_sections/users/user_roles#default-user-roles'
				]
			],
			// #198 Administration -> Users list view.
			[
				[
					'url' => 'zabbix.php?action=user.list',
					'doc_link' => '/en/manual/web_interface/frontend_sections/users/user_list'
				]
			],
			// #199 Users -> Users -> Create form view.
			[
				[
					'url' => 'zabbix.php?action=user.edit',
					'doc_link' => '/en/manual/config/users_and_usergroups/user'
				]
			],
			// #200 Users -> Users -> Edit form view.
			[
				[
					'url' => 'zabbix.php?action=user.edit&userid=1',
					'doc_link' => '/en/manual/config/users_and_usergroups/user'
				]
			],
			// #201 Alerts -> Media type list view.
			[
				[
					'url' => 'zabbix.php?action=mediatype.list',
					'doc_link' => '/en/manual/web_interface/frontend_sections/alerts/mediatypes'
				]
			],
			// #202 Alerts -> Media type -> Create form view.
			[
				[
					'url' => 'zabbix.php?action=popup&popup=mediatype.edit',
					'doc_link' => '/en/manual/config/notifications/media#common-parameters'
				]
			],
			// #203 Alerts -> Media type -> Edit form view.
			[
				[
					'url' => 'zabbix.php?action=popup&popup=mediatype.edit&mediatypeid=1', // Email.
					'doc_link' => '/en/manual/config/notifications/media#common-parameters'
				]
			],
			// #204 Alerts -> Media type -> Import view.
			[
				[
					'url' => 'zabbix.php?action=mediatype.list',
					'actions' => [
						[
							'callback' => 'openFormWithLink',
							'element' => 'button:Import'
						]
					],
					'doc_link' => '/en/manual/xml_export_import/media#importing'
				]
			],
			// #205 Alerts -> Scripts list view.
			[
				[
					'url' => 'zabbix.php?action=script.list',
					'doc_link' => '/en/manual/web_interface/frontend_sections/alerts/scripts'
				]
			],
			// #206 Alerts -> Scripts -> Create form view.
			[
				[
					'url' => 'zabbix.php?action=popup&popup=script.edit',
					'doc_link' => '/en/manual/web_interface/frontend_sections/alerts/scripts#configuring-a-global-script'
				]
			],
			// #207 Alerts -> Scripts -> Edit form view.
			[
				[
					'url' => 'zabbix.php?action=popup&popup=script.edit&scriptid=1', // Ping.
					'doc_link' => '/en/manual/web_interface/frontend_sections/alerts/scripts#configuring-a-global-script'
				]
			],
			// #208 Administration -> Queue overview view.
			[
				[
					'url' => 'zabbix.php?action=queue.overview',
					'doc_link' => '/en/manual/web_interface/frontend_sections/administration/queue#overview-by-item-type'
				]
			],
			// #209 Administration -> Queue overview by proxy view.
			[
				[
					'url' => 'zabbix.php?action=queue.overview.proxy',
					'doc_link' => '/en/manual/web_interface/frontend_sections/administration/queue#overview-by-proxy'
				]
			],
			// #210 Administration -> Queue details view.
			[
				[
					'url' => 'zabbix.php?action=queue.details',
					'doc_link' => '/en/manual/web_interface/frontend_sections/administration/queue#list-of-waiting-items'
				]
			],
			// #211 User profile view.
			[
				[
					'url' => 'zabbix.php?action=userprofile.edit',
					'doc_link' => '/en/manual/web_interface/user_profile#user-profile'
				]
			],
			// #212 User settings -> Api tokens list view.
			[
				[
					'url' => 'zabbix.php?action=user.token.list',
					'doc_link' => '/en/manual/web_interface/user_profile#api-tokens'
				]
			],
			// #213 User settings -> Api tokens -> Create Api token popup.
			[
				[
					'url' => 'zabbix.php?action=popup&popup=token.edit&admin_mode=0',
					'doc_link' => '/en/manual/web_interface/frontend_sections/users/api_tokens'
				]
			],
			// #214 User settings -> Api tokens -> Edit Api token popup.
			[
				[
					'url' => 'zabbix.php?action=user.token.list',
					'actions' => [
						[
							'callback' => 'openFormWithLink',
							'element' => 'link:Admin token'
						]
					],
					'doc_link' => '/en/manual/web_interface/frontend_sections/users/api_tokens'
				]
			],
			// #215 Template groups list view.
			[
				[
					'url' => 'zabbix.php?action=templategroup.list',
					'doc_link' => '/en/manual/web_interface/frontend_sections/data_collection/templategroups'
				]
			],
			// #216 Create template group popup.
			[
				[
					'url' => 'zabbix.php?action=popup&popup=templategroup.edit',
					'doc_link' => '/en/manual/config/templates/template#creating-a-template-group'
				]
			],
			// #217 Edit template group popup.
			[
				[
					'url' => 'zabbix.php?action=popup&popup=templategroup.edit&groupid=12', // Templates/Applications.
					'doc_link' => '/en/manual/config/templates/template#creating-a-template-group'
				]
			],
			// #218 Start creating Discovery status widget.
			[
				[
					'url' => 'zabbix.php?action=dashboard.view&dashboardid=1',
					'actions' => [
						[
							'callback' => 'openFormWithLink',
							'element' => 'button:Edit dashboard'
						],
						[
							'callback' => 'openFormWithLink',
							'element' => 'id:dashboard-add-widget'
						]
					],
					'widget_type' => 'Discovery status',
					'doc_link' => '/en/manual/web_interface/frontend_sections/dashboards/widgets/discovery_status'
				]
			],
			// #219 Start creating Favorite Graphs widget.
			[
				[
					'url' => 'zabbix.php?action=dashboard.view&dashboardid=1',
					'actions' => [
						[
							'callback' => 'openFormWithLink',
							'element' => 'button:Edit dashboard'
						],
						[
							'callback' => 'openFormWithLink',
							'element' => 'id:dashboard-add-widget'
						]
					],
					'widget_type' => 'Favorite graphs',
					'doc_link' => '/en/manual/web_interface/frontend_sections/dashboards/widgets/favorite_graphs'
				]
			],
			// #220 Start creating Favorite maps widget.
			[
				[
					'url' => 'zabbix.php?action=dashboard.view&dashboardid=1',
					'actions' => [
						[
							'callback' => 'openFormWithLink',
							'element' => 'button:Edit dashboard'
						],
						[
							'callback' => 'openFormWithLink',
							'element' => 'id:dashboard-add-widget'
						]
					],
					'widget_type' => 'Favorite maps',
					'doc_link' => '/en/manual/web_interface/frontend_sections/dashboards/widgets/favorite_maps'
				]
			],
			// #221 Start creating Geomap widget.
			[
				[
					'url' => 'zabbix.php?action=dashboard.view&dashboardid=1',
					'actions' => [
						[
							'callback' => 'openFormWithLink',
							'element' => 'button:Edit dashboard'
						],
						[
							'callback' => 'openFormWithLink',
							'element' => 'id:dashboard-add-widget'
						]
					],
					'widget_type' => 'Geomap',
					'doc_link' => '/en/manual/web_interface/frontend_sections/dashboards/widgets/geomap'
				]
			],
			// #222 Start creating Graph widget.
			[
				[
					'url' => 'zabbix.php?action=dashboard.view&dashboardid=1',
					'actions' => [
						[
							'callback' => 'openFormWithLink',
							'element' => 'button:Edit dashboard'
						],
						[
							'callback' => 'openFormWithLink',
							'element' => 'id:dashboard-add-widget'
						]
					],
					'widget_type' => 'Graph',
					'doc_link' => '/en/manual/web_interface/frontend_sections/dashboards/widgets/graph'
				]
			],
			// #223 Start creating Graph (Classic) widget.
			[
				[
					'url' => 'zabbix.php?action=dashboard.view&dashboardid=1',
					'actions' => [
						[
							'callback' => 'openFormWithLink',
							'element' => 'button:Edit dashboard'
						],
						[
							'callback' => 'openFormWithLink',
							'element' => 'id:dashboard-add-widget'
						]
					],
					'widget_type' => 'Graph (classic)',
					'doc_link' => '/en/manual/web_interface/frontend_sections/dashboards/widgets/graph_classic'
				]
			],
			// #224 Start creating Graph prototype widget.
			[
				[
					'url' => 'zabbix.php?action=dashboard.view&dashboardid=1',
					'actions' => [
						[
							'callback' => 'openFormWithLink',
							'element' => 'button:Edit dashboard'
						],
						[
							'callback' => 'openFormWithLink',
							'element' => 'id:dashboard-add-widget'
						]
					],
					'widget_type' => 'Graph prototype',
					'doc_link' => '/en/manual/web_interface/frontend_sections/dashboards/widgets/graph_prototype'
				]
			],
			// #225 Start creating Host availability widget.
			[
				[
					'url' => 'zabbix.php?action=dashboard.view&dashboardid=1',
					'actions' => [
						[
							'callback' => 'openFormWithLink',
							'element' => 'button:Edit dashboard'
						],
						[
							'callback' => 'openFormWithLink',
							'element' => 'id:dashboard-add-widget'
						]
					],
					'widget_type' => 'Host availability',
					'doc_link' => '/en/manual/web_interface/frontend_sections/dashboards/widgets/host_availability'
				]
			],
<<<<<<< HEAD
			// #218 Start creating Host Card widget.
			[
				[
					'url' => 'zabbix.php?action=dashboard.view&dashboardid=1',
					'actions' => [
						[
							'callback' => 'openFormWithLink',
							'element' => 'button:Edit dashboard'
						],
						[
							'callback' => 'openFormWithLink',
							'element' => 'id:dashboard-add-widget'
						]
					],
					'widget_type' => 'Host card',
					'doc_link' => '/en/manual/web_interface/frontend_sections/dashboards/widgets/host_card'
				]
			],
			// #219 Start creating Item value widget.
=======
			// #226 Start creating Item value widget.
>>>>>>> 5a07087e
			[
				[
					'url' => 'zabbix.php?action=dashboard.view&dashboardid=1',
					'actions' => [
						[
							'callback' => 'openFormWithLink',
							'element' => 'button:Edit dashboard'
						],
						[
							'callback' => 'openFormWithLink',
							'element' => 'id:dashboard-add-widget'
						]
					],
					'widget_type' => 'Item value',
					'doc_link' => '/en/manual/web_interface/frontend_sections/dashboards/widgets/item_value'
				]
			],
<<<<<<< HEAD
			// #220 Start creating Map widget.
=======
			// #227 Start creating Map widget.
>>>>>>> 5a07087e
			[
				[
					'url' => 'zabbix.php?action=dashboard.view&dashboardid=1',
					'actions' => [
						[
							'callback' => 'openFormWithLink',
							'element' => 'button:Edit dashboard'
						],
						[
							'callback' => 'openFormWithLink',
							'element' => 'id:dashboard-add-widget'
						]
					],
					'widget_type' => 'Map',
					'doc_link' => '/en/manual/web_interface/frontend_sections/dashboards/widgets/map'
				]
			],
<<<<<<< HEAD
			// #221 Start creating Map tree widget.
=======
			// #228 Start creating Map tree widget.
>>>>>>> 5a07087e
			[
				[
					'url' => 'zabbix.php?action=dashboard.view&dashboardid=1',
					'actions' => [
						[
							'callback' => 'openFormWithLink',
							'element' => 'button:Edit dashboard'
						],
						[
							'callback' => 'openFormWithLink',
							'element' => 'id:dashboard-add-widget'
						]
					],
					'widget_type' => 'Map navigation tree',
					'doc_link' => '/en/manual/web_interface/frontend_sections/dashboards/widgets/map_tree'
				]
			],
<<<<<<< HEAD
			// #222 Start creating History widget.
=======
			// #229 Start creating History widget.
>>>>>>> 5a07087e
			[
				[
					'url' => 'zabbix.php?action=dashboard.view&dashboardid=1',
					'actions' => [
						[
							'callback' => 'openFormWithLink',
							'element' => 'button:Edit dashboard'
						],
						[
							'callback' => 'openFormWithLink',
							'element' => 'id:dashboard-add-widget'
						]
					],
					'widget_type' => 'Item history',
					'doc_link' => '/en/manual/web_interface/frontend_sections/dashboards/widgets/item_history'
				]
			],
<<<<<<< HEAD
			// #223 Start creating Problem hosts widget.
=======
			// #230 Start creating Problem hosts widget.
>>>>>>> 5a07087e
			[
				[
					'url' => 'zabbix.php?action=dashboard.view&dashboardid=1',
					'actions' => [
						[
							'callback' => 'openFormWithLink',
							'element' => 'button:Edit dashboard'
						],
						[
							'callback' => 'openFormWithLink',
							'element' => 'id:dashboard-add-widget'
						]
					],
					'widget_type' => 'Problem hosts',
					'doc_link' => '/en/manual/web_interface/frontend_sections/dashboards/widgets/problem_hosts'
				]
			],
<<<<<<< HEAD
			// #224 Start creating Problems widget.
=======
			// #231 Start creating Problems widget.
>>>>>>> 5a07087e
			[
				[
					'url' => 'zabbix.php?action=dashboard.view&dashboardid=1',
					'actions' => [
						[
							'callback' => 'openFormWithLink',
							'element' => 'button:Edit dashboard'
						],
						[
							'callback' => 'openFormWithLink',
							'element' => 'id:dashboard-add-widget'
						]
					],
					'widget_type' => 'Problems',
					'doc_link' => '/en/manual/web_interface/frontend_sections/dashboards/widgets/problems'
				]
			],
<<<<<<< HEAD
			// #225 Start creating Problems severity widget.
=======
			// #232 Start creating Problems severity widget.
>>>>>>> 5a07087e
			[
				[
					'url' => 'zabbix.php?action=dashboard.view&dashboardid=1',
					'actions' => [
						[
							'callback' => 'openFormWithLink',
							'element' => 'button:Edit dashboard'
						],
						[
							'callback' => 'openFormWithLink',
							'element' => 'id:dashboard-add-widget'
						]
					],
					'widget_type' => 'Problems by severity',
					'doc_link' => '/en/manual/web_interface/frontend_sections/dashboards/widgets/problems_severity'
				]
			],
<<<<<<< HEAD
			// #226 Start creating SLA report widget.
=======
			// #233 Start creating SLA report widget.
>>>>>>> 5a07087e
			[
				[
					'url' => 'zabbix.php?action=dashboard.view&dashboardid=1',
					'actions' => [
						[
							'callback' => 'openFormWithLink',
							'element' => 'button:Edit dashboard'
						],
						[
							'callback' => 'openFormWithLink',
							'element' => 'id:dashboard-add-widget'
						]
					],
					'widget_type' => 'SLA report',
					'doc_link' => '/en/manual/web_interface/frontend_sections/dashboards/widgets/sla_report'
				]
			],
<<<<<<< HEAD
			// #227 Start creating System widget.
=======
			// #234 Start creating System widget.
>>>>>>> 5a07087e
			[
				[
					'url' => 'zabbix.php?action=dashboard.view&dashboardid=1',
					'actions' => [
						[
							'callback' => 'openFormWithLink',
							'element' => 'button:Edit dashboard'
						],
						[
							'callback' => 'openFormWithLink',
							'element' => 'id:dashboard-add-widget'
						]
					],
					'widget_type' => 'System information',
					'doc_link' => '/en/manual/web_interface/frontend_sections/dashboards/widgets/system'
				]
			],
<<<<<<< HEAD
			// #228 Start creating Top hosts widget.
=======
			// #235 Start creating Top hosts widget.
>>>>>>> 5a07087e
			[
				[
					'url' => 'zabbix.php?action=dashboard.view&dashboardid=1',
					'actions' => [
						[
							'callback' => 'openFormWithLink',
							'element' => 'button:Edit dashboard'
						],
						[
							'callback' => 'openFormWithLink',
							'element' => 'id:dashboard-add-widget'
						]
					],
					'widget_type' => 'Top hosts',
					'doc_link' => '/en/manual/web_interface/frontend_sections/dashboards/widgets/top_hosts'
				]
			],
<<<<<<< HEAD
			// #229 Start creating Top triggers widget.
=======
			// #236 Start creating Top triggers widget.
>>>>>>> 5a07087e
			[
				[
					'url' => 'zabbix.php?action=dashboard.view&dashboardid=1',
					'actions' => [
						[
							'callback' => 'openFormWithLink',
							'element' => 'button:Edit dashboard'
						],
						[
							'callback' => 'openFormWithLink',
							'element' => 'id:dashboard-add-widget'
						]
					],
					'widget_type' => 'Top triggers',
					'doc_link' => '/en/manual/web_interface/frontend_sections/dashboards/widgets/top_triggers'
				]
			],
<<<<<<< HEAD
			// #230 Start creating Trigger overview widget.
=======
			// #237 Start creating Trigger overview widget.
>>>>>>> 5a07087e
			[
				[
					'url' => 'zabbix.php?action=dashboard.view&dashboardid=1',
					'actions' => [
						[
							'callback' => 'openFormWithLink',
							'element' => 'button:Edit dashboard'
						],
						[
							'callback' => 'openFormWithLink',
							'element' => 'id:dashboard-add-widget'
						]
					],
					'widget_type' => 'Trigger overview',
					'doc_link' => '/en/manual/web_interface/frontend_sections/dashboards/widgets/trigger_overview'
				]
			],
<<<<<<< HEAD
			// #231 Start creating URL widget.
=======
			// #238 Start creating URL widget.
>>>>>>> 5a07087e
			[
				[
					'url' => 'zabbix.php?action=dashboard.view&dashboardid=1',
					'actions' => [
						[
							'callback' => 'openFormWithLink',
							'element' => 'button:Edit dashboard'
						],
						[
							'callback' => 'openFormWithLink',
							'element' => 'id:dashboard-add-widget'
						]
					],
					'widget_type' => 'URL',
					'doc_link' => '/en/manual/web_interface/frontend_sections/dashboards/widgets/url'
				]
			],
<<<<<<< HEAD
			// #232 Start creating Web monitoring widget.
=======
			// #239 Start creating Web monitoring widget.
>>>>>>> 5a07087e
			[
				[
					'url' => 'zabbix.php?action=dashboard.view&dashboardid=1',
					'actions' => [
						[
							'callback' => 'openFormWithLink',
							'element' => 'button:Edit dashboard'
						],
						[
							'callback' => 'openFormWithLink',
							'element' => 'id:dashboard-add-widget'
						]
					],
					'widget_type' => 'Web monitoring',
					'doc_link' => '/en/manual/web_interface/frontend_sections/dashboards/widgets/web_monitoring'
				]
			],
<<<<<<< HEAD
			// #233 Start creating Data overview widget.
=======
			// #240 Start creating Data overview widget.
>>>>>>> 5a07087e
			[
				[
					'url' => 'zabbix.php?action=dashboard.view&dashboardid=1',
					'actions' => [
						[
							'callback' => 'openFormWithLink',
							'element' => 'button:Edit dashboard'
						],
						[
							'callback' => 'openFormWithLink',
							'element' => 'id:dashboard-add-widget'
						]
					],
					'widget_type' => 'Top items',
					'doc_link' => '/en/manual/web_interface/frontend_sections/dashboards/widgets/top_items'
				]
			],
<<<<<<< HEAD
			// #234 Start creating Gauge widget.
=======
			// #241 Start creating Gauge widget.
>>>>>>> 5a07087e
			[
				[
					'url' => 'zabbix.php?action=dashboard.view&dashboardid=1',
					'actions' => [
						[
							'callback' => 'openFormWithLink',
							'element' => 'button:Edit dashboard'
						],
						[
							'callback' => 'openFormWithLink',
							'element' => 'id:dashboard-add-widget'
						]
					],
					'widget_type' => 'Gauge',
					'doc_link' => '/en/manual/web_interface/frontend_sections/dashboards/widgets/gauge'
				]
			],
<<<<<<< HEAD
			// #235 Connectors list view.
=======
			// #242 Connectors list view.
>>>>>>> 5a07087e
			[
				[
					'url' => 'zabbix.php?action=connector.list',
					'doc_link' => '/en/manual/web_interface/frontend_sections/administration/general#connectors'
				]
			],
<<<<<<< HEAD
			// #236 Create connectors popup.
=======
			// #243 Create connectors popup.
>>>>>>> 5a07087e
			[
				[
					'url' => 'zabbix.php?action=popup&popup=connector.edit',
					'doc_link' => '/en/manual/config/export/streaming#configuration'
				]
			],
<<<<<<< HEAD
			// #237 Edit connectors popup.
=======
			// #244 Edit connectors popup.
>>>>>>> 5a07087e
			[
				[
					'url' => 'zabbix.php?action=connector.list',
					'actions' => [
						[
							'callback' => 'openFormWithLink',
							'element' => 'link:Default connector'
						]
					],
					'doc_link' => '/en/manual/config/export/streaming#configuration'
				]
			],
<<<<<<< HEAD
			// #238 Administration -> General -> Timeouts.
=======
			// #245 Administration -> General -> Timeouts.
>>>>>>> 5a07087e
			[
				[
					'url' => 'zabbix.php?action=timeouts.edit',
					'doc_link' => '/en/manual/web_interface/frontend_sections/administration/general#timeouts'
				]
			],
<<<<<<< HEAD
			// #239 Create Pie chart.
=======
			// #246 Create Pie chart.
>>>>>>> 5a07087e
			[
				[
					'url' => 'zabbix.php?action=dashboard.view&dashboardid=1',
					'actions' => [
						[
							'callback' => 'openFormWithLink',
							'element' => 'button:Edit dashboard'
						],
						[
							'callback' => 'openFormWithLink',
							'element' => 'id:dashboard-add-widget'
						]
					],
					'widget_type' => 'Pie chart',
					'doc_link' => '/en/manual/web_interface/frontend_sections/dashboards/widgets/pie_chart'
				]
			],
<<<<<<< HEAD
			// #240 Start creating Host navigator widget.
=======
			// #247 Start creating Host navigator widget.
>>>>>>> 5a07087e
			[
				[
					'url' => 'zabbix.php?action=dashboard.view&dashboardid=1',
					'actions' => [
						[
							'callback' => 'openFormWithLink',
							'element' => 'button:Edit dashboard'
						],
						[
							'callback' => 'openFormWithLink',
							'element' => 'id:dashboard-add-widget'
						]
					],
					'widget_type' => 'Host navigator',
					'doc_link' => '/en/manual/web_interface/frontend_sections/dashboards/widgets/host_navigator'
				]
			],
<<<<<<< HEAD
			// #241 Start creating Item navigator widget.
=======
			// #248 Start creating Item navigator widget.
>>>>>>> 5a07087e
			[
				[
					'url' => 'zabbix.php?action=dashboard.view&dashboardid=1',
					'actions' => [
						[
							'callback' => 'openFormWithLink',
							'element' => 'button:Edit dashboard'
						],
						[
							'callback' => 'openFormWithLink',
							'element' => 'id:dashboard-add-widget'
						]
					],
					'widget_type' => 'Item navigator',
					'doc_link' => '/en/manual/web_interface/frontend_sections/dashboards/widgets/item_navigator'
				]
			]
		];
	}

	/**
	 * @dataProvider getGeneralDocumentationLinkData
	 *
	 * TODO: remove ignoreBrowserErrors after DEV-4233
	 * @ignoreBrowserErrors
	 */
	public function testDocumentationLinks_checkGeneralLinks($data) {
		$replace_urls = [
			'host_prototype' => 'host_prototypes.php?form=update&parent_discoveryid='.self::$lldid.'&hostid='.
					self::$host_prototypeid.'&context=host',
			'lld_prototype_list_template' => 'host_discovery_prototypes.php?parent_discoveryid='.self::$template_lldid.
					'&context=template',
			'lld_prototype_create_template' => 'host_discovery_prototypes.php?form=create&hostid='.self::$templateid.
					'&parent_discoveryid='.self::$template_lldid.'&context=template',
			'lld_prototype_update_template' => 'host_discovery_prototypes.php?form=update&itemid='.
					self::$template_lld_prototypeid.'&parent_discoveryid='.self::$template_lldid.'&context=template',
			'lld_prototype_test_template' => 'host_discovery_prototypes.php?form=update&itemid='.
					self::$template_lld_prototypeid.'&parent_discoveryid='.self::$template_lldid.'&context=template',
			'lld_prototype_list_host' => 'host_discovery_prototypes.php?parent_discoveryid='.self::$lldid.'&context=host',
			'lld_prototype_create_host' => 'host_discovery_prototypes.php?form=create&hostid='.self::$hostid.
					'&parent_discoveryid='.self::$lldid.'&context=host',
			'lld_prototype_update_host' => 'host_discovery_prototypes.php?form=update&itemid='.self::$lld_prototypeid.
					'&parent_discoveryid='.self::$lldid.'&context=host',
			'lld_prototype_test_host' => 'host_discovery_prototypes.php?form=update&itemid='.self::$lld_prototypeid.
					'&parent_discoveryid='.self::$lldid.'&context=host'
		];

		if (in_array($data['url'], array_keys($replace_urls))) {
			$data['url'] = $replace_urls[$data['url']];
		}

		$this->page->login()->open($data['url'])->waitUntilReady();

		// Execute the corresponding callback function to open the form with doc link.
		if (array_key_exists('actions', $data)) {
			foreach ($data['actions'] as $action) {
				$element = CTestArrayHelper::get($action, 'element', null);
				call_user_func_array([$this, $action['callback']], [$element]);

				// $dialog->isValid() can be false for $location variable if the widget is added too quickly.
				if ($element === 'id:dashboard-add-widget') {
					COverlayDialogElement::get('Add widget')->waitUntilReady();
				}
			}
		}

		$dialog = COverlayDialogElement::find()->one(false);
		if ($dialog->isValid()) {
			/*
			 * Due to inline validation in some forms the 2nd order dialog takes longer to be generated. Therefore, in
			 * these forms we need to look specifically for the 2nd dialog, otherwise the link is taken from the 1st dialog.
			 */
			$location = (CTestArrayHelper::get($data, 'second_dialog'))
				? COverlayDialogElement::find(1)->waitUntilPresent()->one()->waitUntilReady()
				: COverlayDialogElement::find()->all()->waitUntilReady()->last();
		}
		else {
			$location = $this;
		}

		// Check all widget documentation links.
		if (array_key_exists('widget_type', $data)) {
			$form = $dialog->asForm();
			$form->fill(['Type' => CFormElement::RELOADABLE_FILL($data['widget_type'])]);
		}

		// Get the documentation link and compare it with expected result.
		$link = $location->query('class', ['btn-icon zi-help', 'btn-icon zi-help-small'])->one();
		$this->assertEquals(self::$path_start.self::$version.$data['doc_link'], $link->getAttribute('href'));

		// If the link was located in a popup - close this popup.
		if ($dialog->isValid()) {
			$dialogs = COverlayDialogElement::find()->all();

			for ($i = $dialogs->count() - 1; $i >= 0; $i--) {
				$dialogs->get($i)->close(true);
			}
		}

		// Cancel element creation/update if it impacts execution of next cases and close alert.
		$cancel_button = $this->query('id:dashboard-cancel')->one(false);
		if ($cancel_button->isClickable()) {
			$cancel_button->click();

			// Close alert if it prevents cancellation of element creation/update.
			if ($this->page->isAlertPresent()) {
				$this->page->acceptAlert();
			}
		}
	}

	/**
	 * Find and click on the element that leads to the form with the link.
	 *
	 * @param string  $locator		locator of the element that needs to be clicked to open form with doc link
	 */
	private function openFormWithLink($locator) {
		$this->query($locator)->waitUntilPresent()->one()->click();
	}

	/*
	 * Open the Mass update overlay dialog.
	 */
	private function openMassUpdate() {
		$this->query('xpath://input[contains(@id, "all_")]')->asCheckbox()->one()->set(true);
		$this->query('button:Mass update')->waitUntilClickable()->one()->click();
	}

	public static function getMapDocumentationLinkData() {
		return [
			// #0 Edit element form.
			[
				[
					'element' => 'xpath://div[contains(@class, "sysmap_iconid_7")]',
					'doc_link' => '/en/manual/config/visualization/maps/map#adding-elements'
				]
			],
			// #1 Edit shape form.
			[
				[
					'element' => 'xpath://div[contains(@style, "top: 82px")]',
					'doc_link' => '/en/manual/config/visualization/maps/map#adding-shapes'
				]
			],
			// #2 Edit element selection.
			[
				[
					'element' => [
						'xpath://div[contains(@class, "sysmap_iconid_19")]',
						'xpath://div[contains(@class, "sysmap_iconid_7")]'
					],
					'doc_link' => '/en/manual/config/visualization/maps/map#selecting-elements'
				]
			],
			// #3 Edit shape selection.
			[
				[
					'element' => [
						'xpath://div[contains(@style, "top: 257px")]',
						'xpath://div[contains(@style, "top: 82px")]'
					],
					'doc_link' => '/en/manual/config/visualization/maps/map#adding-shapes'
				]
			]
		];
	}

	/**
	 * @dataProvider getMapDocumentationLinkData
	 */
	public function testDocumentationLinks_checkMapElementLinks($data) {
		$this->page->login()->open('sysmap.php?sysmapid='.CDataHelper::get('Maps.links_mapid'))->waitUntilReady();

		// Checking element selection documentation links requires pressing control key when selecting elements.
		if (is_array($data['element'])) {
			$keyboard = CElementQuery::getDriver()->getKeyboard();
			$keyboard->pressKey(WebDriverKeys::LEFT_CONTROL);

			foreach ($data['element'] as $element) {
				$this->query($element)->one()->click();
			}

			$keyboard->releaseKey(WebDriverKeys::LEFT_CONTROL);
		}
		else {
			$this->query($data['element'])->one()->click();
		}

		$dialog = $this->query('id:map-window')->one()->waitUntilVisible();

		// Maps contain headers for all map elements, so only the visible one should be checked.
		$link = $dialog->query('class:zi-help-small')->all()->filter(new CElementFilter(CElementFilter::VISIBLE))->first();

		$this->assertEquals(self::$path_start.self::$version.$data['doc_link'], $link->getAttribute('href'));
	}
}<|MERGE_RESOLUTION|>--- conflicted
+++ resolved
@@ -2164,8 +2164,7 @@
 					'doc_link' => '/en/manual/web_interface/frontend_sections/dashboards/widgets/host_availability'
 				]
 			],
-<<<<<<< HEAD
-			// #218 Start creating Host Card widget.
+			// #226 Start creating Host Card widget.
 			[
 				[
 					'url' => 'zabbix.php?action=dashboard.view&dashboardid=1',
@@ -2183,10 +2182,7 @@
 					'doc_link' => '/en/manual/web_interface/frontend_sections/dashboards/widgets/host_card'
 				]
 			],
-			// #219 Start creating Item value widget.
-=======
-			// #226 Start creating Item value widget.
->>>>>>> 5a07087e
+			// #227 Start creating Item value widget.
 			[
 				[
 					'url' => 'zabbix.php?action=dashboard.view&dashboardid=1',
@@ -2204,11 +2200,7 @@
 					'doc_link' => '/en/manual/web_interface/frontend_sections/dashboards/widgets/item_value'
 				]
 			],
-<<<<<<< HEAD
-			// #220 Start creating Map widget.
-=======
-			// #227 Start creating Map widget.
->>>>>>> 5a07087e
+			// #228 Start c8eating Map widget.
 			[
 				[
 					'url' => 'zabbix.php?action=dashboard.view&dashboardid=1',
@@ -2226,11 +2218,7 @@
 					'doc_link' => '/en/manual/web_interface/frontend_sections/dashboards/widgets/map'
 				]
 			],
-<<<<<<< HEAD
-			// #221 Start creating Map tree widget.
-=======
-			// #228 Start creating Map tree widget.
->>>>>>> 5a07087e
+			// #229 Start creating Map tree widget.
 			[
 				[
 					'url' => 'zabbix.php?action=dashboard.view&dashboardid=1',
@@ -2248,11 +2236,7 @@
 					'doc_link' => '/en/manual/web_interface/frontend_sections/dashboards/widgets/map_tree'
 				]
 			],
-<<<<<<< HEAD
-			// #222 Start creating History widget.
-=======
-			// #229 Start creating History widget.
->>>>>>> 5a07087e
+			// #230 Start creating History widget.
 			[
 				[
 					'url' => 'zabbix.php?action=dashboard.view&dashboardid=1',
@@ -2270,11 +2254,7 @@
 					'doc_link' => '/en/manual/web_interface/frontend_sections/dashboards/widgets/item_history'
 				]
 			],
-<<<<<<< HEAD
-			// #223 Start creating Problem hosts widget.
-=======
-			// #230 Start creating Problem hosts widget.
->>>>>>> 5a07087e
+			// #231 Start creating Problem hosts widget.
 			[
 				[
 					'url' => 'zabbix.php?action=dashboard.view&dashboardid=1',
@@ -2292,11 +2272,7 @@
 					'doc_link' => '/en/manual/web_interface/frontend_sections/dashboards/widgets/problem_hosts'
 				]
 			],
-<<<<<<< HEAD
-			// #224 Start creating Problems widget.
-=======
-			// #231 Start creating Problems widget.
->>>>>>> 5a07087e
+			// #232 Start creating Problems widget.
 			[
 				[
 					'url' => 'zabbix.php?action=dashboard.view&dashboardid=1',
@@ -2314,11 +2290,7 @@
 					'doc_link' => '/en/manual/web_interface/frontend_sections/dashboards/widgets/problems'
 				]
 			],
-<<<<<<< HEAD
-			// #225 Start creating Problems severity widget.
-=======
-			// #232 Start creating Problems severity widget.
->>>>>>> 5a07087e
+			// #233 Start creating Problems severity widget.
 			[
 				[
 					'url' => 'zabbix.php?action=dashboard.view&dashboardid=1',
@@ -2336,11 +2308,7 @@
 					'doc_link' => '/en/manual/web_interface/frontend_sections/dashboards/widgets/problems_severity'
 				]
 			],
-<<<<<<< HEAD
-			// #226 Start creating SLA report widget.
-=======
-			// #233 Start creating SLA report widget.
->>>>>>> 5a07087e
+			// #234 Start creating SLA report widget.
 			[
 				[
 					'url' => 'zabbix.php?action=dashboard.view&dashboardid=1',
@@ -2358,11 +2326,7 @@
 					'doc_link' => '/en/manual/web_interface/frontend_sections/dashboards/widgets/sla_report'
 				]
 			],
-<<<<<<< HEAD
-			// #227 Start creating System widget.
-=======
-			// #234 Start creating System widget.
->>>>>>> 5a07087e
+			// #235 Start creating System widget.
 			[
 				[
 					'url' => 'zabbix.php?action=dashboard.view&dashboardid=1',
@@ -2380,11 +2344,7 @@
 					'doc_link' => '/en/manual/web_interface/frontend_sections/dashboards/widgets/system'
 				]
 			],
-<<<<<<< HEAD
-			// #228 Start creating Top hosts widget.
-=======
-			// #235 Start creating Top hosts widget.
->>>>>>> 5a07087e
+			// #236 Start creating Top hosts widget.
 			[
 				[
 					'url' => 'zabbix.php?action=dashboard.view&dashboardid=1',
@@ -2402,11 +2362,7 @@
 					'doc_link' => '/en/manual/web_interface/frontend_sections/dashboards/widgets/top_hosts'
 				]
 			],
-<<<<<<< HEAD
-			// #229 Start creating Top triggers widget.
-=======
-			// #236 Start creating Top triggers widget.
->>>>>>> 5a07087e
+			// #237 Start creating Top triggers widget.
 			[
 				[
 					'url' => 'zabbix.php?action=dashboard.view&dashboardid=1',
@@ -2424,11 +2380,7 @@
 					'doc_link' => '/en/manual/web_interface/frontend_sections/dashboards/widgets/top_triggers'
 				]
 			],
-<<<<<<< HEAD
-			// #230 Start creating Trigger overview widget.
-=======
-			// #237 Start creating Trigger overview widget.
->>>>>>> 5a07087e
+			// #238 Start creating Trigger overview widget.
 			[
 				[
 					'url' => 'zabbix.php?action=dashboard.view&dashboardid=1',
@@ -2446,11 +2398,7 @@
 					'doc_link' => '/en/manual/web_interface/frontend_sections/dashboards/widgets/trigger_overview'
 				]
 			],
-<<<<<<< HEAD
-			// #231 Start creating URL widget.
-=======
-			// #238 Start creating URL widget.
->>>>>>> 5a07087e
+			// #239 Start creating URL widget.
 			[
 				[
 					'url' => 'zabbix.php?action=dashboard.view&dashboardid=1',
@@ -2468,11 +2416,7 @@
 					'doc_link' => '/en/manual/web_interface/frontend_sections/dashboards/widgets/url'
 				]
 			],
-<<<<<<< HEAD
-			// #232 Start creating Web monitoring widget.
-=======
-			// #239 Start creating Web monitoring widget.
->>>>>>> 5a07087e
+			// #240 Start creating Web monitoring widget.
 			[
 				[
 					'url' => 'zabbix.php?action=dashboard.view&dashboardid=1',
@@ -2490,11 +2434,7 @@
 					'doc_link' => '/en/manual/web_interface/frontend_sections/dashboards/widgets/web_monitoring'
 				]
 			],
-<<<<<<< HEAD
-			// #233 Start creating Data overview widget.
-=======
-			// #240 Start creating Data overview widget.
->>>>>>> 5a07087e
+			// #241 Start creating Data overview widget.
 			[
 				[
 					'url' => 'zabbix.php?action=dashboard.view&dashboardid=1',
@@ -2512,11 +2452,7 @@
 					'doc_link' => '/en/manual/web_interface/frontend_sections/dashboards/widgets/top_items'
 				]
 			],
-<<<<<<< HEAD
-			// #234 Start creating Gauge widget.
-=======
-			// #241 Start creating Gauge widget.
->>>>>>> 5a07087e
+			// #242 Start creating Gauge widget.
 			[
 				[
 					'url' => 'zabbix.php?action=dashboard.view&dashboardid=1',
@@ -2534,33 +2470,21 @@
 					'doc_link' => '/en/manual/web_interface/frontend_sections/dashboards/widgets/gauge'
 				]
 			],
-<<<<<<< HEAD
-			// #235 Connectors list view.
-=======
-			// #242 Connectors list view.
->>>>>>> 5a07087e
+			// #243 Connectors list view.
 			[
 				[
 					'url' => 'zabbix.php?action=connector.list',
 					'doc_link' => '/en/manual/web_interface/frontend_sections/administration/general#connectors'
 				]
 			],
-<<<<<<< HEAD
-			// #236 Create connectors popup.
-=======
-			// #243 Create connectors popup.
->>>>>>> 5a07087e
+			// #244 Create connectors popup.
 			[
 				[
 					'url' => 'zabbix.php?action=popup&popup=connector.edit',
 					'doc_link' => '/en/manual/config/export/streaming#configuration'
 				]
 			],
-<<<<<<< HEAD
-			// #237 Edit connectors popup.
-=======
-			// #244 Edit connectors popup.
->>>>>>> 5a07087e
+			// #245 Edit connectors popup.
 			[
 				[
 					'url' => 'zabbix.php?action=connector.list',
@@ -2573,22 +2497,14 @@
 					'doc_link' => '/en/manual/config/export/streaming#configuration'
 				]
 			],
-<<<<<<< HEAD
-			// #238 Administration -> General -> Timeouts.
-=======
-			// #245 Administration -> General -> Timeouts.
->>>>>>> 5a07087e
+			// #246 Administration -> General -> Timeouts.
 			[
 				[
 					'url' => 'zabbix.php?action=timeouts.edit',
 					'doc_link' => '/en/manual/web_interface/frontend_sections/administration/general#timeouts'
 				]
 			],
-<<<<<<< HEAD
-			// #239 Create Pie chart.
-=======
-			// #246 Create Pie chart.
->>>>>>> 5a07087e
+			// #247 Create Pie chart.
 			[
 				[
 					'url' => 'zabbix.php?action=dashboard.view&dashboardid=1',
@@ -2606,11 +2522,7 @@
 					'doc_link' => '/en/manual/web_interface/frontend_sections/dashboards/widgets/pie_chart'
 				]
 			],
-<<<<<<< HEAD
-			// #240 Start creating Host navigator widget.
-=======
-			// #247 Start creating Host navigator widget.
->>>>>>> 5a07087e
+			// #248 Start creating Host navigator widget.
 			[
 				[
 					'url' => 'zabbix.php?action=dashboard.view&dashboardid=1',
@@ -2628,11 +2540,7 @@
 					'doc_link' => '/en/manual/web_interface/frontend_sections/dashboards/widgets/host_navigator'
 				]
 			],
-<<<<<<< HEAD
-			// #241 Start creating Item navigator widget.
-=======
-			// #248 Start creating Item navigator widget.
->>>>>>> 5a07087e
+			// #249 Start creating Item navigator widget.
 			[
 				[
 					'url' => 'zabbix.php?action=dashboard.view&dashboardid=1',
