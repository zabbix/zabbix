<?php
/*
** Zabbix
** Copyright (C) 2001-2023 Zabbix SIA
**
** This program is free software; you can redistribute it and/or modify
** it under the terms of the GNU General Public License as published by
** the Free Software Foundation; either version 2 of the License, or
** (at your option) any later version.
**
** This program is distributed in the hope that it will be useful,
** but WITHOUT ANY WARRANTY; without even the implied warranty of
** MERCHANTABILITY or FITNESS FOR A PARTICULAR PURPOSE. See the
** GNU General Public License for more details.
**
** You should have received a copy of the GNU General Public License
** along with this program; if not, write to the Free Software
** Foundation, Inc., 51 Franklin Street, Fifth Floor, Boston, MA  02110-1301, USA.
**/


require_once dirname(__FILE__).'/../../include/CWebTest.php';
require_once dirname(__FILE__).'/../behaviors/CMessageBehavior.php';
require_once dirname(__FILE__).'/../behaviors/CTableBehavior.php';

/**
 * @backup items
 *
 * @dataSource ExecuteNowAction, DiscoveredHosts, HostTemplateGroups, AllItemValueTypes
 */
class testPageLowLevelDiscovery extends CWebTest {

	/**
	 * Attach MessageBehavior and TableBehavior to the test.
	 *
	 * @return array
	 */
	public function getBehaviors() {
		return [
			CMessageBehavior::class,
			CTableBehavior::class
		];
	}

	const HOST_ID = 90001;

	private $selector = 'xpath://form[@name="discovery"]/table[@class="list-table"]';

	public function testPageLowLevelDiscovery_CheckLayout() {
		$this->page->login()->open('host_discovery.php?filter_set=1&filter_hostids%5B0%5D='.self::HOST_ID.'&context=host');
		$form = $this->query('name:zbx_filter')->one()->asForm();

		// Check all field names.
		$fields = ['Host groups', 'Hosts', 'Name', 'Key', 'Type', 'Update interval',
				'Keep lost resources period', 'SNMP OID', 'State', 'Status'];
		$this->assertEquals($fields, $form->getLabels()->asText());

		// Check filter collapse/expand.
		foreach (['true', 'false'] as $status) {
			$filter_space = $this->query('xpath://div['.CXPathHelper::fromClass('filter-space').']')->one();
			$filter_tab = $this->query('xpath://a[contains(@class, "filter-trigger")]')->one();
			$filter_tab->parents('xpath:/li[@aria-expanded="'.$status.'"]')->one()->click();

			if ($status === 'true') {
				$filter_space->query('id:tab_0')->one()->waitUntilNotVisible();
			}
			else {
				$filter_space->query('id:tab_0')->one()->waitUntilVisible();
			}
		}

		// Check all dropdowns.
		$dropdowns = [
				'Type' => ['Zabbix agent', 'Zabbix agent (active)', 'Simple check',
						'SNMP agent', 'Zabbix internal','Zabbix trapper', 'External check',
						'Database monitor', 'HTTP agent', 'IPMI agent', 'SSH agent',
						'TELNET agent', 'JMX agent', 'Dependent item', 'All'],
				'State' => ['Normal', 'Not supported', 'All'],
				'Status' => ['All', 'Enabled', 'Disabled']
		];
		foreach ($dropdowns as $name => $values) {
			foreach ($values as $value) {
				$form->fill([$name => $value]);
				$this->assertEquals($form->getField($name)->getValue(), $value);
				switch ($value) {
					case 'SNMP agent':
						$this->assertTrue($form->getField('SNMP OID')->isVisible());
						break;
					case 'Zabbix trapper':
						$this->assertFalse($form->getField('Update interval')->isVisible());
						break;
					case 'Normal':
					case 'Not supported':
						$this->assertFalse($form->getField('Status')->isEnabled());
						$this->assertEquals('All', $form->getField('Status')->getText());
						break;
				}
			}
		}

		// Check filter buttons.
		foreach (['Apply', 'Reset'] as $button) {
			$this->assertTrue($form->query('button', $button)->one()->isPresent());
		}

		// Checking Title, Header and Column names.
		$headers = ['', 'Host', 'Name', 'Items', 'Triggers', 'Graphs', 'Hosts',
				'Key', 'Interval', 'Type', 'Status', 'Info'];
		$this->page->assertTitle('Configuration of discovery rules');
		$this->page->assertHeader('Discovery rules');
		$table = $this->query($this->selector)->asTable()->one();
		$this->assertSame($headers, $table->getHeadersText());

		// Check table buttons.
		foreach (['Enable', 'Disable', 'Execute now', 'Delete'] as $button) {
			$this->assertTrue($this->query('button', $button)->one()->isPresent());
		}
	}

	public function testPageLowLevelDiscovery_ResetButton() {
		$this->page->login()->open('host_discovery.php?filter_set=1&filter_hostids%5B0%5D='.self::HOST_ID.'&context=host');
		$table = $this->query($this->selector)->asTable()->one();
		$form = $this->query('name:zbx_filter')->one()->asForm();

		// Check table contents before filtering.
		$start_rows_count = $table->getRows()->count();
		$this->assertTableStats($start_rows_count);
		$start_contents = $this->getTableData();

		// Filling fields with needed discovery rule info.
		$form->fill(['Name' => 'Discovery rule 3']);
		$form->submit();

		// Check that filtered count matches expected.
		$this->assertEquals(1, $table->getRows()->count());
		$this->assertTableStats(1);

		// Checking that filtered discovery rule matches expected.
		$this->assertEquals(['Discovery rule 3'], $this->getTableData());

		// After pressing reset button, check that previous discovery rules are displayed again.
		$form->query('button:Reset')->one()->click();
		$this->assertEquals($start_rows_count, $table->getRows()->count());
		$this->assertTableStats($table->getRows()->count());
		$this->assertEquals($start_contents, $this->getTableData());
	}

	/**
	 * @backup items
	 */
	public function testPageLowLevelDiscovery_EnableDisableSingle() {
		$this->page->login()->open('host_discovery.php?filter_set=1&filter_hostids%5B0%5D='.self::HOST_ID.'&context=host');
		$table = $this->query($this->selector)->asTable()->one();
		$row = $table->findRow('Name', 'Discovery rule 2');

		// Clicking Enabled/Disabled link
		$discovery_status = ['Enabled' => 1, 'Disabled' => 0];
		foreach ($discovery_status as $action => $expected_status) {
			$row->query('link', $action)->one()->click();
			$status = CDBHelper::getValue('SELECT status FROM items WHERE name='.zbx_dbstr('Discovery rule 2').' and hostid='
				.self::HOST_ID);
			$this->assertEquals($expected_status, $status);
			$message_action = ($action === 'Enabled') ? 'disabled' : 'enabled';
			$this->assertEquals('Discovery rule '.$message_action, CMessageElement::find()->one()->getTitle());
			$link_color = ($action === 'Enabled') ? 'red' : 'green';
			$this->assertTrue($row->query('xpath://td/a[@class="link-action '.$link_color.'"]')->one()->isPresent());
		}
	}

	public function testPageLowLevelDiscovery_EnableDisableAll() {
		$lld_names = ['Discovery rule 1', 'Discovery rule 2', 'Discovery rule 3'];
		$this->page->login()->open('host_discovery.php?filter_set=1&filter_hostids%5B0%5D='.self::HOST_ID.'&context=host');

		// Press Enable or Disable buttons and check the result.
		foreach (['Disable', 'Enable'] as $action) {
			$this->massChangeStatus($action);
			$expected_status = ($action === 'Disable') ? 1 : 0;
			foreach ($lld_names as $name) {
				$status = CDBHelper::getValue('SELECT status FROM items WHERE name='.zbx_dbstr($name).
					' and hostid='.self::HOST_ID);
				$this->assertEquals($expected_status, $status);
			}
		}
	}

	public static function getCheckNowData() {
		return [
			[
				[
					'expected' => TEST_GOOD,
					'names' => [
						'Discovery rule 1',
						'Discovery rule 2',
						'Discovery rule 3'
					],
					'message' => 'Request sent successfully',
					'hostid' => self::HOST_ID
				]
			],
			[
				[
					'expected' => TEST_GOOD,
					'names' => [
						'Discovery rule 2'
					],
					'message' => 'Request sent successfully',
					'hostid' => self::HOST_ID
				]
			],
			[
				[
					'expected' => TEST_BAD,
					'names' => [
						'Discovery rule 2'
					],
					'type' => 'disabled',
					'hostid' => self::HOST_ID
				]
			],
			[
				[
					'expected' => TEST_BAD,
					'names' => [
						'Discovery rule for triggers filtering'
					],
					'type' => 'trapper',
					'hostid' => 99062
				]
			],
			[
				[
					'expected' => TEST_BAD,
					'names' => [
						'Temp Status Discovery'
					],
					'type' => 'template',
					'hostid' => 10250
				]
			]
		];
	}

	/**
	 * @backupOnce items
	 *
	 * @dataProvider getCheckNowData
	 */
	public function testPageLowLevelDiscovery_CheckNow($data) {
		$context = CTestArrayHelper::get($data, 'type') === 'template' ? '&context=template' : '&context=host';
		$this->page->login()->open('host_discovery.php?filter_set=1&filter_hostids%5B0%5D='.$data['hostid'].$context);
		// Enable all LLDs, so Execute now can be sent successfully.
		$this->massChangeStatus('Enable');
		$this->selectTableRows($data['names'], 'Name', $this->selector);

		switch (CTestArrayHelper::get($data, 'type')) {
			case 'disabled':
				$this->query('button:Disable')->one()->click();
				$this->page->acceptAlert();
				$this->selectTableRows($data['names'], 'Name', $this->selector);
				$this->assertFalse($this->query('button:Execute now')->one()->isEnabled());
				break;
			case 'template';
				$this->assertFalse($this->query('button:Execute now')->one(false)->isValid());
				break;
			case 'trapper';
				$this->assertFalse($this->query('button:Execute now')->one()->isEnabled());
				break;
			default:
				$this->query('button:Execute now')->one()->click();
				$this->assertMessage($data['expected'], $data['message'], CTestArrayHelper::get($data, 'details'));
		}

		$this->page->logout();
	}

	/**
	 * Return table data by Name
	 *
	 * @return array
	 */
	private function getTableData() {
		$result = [];

		foreach ($this->query($this->selector)->asTable()->one()->getRows() as $row) {
			$result[] = $row->getColumn('Name')->getText();
		}

		return $result;
	}

	public static function getFilterData() {
		return [
			// #0
			[
				[
					'filter' => [
						'Template groups' => 'Templates/Databases'
					],
					'context' => 'template',
					'rows' => 88
				]
			],
			// #1
			[
				[
					'filter' => [
						'Type' => 'Zabbix agent',
						'Name' => 'Containers discovery'
					],
					'context' => 'template',
					'expected' => [
						'Containers discovery'
					]
				]
			],
			// #2
			[
				[
					'filter' => [
						'Hosts' => [
							'Simple form test host'
						]
					],
					'expected' => [
						'testFormDiscoveryRule',
						'testFormDiscoveryRule1',
						'testFormDiscoveryRule2',
						'testFormDiscoveryRule3',
						'testFormDiscoveryRule4'
					]
				]
			],
			// #3
			[
				[
					'filter' => [
						'Name' => 'testFormDiscoveryRule2'
					],
					'expected' => [
						'testFormDiscoveryRule2'
					]
				]
			],
			// #4
			[
				[
					'filter' => [
						'Update interval' => '0'
					],
					'expected' => [
						'Test discovery rule'
					]
				]
			],
			// #5
			[
				[
					'filter' => [
						'Hosts' => [
							'Visible host for template linkage',
							'Test item host'
						]
					],
					'expected' => [
						'delete Discovery Rule',
						'Test discovery rule'
					]
				]
			],
			// #6
			[
				[
					'filter' => [
						'Hosts' => [
							'Visible host for template linkage',
							'Test item host'
						],
						'Key' => 'key'
					],
					'expected' => [
						'delete Discovery Rule'
					]
				]
			],
			// #7
			[
				[
					'filter' => [
						'Template groups' => [
							'Inheritance test'
						],
						'Templates' => [
							'Inheritance test template with host prototype'
						]
					],
					'context' => 'template',
					'expected' => [
						'Discovery rule for host prototype test'
					]
				]
			],
			// #8
			[
				[
					'filter' => [
						'Host groups' => [
							'Zabbix servers'
						],
						'Name' => 'DiscoveryRule ZBX6663'
					],
					'expected' => [
						'DiscoveryRule ZBX6663',
						'Template ZBX6663 Second: DiscoveryRule ZBX6663 Second'
					]
				]
			],
			// #9
			[
				[
					'filter' => [
						'Key' => 'array.cache.discovery',
						'Type' => 'HTTP agent'
					],
					'context' => 'template',
					'expected' => [
						'Array controller cache discovery',
						'Array controller cache discovery',
						'Array controller cache discovery',
						'Array controller cache discovery'
					]
				]
			],
			// #10
			[
				[
					'filter' => [
						'State' => 'Normal'
					],
					'expected' => [
						'1st LLD',
						'2nd LLD',
						'3rd LLD',
						'12th LLD',
						'15th LLD 🙃^天!',
						'16th LLD',
						'17th LLD',
						'Linux by Zabbix agent: Block devices discovery',
						'DR1-agent',
						'DR2-trap',
						'I1-lvl1-agent-num: DR3-I1-dep-agent',
						'I2-lvl1-trap-num: DR4-I2-dep-trap',
						'Last error message of scenario "Web scenario for execute now".: DR5-web-dep',
						'Eleventh LLD',
						'fifth LLD',
						'forth LLD',
						'Zabbix server health: Zabbix server: Zabbix stats cluster: High availability cluster node discovery',
						'LLD for Discovered host tests',
						'LLD for host group test',
<<<<<<< HEAD
						'LLD number 8',
						'LLD 🙂🙃 !@#$%^&*()_+ 祝你今天过得愉快',
=======
						'LLD rule for item types',
>>>>>>> 10cc0559
						'Linux by Zabbix agent: Linux: Get filesystems: Mounted filesystem discovery',
						'Mūsu desmitais LLD',
						'Linux by Zabbix agent: Network interface discovery',
						'sevenths LLD',
						'sixth LLD',
						'Test of discovered host 1 template for unlink: Template1 discovery rule',
						'Test of discovered host 2 template for clear: Template2 discovery rule',
						'Test of discovered host Template: Template discovery rule',
						'Trīspadsmitais LLD',
						'Zabbix server health: Zabbix server: Zabbix proxies stats: Zabbix proxy discovery',
						'Četrpadsmitais LLD'
					]
				]
			],
			// #11
			[
				[
					'filter' => [
						'Name' => 'Block',
						'State' => 'Normal'
					],
					'expected' => [
						'Linux by Zabbix agent: Block devices discovery'
					]
				]
			],
			// #12
			[
				[
					'filter' => [
						'Template groups' => 'Templates/Operating systems',
						'Type' => 'Dependent item'
					],
					'context' => 'template',
					'rows' => 23
				]
			],
			// #13
			[
				[
					'filter' => [
						'Type' => 'Database monitor',
						'Update interval' => '1h',
						'Name'=> 'Non-local database'
					],
					'context' => 'template',
					'expected' => [
						'Non-local database discovery'
					]
				]
			],
			// #14
			[
				[
					'filter' => [
						'Status' => 'Disabled'
					],
					'context' => 'template',
					'expected' => [
						'Discovery-rule-layout-test-001'
					]
				]
			],
			// #15
			[
				[
					'filter' => [
						'Status' => 'Enabled',
						'Name' => 'Discovery-rule'
					],
					'expected' => [
						'Discovery-rule-layout-test-002'
					]
				]
			],
			// #16
			[
				[
					'filter' => [
						'Keep lost resources period' => '50d'
					],
					'context' => 'template',
					'expected' => [
						'Discovery-rule-layout-test-001'
					]
				]
			],
			// #17
			[
				[
					'filter' => [
						'Name' => 'empty try'
					],
					'expected' => []
				]
			],
			// #18
			[
				[
					'filter' => [
						'Host groups' => 'Zabbix servers',
						'Hosts' => 'Test item host',
						'Name' => 'Test discovery rule',
						'Key' => 'test',
						'Type' => 'Zabbix agent',
						'Update interval' => '0',
						'Keep lost resources period' => '30d',
						'State' => 'All',
						'Status' => 'Enabled'
					],
					'expected' => [
						'Test discovery rule'
					]
				]
			]
		];
	}

	/**
	 * @dataProvider getFilterData
	 */
	public function testPageLowLevelDiscovery_Filter($data) {
		$context = CTestArrayHelper::get($data, 'context', 'host');
		$this->page->login()->open('host_discovery.php?filter_name=&filter_key='.
				'&filter_type=-1&filter_delay=&filter_lifetime=&filter_snmp_oid='.
				'&filter_state=-1&filter_status=-1&filter_set=1&context='.$context);
		$form = $this->query('name:zbx_filter')->one()->asForm();
		$form->fill($data['filter']);
		$form->submit();
		$this->page->waitUntilReady();
		$table = $this->query($this->selector)->asTable()->one();

		if (array_key_exists('expected', $data)) {
			$this->assertTableDataColumn($data['expected'], 'Name', $this->selector);
		}

		if (array_key_exists('rows', $data)) {
			$this->assertEquals($data['rows'], $table->getRows()->count());
		}
	}

	private function massChangeStatus($action) {
		$table = $this->query($this->selector)->asTable()->one();
		$this->query('id:all_items')->asCheckbox()->one()->check();
		$this->query('button', $action)->one()->click();
		$this->page->acceptAlert();
		$string = ($table->getRows()->count() == 1) ? 'Discovery rule ' : 'Discovery rules ';
		$this->assertEquals($string.lcfirst($action).'d', CMessageElement::find()->one()->getTitle());
		CMessageElement::find()->one()->close();
	}

	public static function getDeleteAllButtonData() {
		return [
			[
				[
					'expected' => TEST_GOOD,
					'hostid' => self::HOST_ID,
					'filter' => [
						'Hosts' => 'Host for host prototype tests',
						'Keep lost resources period' => ''
					],
					'keys' => [
						'key1',
						'key2',
						'key3'
					],
					'message' => 'Discovery rules deleted',
					'db_count' => 0
				]
			],
			[
				[
					'expected' => TEST_BAD,
					'hostid' => 50001,
					'filter' => [
						'Hosts' => 'Host ZBX6663',
						'Key' => 'drule-ZBX6663-second'
					],
					'keys' => [
						'drule-ZBX6663-second'
					],
					'message' => 'Cannot delete discovery rule',
					'details' => 'Invalid parameter "/1": cannot delete inherited LLD rule.',
					'db_count' => 1
				]
			]
		];
	}

	/**
	 * @dataProvider getDeleteAllButtonData
	 */
	public function testPageLowLevelDiscovery_DeleteAllButton($data) {
		$this->page->login()->open('host_discovery.php?filter_set=1&filter_hostids%5B0%5D='.$data['hostid'].'&context=host');
		// Delete all discovery rules.
		$form = $this->query('name:zbx_filter')->one()->asForm();
		$form->fill($data['filter']);
		$form->submit();
		$this->selectTableRows($data['keys'], 'Key', $this->selector);
		$this->query('button:Delete')->one()->click();
		$this->page->acceptAlert();
		$this->assertMessage($data['expected'], $data['message'], CTestArrayHelper::get($data, 'details'));

		foreach ($data['keys'] as $key) {
			$count = CDBHelper::getCount('SELECT status FROM items WHERE key_='
					.zbx_dbstr($key).' and hostid='.zbx_dbstr($data['hostid']));
			$this->assertEquals($data['db_count'], $count);
		}
	}
}<|MERGE_RESOLUTION|>--- conflicted
+++ resolved
@@ -456,12 +456,9 @@
 						'Zabbix server health: Zabbix server: Zabbix stats cluster: High availability cluster node discovery',
 						'LLD for Discovered host tests',
 						'LLD for host group test',
-<<<<<<< HEAD
 						'LLD number 8',
+						'LLD rule for item types',
 						'LLD 🙂🙃 !@#$%^&*()_+ 祝你今天过得愉快',
-=======
-						'LLD rule for item types',
->>>>>>> 10cc0559
 						'Linux by Zabbix agent: Linux: Get filesystems: Mounted filesystem discovery',
 						'Mūsu desmitais LLD',
 						'Linux by Zabbix agent: Network interface discovery',
