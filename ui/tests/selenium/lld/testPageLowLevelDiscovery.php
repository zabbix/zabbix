--- conflicted
+++ resolved
@@ -426,13 +426,9 @@
 						'LLD for Discovered host tests',
 						'Linux by Zabbix agent: Mounted filesystem discovery',
 						'Linux by Zabbix agent: Network interface discovery',
-<<<<<<< HEAD
 						'Test of discovered host 1 template for unlink: Template1 discovery rule',
 						'Test of discovered host 2 template for clear: Template2 discovery rule',
 						'Test of discovered host Template: Template discovery rule'
-=======
-						'Zabbix server health: Zabbix stats proxy: Zabbix proxy discovery'
->>>>>>> 51e34e51
 					]
 				]
 			],
