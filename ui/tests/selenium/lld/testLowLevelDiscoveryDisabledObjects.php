--- conflicted
+++ resolved
@@ -415,11 +415,7 @@
 						' (be deleted the next time discovery rule is processed|not be disabled, will be deleted in 0)\.$/',
 				'graph_hint' => '/^The graph is not discovered anymore and will'.
 						' (be deleted the next time discovery rule is processed|not be disabled, will be deleted in 0)\.$/'
-<<<<<<< HEAD
-				]
-=======
 			]
->>>>>>> 40a97458
 		];
 
 		foreach ($lld_objects as $lld => $hint) {
