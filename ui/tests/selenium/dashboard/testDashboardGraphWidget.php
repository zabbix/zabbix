<?php
/*
** Zabbix
** Copyright (C) 2001-2023 Zabbix SIA
**
** This program is free software; you can redistribute it and/or modify
** it under the terms of the GNU General Public License as published by
** the Free Software Foundation; either version 2 of the License, or
** (at your option) any later version.
**
** This program is distributed in the hope that it will be useful,
** but WITHOUT ANY WARRANTY; without even the implied warranty of
** MERCHANTABILITY or FITNESS FOR A PARTICULAR PURPOSE. See the
** GNU General Public License for more details.
**
** You should have received a copy of the GNU General Public License
** along with this program; if not, write to the Free Software
** Foundation, Inc., 51 Franklin Street, Fifth Floor, Boston, MA  02110-1301, USA.
**/


require_once dirname(__FILE__) . '/../../include/CWebTest.php';
require_once dirname(__FILE__).'/../behaviors/CMessageBehavior.php';
require_once dirname(__FILE__).'/../behaviors/CTagBehavior.php';
require_once dirname(__FILE__).'/../common/testWidgets.php';

/**
 * @backup widget, profiles
 *
 * @dataSource AllItemValueTypes
 *
 * @onBefore setDefaultWidgetType
 */
class testDashboardGraphWidget extends testWidgets {

	/**
	 * Attach MessageBehavior and TagBehavior to the test.
	 */
	public function getBehaviors() {
		return [
			CMessageBehavior::class,
			[
				'class' => CTagBehavior::class,
				'tag_selector' => 'id:tags_table_tags'
			],
			CTableBehavior::class
		];
	}

	/*
	 * SQL query to get widget and widget_field tables to compare hash values, but without widget_fieldid
	 * because it can change.
	 */
	const SQL = 'SELECT wf.widgetid, wf.type, wf.name, wf.value_int, wf.value_str, wf.value_groupid, wf.value_hostid,'.
			' wf.value_itemid, wf.value_graphid, wf.value_sysmapid, w.widgetid, w.dashboard_pageid, w.type, w.name, w.x, w.y,'.
			' w.width, w.height'.
			' FROM widget_field wf'.
			' INNER JOIN widget w'.
			' ON w.widgetid=wf.widgetid ORDER BY wf.widgetid, wf.name, wf.value_int, wf.value_str, wf.value_groupid,'.
			' wf.value_itemid, wf.value_graphid';

	const DASHBOARD_URL = 'zabbix.php?action=dashboard.view&dashboardid=1030';

	/*
	 * Set "Graph" as default widget type.
	 */
	public function setDefaultWidgetType() {
		DBexecute('DELETE FROM profiles WHERE idx=\'web.dashboard.last_widget_type\' AND userid=\'1\'');
		DBexecute('INSERT INTO profiles (profileid, userid, idx, value_str, type)'.
				' VALUES (99999,1,\'web.dashboard.last_widget_type\',\'svggraph\',3)');
	}

	/**
	 * Open dashboard and add/edit graph widget.
	 *
	 * @param string $name		name of graphic widget to be opened
	 */
	private function openGraphWidgetConfiguration($name = null) {
		$dashboard = CDashboardElement::find()->one()->edit();

		// Open existed widget by widget name.
		if ($name) {
			$widget = $dashboard->getWidget($name);
			$this->assertEquals(true, $widget->isEditable());
			$form = $widget->edit();
		}
		// Add new graph widget.
		else {
			$overlay = $dashboard->addWidget();
			$form = $overlay->asForm();
		}

		return $form;
	}

	/**
	 * Save dashboard and check added/updated graph widget.
	 *
	 * @param string $name		name of graphic widget to be checked
	 */
	private function saveGraphWidget($name) {
		$dashboard = CDashboardElement::find()->one();
		$widget = $dashboard->getWidget($name);
		$widget->query('xpath://div[contains(@class, "is-loading")]')->waitUntilNotPresent();
		$widget->getContent()->query('class:svg-graph')->waitUntilVisible();
		$dashboard->save();
		$message = CMessageElement::find()->waitUntilPresent()->one();
		$this->assertTrue($message->isGood());
		$this->assertEquals('Dashboard updated', $message->getTitle());
	}

	/*
	 * Check screenshots of graph widget form.
	 * @browsers chrome
	 */
	public function testDashboardGraphWidget_FormLayout() {
		$this->page->login()->open(self::DASHBOARD_URL);
		$dashboard = CDashboardElement::find()->one()->edit();
		$overlay = $dashboard->addWidget();
		$form = $overlay->asForm();
		$element = $overlay->query('id:svg-graph-preview')->one();

		$tabs = ['Data set', 'Displaying options', 'Time period', 'Axes', 'Legend', 'Problems', 'Overrides'];
		foreach ($tabs as $tab) {
			$form->selectTab($tab);
			if ($tab === 'Overrides') {
				$button = $form->query('button:Add new override')->one()->click();
				// Remove border radius from button element.
				$this->page->getDriver()->executeScript('arguments[0].style.borderRadius=0;', [$button]);
			}

			$this->page->removeFocus();
			sleep(1);
			$this->assertScreenshotExcept($overlay, [$element], 'tab_'.$tab);
		}
	}

	/**
	 * Check validation of graph widget fields.
	 */
	private function validate($data, $tab) {
		$old_hash = CDBHelper::getHash(self::SQL);

		$this->page->login()->open(self::DASHBOARD_URL);
		$form = $this->openGraphWidgetConfiguration(CTestArrayHelper::get($data, 'Widget name'));

		$this->fillDatasets(CTestArrayHelper::get($data, 'Data set'));

		switch ($tab) {
			case 'Data set':
				// Remove data set.
				if (CTestArrayHelper::get($data, 'remove_data_set', false)) {
					$form->query('xpath:.//button['.CXPathHelper::fromClass('js-remove').']')->one()->click();
				}
				break;

			case 'Overrides':
				$form->selectTab($tab);
				$this->fillOverrides(CTestArrayHelper::get($data, 'Overrides'));

				// Remove all override options.
				if (CTestArrayHelper::get($data, 'remove_override_options', false)) {
					$form->query("xpath:.//ul[@class='overrides-options-list']//button[".
							CXPathHelper::fromClass('js-remove')."]")->all()->click();
				}

				break;

			default:
				$form->selectTab($tab);
				$form->fill($data[$tab]);
		}

		sleep(2);
		$form->submit();
		COverlayDialogElement::find()->one()->waitUntilReady()->query('xpath:div[@class="overlay-dialogue-footer"]'.
				'//button[@class="dialogue-widget-save"]')->waitUntilClickable()->one();

		if (array_key_exists('error', $data)) {
			$this->assertMessage(TEST_BAD, null, $data['error']);
		}

		$this->assertEquals($old_hash, CDBHelper::getHash(self::SQL));
	}

	public static function getDatasetValidationData() {
		return [
			[
				[
					'remove_data_set' => true,
					'error' => 'Invalid parameter "Data set": cannot be empty.'
				]
			],
			// Base color field validation.
			[
				[
					'Data set' => [
						[
							'xpath://button[@id="lbl_ds_0_color"]/..' => ''
						]
					],
					'error' => 'Invalid parameter "Data set/1/color": cannot be empty.'
				]
			],
			[
				[
					'Data set' => [
						[
							'xpath://button[@id="lbl_ds_0_color"]/..' => '00000!'
						]
					],
					'error' => 'Invalid parameter "Data set/1/color": a hexadecimal colour code (6 symbols) is expected.'
				]
			],
			[
				[
					'Data set' => [
						[
							'xpath://button[@id="lbl_ds_0_color"]/..' => '00000 '
						]
					],
					'error' => 'Invalid parameter "Data set/1/color": a hexadecimal colour code (6 symbols) is expected.'
				]
			],
			// Time shift field validation.
			[
				[
					'Data set' => [
						[
							'Time shift' => 'abc',
							'Draw' => 'Points'
						]
					],
					'error' => 'Invalid parameter "Data set/1/timeshift": a time unit is expected.'
				]
			],
			[
				[
					'Data set' => [
						[
							'Time shift' => '5.2'
						]
					],
					'error' => 'Invalid parameter "Data set/1/timeshift": a time unit is expected.'
				]
			],
			[
				[
					'Data set' => [
						[
							'Time shift' => '10000d'
						]
					],
					'error' => 'Invalid parameter "Data set/1/timeshift": value must be one of -788400000-788400000.'
				]
			],
			[
				[
					'Data set' => [
						[
							'Time shift' => '999999999999999999999999999'
						]
					],
					'error' => 'Invalid parameter "Data set/1/timeshift": a number is too large.'
				]
			],
			// Aggregation interval validation.
			[
				[
					'Data set' => [
						[
							'Aggregation function' => 'min',
							'Aggregation interval' => 'abc'
						]
					],
					'error' => 'Invalid parameter "Data set/1/aggregate_interval": a time unit is expected.'
				]
			],
			[
				[
					'Data set' => [
						[
							'Aggregation function' => 'max',
							'Aggregation interval' =>  '5.2'
						]
					],
					'error' => 'Invalid parameter "Data set/1/aggregate_interval": a time unit is expected.'
				]
			],
			[
				[
					'Data set' => [
						[
							'Aggregation function' => 'avg',
							'Aggregation interval' => '0'
						]
					],
					'error' => 'Invalid parameter "Data set/1/aggregate_interval": value must be one of 1-788400000.'
				]
			],
			[
				[
					'Data set' => [
						[
							'Aggregation function' => 'count',
							'Aggregation interval' => '10000d'
						]
					],
					'error' => 'Invalid parameter "Data set/1/aggregate_interval": value must be one of 1-788400000.'
				]
			],
			[
				[
					'Data set' => [
						[
							'Aggregation function' => 'sum',
							'Aggregation interval' => '999999999999999999999999999'
						]
					],
					'error' => 'Invalid parameter "Data set/1/aggregate_interval": a number is too large.'
				]
			],
			// Validation of second data set.
			[
				[
					'Data set' => [
						[],
						[
							'Time shift' => '5'
						]
					],
					'error' => 'Invalid parameter "Data set/2/hosts": cannot be empty.'
				]
			],
			[
				[
					'Data set' => [
						[],
						[
							'item' => 'test',
							'Time shift' => '5'
						]
					],
					'error' => 'Invalid parameter "Data set/2/hosts": cannot be empty.'
				]
			],
			[
				[
					'Data set' => [
						[],
						[
							'host' => 'test'
						]
					],
					'error' => 'Invalid parameter "Data set/2/items": cannot be empty.'
				]
			],
			[
				[
					'Data set' => [
						[],
						[
							'host' => 'Zabbix*',
							'item' => 'Agent ping',
							'xpath://button[@id="lbl_ds_1_color"]/..' => '00000 '
						]
					],
					'error' => 'Invalid parameter "Data set/2/color": a hexadecimal colour code (6 symbols) is expected.'
				]
			],
			[
				[
					'Data set' => [
						[],
						[
							'host' => '*',
							'item' => '*',
							'Time shift' => 'abc',
							'Draw' => 'Points'
						]
					],
					'error' => 'Invalid parameter "Data set/2/timeshift": a time unit is expected.'
				]
			],
			[
				[
					'Data set' => [
						[],
						[
							'host' => '*',
							'item' => '*',
							'Aggregation function' => 'first',
							'Aggregation interval' => 'abc'
						]
					],
					'error' => 'Invalid parameter "Data set/2/aggregate_interval": a time unit is expected.'
				]
			]
		];
	}

	/*
	 * Data provider for "Data set" tab validation on creating.
	 */
	public function getDatasetValidationCreateData() {
		$data = [];

		// Add host and item values for the first "Data set" in each case of the data provider.
		foreach ($this->getDataSetValidationData() as $item) {
			if (array_key_exists('Data set', $item[0])) {
				$item[0]['Data set'][0] = array_merge($item[0]['Data set'][0], [
					'host' => 'ЗАББИКС Сервер',
					'item' => 'Agent ping'
				]);
			}

			$data[] = $item;
		}

		// Add additional test cases to data provider.
		return array_merge($data, [
			// Empty host and/or item field.
			[
				[
					'error' => 'Invalid parameter "Data set/1/hosts": cannot be empty.'
				]
			],
			[
				[
					'Data set' => [
						'item' => '*'
					],
					'error' => 'Invalid parameter "Data set/1/hosts": cannot be empty.'
				]
			],
			[
				[
					'Data set' => [
						'host' => '*'
					],
					'error' => 'Invalid parameter "Data set/1/items": cannot be empty.'
				]
			]
		]);
	}

	/*
	 * Data provider for "Data set" tab validation on updating.
	 */
	public function getDatasetValidationUpdateData() {
		$data = [];

		// Add existing widget name for each case in data provider.
		foreach ($this->getDataSetValidationData() as $item) {
			$item[0]['Widget name'] = 'Test cases for update';

			$data[] = $item;
		}

		// Add additional validation cases.
		return array_merge($data, [
			[
				[
					'Widget name' => 'Test cases for update',
					'Data set' => [
						'host' => '',
						'item' => ''
					],
					'error' => 'Invalid parameter "Data set/1/hosts": cannot be empty.'
				]
			],
			[
				[
					'Widget name' => 'Test cases for update',
					'Data set' => [
						'host' => '',
						'item' => '*'
					],
					'error' => 'Invalid parameter "Data set/1/hosts": cannot be empty.'
				]
			],
			[
				[
					'Widget name' => 'Test cases for update',
					'Data set' => [
						'host' => '*',
						'item' => ''
					],
					'error' => 'Invalid parameter "Data set/1/items": cannot be empty.'
				]
			]
		]);
	}

	/**
	 * Check validation of "Data set" tab.
	 *
	 * @dataProvider getDatasetValidationCreateData
	 * @dataProvider getDatasetValidationUpdateData
	 */
	public function testDashboardGraphWidget_DatasetValidation($data) {
		$this->validate($data, 'Data set');
	}

	public static function getTimePeriodValidationData() {
		return [
			// Empty From/To fields.
			[
				[
					'Time period' => [
						'Time period' => 'Custom',
						'From' => '',
						'To' => ''
					],
					'error' => [
						'Invalid parameter "Time period/From": cannot be empty.',
						'Invalid parameter "Time period/To": cannot be empty.'
					]
				]
			],
			[
				[
					'Time period' => [
						'Time period' => 'Custom',
						'From' => '2021-07-04 15:53:07',
						'To' => ''
					],
					'error' => 'Invalid parameter "Time period/To": cannot be empty.'
				]
			],
			[
				[
					'Time period' => [
						'Time period' => 'Custom',
						'From' => '',
						'To' => '2021-07-04 15:53:07'
					],
					'error' => [
						'Invalid parameter "Time period/From": cannot be empty.'
					]
				]
			],
			// Date format validation (YYYY-MM-DD HH-MM-SS)
			[
				[
					'Time period' => [
						'Time period' => 'Custom',
						'From' => '1',
						'To' => '2021-07-04 15:53:07'
					],
					'error' => [
						'Invalid parameter "Time period/From": a time is expected.'
					]
				]
			],
			[
				[
					'Time period' => [
						'Time period' => 'Custom',
						'From' => '2021-07-04 15:53:07',
						'To' => 'abc'
					],
					'error' => 'Invalid parameter "Time period/To": a time is expected.'
				]
			],
			[
				[
					'Time period' => [
						'Time period' => 'Custom',
						'From' => '5:53:06 2021-07-31',
						'To' => '2021-07-04 15:53:07'
					],
					'error' => [
						'Invalid parameter "Time period/From": a time is expected.'
					]
				]
			],
			[
				[
					'Time period' => [
						'Time period' => 'Custom',
						'From' => '2021-02-30 00:00:00',
						'To' => '2021-07-04 15:53:07'
					],
					'error' => [
						'Invalid parameter "Time period/From": a time is expected.'
					]
				]
			],
			[
				[
					'Time period' => [
						'Time period' => 'Custom',
						'From' => '2021-05-02 00:00:00',
						'To' => '2021-25-09 00:00:00'
					],
					'error' => 'Invalid parameter "Time period/To": a time is expected.'
				]
			],
			[
				[
					'Time period' => [
						'Time period' => 'Custom',
						'From' => '2021-05-02 00:00:00',
						'To' => '2021.07.31 15:53:07'
					],
					'error' => 'Invalid parameter "Time period/To": a time is expected.'
				]
			],
			[
				[
					'Time period' => [
						'Time period' => 'Custom',
						'From' => '2021-07-04 12:53:00',
						'To' => 'now-s'
					],
					'error' => 'Invalid parameter "Time period/To": a time is expected.'
				]
			],
			// Time range validation
			[
				[
					'Time period' => [
						'Time period' => 'Custom',
						'From' => '2021-07-04 12:53:00',
						'To' => '2021-07-04 12:52:59'
					],
					'error' => 'Minimum time period to display is 1 minute.'
				]
			],
			[
				[
					'Time period' => [
						'Time period' => 'Custom',
						'From' => '2027-07-04 12:53:00',
						'To' => 'now'
					],
					'error' => 'Minimum time period to display is 1 minute.'
				]
			],
			[
				[
					'Time period' => [
						'Time period' => 'Custom',
						'From' => 'now-58s',
						'To' => 'now'
					],
					'error' => 'Minimum time period to display is 1 minute.'
				]
			]
		];
	}

	public function getTimePeriodValidationCreateData() {
		$data = [];

		// Add host and item values for each case in data provider.
		foreach ($this->getTimePeriodValidationData() as $item) {
			$item[0]['Data set'] = [
				'host' => 'ЗАББИКС Сервер',
				'item' => 'Agent ping'
			];

			$data[] = $item;
		}

		return $data;
	}

	public function getTimePeriodValidationUpdateData() {
		$data = [];

		foreach ($this->getTimePeriodValidationData() as $item) {
			$item[0]['Widget name'] = 'Test cases for update';

			$data[] = $item;
		}

		return $data;
	}

	/**
	 * Check validation of "Time period" tab.
	 *
	 * @dataProvider getTimePeriodValidationCreateData
	 * @dataProvider getTimePeriodValidationUpdateData
	 */
	public function testDashboardGraphWidget_TimePeriodValidation($data) {
		$this->validate($data, 'Time period');
	}

	public static function getAxesValidationData() {
		return [
			// Left Y-axis validation. Set by default in first data set.
			[
				[
					'Axes' => [
						'id:lefty_min' => 'abc'
					],
					'error' => 'Invalid parameter "Left Y/Min": a number is expected.'
				]
			],
			[
				[
					'Axes' => [
						'id:lefty_max' => 'abc'
					],
					'error' => 'Invalid parameter "Left Y/Max": a number is expected.'
				]
			],
			[
				[
					'Axes' => [
						'id:lefty_min' => '10',
						'id:lefty_max' => '5',
						'id:lefty_units' => 'Auto'
					],
					'error' => 'Invalid parameter "Left Y/Max": Y axis MAX value must be greater than Y axis MIN value.'
				]
			],
			[
				[
					'Axes' => [
						'id:lefty_min' => '-5',
						'id:lefty_max' => '-10',
						'id:lefty_units' => 'Static',
						'id:lefty_static_units' => 500
					],
					'error' => 'Invalid parameter "Left Y/Max": Y axis MAX value must be greater than Y axis MIN value.'
				]
			],
			// Change default Y-axis option on Right.
			[
				[
					'Data set' => [
						[
							'Y-axis' => 'Right'
						]
					],
					'Axes' => [
						'id:righty_min' => 'abc'
					],
					'error' => 'Invalid parameter "Right Y/Min": a number is expected.'
				]
			],
			[
				[
					'Data set' => [
						[
							'Y-axis' => 'Right'
						]
					],
					'Axes' => [
						'id:righty_max' => 'abc'
					],
					'error' => 'Invalid parameter "Right Y/Max": a number is expected.'
				]
			],
			[
				[
					'Data set' => [
						[
							'Y-axis' => 'Right'
						]
					],
					'Axes' => [
						'id:righty_min' => '10',
						'id:righty_max' => '5',
						'id:righty_units' => 'Static',
						'id:righty_static_units' => 500
					],
					'error' => 'Invalid parameter "Right Y/Max": Y axis MAX value must be greater than Y axis MIN value.'
				]
			],
			[
				[
					'Data set' => [
						[
							'Y-axis' => 'Right'
						]
					],
					'Axes' => [
						'id:righty_min' => '-5',
						'id:righty_max' => '-10',
						'id:righty_units' => 'Auto'
					],
					'error' => 'Invalid parameter "Right Y/Max": Y axis MAX value must be greater than Y axis MIN value.'
				]
			],
			// Both axes validation.
			[
				[
					'Data set' => [
						[
							'Y-axis' => 'Right'
						],
						[
							'host' => 'ЗАББИКС Сервер',
							'item' => 'Agent ping',
							'Y-axis' => 'Left'
						]
					],
					'Axes' => [
						'id:lefty_max' => 'abc',
						'id:righty_max' => 'abc'
					],
					'error' => [
						'Invalid parameter "Left Y/Max": a number is expected.',
						'Invalid parameter "Right Y/Max": a number is expected.'
					]
				]
			],
			[
				[
					'Data set' => [
						[
							'Y-axis' => 'Right'
						],
						[
							'host' => 'ЗАББИКС Сервер',
							'item' => 'Agent ping',
							'Y-axis' => 'Left'
						]
					],
					'Axes' => [
						'id:lefty_min' => '-5',
						'id:lefty_max' => '-10',
						'id:righty_min' => '10',
						'id:righty_max' => '5'
					],
					'error' => [
						'Invalid parameter "Left Y/Max": Y axis MAX value must be greater than Y axis MIN value.',
						'Invalid parameter "Right Y/Max": Y axis MAX value must be greater than Y axis MIN value.'
					]
				]
			],
			[
				[
					'Data set' => [
						[
							'Y-axis' => 'Right'
						],
						[
							'host' => 'ЗАББИКС Сервер',
							'item' => 'Agent ping',
							'Y-axis' => 'Left'
						]
					],
					'Axes' => [
						'id:lefty_min' => 'abc',
						'id:lefty_max' => 'def',
						'id:righty_min' => '!@#',
						'id:righty_max' => '('
					],
					'error' => [
						'Invalid parameter "Left Y/Min": a number is expected.',
						'Invalid parameter "Left Y/Max": a number is expected.',
						'Invalid parameter "Right Y/Min": a number is expected.',
						'Invalid parameter "Right Y/Max": a number is expected.'
					]
				]
			]
		];
	}

	/*
	 * Add host and item values in data provider.
	 */
	public function getAxesValidationCreateData() {
		$data = [];

		foreach ($this->getAxesValidationData() as $item) {
			if (array_key_exists('Data set', $item[0])) {
				$item[0]['Data set'][0] = array_merge($item[0]['Data set'][0], [
					'host' => 'ЗАББИКС Сервер',
					'item' => 'Agent ping'
				]);
			}
			else {
				$item[0]['Data set'] = [
					'host' => 'ЗАББИКС Сервер',
					'item' => 'Agent ping'
				];
			}

			$data[] = $item;
		}

		return $data;
	}

	public function getAxesValidationUpdateData() {
		$data = [];

		foreach ($this->getAxesValidationData() as $item) {
			$item[0]['Widget name'] = 'Test cases for simple update and deletion';

			$data[] = $item;
		}

		return $data;
	}

	/**
	 * Check "Axes" tab validation.
	 *
	 * @dataProvider getAxesValidationCreateData
	 * @dataProvider getAxesValidationUpdateData
	 */
	public function testDashboardGraphWidget_AxesValidation($data) {
		$this->validate($data, 'Axes');
	}

	public static function getOverridesValidationData() {
		return [
			// Base color field validation.
			[
				[
					'Overrides' => [
						[
							'options' => [
								'Base colour'
							]
						]
					],
					'error' => 'Invalid parameter "Overrides/1/color": cannot be empty.'
				]
			],
			[
				[
					'Overrides' => [
						[
							'color' => '00000!',
							'options' => [
								'Base colour'
							]
						]
					],
					'error' => 'Invalid parameter "Overrides/1/color": a hexadecimal colour code (6 symbols) is expected.'
				]
			],
			[
				[
					'Overrides' => [
						[
							'color' => '00000 ',
							'options' => [
								'Base colour'
							]
						]
					],
					'error' => 'Invalid parameter "Overrides/1/color": a hexadecimal colour code (6 symbols) is expected.'
				]
			],
			// Time shift field validation.
			[
				[
					'Overrides' => [
						[
							'options' => [
								'Time shift'
							]
						]
					],
					'error' => 'Invalid parameter "Overrides/1/timeshift": cannot be empty.'
				]
			],
			[
				[
					'Overrides' => [
						[
							'time_shift' => 'abc',
							'options' => [
								'Time shift'
							]
						]
					],
					'error' => 'Invalid parameter "Overrides/1/timeshift": a time unit is expected.'
				]
			],
			[
				[
					'Overrides' => [
						[
							'time_shift' => '5.2',
							'options' => [
								'Time shift'
							]
						]
					],
					'error' => 'Invalid parameter "Overrides/1/timeshift": a time unit is expected.'
				]
			],
			[
				[
					'Overrides' => [
						[
							'time_shift' => '10000d',
							'options' => [
								'Time shift'
							]
						]
					],
					'error' => 'Invalid parameter "Overrides/1/timeshift": value must be one of -788400000-788400000.'
				]
			],
			[
				[
					'Overrides' => [
						[
							'time_shift' => '999999999999999999999999999',
							'options' => [
								'Time shift'
							]
						]
					],
					'error' => 'Invalid parameter "Overrides/1/timeshift": a number is too large.'
				]
			],
			// Validation of second override set.
			[
				[
					'Overrides' => [
						[
							'options' => [
								['Width', '5']
							]
						],
						[
							'options' => [
								['Width', '10']
							]
						]
					],
					'error' => 'Invalid parameter "Overrides/2/hosts": cannot be empty.'
				]
			],
			[
				[
					'Overrides' => [
						[
							'options' => [
								['Width', '5']
							]
						],
						[
							'item' => 'Two item',
							'options' => [
								['Width', '10']
							]
						]
					],
					'error' => 'Invalid parameter "Overrides/2/hosts": cannot be empty.'
				]
			],
			[
				[
					'Overrides' => [
						[
							'options' => [
								['Width', '5']
							]
						],
						[
							'host' => 'Two host',
							'options' => [
								['Width', '10']
							]
						]
					],
					'error' => 'Invalid parameter "Overrides/2/items": cannot be empty.'
				]
			],
			[
				[
					'Overrides' => [
						[
							'options' => [
								['Width', '5']
							]
						],
						[
							'host' => 'Two host',
							'item' => 'Two item'
						]
					],
					'error' => 'Invalid parameter "Overrides": at least one override option must be specified.'
				]
			],
			[
				[
					'Overrides' => [
						[
							'options' => [
								['Width', '5']
							]
						],
						[
							'host' => 'Two host',
							'item' => 'Two item',
							'options' => [
								'Base colour'
							]
						]
					],
					'error' => 'Invalid parameter "Overrides/2/color": cannot be empty.'
				]
			],
			[
				[
					'Overrides' => [
						[
							'options' => [
								['Width', '5']
							]
						],
						[
							'host' => 'Two host',
							'item' => 'Two item',
							'time_shift' => 'abc',
							'options' => [
								'Time shift'
							]
						]
					],
					'error' => 'Invalid parameter "Overrides/2/timeshift": a time unit is expected.'
				]
			]
		];
	}

	/*
	 * Data provider for "Overrides" tab validation on creating.
	 */
	public function getOverridesValidationCreateData() {
		$data = [];

		// Add host and item values for tab "Data set" and "Overrides" for each data provider.
		foreach ($this->getOverridesValidationData() as $item) {
			$item[0]['Data set'] = [
				'host' => 'ЗАББИКС Сервер',
				'item' => 'Agent ping'
			];
			$item[0]['Overrides'][0] = array_merge($item[0]['Overrides'][0], [
				'host' => 'One host',
				'item' => 'One item'
			]);

			$data[] = $item;
		}

		return array_merge($data, [
			[
				[
					'Data set' => [
						'host' => 'ЗАББИКС Сервер',
						'item' => 'Agent ping'
					],
					'Overrides' => [
						'item' => '*'
					],
					'error' => 'Invalid parameter "Overrides/1/hosts": cannot be empty.'
				]
			],
			[
				[
					'Data set' => [
						'host' => 'ЗАББИКС Сервер',
						'item' => 'Agent ping'
					],
					'Overrides' => [
						'host' => '*'
					],
					'error' => 'Invalid parameter "Overrides/1/items": cannot be empty.'
				]
			],
			[
				[
					'Data set' => [
						'host' => 'ЗАББИКС Сервер',
						'item' => 'Agent ping'
					],
					'Overrides' => [
						'host' => '*',
						'item' => '*'
					],
					'error' => 'Invalid parameter "Overrides": at least one override option must be specified.'
				]
			]
		]);
	}

	/*
	 * Data provider for "Overrides" tab validation on updating.
	 */
	public function getOverridesValidationUpdateData() {
		$data = [];

		// Add existing widget name for each case in data provider.
		foreach ($this->getOverridesValidationData() as $item) {
			$item[0]['Widget name'] = 'Test cases for update';

			$data[] = $item;
		}

		// Add additional validation cases.
		return array_merge($data, [
			[
				[
					'Widget name' => 'Test cases for update',
					'remove_override_options' => true,
					'error' => 'Invalid parameter "Overrides": at least one override option must be specified.'
				]
			],
			[
				[
					'Widget name' => 'Test cases for update',
					'Overrides' => [
						'host' => '',
						'item' => ''
					],
					'error' => 'Invalid parameter "Overrides/1/hosts": cannot be empty.'
				]
			],
			[
				[
					'Widget name' => 'Test cases for update',
					'Overrides' => [
						'host' => ''
					],
					'error' => 'Invalid parameter "Overrides/1/hosts": cannot be empty.'
				]
			],
			[
				[
					'Widget name' => 'Test cases for update',
					'Overrides' => [
						'item' => ''
					],
					'error' => 'Invalid parameter "Overrides/1/items": cannot be empty.'
				]
			]
		]);
	}

	/**
	 * Check "Overrides" tab validation.
	 *
	 * @dataProvider getOverridesValidationCreateData
	 * @dataProvider getOverridesValidationUpdateData
	 */
	public function testDashboardGraphWidget_OverridesValidation($data) {
		$this->validate($data, 'Overrides');
	}

	public static function getCreateData() {
		return [
			// Mandatory fields only.
			[
				[
					'Data set' => [
						'host' => '*',
						'item' => '*'
					],
					'check_form' => true
				]
			],
			// Press button "Add new override", but left override fields empty.
			[
				[
					'Data set' => [
						'host' => 'Add override',
						'item' => 'Override empty fields'
					],
					'Overrides' => []
				]
			],
			// Comma in host and item name.
			[
				[
					'main_fields' => [
						'Name' => 'Comma in host/item names'
					],
					'Data set' => [
						[
							'host' => 'Zabbix,Server',
							'item' => 'Agent, Ping',
							'Aggregation function' => 'min',
							'Aggregate' => 'Data set',
							'Data set label' => '祝你今天過得愉快'
						],
						[
							'host' => ',Zabbix Server',
							'item' => ',Agentp ping',
							'Draw' => 'Bar',
							'Aggregation function' => 'max',
							'Data set label' => 'Bar ping'
						],
						[
							'host' => ',Zabbix, Server,',
							'item' => 'Zabbix configuration cache, % used',
							'Aggregation function' => 'count',
							'Aggregation interval' => '24h'
						]
					],
					'Overrides' => [
						[
							'host' => 'Zabbix,Server',
							'item' => 'Agent,Ping',
							'options' => [
								['Draw', 'Bar'],
								['Missing data', 'Treat as 0']
							]
						],
						[
							'host' => ',Zabbix Server',
							'item' => ', Agent ping',
							'options' => [
								['Draw', 'Bar'],
								['Missing data', 'Last known']
							]
						],
						[
							'host' => ',,Zabbix Server,,',
							'item' => ', Agent, ping,',
							'options' => [
								['Draw', 'Bar']
							]
						]
					],
					'check_form' => true
				]
			],
			/* Add Width, Fill and Missing data fields in overrides, which are disabled in data set tab.
			 * Fill enabled right Y-axis fields.
			 */
			[
				[
					'main_fields' => [
						'Name' => 'Test graph widget',
						'Refresh interval' => '10 seconds'
					],
					'Data set' => [
						'host' => ['Zabbix*', 'one', 'two'],
						'item' => ['Agent*', 'one', 'two'],
						'Draw' => 'Bar',
						'Y-axis' => 'Right',
						'Approximation' => 'avg'
					],
					'Time period' => [
						'Time period' => 'Custom',
						'From' => 'now-1w',
						'To' => 'now'
					],
					'Axes' => [
						'id:righty_min' => '-15',
						'id:righty_max' => '155.5',
						'id:righty_units' => 'Static',
						'id:righty_static_units' => 'MB'
					],
					'Overrides' => [
						'host' => 'One host',
						'item' => 'One item',
						'options' => [
							['Width', '2'],
							['Fill', '2'],
							['Missing data', 'None']
						]
					],
					'check_form' => true
				]
			],
			/* Boundary values.
			 * Creation with disabled axes and legend. Enabled Problems, but empty fields in problems tab.
			 */
			[
				[
					'main_fields' => [
						'Name' => 'Test boundary values',
						'Refresh interval' => '10 minutes'
					],
					'Data set' => [
						[
							'host' => '*',
							'item' => '*',
							'Stacked' => true,
							'Width' => '0',
							'Transparency' => '0',
							'Fill' => '0',
							'Missing data' => 'Treat as 0',
							'Time shift' => '-788400000'
						],
						[
							'host' => 'Two host',
							'item' => 'Two item',
							'Y-axis' => 'Right',
							'Width' => '10',
							'Transparency' => '10',
							'Fill' => '10',
							'Missing data' => 'Connected',
							'Time shift' => '788400000',
							'Aggregation function' => 'sum',
							'Aggregation interval' => '788400000'
						],
						[
							'host' => 'Three host',
							'item' => 'Three item',
							'Y-axis' => 'Right',
							'Stacked' => true,
							'Width' => '10',
							'Transparency' => '10',
							'Fill' => '10',
							'Missing data' => 'Last known',
							'Time shift' => '788400000',
							'Aggregation function' => 'sum',
							'Aggregation interval' => '788400000',
							'Approximation' => 'min'
						]
					],
					'Displaying options' => [
						'History data selection' => 'Trends'
					],
					'Time period' => [
						'Time period' => 'Custom',
						'From' => 'now-59s',
						'To' => 'now'
					],
					'Axes' => [
						'Left Y' => false,
						'Right Y' => false,
						'X-Axis' => false
					],
					'Legend' => [
						'Show legend' => false
					],
					'Problems' => [
						'fields' => [
							'Show problems' => true
						]
					],
					'Overrides' => [
						'host' => 'One host',
						'item' => 'One item',
						'time_shift' => '788400000',
						'options' => [
							'Time shift',
							['Draw', 'Staircase'],
							['Missing data', 'Treat as 0']
						]
					],
					'check_form' => true
				]
			],
			// All possible fields.
			[
				[
					'main_fields' => [
						'Name' => 'Graph widget with all filled fields',
						'Refresh interval' => 'No refresh'
					],
					'Data set' => [
						[
							'host' => 'One host',
							'item' => 'One item',
							'Draw' => 'Staircase',
							'Width' => '10',
							'Transparency' => '10',
							'Fill' => '10',
							'Missing data' => 'Connected',
							'Time shift' => '0',
							'Aggregation function' => 'last',
							'Aggregation interval' => '1',
							'Aggregate' => 'Data set',
							'xpath://button[@id="lbl_ds_0_color"]/..' => '009688',
							'Approximation' => 'max',
							'Data set label' => 'Staircase graph'
						],
						[
							'host' => 'Two host',
							'item' => 'Two item',
							'Y-axis' => 'Right',
							'Draw' => 'Points',
							'Point size' => '1',
							'Transparency' => '0',
							'Time shift' => '-1s',
							'xpath://button[@id="lbl_ds_1_color"]/..' => '000000'
						]
					],
					'Displaying options' => [
						'History data selection' => 'History'
					],
					'Time period' => [
						'Time period' => 'Custom',
						'From' => '2018-11-15',
						'To' => '2018-11-15 14:20:00'
					],
					'Axes' => [
						'id:lefty_min' => '5',
						'id:lefty_max' => '15.5',
						'id:righty_min' => '-15',
						'id:righty_max' => '-5',
						'id:lefty_units' => 'Static',
						'id:lefty_static_units' => 'MB',
						'id:righty_units' => 'Static'
					],
					'Legend' => [
						'Max number of rows' => '5',
						'Display min/max/avg' => true
					],
					'Problems' => [
						'fields' => [
							'Show problems' => true,
							'Selected items only' => false,
							'Problem hosts' => ['Simple form test host'],
							'Severity' => ['Information', 'Average'],
							'Problem' => '2_trigger_*',
							'Problem tags' => 'Or'
						],
						'tags' => [
							['name' => 'server', 'value' => 'selenium', 'operator' => 'Equals'],
							['name' => 'Street', 'value' => 'dzelzavas']
						]
					],
					'Overrides' => [
						[
							'host' => 'One host',
							'item' => 'One item',
							'time_shift' => '-5s',
							'color' => '000000',
							'options' => [
								'Base colour',
								['Width', '0'],
								['Draw', 'Line'],
								['Transparency', '0'],
								['Fill', '0'],
								['Point size', '1'],
								['Missing data', 'None'],
								['Y-axis', 'Right'],
								'Time shift'
							]
						],
						[
							'host' => 'Two host',
							'item' => 'Two item',
							'time_shift' => '5s',
							'color' => 'FFFFFF',
							'options' => [
								'Base colour',
								['Width', '1'],
								['Draw', 'Points'],
								['Transparency', '2'],
								['Fill', '3'],
								['Point size', '4'],
								['Missing data', 'Connected'],
								['Y-axis', 'Left'],
								'Time shift'
							]
						]
					],
					'check_form' => true
				]
			]
		];
	}

	/**
	 * Check graph widget successful creation.
	 *
	 * @dataProvider getCreateData
	 */
	public function testDashboardGraphWidget_Create($data) {
		$this->page->login()->open(self::DASHBOARD_URL);
		$form = $this->openGraphWidgetConfiguration();

		$this->fillForm($data, $form);
		$form->parents('class:overlay-dialogue-body')->one()->query('tag:output')->asMessage()->waitUntilNotVisible();
		$form->submit();
		$this->saveGraphWidget(CTestArrayHelper::get($data, 'main_fields.Name', 'Graph'));

		// Check values in created widget.
		if (CTestArrayHelper::get($data, 'check_form', false)) {
			$this->openGraphWidgetConfiguration(CTestArrayHelper::get($data, 'main_fields.Name', 'Graph'));
			$this->checkWidgetForm($data);
		}
	}

	public static function getUpdateData() {
		return [
			// Mandatory fields only.
			[
				[
					'Data set' => [
						'host' => 'updated*',
						'item' => '*updated'
					],
					'check_form' => true
				]
			],
			/* Add Width, Fill and Missing data fields in overrides, which are disabled in data set tab.
			 * Fill fields for enabled right Y-axis.
			 */
			[
				[
					'main_fields' => [
						'Refresh interval' => '10 seconds'
					],
					'Data set' => [
						'host' => ['Zabbix*', 'update', 'two'],
						'item' => ['Agent*', 'update', 'two'],
						'Draw' => 'Points',
						'Y-axis' => 'Right'
					],
					'Time period' => [
						'Time period' => 'Custom',
						'From' => 'now-1w',
						'To' => 'now'
					],
					'Axes' => [
						'id:righty_min' => '-15',
						'id:righty_max' => '155.5',
						'id:righty_units' => 'Static',
						'id:righty_static_units' => 'MB'
					],
					'Overrides' => [
						'host' => 'One host',
						'item' => 'One item',
						'options' => [
							['Width', '2'],
							['Fill', '2'],
							['Point size', '5'],
							['Missing data', 'None']
						]
					],
					'check_form' => true
				]
			],
			/* Boundary values.
			 * Update with disabled axes and legend. Enabled Problems, but left empty fields in problems tab.
			 */
			[
				[
					'main_fields' => [
						'Refresh interval' => '10 minutes'
					],
					'Data set' => [
						[
							'host' => '*',
							'item' => '*',
							'Draw' => 'Line',
							'Y-axis' => 'Left',
							'Width' => '0',
							'Transparency' => '0',
							'Fill' => '0',
							'Missing data' => 'Treat as 0',
							'Time shift' => '-788400000',
							'Aggregation function' => 'avg',
							'Aggregation interval' => '788400000'
						],
						[
							'host' => 'Two host',
							'item' => 'Two item',
							'Y-axis' => 'Right',
							'Width' => '10',
							'Transparency' => '10',
							'Fill' => '10',
							'Missing data' => 'Connected',
							'Time shift' => '788400000'
						]
					],
					'Displaying options' => [
						'History data selection' => 'Trends'
					],
					'Time period' => [
						'Time period' => 'Custom',
						'From' => 'now-59s',
						'To' => 'now'
					],
					'Axes' => [
						'Left Y' => false,
						'Right Y' => false,
						'X-Axis' => false
					],
					'Legend' => [
						'Show legend' => false
					],
					'Problems' => [
						'fields' => [
							'Show problems' => true
						]
					],
					'check_form' => true
				]
			],
			// Comma in host and item name.
			[
				[
					'Data set' => [
						[
							'host' => 'Zabbix,Server',
							'item' => 'Agent, Ping',
							'Aggregation function' => 'min',
							'Aggregate' => 'Data set'
						],
						[
							'host' => ',Zabbix Server',
							'item' => ',Agentp ping',
							'Draw' => 'Bar',
							'Aggregation function' => 'max'
						],
						[
							'host' => ',Zabbix, Server,',
							'item' => 'Zabbix configuration cache, % used',
							'Aggregation function' => 'count',
							'Aggregation interval' => '24h'
						]
					],
					'Overrides' => [
						[
							'host' => 'Zabbix,Server',
							'item' => 'Agent,Ping',
							'options' => [
								['Point size', '5']
							]
						],
						[
							'host' => ',Zabbix Server',
							'item' => ', Agent ping',
							'options' => [
								['Point size', '5'],
								['Draw', 'Bar']
							]
						],
						[
							'host' => ',,Zabbix Server,,',
							'item' => ', Agent, ping,',
							'options' => [
								['Draw', 'Bar']
							]
						]
					],
					'check_form' => true
				]
			],
			// All possible fields.
			[
				[
					'main_fields' => [
						'Name' => 'Update graph widget with all filled fields',
						'Refresh interval' => 'No refresh'
					],
					'Data set' => [
						[
							'host' => 'One host',
							'item' => 'One item',
							'Y-axis' => 'Left',
							'Draw' => 'Staircase',
							'Width' => '10',
							'Transparency' => '10',
							'Fill' => '10',
							'Missing data' => 'Connected',
							'Time shift' => '0',
							'xpath://button[@id="lbl_ds_0_color"]/..' => '009688'
						],
						[
							'host' => 'Two host',
							'item' => 'Two item',
							'Y-axis' => 'Right',
							'Draw' => 'Bar',
							'Transparency' => '10',
							'Transparency' => '0',
							'Time shift' => '-1s',
							'Aggregation function' => 'avg',
							'Aggregation interval' => '5h',
							'Aggregate' => 'Data set',
							'xpath://button[@id="lbl_ds_1_color"]/..' => '000000'
						]
					],
					'Displaying options' => [
						'History data selection' => 'History'
					],
					'Time period' => [
						'Time period' => 'Custom',
						'From' => '2018-11-15',
						'To' => '2018-11-15 14:20'
					],
					'Axes' => [
						'Left Y' => true,
						'Right Y' => true,
						'X-Axis' => true,
						'id:lefty_min' => '5',
						'id:lefty_max' => '15.5',
						'id:righty_min' => '-15',
						'id:righty_max' => '-5',
						'id:lefty_units' => 'Static',
						'id:lefty_static_units' => 'MB',
						'id:righty_units' => 'Static'
					],
					'Legend' => [
						'Show legend' => true,
						'Max number of rows' => '5',
						'Display min/max/avg' => true
					],
					'Problems' => [
						'fields' => [
							'Show problems' => true,
							'Selected items only' => false,
							'Problem hosts' => ['Simple form test host', 'ЗАББИКС Сервер'],
							'Severity' => ['Information', 'Average'],
							'Problem' => '2_trigger_*',
							'Problem tags' => 'Or'
						],
						'tags' => [
							['name' => 'server', 'value' => 'selenium', 'operator' => 'Equals'],
							['name' => 'Street', 'value' => 'dzelzavas']
						]
					],
					'Overrides' => [
						[
							'host' => 'One host',
							'item' => 'One item',
							'time_shift' => '-5s',
							'color' => '000000',
							'options' => [
								'Base colour',
								['Width', '0'],
								['Draw', 'Line'],
								['Transparency', '0'],
								['Fill', '0'],
								['Point size', '1'],
								['Missing data', 'None'],
								['Y-axis', 'Right'],
								'Time shift'
							]
						],
						[
							'host' => 'Two host',
							'item' => 'Two item',
							'time_shift' => '5s',
							'color' => 'FFFFFF',
							'options' => [
								'Base colour',
								['Width', '1'],
								['Draw', 'Bar'],
								['Transparency', '2'],
								['Fill', '3'],
								['Point size', '4'],
								['Missing data', 'Connected'],
								['Y-axis', 'Left'],
								'Time shift'
							]
						]
					],
					'check_form' => true
				]
			]
		];
	}

	/**
	 * Check graph widget successful update.
	 *
	 * @dataProvider getUpdateData
	 * @backup widget
	 */
	public function testDashboardGraphWidget_Update($data) {
		$this->page->login()->open(self::DASHBOARD_URL);
		$form = $this->openGraphWidgetConfiguration('Test cases for update');

		$this->fillForm($data, $form);
		$form->parents('class:overlay-dialogue-body')->one()->query('tag:output')->asMessage()->waitUntilNotVisible();
		$form->submit();
		COverlayDialogElement::ensureNotPresent();
		$this->saveGraphWidget(CTestArrayHelper::get($data, 'main_fields.Name', 'Test cases for update'));

		// Check values in updated widget.
		if (CTestArrayHelper::get($data, 'check_form', false)) {
			$this->openGraphWidgetConfiguration(CTestArrayHelper::get($data, 'main_fields.Name', 'Test cases for update'));
			$this->checkWidgetForm($data);
		}
	}

	/**
	 * Test update without any modification of graph widget data.
	 */
	public function testDashboardGraphWidget_SimpleUpdate() {
		$name = 'Test cases for simple update and deletion';
		$old_hash = CDBHelper::getHash(self::SQL);

		$this->page->login()->open(self::DASHBOARD_URL);
		$form = $this->openGraphWidgetConfiguration($name);
		$form->submit();
		COverlayDialogElement::ensureNotPresent();
		$this->saveGraphWidget($name);

		$this->assertEquals($old_hash, CDBHelper::getHash(self::SQL));
	}

	/**
	 * Fill graph widget form with provided data.
	 *
	 * @param array $data		data provider with fields values
	 * @param array $form		CFormElement
	 */
	private function fillForm($data, $form) {
		$form->fill(CTestArrayHelper::get($data, 'main_fields', []));
		$this->fillDatasets(CTestArrayHelper::get($data, 'Data set', []));

		$tabs = ['Displaying options', 'Time period', 'Axes', 'Legend', 'Problems', 'Overrides'];
		foreach ($tabs as $tab) {
			if (!array_key_exists($tab, $data)) {
				continue;
			}

			$form->selectTab($tab);
			switch ($tab) {
				case 'Problems':
					$form->fill(CTestArrayHelper::get($data['Problems'], 'fields', []));
					if (array_key_exists('tags', $data['Problems'])) {
						$this->setTagSelector('id:tags_table_tags');
						$this->setTags($data['Problems']['tags']);
					}
					break;

				case 'Overrides':
					$this->fillOverrides($data['Overrides']);
					break;

				default:
					$form->fill($data[$tab]);
					break;
			}
		}
	}

	/**
	 * Fill "Data sets" with specified data.
	 */
	private function fillDatasets($data_sets) {
		$form = $this->query('id:widget-dialogue-form')->asForm()->one();
		if ($data_sets) {
			if (CTestArrayHelper::isAssociative($data_sets)) {
				$data_sets = [$data_sets];
			}

			$last = count($data_sets) - 1;
			// Amount of data sets on frontend.
			$count_sets = $form->query('xpath://li[contains(@class, "list-accordion-item")]')->all()->count();

			foreach ($data_sets as $i => $data_set) {
				$mapping = [
					'host' => 'xpath://div[@id="ds_'.$i.'_hosts_"]/..',
					'item' => 'xpath://div[@id="ds_'.$i.'_items_"]/..'
				];
				// If host or item of data set exist in data provider, add the xpath selector and value from data provider to them.
				foreach ($mapping as $field => $selector) {
					if (array_key_exists($field, $data_set)) {
						$data_set = [$selector => $data_set[$field]] + $data_set;
						unset($data_set[$field]);
					}
				}

				$form->fill($data_set);

				// Open next dataset, if it exists on frontend.
				if ($i !== $last) {
					if ($i + 1 < $count_sets) {
						$i += 2;
						$form->query('xpath:(//li[contains(@class, "list-accordion-item")])['.$i.']//button')->one()->click();
					}
					// Press "Add new data set" button, except for last data set.
					else {
						$form->query('button:Add new data set')->one()->click();
					}

					$form->invalidate();
				}
			}
		}
	}

	/**
	 * Fill "Overrides" with specified data.
	 */
	private function fillOverrides($overrides) {
		$form = $this->query('id:widget-dialogue-form')->asForm()->one();

		// Check if override already exist in list, if not, add new override.
		$items = $form->query('class:overrides-list-item')->all();
		if ($items->count() === 0) {
			$form->query('button:Add new override')->one()->click();
		}

		if ($overrides) {
			if (CTestArrayHelper::isAssociative($overrides)) {
				$overrides = [$overrides];
			}

			$last = count($overrides) - 1;

			foreach ($overrides as $i => $override) {
				// Prepare non-standard fields.
				$mapping = [
					'options' => [
						'selector' => 'xpath://button[@data-row='.CXPathHelper::escapeQuotes($i).']',
						'class' => CPopupButtonElement::class
					],
					'host' => [
						'selector' => 'xpath://div[@id="or_'.$i.'_hosts_"]/..',
						'class' => CMultiselectElement::class
					],
					'item' => [
						'selector' => 'xpath://div[@id="or_'.$i.'_items_"]/..',
						'class' => CMultiselectElement::class
					],
					'time_shift' => 'name:or['.$i.'][timeshift]',
					'color' => [
						'selector' => 'xpath://button[@id="lbl_or_'.$i.'__color_"]/..',
						'class' => CColorPickerElement::class
					]
				];

				foreach ($mapping as $field => $item) {
					if (!array_key_exists($field, $override)) {
						continue;
					}

					if (!is_array($item)) {
						$item = ['selector' => $item, 'class' => CElement::class];
					}

					$form->query($item['selector'])->cast($item['class'])->one()->fill($override[$field]);
				}

				// Press "Add new override" button, except for last override set and if in data provider exist only one set.
				if ($i !== $last) {
					$form->query('button:Add new override')->one()->click();
				}
			}
		}
	}

	/**
	 * Check widget field values after creating or updating.
	 */
	private function checkWidgetForm($data) {
		$form = $this->query('id:widget-dialogue-form')->asForm()->one();

		// Check values in "Data set" tab.
		if (CTestArrayHelper::isAssociative($data['Data set'])) {
			$data['Data set'] = [$data['Data set']];
		}

		$last = count($data['Data set']) - 1;

		foreach ($data['Data set'] as $i => $data_set) {
			// Prepare host and item fields.
			$mapping = [
				'host' => 'xpath://div[@id="ds_'.$i.'_hosts_"]/..',
				'item' => 'xpath://div[@id="ds_'.$i.'_items_"]/..'
			];
			foreach ($mapping as $field => $selector) {
				$data_set = [$selector => $data_set[$field]] + $data_set;
				unset($data_set[$field]);
			}

			// Check fields value.
			$form->checkValue($data_set);

			// Open next data set, if exist.
			if ($i !== $last) {
				$i += 2;
				$form->query('xpath:(//li[contains(@class, "list-accordion-item")])['.$i.']//button')->one()->click();
				$form->invalidate();
			}
		}

		// Check values in 'Displaying options', 'Time period', 'Axes' and 'Legend' tabs
		$tabs = ['Displaying options', 'Time period', 'Axes', 'Legend'];
		foreach ($tabs as $tab) {
			if (array_key_exists($tab, $data)) {
				$form->selectTab($tab);
				$form->checkValue($data[$tab]);
			}
		}

		// Check values in Problems tab.
		if (array_key_exists('Problems', $data)) {
			$form->selectTab('Problems');
			$form->checkValue(CTestArrayHelper::get($data, 'Problems.fields', []));

			if (array_key_exists('tags', $data['Problems'])) {
				$this->assertTags($data['Problems']['tags'], 'id:tags_table_tags');
			}
		}

		// Check values in Overrides tab.
		if (array_key_exists('Overrides', $data)) {
			$form->selectTab('Overrides');
			if (CTestArrayHelper::isAssociative($data['Overrides'])) {
				$data['Overrides'] = [$data['Overrides']];
			}

			foreach ($data['Overrides'] as $i => $override) {
				// Prepare input fields.
				$mapping = [
					'host' => 'xpath://div[@id="or_'.$i.'_hosts_"]/..',
					'item' => 'xpath://div[@id="or_'.$i.'_items_"]/..',
					'time_shift' => 'name:or['.$i.'][timeshift]',
					'color' => 'xpath://button[@id="lbl_or_'.$i.'__color_"]/..'
				];
				$inputs = [];
				foreach ($mapping as $field => $selector) {
					if (!array_key_exists($field, $override)) {
						continue;
					}
					$inputs[$selector] = $override[$field];
				}

				// Check fields value.
				$form->checkValue($inputs);

				// Check values of override options in data provider and in widget, except color and time shift fields.
				if (array_key_exists('options', $override)) {
					$i++;
					$list = $this->query('xpath:(//ul[@class="overrides-options-list"])['.$i.']')->one();
					$options = $list->query('xpath:.//span[@data-option]')->all();
					$options_text = $options->asText();

					// Check number of override options in data provider and in widget.
					$values = array_filter($override['options'], function ($option) {
						return (is_array($option) && count($option) === 2);
					});
					$this->assertEquals(count($values), $options->count());

					foreach ($override['options'] as $option) {
						if (is_array($option) && count($option) === 2) {
							$this->assertContains(implode(': ', $option), $options_text);
						}
					}
				}
			}
		}
	}

	public static function getDashboardCancelData() {
		return [
			// Add new graph widget.
			[
				[
					'main_fields' => [
						'Name' => 'Add new graph widget and cancel dashboard update'
					],
					'Data set' => [
						'host' => 'Zabbix*, new widget',
						'item' => 'Agetn*, new widget'
					]
				]
			],
			// Update existing graph widget.
			[
				[
					'Existing widget' => 'Test cases for simple update and deletion',
					'main_fields' => [
						'Name' => 'Update graph widget and cancel dashboard'
					],
					'Data set' => [
						'host' => 'Update widget, cancel dashboard update',
						'item' => 'Update widget'
					]
				]
			]
		];
	}

	/**
	 * Update existing widget or create new and cancel dashboard update.
	 *
	 * @dataProvider getDashboardCancelData
	 */
	public function testDashboardGraphWidget_cancelDashboardUpdate($data) {
		$old_hash = CDBHelper::getHash(self::SQL);

		$this->page->login()->open(self::DASHBOARD_URL);
		$form = $this->openGraphWidgetConfiguration(CTestArrayHelper::get($data, 'Existing widget', []));
		$form->fill(CTestArrayHelper::get($data, 'main_fields', []));
		$this->fillDataSets($data['Data set']);
		$form->submit();

		// Check added or updated graph widget.
		$dashboard = CDashboardElement::find()->one();
		$widget = $dashboard->getWidget(CTestArrayHelper::get($data, 'main_fields.Name', 'Graph'));
		$widget->getContent()->query('class:svg-graph')->waitUntilVisible();

		$dashboard->cancelEditing();

		$this->assertEquals($old_hash, CDBHelper::getHash(self::SQL));
	}

	public static function getWidgetCancelData() {
		return [
			// Add new graph widget.
			[
				[
					'main_fields' => [
						'Name' => 'Cancel widget create'
					],
					'Data set' => [
						'host' => 'Cancel create',
						'item' => 'Cancel create'
					]
				]
			],
			// Update existing graph widget.
			[
				[
					'Existing widget' => 'Test cases for simple update and deletion',
					'main_fields' => [
						'Name' => 'Cancel widget update'
					],
					'Data set' => [
						'host' => 'Cancel update',
						'item' => 'Cancel update'
					]
				]
			]
		];
	}

	/**
	 * Cancel update of existing widget or cancel new widget creation and save dashboard.
	 *
	 * @dataProvider getDashboardCancelData
	 */
	public function testDashboardGraphWidget_cancelWidgetEditing($data) {
		$old_hash = CDBHelper::getHash(self::SQL);

		$this->page->login()->open(self::DASHBOARD_URL);
		$form = $this->openGraphWidgetConfiguration(CTestArrayHelper::get($data, 'Existing widget', []));
		$form->fill($data['main_fields']);
		$this->fillDataSets($data['Data set']);
		$overlay = $this->query('xpath://div[contains(@class, "overlay-dialogue")][@data-dialogueid="widget_properties"]')
						->asOverlayDialog()->one();
		$overlay->close();

		// Check canceled graph widget.
		$dashboard = CDashboardElement::find()->one();
		// If test fails and widget isn't canceled, need to wait until widget appears on the dashboard.
		sleep(2);
		$this->assertTrue(!$dashboard->query('xpath:.//div[contains(@class, "dashboard-grid-widget-header")]/h4[text()='.
				CXPathHelper::escapeQuotes($data['main_fields']['Name']).']')->one(false)->isValid());
		$dashboard->save();

		$this->assertEquals($old_hash, CDBHelper::getHash(self::SQL));
	}

	/**
	 * Test deleting of graph widget.
	 */
	public function testDashboardGraphWidget_Delete() {
		$name = 'Test cases for simple update and deletion';

		$this->page->login()->open(self::DASHBOARD_URL);
		$dashboard = CDashboardElement::find()->one();
		$widget = $dashboard->edit()->getWidget($name);
		$this->assertEquals(true, $widget->isEditable());
		$dashboard->deleteWidget($name);

		$dashboard->save();
		$this->page->waitUntilReady();
		$message = CMessageElement::find()->waitUntilPresent()->one();
		$this->assertTrue($message->isGood());
		$this->assertEquals('Dashboard updated', $message->getTitle());

		// Check that widget is not present on dashboard and in DB.
		$this->assertTrue(!$dashboard->getWidget($name, false)->isValid());
		$sql = 'SELECT * FROM widget_field wf LEFT JOIN widget w ON w.widgetid=wf.widgetid'.
				' WHERE w.name='.zbx_dbstr($name);
		$this->assertEquals(0, CDBHelper::getCount($sql));
	}

	/**
	 * Test disabled fields in "Data set" tab.
	 */
	public function testDashboardGraphWidget_DatasetDisabledFields() {
		$this->page->login()->open(self::DASHBOARD_URL);
		$form = $this->openGraphWidgetConfiguration();

		foreach (['Line', 'Points', 'Staircase', 'Bar'] as $option) {
			$form->fill(['Draw' => $option]);

			// Check the disabled fields depending on selected Draw option.
			switch ($option) {
				case 'Line':
				case 'Staircase':
					$fields = ['Point size'];
					break;

				case 'Points':
					$fields = ['Width', 'Fill', 'Missing data'];
					break;

				case 'Bar':
					$fields = ['Width', 'Fill', 'Point size', 'Missing data'];
					break;
			}

			$this->assertEnabledFields($fields, false);
		}

		$fields = ['Aggregation interval', 'Aggregate'];
		$this->assertEnabledFields($fields, false);
		$form->fill(['Aggregation function' => 'min']);
		$this->assertEnabledFields($fields, true);
	}

	/*
	 * Test "From" and "To" fields in tab "Time period" by setting 'Time period' to 'Custom'.
	 */
	public function testDashboardGraphWidget_TimePeriodDisabledFields() {
		$this->page->login()->open(self::DASHBOARD_URL);
		$form = $this->openGraphWidgetConfiguration();
		$form->selectTab('Time period');
		$fields = ['From', 'To'];

		foreach ($fields as $field) {
			$this->assertFalse($form->getField($field)->isDisplayed());
		}
		$form->fill(['Time period' => 'Custom']);

		foreach ($fields as $field) {
			$this->assertTrue($form->getField($field)->isDisplayed());
		}
		$this->assertEnabledFields($fields, true);
	}

	/*
	 * Test enable/disable "Max number of rows" field by check/uncheck "Show legend".
	 */
	public function testDashboardGraphWidget_LegendFieldValidation() {
		$this->page->login()->open(self::DASHBOARD_URL);
		$fields = ['Max number of rows', 'Display min/max/avg', 'Number of columns'];
		$form = $this->openGraphWidgetConfiguration();
		$form->selectTab('Legend');
		$this->assertEnabledFields($fields);
		$form->fill(['Show legend' => false]);
		$this->assertEnabledFields($fields, false);
		$form->fill(['Show legend' => true, 'Display min/max/avg' => true]);
		$this->assertEnabledFields('Number of columns', false);

		foreach (['lines' => 2, 'columns' => 1] as $id => $maxlength) {
			$this->assertEquals($maxlength, $form->getField('id:legend_'.$id)->getAttribute('maxlength'));
		}

		$field_attributes = [
			'Max number of rows' => [
				'min' => 1,
				'max' => 10
			],
			'Number of columns' => [
				'min' => 1,
				'max' => 4
			]
		];

		foreach ($field_attributes as $field_name => $attributes) {
			$element = $form->getField($field_name)->query('xpath:.//input[@type="range"]')->one();

			foreach ($attributes as $attribute_name => $attribute_value) {
				$this->assertEquals($attribute_value, $element->getAttribute($attribute_name));
			}
		}
	}

	public static function getSlidebarData () {
		return [
			[
				[
					'fields' => [
<<<<<<< HEAD
						'Max number of rows' => 1,
						'Number of columns' => 1
=======
						'id:legend_lines' => 1,
						'id:legend_columns' => 1
>>>>>>> 56d993ad
					],
					'expected' => [
						'Max number of rows' => 1,
						'Number of columns' => 1
					],
					'range_percentage' => [
						'Max number of rows' => 0,
						'Number of columns' => 0
					]
				]
			],
			[
				[
					'fields' => [
<<<<<<< HEAD
						'Max number of rows' => 10,
						'Number of columns' => 4
=======
						'id:legend_lines' => 10,
						'id:legend_columns' => 4
>>>>>>> 56d993ad
					],
					'expected' => [
						'Max number of rows' => 10,
						'Number of columns' => 4
					],
					'range_percentage' => [
						'Max number of rows' => 100,
						'Number of columns' => 100
					]
				]
			],
			[
				[
					'fields' => [
<<<<<<< HEAD
						'Max number of rows' => 0,
						'Number of columns' => 0
=======
						'id:legend_lines' => 0,
						'id:legend_columns' => 0
>>>>>>> 56d993ad
					],
					'expected' => [
						'Max number of rows' => 1,
						'Number of columns' => 1
					],
					'range_percentage' => [
						'Max number of rows' => 0,
						'Number of columns' => 0
					]
				]
			],
			[
				[
					'fields' => [
<<<<<<< HEAD
						'Max number of rows' => 11,
						'Number of columns' => 5
=======
						'id:legend_lines' => 11,
						'id:legend_columns' => 5
>>>>>>> 56d993ad
					],
					'expected' => [
						'Max number of rows' => 10,
						'Number of columns' => 4
					],
					'range_percentage' => [
						'Max number of rows' => 100,
						'Number of columns' => 100
					]
				]
			],
			[
				[
					'fields' => [
<<<<<<< HEAD
						'Max number of rows' => -1,
						'Number of columns' => -1
=======
						'id:legend_lines' => -1,
						'id:legend_columns' => -1
>>>>>>> 56d993ad
					],
					'expected' => [
						'Max number of rows' => 1,
						'Number of columns' => 1
					],
					'range_percentage' => [
						'Max number of rows' => 0,
						'Number of columns' => 0
					]
				]
			],
			[
				[
					'fields' => [
<<<<<<< HEAD
						'Max number of rows' => 'a',
						'Number of columns' => 'a'
=======
						'id:legend_lines' => 'a',
						'id:legend_columns' => 'a'
>>>>>>> 56d993ad
					],
					'expected' => [
						'Max number of rows' => 1,
						'Number of columns' => 4
					],
					'range_percentage' => [
						'Max number of rows' => 0,
						'Number of columns' => 100
					]
				]
			],
			[
				[
					'fields' => [
<<<<<<< HEAD
						'Max number of rows' => 6,
						'Number of columns' => 3
=======
						'id:legend_lines' => 6,
						'id:legend_columns' => 3
>>>>>>> 56d993ad
					],
					'expected' => [
						'Max number of rows' => 6,
						'Number of columns' => 3
					],
					'range_percentage' => [
						'Max number of rows' => 55.5556,
						'Number of columns' => 66.6667
					]
				]
			]
		];
	}

	/**
	 * Check data insertion in percentile fields data inputs and their display in range controls in Legend tab.
	 *
	 * @dataProvider getSlidebarData
	 */
	public function testDashboardGraphWidget_LegendRangeControlsValidation($data) {
		$this->page->login()->open(self::DASHBOARD_URL);
		$form = $this->openGraphWidgetConfiguration();
		$form->selectTab('Legend');

		foreach ($data['fields'] as $field_selector => $value) {
			$field = $form->getField($field_selector);
			$field->fill($value);

			// JS should trigger a change action for the input, so that these changes would apply to the range control.
			CElementQuery::getDriver()->executeScript('return jQuery(arguments[0]).trigger("change");', [$field]);
		}

		// Check the resulting value in input element and check positioning of the range control thumb element.
		foreach ($data['expected'] as $field_name => $value) {
			$field = $form->getField($field_name);
			$this->assertEquals($value, $field->query('xpath:.//input[@type="text"]')->one()->getValue());

			$this->assertEquals('left: '.$data['range_percentage'][$field_name].'%;', $field->query('class:range-control-thumb')
					->one()->getAttribute('style')
			);
		}
	}

	/**
	 * Check "Displaying options" tab layout.
	 */
	public function testDashboardGraphWidget_DisplayingOptionsFieldValidation() {
		$this->page->login()->open(self::DASHBOARD_URL);
		$form = $this->openGraphWidgetConfiguration();
		$form->selectTab('Displaying options');

		$type_field = $form->getField('History data selection');
		$this->assertEquals(['Auto', 'History', 'Trends'], $type_field->getLabels()->asText());
		$this->assertEquals('Auto', $type_field->getSelected());

		$checkbox_states = [
			'Simple triggers' => true,
			'Working time' => true,
			'id:percentile_left' => true,
			'id:percentile_right' => false
		];

		// Check default values of checkboxes and their states.
		foreach ($checkbox_states as $field => $state) {
			$field = $form->getField($field);
			$this->assertTrue($field->isEnabled($state));
			$this->assertEquals(false, $field->getValue());
		}

		// Check default values, states and attributes of input elements.
		foreach (['id:percentile_left_value', 'id:percentile_right_value'] as $input_selector) {
			$input = $form->getField($input_selector);
			$this->assertFalse($input->isEnabled());
			$this->assertEquals('', $input->getValue());

			foreach (['maxlength' => 2048, 'placeholder' => 'value'] as $attribute => $value) {
				$this->assertEquals($value, $input->getAttribute($attribute));
			}
		}

		// Switch Y axis to the rightside of the graph.
		$form->selectTab('Data set');
		$form->query('xpath://label[@for="ds_0_axisy_1"]')->one()->click();
		$form->selectTab('Displaying options');

		// Check that left percentile line is disabled and right percintile line is enabled.
		foreach (['percentile_left' => false, 'percentile_right' => true] as $field_id => $enabled) {
			$this->assertTrue($form->getField('id:'.$field_id)->isEnabled($enabled));

			if ($enabled) {
				$form->getField('id:'.$field_id)->fill(true);
				$this->assertTrue($form->getField('id:'.$field_id.'_value')->isEnabled());
			}
		}
	}

	public function testDashboardGraphWidget_ProblemsDisabledFields() {
		$this->page->login()->open(self::DASHBOARD_URL);
		$form = $this->openGraphWidgetConfiguration();
		$form->selectTab('Problems');

		$fields = ['Selected items only', 'Severity', 'Problem', 'Problem tags', 'Problem hosts'];
		$tag_elements = [
			'id:evaltype',				// Tag type.
			'id:tags_0_tag',			// Tag name.
			'id:tags_0_operator',		// Tag operator.
			'id:tags_0_value',			// Tag value
			'id:tags_0_remove',			// Tag remove button.
			'id:tags_add'				// Tag add button.
		];
		$this->assertEnabledFields(array_merge($fields, $tag_elements), false);

		// Set "Show problems" and check that fields enabled now.
		$form->fill(['Show problems' => true]);
		$this->assertEnabledFields(array_merge($fields, $tag_elements), true);
	}

	public static function getAxesDisabledFieldsData() {
		return [
			[
				[
					'Data set' => [
						'Y-axis' => 'Right'
					]
				]
			],
			[
				[
					'Data set' => [
						'Y-axis' => 'Left'
					]
				]
			],
			// Both Y-axis are enabled, if in data set selected Left axis, but in Overrides selected Right.
			[
				[
					'Data set' => [
						'Y-axis' => 'Right'
					],
					'Overrides' => [
						'options' => [
							['Y-axis', 'Left']
						]
					]
				]
			],
			[
				[
					'Data set' => [
						'Y-axis' => 'Left'
					],
					'Overrides' => [
						'options' => [
							['Y-axis', 'Right']
						]
					]
				]
			]
		];
	}

	/**
	 * Check that the axes fields are disabled depending on the selected axis in Data set and in Overrides.
	 *
	 * @dataProvider getAxesDisabledFieldsData
	 */
	public function testDashboardGraphWidget_AxesDisabledFields($data) {
		$this->page->login()->open(self::DASHBOARD_URL);
		$form = $this->openGraphWidgetConfiguration();

		$form->fill($data['Data set']);
		$axis = $data['Data set']['Y-axis'];

		if (array_key_exists('Overrides', $data)) {
			$axis = 'Both';
			$form->selectTab('Overrides');
			$this->fillOverrides($data['Overrides']);
		}

		$form->selectTab('Axes');
		$lefty_fields = ['id:lefty', 'id:lefty_min', 'id:lefty_max', 'id:lefty_units'];
		$righty_fields = ['id:righty', 'id:righty_min', 'id:righty_max', 'id:righty_units'];

		switch ($axis) {
			case 'Right':
				$lefty_fields[] = 'id:lefty_static_units';
				$this->assertEnabledFields($lefty_fields, false);
				$this->assertEnabledFields($righty_fields, true);
				$this->assertFalse($this->query('id:righty_static_units')->one()->isEnabled());
				break;

			case 'Left':
				$righty_fields[] = 'id:righty_static_units';
				$this->assertEnabledFields($lefty_fields, true);
				$this->assertEnabledFields($righty_fields, false);
				$this->assertFalse($this->query('id:lefty_static_units')->one()->isEnabled());
				break;

			case 'Both';
				$this->assertEnabledFields($lefty_fields, true);
				$this->assertEnabledFields($righty_fields, true);
				$this->assertFalse($this->query('id:righty_static_units')->one()->isEnabled());
				$this->assertFalse($this->query('id:lefty_static_units')->one()->isEnabled());
				break;
		}
	}

	/**
	 * Check data set naming in legend and in configuration form.
	 */
	public function testDashboardGraphWidget_CheckDataSetNaming() {
		$input_data = [
			'main_fields' => [
				'Name' => 'Graph widget for Data set naming check'
			],
			'Data set' => [
				[
					'host' => 'ЗАББИКС Сервер',
					'item' => 'Linux: Available memory*',
					'Aggregation function' => 'avg',
					'Aggregate' => 'Data set',
					'Data set label' => '祝你今天過得愉快'
				],
				[
					'host' => 'ЗАББИКС Сервер',
					'item' => 'Linux: CPU guest*',
					'Aggregation function' => 'max',
					'Data set label' => 'Data set only'
				],
				[
					'host' => 'ЗАББИКС Сервер',
					'item' => 'Linux: CPU utilization',
					'Aggregation function' => 'count',
					'Aggregation interval' => '24h',
					'Aggregate' => 'Data set'
				]
			],
			'Legend' => [
				'Show aggregation function' => true
			]
		];
		$displayed_data = [
			'Data sets' => [
				'祝你今天過得愉快',
				'Data set only',
				'Data set #3'
			],
			'Legend labels' => [
				'祝你今天過得愉快', 'max(ЗАББИКС Сервер: Linux: CPU guest nice time)', 'max(ЗАББИКС Сервер: Linux: CPU guest time)',
				'Data set #3'
			]
		];

		$this->page->login()->open(self::DASHBOARD_URL);
		$form = $this->openGraphWidgetConfiguration();

		// Check hint next to the "Data set label" field.
		$form->getLabel('Data set label')->query('xpath:./button[@data-hintbox]')->one()->click();
		$hint = $this->query('xpath://div[@class="overlay-dialogue"]')->waitUntilPresent()->one();
		$this->assertEquals('Also used as legend label for aggregated data sets.', $hint->getText());

		$this->fillForm($input_data, $form);
		$form->submit();
		$this->saveGraphWidget($input_data['main_fields']['Name']);

		// Check labels in legend.
		$widget = CDashboardElement::find()->one()->getWidget($input_data['main_fields']['Name']);
		$legend_labels = $widget->query('class:svg-graph-legend')->one()->getText();
		$this->assertEquals($displayed_data['Legend labels'], explode("\n", $legend_labels));

		$form = $widget->edit();

		// Check Data set names in created widget configuration form.
		$data_set_labels = $form->query('xpath:.//label[@class="sortable-drag-handle js-dataset-label"]')->all()->asText();
		$this->assertEquals($displayed_data['Data sets'], array_values($data_set_labels));
	}

	/**
	 * Test function for assuring that text, log, binary and char items are not available in Graph widget.
	 */
	public function testDashboardGraphWidget_CheckAvailableItems() {
		$this->checkAvailableItems(self::DASHBOARD_URL, 'Graph');
	}

	/**
	 * Check that fields are enabled or disabled.
	 *
	 * @param array $fields			array of checked fields
	 * @param boolean $enabled		fields state are enabled
	 * @param boolean $id			is used field id instead of field name
	 */
	private function assertEnabledFields($fields, $enabled = true) {
		$form = $this->query('id:widget-dialogue-form')->asForm()->one();

		if (!is_array($fields)) {
			$fields = [$fields];
		}

		foreach ($fields as $field) {
			$this->assertTrue($form->getField($field)->isEnabled($enabled));
		}
	}
}<|MERGE_RESOLUTION|>--- conflicted
+++ resolved
@@ -2376,13 +2376,8 @@
 			[
 				[
 					'fields' => [
-<<<<<<< HEAD
-						'Max number of rows' => 1,
-						'Number of columns' => 1
-=======
 						'id:legend_lines' => 1,
 						'id:legend_columns' => 1
->>>>>>> 56d993ad
 					],
 					'expected' => [
 						'Max number of rows' => 1,
@@ -2397,13 +2392,8 @@
 			[
 				[
 					'fields' => [
-<<<<<<< HEAD
-						'Max number of rows' => 10,
-						'Number of columns' => 4
-=======
 						'id:legend_lines' => 10,
 						'id:legend_columns' => 4
->>>>>>> 56d993ad
 					],
 					'expected' => [
 						'Max number of rows' => 10,
@@ -2418,13 +2408,8 @@
 			[
 				[
 					'fields' => [
-<<<<<<< HEAD
-						'Max number of rows' => 0,
-						'Number of columns' => 0
-=======
 						'id:legend_lines' => 0,
 						'id:legend_columns' => 0
->>>>>>> 56d993ad
 					],
 					'expected' => [
 						'Max number of rows' => 1,
@@ -2439,13 +2424,8 @@
 			[
 				[
 					'fields' => [
-<<<<<<< HEAD
-						'Max number of rows' => 11,
-						'Number of columns' => 5
-=======
 						'id:legend_lines' => 11,
 						'id:legend_columns' => 5
->>>>>>> 56d993ad
 					],
 					'expected' => [
 						'Max number of rows' => 10,
@@ -2460,13 +2440,8 @@
 			[
 				[
 					'fields' => [
-<<<<<<< HEAD
-						'Max number of rows' => -1,
-						'Number of columns' => -1
-=======
 						'id:legend_lines' => -1,
 						'id:legend_columns' => -1
->>>>>>> 56d993ad
 					],
 					'expected' => [
 						'Max number of rows' => 1,
@@ -2481,13 +2456,8 @@
 			[
 				[
 					'fields' => [
-<<<<<<< HEAD
-						'Max number of rows' => 'a',
-						'Number of columns' => 'a'
-=======
 						'id:legend_lines' => 'a',
 						'id:legend_columns' => 'a'
->>>>>>> 56d993ad
 					],
 					'expected' => [
 						'Max number of rows' => 1,
@@ -2502,13 +2472,8 @@
 			[
 				[
 					'fields' => [
-<<<<<<< HEAD
-						'Max number of rows' => 6,
-						'Number of columns' => 3
-=======
 						'id:legend_lines' => 6,
 						'id:legend_columns' => 3
->>>>>>> 56d993ad
 					],
 					'expected' => [
 						'Max number of rows' => 6,
