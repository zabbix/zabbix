<?php
/*
** Zabbix
** Copyright (C) 2001-2022 Zabbix SIA
**
** This program is free software; you can redistribute it and/or modify
** it under the terms of the GNU General Public License as published by
** the Free Software Foundation; either version 2 of the License, or
** (at your option) any later version.
**
** This program is distributed in the hope that it will be useful,
** but WITHOUT ANY WARRANTY; without even the implied warranty of
** MERCHANTABILITY or FITNESS FOR A PARTICULAR PURPOSE. See the
** GNU General Public License for more details.
**
** You should have received a copy of the GNU General Public License
** along with this program; if not, write to the Free Software
** Foundation, Inc., 51 Franklin Street, Fifth Floor, Boston, MA  02110-1301, USA.
**/

require_once dirname(__FILE__).'/../../include/CWebTest.php';
require_once dirname(__FILE__).'/../traits/TagTrait.php';
require_once dirname(__FILE__).'/../../include/helpers/CDataHelper.php';

/**
 * @dataSource TopHostsWidget
 *
 * @backup widget, profiles, dashboard, items
 */
class testDashboardTopHostsWidget extends CWebTest {

	use TagTrait;

	/**
	 * Widget name for update.
	 */
	private static $updated_name = 'Top hosts update';

	/**
	 * SQL query to get widget and widget_field tables to compare hash values, but without widget_fieldid
	 * because it can change.
	 */
	private $sql = 'SELECT wf.widgetid, wf.type, wf.name, wf.value_int, wf.value_str, wf.value_groupid, wf.value_hostid,'.
			' wf.value_itemid, wf.value_graphid, wf.value_sysmapid, w.widgetid, w.dashboard_pageid, w.type, w.name, w.x, w.y,'.
			' w.width, w.height'.
			' FROM widget_field wf'.
			' INNER JOIN widget w'.
			' ON w.widgetid=wf.widgetid ORDER BY wf.widgetid, wf.name, wf.value_int, wf.value_str, wf.value_groupid, wf.value_hostid,'.
			' wf.value_itemid, wf.value_graphid';

	/**
	 * Attach MessageBehavior to the test.
	 *
	 * @return array
	 */
	public function getBehaviors() {
		return [
			CMessageBehavior::class
		];
	}

	public static function getCreateData() {
		return [
			// #0 minimum needed values to create and submit widget.
			[
				[
					'expected' => TEST_GOOD,
					'main_fields' =>  [],
					'column_fields' => [
						[
							'Data' => 'Item value',
							'Item' => 'Available memory'
						]
					]
				]
			],
			// #1 all fields filled for main form with all tags.
			[
				[
					'expected' => TEST_GOOD,
					'main_fields' =>  [
						'Name' => 'Name of Top hosts widget',
						'Refresh interval' => 'Default (1 minute)',
						'Host groups' => 'Zabbix servers',
						'Hosts' => 'ЗАББИКС Сервер',
						'Order' => 'Bottom N',
						'Host count' => '99'
					],
					'tags' => [
						['name' => 'value', 'value' => '12345', 'operator' => 'Contains'],
						['name' => '@#$%@', 'value' => 'a1b2c3d4', 'operator' => 'Equals'],
						['name' => 'AvF%21', 'operator' => 'Exists'],
						['name' => '_', 'operator' => 'Does not exist'],
						['name' => 'кириллица', 'value' => 'BcDa', 'operator' => 'Does not equal'],
						['name' => 'aaa6', 'value' => 'bbb6', 'operator' => 'Does not contain']
					],
					'column_fields' => [
						[
							'Data' => 'Item value',
							'Item' => 'Available memory'
						]
					]
				]
			],
			// #2 change order column for several items.
			[
				[
					'expected' => TEST_GOOD,
					'main_fields' =>  [
						'Name' => 'Several item columns',
						'Order column' => 'Available memory in %'
					],
					'column_fields' => [
						[
							'Data' => 'Item value',
							'Item' => 'Available memory'
						],
						[
							'Data' => 'Item value',
							'Item' => 'Available memory in %'
						]
					]
				]
			],
			// #3 several item columns with different Aggregation function
			[
				[
					'expected' => TEST_GOOD,
					'main_fields' =>  [
						'Name' => 'All available aggregatino function'
					],
					'column_fields' => [
						[
							'Data' => 'Item value',
							'Name' => 'min',
							'Aggregation function' => 'min',
							'Aggregation interval' => '20s',
							'Item' => 'Available memory'
						],
						[
							'Data' => 'Item value',
							'Name' => 'max',
							'Aggregation function' => 'max',
							'Aggregation interval' => '20m',
							'Item' => 'Available memory'
						],
						[
							'Data' => 'Item value',
							'Name' => 'avg',
							'Aggregation function' => 'avg',
							'Aggregation interval' => '20h',
							'Item' => 'Available memory'
						],
						[
							'Data' => 'Item value',
							'Name' => 'count',
							'Aggregation function' => 'count',
							'Aggregation interval' => '20d',
							'Item' => 'Available memory'
						],
						[
							'Data' => 'Item value',
							'Name' => 'sum',
							'Aggregation function' => 'sum',
							'Aggregation interval' => '20w',
							'Item' => 'Available memory'
						],
						[
							'Data' => 'Item value',
							'Name' => 'first',
							'Aggregation function' => 'first',
							'Aggregation interval' => '20M',
							'Item' => 'Available memory'
						],
						[
							'Data' => 'Item value',
							'Name' => 'last',
							'Aggregation function' => 'last',
							'Aggregation interval' => '20y',
							'Item' => 'Available memory'
						]
					]
				]
			],
			// #4 several item columns with different display, time shift, min/max and history data.
			[
				[
					'expected' => TEST_GOOD,
					'main_fields' =>  [
						'Name' => 'Different display and history data fields'
					],
					'column_fields' => [
						[
							'Data' => 'Item value',
							'Item' => 'Available memory',
							'Display' => 'As is',
							'History data' => 'History',
							'Time shift' => '1'
						],
						[
							'Data' => 'Item value',
							'Item' => 'Available memory',
							'Display' => 'As is',
							'History data' => 'Trends'
						],
						[
							'Data' => 'Item value',
							'Item' => 'Available memory',
							'Display' => 'Bar',
							'History data' => 'Auto',
							'Min' => '2',
							'Max' => ''
						],
						[
							'Data' => 'Item value',
							'Item' => 'Available memory',
							'Display' => 'Bar',
							'History data' => 'History',
							'Min' => '',
							'Max' => '100'
						],
						[
							'Data' => 'Item value',
							'Item' => 'Available memory',
							'Display' => 'Bar',
							'History data' => 'Trends',
							'Min' => '50',
							'Max' => '100'
						],
						[
							'Data' => 'Item value',
							'Item' => 'Available memory',
							'Display' => 'Indicators',
							'History data' => 'Auto',
							'Min' => '2',
							'Max' => ''
						],
						[
							'Data' => 'Item value',
							'Item' => 'Available memory',
							'Display' => 'Indicators',
							'History data' => 'History',
							'Min' => '',
							'Max' => '100'
						],
						[
							'Data' => 'Item value',
							'Item' => 'Available memory',
							'Display' => 'Indicators',
							'History data' => 'Trends',
							'Min' => '50',
							'Max' => '100'
						]
					]
				]
			],
			// #5 add column with different Base color.
			[
				[
					'expected' => TEST_GOOD,
					'main_fields' =>  [
						'Name' => 'Another base color'
					],
					'column_fields' => [
						[
							'Data' => 'Item value',
							'Item' => 'Available memory',
							'Base color' => [
								'id:lbl_base_color' => '039BE5'
							]
						]
					]
				]
			],
			// #6 add column with Threshold without color change.
			[
				[
					'expected' => TEST_GOOD,
					'main_fields' =>  [
						'Name' => 'One Threshold'
					],
					'column_fields' => [
						[
							'Data' => 'Item value',
							'Item' => 'Available memory',
							'Thresholds' => [
								[
									'value' => '5'
								]
							]
						]
					]
				]
			],
			// #7 add several columns with Threshold without color change.
			[
				[
					'expected' => TEST_GOOD,
					'main_fields' =>  [
						'Name' => 'Several Threshold'
					],
					'column_fields' => [
						[
							'Data' => 'Item value',
							'Item' => 'Available memory',
							'Thresholds' => [
								[
									'value' => '1'
								],
								[
									'value' => '100'
								],
								[
									'value' => '1000'
								]
							]
						]
					]
				]
			],
			// #8 add several columns with Threshold with color change and without color.
			[
				[
					'expected' => TEST_GOOD,
					'main_fields' =>  [
						'Name' => 'Several Thresholds with colors'
					],
					'column_fields' => [
						[
							'Data' => 'Item value',
							'Item' => 'Available memory',
							'Thresholds' => [
								[
									'value' => '1',
									'color' => 'FFEB3B'
								],
								[
									'value' => '100',
									'color' => 'AAAAAA'
								],
								[
									'value' => '1000',
									'color' => 'AAAAAA'
								],
								[
									'value' => '10000',
									'color' => ''
								]
							]
						]
					]
				]
			],
			// #9 add Host name columns.
			[
				[
					'expected' => TEST_GOOD,
					'main_fields' =>  [
						'Name' => 'Host name columns'
					],
					'column_fields' => [
						[
							'Data' => 'Host name',
							'Name' => 'This is host name',
							'Base color' => [
								'id:lbl_base_color' => '039BE5'
							]
						],
						[
							'Data' => 'Host name'
						],
						[
							'Data' => 'Item value',
							'Item' => 'Available memory'
						]
					]
				]
			],
			// #10 add Text columns.
			[
				[
					'expected' => TEST_GOOD,
					'main_fields' =>  [
						'Name' => 'Text columns'
					],
					'column_fields' => [
						[
							'Data' => 'Text',
							'Text' => 'Here is some text'
						],
						[
							'Data' => 'Text',
							'Text' => 'Here is some text 2',
							'Name' => 'Text column name'
						],
						[
							'Data' => 'Text',
							'Text' => 'Here is some text 3',
							'Name' => 'Text column name 2',
							'Base color' => [
								'id:lbl_base_color' => '039BE5'
							]
						],
						[
							'Data' => 'Item value',
							'Item' => 'Available memory'
						]
					]
				]
			],
			// #11 error message adding widget without any column.
			[
				[
					'expected' => TEST_BAD,
					'main_fields' =>  [
						'Name' => 'Widget without columns'
					],
					'main_error' => [
						'Invalid parameter "Columns": an array is expected.',
						'Invalid parameter "Order column": an integer is expected.'
					]
				]
			],
			// #12 error message adding widget without item column.
			[
				[
					'expected' => TEST_BAD,
					'main_fields' =>  [
						'Name' => 'Widget without item column'
					],
					'column_fields' => [
						[
							'Data' => 'Host name'
						]
					],
					'main_error' => [
						'Invalid parameter "Order column": an integer is expected.'
					]
				]
			],
			// #13 add characters in host count field.
			[
				[
					'expected' => TEST_BAD,
					'main_fields' =>  [
						'Name' => 'Host count error with item column',
						'Host count' => 'zzz'
					],
					'column_fields' => [
						[
							'Data' => 'Item value',
							'Item' => 'Available memory'
						]
					],
					'main_error' => [
						'Invalid parameter "Host count": value must be one of 1-100.'
					]
				]
			],
			// #14 add incorrect value to host count field without item column.
			[
				[
					'expected' => TEST_BAD,
					'main_fields' =>  [
						'Name' => 'Host count error without item column',
						'Host count' => '333'
					],
					'column_fields' => [
						[
							'Data' => 'Host name'
						]
					],
					'main_error' => [
						'Invalid parameter "Order column": an integer is expected.',
						'Invalid parameter "Host count": value must be one of 1-100.'
					]
				]
			],
			// #15 color error in host name column.
			[
				[
					'expected' => TEST_BAD,
					'main_fields' =>  [
						'Name' => 'Color error in Host name column'
					],
					'column_fields' => [
						[
							'Data' => 'Host name',
							'Base color' => [
								'id:lbl_base_color' => '!@#$%^'
							]
						]
					],
					'column_error' => [
						'Invalid parameter "/1/base_color": a hexadecimal color code (6 symbols) is expected.'
					]
				]
			],
			// #16 check error adding text column without any value.
			[
				[
					'expected' => TEST_BAD,
					'main_fields' =>  [
						'Name' => 'Error in empty text column'
					],
					'column_fields' => [
						[
							'Data' => 'Text'
						]
					],
					'column_error' => [
						'Invalid parameter "/1/text": cannot be empty.'
					]
				]
			],
			// #17 color error in text column.
			[
				[
					'expected' => TEST_BAD,
					'main_fields' =>  [
						'Name' => 'Error in text column color'
					],
					'column_fields' => [
						[
							'Data' => 'Text',
							'Text' => 'Here is some text',
							'Base color' => [
								'id:lbl_base_color' => '!@#$%^'
							]
						]
					],
					'column_error' => [
						'Invalid parameter "/1/base_color": a hexadecimal color code (6 symbols) is expected.'
					]
				]
			],
			// #18 error when there is no item in item column.
			[
				[
					'expected' => TEST_BAD,
					'main_fields' =>  [
						'Name' => 'Error without item in item column'
					],
					'column_fields' => [
						[
							'Data' => 'Item value'
						]
					],
					'column_error' => [
						'Invalid parameter "/1": the parameter "item" is missing.'
					]
				]
			],
			// #19 error when incorrect time shift added.
			[
				[
					'expected' => TEST_BAD,
					'main_fields' =>  [
						'Name' => 'Incorrect time shift'
					],
					'column_fields' => [
						[
							'Data' => 'Item value',
							'Item' => 'Available memory',
							'Time shift' => 'zzz'
						]
					],
					'column_error' => [
						'Invalid parameter "/1/timeshift": a time unit is expected.'
					]
				]
			],
			// #20 error when 1M time shift added.
			[
				[
					'expected' => TEST_BAD,
					'main_fields' =>  [
						'Name' => '1M time shift'
					],
					'column_fields' => [
						[
							'Data' => 'Item value',
							'Item' => 'Available memory',
							'Time shift' => '1M'
						]
					],
					'column_error' => [
						'Invalid parameter "/1/timeshift": a time unit is expected.'
					]
				]
			],
			// #21 error when 1y time shift added.
			[
				[
					'expected' => TEST_BAD,
					'main_fields' =>  [
						'Name' => '1y time shift'
					],
					'column_fields' => [
						[
							'Data' => 'Item value',
							'Item' => 'Available memory',
							'Time shift' => '1y'
						]
					],
					'column_error' => [
						'Invalid parameter "/1/timeshift": a time unit is expected.'
					]
				]
			],
			// #22 error when incorrect aggregation interval added.
			[
				[
					'expected' => TEST_BAD,
					'main_fields' =>  [
						'Name' => 'Incorrect aggregation interval'
					],
					'column_fields' => [
						[
							'Data' => 'Item value',
							'Item' => 'Available memory',
							'Aggregation function' => 'count',
							'Aggregation interval' => 'zzz'
						]
					],
					'column_error' => [
						'Invalid parameter "/1/aggregate_interval": a time unit is expected.'
					]
				]
			],
			// #23 error when empty aggregation function added.
			[
				[
					'expected' => TEST_BAD,
					'main_fields' =>  [
						'Name' => 'Empty aggregation interval'
					],
					'column_fields' => [
						[
							'Data' => 'Item value',
							'Item' => 'Available memory',
							'Aggregation function' => 'count',
							'Aggregation interval' => ''
						]
					],
					'column_error' => [
						'Invalid parameter "/1/aggregate_interval": cannot be empty.'
					]
				]
			],
			// #24 error when incorrect min value added.
			[
				[
					'expected' => TEST_BAD,
					'main_fields' =>  [
						'Name' => 'Incorrect min value'
					],
					'column_fields' => [
						[
							'Data' => 'Item value',
							'Item' => 'Available memory',
							'Display' => 'Bar',
							'Min' => 'zzz'
						]
					],
					'column_error' => [
						'Invalid parameter "/1/min": a number is expected.'
					]
				]
			],
			// #25 error when incorrect max value added.
			[
				[
					'expected' => TEST_BAD,
					'main_fields' =>  [
						'Name' => 'Incorrect max value'
					],
					'column_fields' => [
						[
							'Data' => 'Item value',
							'Item' => 'Available memory',
							'Display' => 'Bar',
							'Max' => 'zzz'
						]
					],
					'column_error' => [
						'Invalid parameter "/1/max": a number is expected.'
					]
				]
			],
			// #26 color error in item column.
			[
				[
					'expected' => TEST_BAD,
					'main_fields' =>  [
						'Name' => 'Error in item column color'
					],
					'column_fields' => [
						[
							'Data' => 'Item value',
							'Item' => 'Available memory',
							'Base color' => [
								'id:lbl_base_color' => '!@#$%^'
							]
						]
					],
					'column_error' => [
						'Invalid parameter "/1/base_color": a hexadecimal color code (6 symbols) is expected.'
					]
				]
			],
			// #27 color error when incorrect hexadecimal added in first threshold.
			[
				[
					'expected' => TEST_BAD,
					'main_fields' =>  [
						'Name' => 'Error in item column threshold color'
					],
					'column_fields' => [
						[
							'Data' => 'Item value',
							'Item' => 'Available memory',
							'Thresholds' => [
								[
									'value' => '1',
									'color' => '!@#$%^'
								]
							]
						]
					],
					'column_error' => [
						'Invalid parameter "/1/thresholds/1/color": a hexadecimal color code (6 symbols) is expected.'
					]
				]
			],
			// #28 color error when incorrect hexadecimal added in second threshold.
			[
				[
					'expected' => TEST_BAD,
					'main_fields' =>  [
						'Name' => 'Error in item column second threshold color'
					],
					'column_fields' => [
						[
							'Data' => 'Item value',
							'Item' => 'Available memory',
							'Thresholds' => [
								[
									'value' => '1',
									'color' => '4000FF'
								],
								[
									'value' => '2',
									'color' => '!@#$%^'
								]
							]
						]
					],
					'column_error' => [
						'Invalid parameter "/1/thresholds/2/color": a hexadecimal color code (6 symbols) is expected.'
					]
				]
			],
			// #29 error message when incorrect value added to threshold.
			[
				[
					'expected' => TEST_BAD,
					'main_fields' =>  [
						'Name' => 'Error in item column second threshold color'
					],
					'column_fields' => [
						[
							'Data' => 'Item value',
							'Item' => 'Available memory',
							'Thresholds' => [
								[
									'value' => 'zzz',
									'color' => '4000FF'
								]
							]
						]
					],
					'column_error' => [
						'Invalid parameter "/1/thresholds/1/threshold": a number is expected.'
					]
				]
			]
		];
	}

	/**
	 * Create Top Hosts widget.
	 *
	 * @dataProvider getCreateData
	 */
	public function testDashboardTopHostsWidget_Create($data) {
		$dashboardid = CDataHelper::get('TopHostsWidget.dashboardids.top_host_create');
		$this->page->login()->open('zabbix.php?action=dashboard.view&dashboardid='.$dashboardid);
		$dashboard = CDashboardElement::find()->one();
		$old_widget_count = $dashboard->getWidgets()->count();
		$form = $dashboard->edit()->addWidget()->asForm();
		$form->fill(['Type' => 'Top hosts']);
		COverlayDialogElement::find()->waitUntilReady()->one();

		// Add new column.
		if (array_key_exists('column_fields', $data)) {
			$this->fillColumnForm($data, 'create');
		}

		if (array_key_exists('tags', $data)) {
			$this->setTagSelector('id:tags_table_tags');
			$this->setTags($data['tags']);
		}

		$form->fill($data['main_fields']);
		$form->submit();
		$this->page->waitUntilReady();

		// Check error message in main widget form.
		if (array_key_exists('main_error', $data)) {
			$this->assertMessage(TEST_BAD, null, $data['main_error']);
		}

		if ($data['expected'] === TEST_GOOD) {
			// Make sure that the widget is present before saving the dashboard.
			$header = CTestArrayHelper::get($data['main_fields'], 'Name', 'Top hosts');
			$dashboard->getWidget($header);
			$dashboard->save();

			// Check message that widget added.
			$this->assertMessage(TEST_GOOD, 'Dashboard updated');

			// Check widget amount that it is added.
			$this->assertEquals($old_widget_count + 1, $dashboard->getWidgets()->count());
			$this->checkWidget($header, $data, 'create');
		}
		else {
			COverlayDialogElement::find()->one()->close();
			$dashboard->save();

			// Check message that widget added.
			$this->assertMessage(TEST_GOOD, 'Dashboard updated');
			$this->assertEquals($old_widget_count, $dashboard->getWidgets()->count());
		}
	}

	/**
	 * Top Hosts widget simple update without any field change.
	 */
	public function testDashboardTopHostsWidget_SimpleUpdate() {
		// Hash before simple update.
		$old_hash = CDBHelper::getHash($this->sql);

		$dashboardid = CDataHelper::get('TopHostsWidget.dashboardids.top_host_update');
		$this->page->login()->open('zabbix.php?action=dashboard.view&dashboardid='.$dashboardid);
		$dashboard = CDashboardElement::find()->one();
		$dashboard->edit()->getWidget(self::$updated_name)->edit()->submit();
		$dashboard->save();
		$this->page->waitUntilReady();
		$this->assertMessage(TEST_GOOD, 'Dashboard updated');

		// Compare old hash and new one.
		$this->assertEquals($old_hash, CDBHelper::getHash($this->sql));
	}

	public static function getUpdateData() {
		return [
			// #0 incorrecct threshold color.
			[
				[
					'expected' => TEST_BAD,
					'column_fields' => [
						[
							'Data' => 'Item value',
							'Item' => 'Available memory',
							'Thresholds' => [
								[
									'value' => '100',
									'color' => '#$@#$@'
								]
							]
						]
					],
					'column_error' => [
						'Invalid parameter "/1/thresholds/1/color": a hexadecimal color code (6 symbols) is expected.'
					]
				]
			],
			// #1 incorrecct min value.
			[
				[
					'expected' => TEST_BAD,
					'column_fields' => [
						[
							'Data' => 'Item value',
							'Item' => 'Available memory',
							'Display' => 'Indicators',
							'History data' => 'Trends',
							'Min' => 'zzz'
						]
					],
					'column_error' => [
						'Invalid parameter "/1/min": a number is expected.'
					]
				]
			],
			// #2 incorrecct max value.
			[
				[
					'expected' => TEST_BAD,
					'column_fields' => [
						[
							'Data' => 'Item value',
							'Item' => 'Available memory',
							'Display' => 'Indicators',
							'History data' => 'Trends',
							'Max' => 'zzz'
						]
					],
					'column_error' => [
						'Invalid parameter "/1/max": a number is expected.'
					]
				]
			],
			// #3 incorrecct threshold value.
			[
				[
					'expected' => TEST_BAD,
					'column_fields' => [
						[
							'Data' => 'Item value',
							'Item' => 'Available memory',
							'Thresholds' => [
								[
									'value' => '     '
								]
							]
						]
					],
					'column_error' => [
						'Invalid parameter "/1/thresholds/1/threshold": a number is expected.'
					]
				]
			],
			// #4 error message when update Host count incorrectly.
			[
				[
					'expected' => TEST_BAD,
					'main_fields' =>  [
						'Host count' => '0'
					],
					'main_error' => [
						'Invalid parameter "Host count": value must be one of 1-100.'
					]
				]
			],
			// #5 error message when there is no item column.
			[
				[
					'expected' => TEST_BAD,
					'main_fields' =>  [],
					'column_fields' => [
						[
							'Data' => 'Host name'
						],
						[
							'Data' => 'Host name'
						]
					],
					'main_error' => [
						'Invalid parameter "Order column": an integer is expected.'
					]
				]
			],
			// #6 time shift error in column.
			[
				[
					'expected' => TEST_BAD,
					'column_fields' => [
						[
							'Data' => 'Item value',
							'Time shift' => 'zzz'
						]
					],
					'column_error' => [
						'Invalid parameter "/1/timeshift": a time unit is expected.'
					]
				]
			],
			// #7 time shift error in column when add 1M.
			[
				[
					'expected' => TEST_BAD,
					'column_fields' => [
						[
							'Data' => 'Item value',
							'Time shift' => '1M'
						]
					],
					'column_error' => [
						'Invalid parameter "/1/timeshift": a time unit is expected.'
					]
				]
			],
			// #8 time shift error in column when add 1y.
			[
				[
					'expected' => TEST_BAD,
					'column_fields' => [
						[
							'Data' => 'Item value',
							'Time shift' => '1y'
						]
					],
					'column_error' => [
						'Invalid parameter "/1/timeshift": a time unit is expected.'
					]
				]
			],
			// #9 aggregation interval error in column.
			[
				[
					'expected' => TEST_BAD,
					'column_fields' => [
						[
							'Data' => 'Item value',
							'Aggregation function' => 'max',
							'Aggregation interval' => 'zzz'
						]
					],
					'column_error' => [
						'Invalid parameter "/1/aggregate_interval": a time unit is expected.'
					]
				]
			],
			// #10 empty aggregation interval error in column.
			[
				[
					'expected' => TEST_BAD,
					'column_fields' => [
						[
							'Data' => 'Item value',
							'Aggregation function' => 'max',
							'Aggregation interval' => ''
						]
					],
					'column_error' => [
						'Invalid parameter "/1/aggregate_interval": cannot be empty.'
					]
				]
			],
			// #11 no item error in column.
			[
				[
					'expected' => TEST_BAD,
					'column_fields' => [
						[
							'Data' => 'Item value',
							'Item' => ''
						]
					],
					'column_error' => [
						'Invalid parameter "/1": the parameter "item" is missing.'
					]
				]
			],
			// #12 incorrecct base color.
			[
				[
					'expected' => TEST_BAD,
					'column_fields' => [
						[
							'Data' => 'Item value',
							'Item' => 'Available memory',
							'Base color' => [
								'id:lbl_base_color' => '#$%$@@'
							]
						]
					],
					'column_error' => [
						'Invalid parameter "/1/base_color": a hexadecimal color code (6 symbols) is expected.'
					]
				]
			],
			// #13 update all main fields.
			[
				[
					'expected' => TEST_GOOD,
					'main_fields' =>  [
						'Name' => 'Updated main fields',
						'Refresh interval' => '2 minutes',
						'Host groups' => 'Zabbix servers',
						'Hosts' => 'ЗАББИКС Сервер',
						'Order' => 'Bottom N',
						'Order column' => 'Available memory in %',
						'Host count' => '2'
					]
				]
			],
			// #14 update first item column to Text column and add some values.
			[
				[
					'expected' => TEST_GOOD,
					'main_fields' =>  [
						'Name' => 'Updated column type to text'
					],
					'column_fields' => [
						[
							'Name' => 'Text column changed',
							'Data' => 'Text',
							'Text' => 'some text',
							'Base color' => [
								'id:lbl_base_color' => '039BE5'
							]
						]
					]
				]
			],
			// #15 update first column to Host name column and add some values.
			[
				[
					'expected' => TEST_GOOD,
					'main_fields' =>  [
						'Name' => 'Updated column type to host name'
					],
					'column_fields' => [
						[
							'Name' => 'Host name column update',
							'Data' => 'Host name',
							'Base color' => [
								'id:lbl_base_color' => 'FF8F00'
							]
						]
					]
				]
			],
			// #16 update first column to Item column and check time suffix - seconds.
			[
				[
					'expected' => TEST_GOOD,
					'main_fields' =>  [
						'Name' => 'Time shift 10s'
					],
					'column_fields' => [
						[
							'Data' => 'Item value',
							'Item' => 'Available memory',
							'Time shift' => '10s'
						]
					]
				]
			],
			// #17 time suffix "minutes" is checked in this case.
			[
				[
					'expected' => TEST_GOOD,
					'main_fields' =>  [
						'Name' => 'Time shift 10m'
					],
					'column_fields' => [
						[
							'Data' => 'Item value',
							'Item' => 'Available memory',
							'Time shift' => '10m'
						]
					]
				]
			],
			// #18 time suffix "hours" is checked in this case.
			[
				[
					'expected' => TEST_GOOD,
					'main_fields' =>  [
						'Name' => 'Time shift 10h'
					],
					'column_fields' => [
						[
							'Data' => 'Item value',
							'Item' => 'Available memory',
							'Time shift' => '10h'
						]
					]
				]
			],
			// #19 time suffix "weeks" is checked in this case.
			[
				[
					'expected' => TEST_GOOD,
					'main_fields' =>  [
						'Name' => 'Time shift 10w'
					],
					'column_fields' => [
						[
							'Data' => 'Item value',
							'Item' => 'Available memory',
							'Time shift' => '10w'
						]
					]
				]
			],
			// #20 update item column adding new values and fields.
			[
				[
					'expected' => TEST_GOOD,
					'main_fields' =>  [
						'Name' => 'Updated values for item column'
					],
					'column_fields' => [
						[
							'Data' => 'Host name',
							'Name' => 'Only name changed'
						],
						[
							'Data' => 'Item value',
							'Item' => 'Available memory',
							'Time shift' => '1',
							'Display' => 'Indicators',
							'History data' => 'Trends',
							'Min' => '50',
							'Max' => '100',
							'Aggregation function' => 'avg',
							'Aggregation interval' => '20h',
							'Base color' => [
								'id:lbl_base_color' => '039BE5'
							],
							'Thresholds' => [
								[
									'value' => '1',
									'color' => 'FFEB3B'
								],
								[
									'value' => '100',
									'color' => 'AAAAAA'
								]
							]
						]
					],
					'tags' => [
						['name' => 'value', 'value' => '12345', 'operator' => 'Contains'],
						['name' => '@#$%@', 'value' => 'a1b2c3d4', 'operator' => 'Equals'],
						['name' => 'AvF%21', 'operator' => 'Exists'],
						['name' => '_', 'operator' => 'Does not exist'],
						['name' => 'кириллица', 'value' => 'BcDa', 'operator' => 'Does not equal'],
						['name' => 'aaa6', 'value' => 'bbb6', 'operator' => 'Does not contain']
					]
				]
			]
		];
	}

	/**
	 * Update Top Hosts widget.
	 *
	 * @dataProvider getUpdateData
	 */
	public function testDashboardTopHostsWidget_Update($data) {
		if ($data['expected'] === TEST_BAD) {
			// Hash before update.
			$old_hash = CDBHelper::getHash($this->sql);
		}

		$dashboardid = CDataHelper::get('TopHostsWidget.dashboardids.top_host_update');
		$this->page->login()->open('zabbix.php?action=dashboard.view&dashboardid='.$dashboardid);
		$dashboard = CDashboardElement::find()->one();
		$form = $dashboard->edit()->getWidget(self::$updated_name)->edit();

		// Update column.
		if (array_key_exists('column_fields', $data)) {
			$this->fillColumnForm($data, 'update');
		}

		if (array_key_exists('tags', $data)) {
			$this->setTagSelector('id:tags_table_tags');
			$this->setTags($data['tags']);
		}

		if (array_key_exists('main_fields', $data)) {
			$form->fill($data['main_fields']);
			$form->submit();
			$this->page->waitUntilReady();
		}

		// Check error message in main widget form.
		if (array_key_exists('main_error', $data)) {
			$this->assertMessage(TEST_BAD, null, $data['main_error']);
		}

		if ($data['expected'] === TEST_GOOD) {
			self::$updated_name = (array_key_exists('Name', $data['main_fields']))
					? $data['main_fields']['Name']
					: self::$updated_name;

			// Make sure that the widget is present before saving the dashboard.
			$header = CTestArrayHelper::get($data['main_fields'], 'Name', self::$updated_name);
			$dashboard->getWidget($header);
			$dashboard->save();

			// Check message that widget added.
			$this->assertMessage(TEST_GOOD, 'Dashboard updated');

			$this->checkWidget(self::$updated_name, $data, 'update');
		}
		else {
			COverlayDialogElement::find()->one()->close();
			$dashboard->save();
			$this->assertMessage(TEST_GOOD, 'Dashboard updated');

			// Compare old hash and new one.
			$this->assertEquals($old_hash, CDBHelper::getHash($this->sql));
		}
	}

	/**
	 * Delete top hosts widget.
	 */
	public function testDashboardTopHostsWidget_Delete() {
		$name = 'Top hosts delete';

		$dashboardid = CDataHelper::get('TopHostsWidget.dashboardids.top_host_delete');
		$this->page->login()->open('zabbix.php?action=dashboard.view&dashboardid='.$dashboardid);
		$dashboard = CDashboardElement::find()->one()->edit();
		$dashboard->deleteWidget($name);
		$this->page->waitUntilReady();
		$dashboard->save();

		// Check that Dashboard has been saved.
		$this->assertMessage(TEST_GOOD, 'Dashboard updated');

		// Confirm that widget is not present on dashboard.
		$this->assertFalse($dashboard->getWidget($name, false)->isValid());

		// Check that widget is removed from DB.
		$widget_sql = 'SELECT * FROM widget_field wf LEFT JOIN widget w ON w.widgetid=wf.widgetid WHERE w.name='.zbx_dbstr($name);
		$this->assertEquals(0, CDBHelper::getCount($widget_sql));
	}

	public static function getRemoveData() {
		return [
			// #0 remove column.
			[
				[
					'table_id' => 'id:list_columns',
					'remove_selector' => 'xpath:(.//button[@name="remove"])[2]'
				]
			],
			// #1 remove tag.
			[
				[
					'table_id' => 'id:tags_table_tags',
					'remove_selector' => 'id:tags_0_remove'
				]
			],
			// #2 remove threshold.
			[
				[
					'table_id' => 'id:thresholds_table',
					'remove_selector' => 'id:thresholds_0_remove'
				]
			]
		];
	}

	/**
	 * Remove tag, column, threshold.
	 *
	 * @dataProvider getRemoveData
	 */
	public function testDashboardTopHostsWidget_Remove($data) {
		$dashboardid = CDataHelper::get('TopHostsWidget.dashboardids.top_host_remove');
		$this->page->login()->open('zabbix.php?action=dashboard.view&dashboardid='.$dashboardid);
		$dashboard = CDashboardElement::find()->one();
		$form = $dashboard->edit()->getWidget('Top hosts for remove')->edit();

		// Find and count tag/column/threshold before remove.
		if ($data['table_id'] !== 'id:thresholds_table') {
			$table = $form->query($data['table_id'])->one()->asTable();
			$amount_before = $table->getRows()->count();
			$table->query($data['remove_selector'])->one()->click();
		}
		else {
			$form->query('xpath:(.//button[@name="edit"])[1]')->one()->waitUntilVisible()->click();
			$column_form = COverlayDialogElement::find()->waitUntilReady()->asForm()->all()->last();
			$table = $column_form->query($data['table_id'])->one()->asTable();
			$amount_before = $table->getRows()->count();
			$table->query($data['remove_selector'])->one()->click();
			$column_form->submit();
		}

		// After remove column and threshold, form is reloaded.
		if ($data['table_id'] !== 'id:tags_table_tags') {
			$form->waitUntilReloaded()->submit();
		}
		else {
			$form->submit();
		}

		$dashboard->save();

		// Check that Dashboard has been saved.
		$this->assertMessage(TEST_GOOD, 'Dashboard updated');

		$dashboard->edit()->getWidget('Top hosts for remove')->edit();

		if ($data['table_id'] === 'id:thresholds_table') {
			$form->query('xpath:(.//button[@name="edit"])[1]')->one()->waitUntilVisible()->click();
			$column_form = COverlayDialogElement::find()->waitUntilReady()->asForm()->all()->last();
			$table = $column_form->query($data['table_id'])->one()->asTable();
		}

		// Check that tag/column/threshold removed.
		$this->assertEquals($amount_before - 1, $table->getRows()->count());
	}

	/**
	 * Check widget after update/creation.
	 *
	 * @param string $header		widget name
	 * @param array	 $data			values from dataprovider
	 * @param string $action		check after creation or update
	 */
	private function checkWidget($header, $data, $action) {
		$dashboard = CDashboardElement::find()->one();
		$form = $dashboard->edit()->getWidget($header)->edit();
		$form->checkValue($data['main_fields']);

		if (array_key_exists('tags', $data)) {
			$this->assertTags($data['tags']);
		}

		if (array_key_exists('column_fields', $data)) {
			// Count column amount from data provider.
			$column_amount = count($data['column_fields']);
			$table = $form->query('id:list_columns')->one()->asTable();

			// It is required to subtract 1 to ignore header row.
			$row_amount = $table->getRows()->count() - 1;

			if ($action === 'create') {
				// Count row amount from column table and compare with column amount from data provider.
				$this->assertEquals($column_amount, $row_amount);
			}

			// Check values from column form.
			$row_number = 1;
			foreach ($data['column_fields'] as $values) {
				// Check that column table has correct names for added columns.
				$table_name = (array_key_exists('Name', $values)) ? $values['Name'] : '';
				$table->getRow($row_number - 1)->getColumnData('Name', $table_name);

				// Check that column table has correct data.
				if ($values['Data'] === 'Item value') {
					$table_name = $values['Item'];
				}
				elseif ($values['Data'] === 'Host name') {
					$table_name = $values['Data'];
				}
				else {
					$table_name = $values['Text'];
				}
				$table->getRow($row_number - 1)->getColumnData('Data', $table_name);

				$form->query('xpath:(.//button[@name="edit"])['.$row_number.']')->one()->click();
				$column_form = COverlayDialogElement::find()->waitUntilReady()->asForm()->all()->last();
				$form_header = $this->query('xpath://div[@class="overlay-dialogue modal modal-popup"]//h4')->one()->getText();
				$this->assertEquals('Update column', $form_header);

				// Check base color.
				if (array_key_exists('Base color', $values)) {
					foreach ($values['Base color'] as $selector => $color) {
						$this->assertEquals('#'.$color, $this->query($selector)->one()->getAttribute('title'));
					}

					unset($values['Base color']);
				}

				// Check Thresholds values.
				if (array_key_exists('Thresholds', $values)) {
					foreach ($values['Thresholds'] as $tid => $threshold) {
						$this->assertEquals($threshold['value'], $column_form->query('id:thresholds_'.$tid.'_threshold')
								->one()->getAttribute('value')
						);

						// Check color in Thresholds.
						if (array_key_exists('color', $threshold)) {
							$color_hex = ($threshold['color'] !== '') ? '#'.$threshold['color'] : 'Use default';
							$this->assertEquals($color_hex, $column_form->query('id:lbl_thresholds_'.$tid.'_color')
									->one()->getAttribute('title')
							);
						}
					}

					unset($values['Thresholds']);
				}

				$column_form->checkValue($values);
				$this->query('xpath:(//button[text()="Cancel"])[2]')->one()->click();

				// Check next row in a column table.
				if ($row_number < $row_amount) {
					$row_number++;
				}
			}
		}
	}

	/**
	 * Create or update top hosts widget.
	 *
	 * @param array  $data			values from dataprovider
	 * @param string $action		create or update action
	 */
	private function fillColumnForm($data, $action) {
		// Starting counting column amount from 1 for xpath.
		if ($action === 'update') {
			$column_count = 1;
		}

		$form = $this->query('id:widget-dialogue-form')->one()->asForm();
		foreach ($data['column_fields'] as $values) {
			// Open the Column configuration add or column update dialog depending on the action type.
			$selector = ($action === 'create') ? 'id:add' : 'xpath:(.//button[@name="edit"])['.$column_count.']';
			$form->query($selector)->waitUntilClickable()->one()->click();
			$column_form = COverlayDialogElement::find()->waitUntilReady()->asForm()->all()->last();

			// Fill Base color.
			if (array_key_exists('Base color', $values)) {
				foreach ($values['Base color'] as $selector => $color) {
					$column_form->query($selector)->one()->click();
					$this->query('xpath://div[@id="color_picker"]')->asColorPicker()->one()->fill($color);
				}

				unset($values['Base color']);
			}

			// Fill Thresholds values.
			if (array_key_exists('Thresholds', $values)) {
				foreach ($values['Thresholds'] as $tid => $threshold) {
					if ($action === 'create' || $column_form->query('xpath:.//table[@id="thresholds_table"]/tbody/tr')->all()->count() < 2) {
						$column_form->query('button:Add')->one()->click();
					}

					$column_form->query('id:thresholds_'.$tid.'_threshold')->one()->fill($threshold['value']);

					// Fill Threshold colors.
					if (array_key_exists('color', $threshold)) {
						$column_form->query('id:lbl_thresholds_'.$tid.'_color')->one()->click();
						$this->query('xpath://div[@id="color_picker"]')->asColorPicker()->one()->fill($threshold['color']);
					}
				}

				unset($values['Thresholds']);
			}

			$column_form->fill($values);
			$column_form->submit();

			// Updating top host several columns, change it count number.
			if ($action === 'update') {
				$column_count++;
			}

			// Check error message in column form.
			if (array_key_exists('column_error', $data)) {
				$this->assertMessage(TEST_BAD, null, $data['column_error']);
				$selector = ($action === 'update') ? 'Update column' : 'New column';
				$this->query('xpath://div/h4[text()="'.$selector.'"]/../preceding-sibling::button[@title="Close"]')
						->one()->click();
			}

			$column_form->waitUntilNotVisible();
			COverlayDialogElement::find()->waitUntilReady()->one();
		}
	}

	public static function getBarScreenshotsData() {
		return [
			// #0 As is.
			[
				[
					'main_fields' =>  [
						'Name' => 'Simple'
					],
					'column_fields' => [
						[
							'Data' => 'Item value',
							'Item' => '1_item'
						]
					],
					'screen_name' => 'as_is'
				]
			],
			// #1 Bar.
			[
				[
					'main_fields' =>  [
						'Name' => 'Bar'
					],
					'column_fields' => [
						[
							'Data' => 'Item value',
							'Item' => '1_item',
							'Display' => 'Bar',
							'Min' => '0',
							'Max' => '2000',
							'Thresholds' => [
								[
									'value' => ''
								]
							]
						]
					],
					'screen_name' => 'bar'
				]
			],
			// #2 Bar with threshold.
			[
				[
					'main_fields' =>  [
						'Name' => 'Bar threshold'
					],
					'column_fields' => [
						[
							'Data' => 'Item value',
							'Item' => '1_item',
							'Display' => 'Bar',
							'Min' => '0',
							'Max' => '2000',
							'Thresholds' => [
								[
									'value' => '500'
								]
							]
						]
					],
					'screen_name' => 'bar_thre'
				]
			],
			// #3 Indicators.
			[
				[
					'main_fields' =>  [
						'Name' => 'Indicators'
					],
					'column_fields' => [
						[
							'Data' => 'Item value',
							'Item' => '1_item',
							'Display' => 'Indicators',
							'Min' => '0',
							'Max' => '2000',
							'Thresholds' => [
								[
									'value' => ''
								]
							]
						]
					],
					'screen_name' => 'indi'
				]
			],
			// #4 Indicators with threshold.
			[
				[
					'main_fields' =>  [
						'Name' => 'Indicators threshold'
					],
					'column_fields' => [
						[
							'Data' => 'Item value',
							'Item' => '1_item',
							'Display' => 'Indicators',
							'Min' => '500',
							'Max' => '2000',
							'Thresholds' => [
								[
									'value' => '1500'
								]
							]
						]
					],
					'screen_name' => 'indi_thre'
				]
			],
			// #5 All 5 types visually.
			[
				[
					'main_fields' =>   [
						'Name' => 'All three'
					],
					'column_fields' => [
						[
							'Data' => 'Item value',
							'Item' => '1_item'
						],
						[
							'Data' => 'Item value',
							'Item' => '1_item',
							'Display' => 'Indicators',
							'Min' => '500',
							'Max' => '2000',
							'Thresholds' => [
								[
									'value' => '1500'
								]
							]
						],
						[
							'Data' => 'Item value',
							'Item' => '1_item',
							'Display' => 'Indicators',
							'Min' => '0',
							'Max' => '2000',
							'Thresholds' => [
								[
									'value' => ''
								]
							]
						],
						[
							'Data' => 'Item value',
							'Item' => '1_item',
							'Display' => 'Bar',
							'Min' => '0',
							'Max' => '2000',
							'Thresholds' => [
								[
									'value' => '500'
								]
							]
						],
						[
							'Data' => 'Item value',
							'Item' => '1_item',
							'Display' => 'Bar',
							'Min' => '0',
							'Max' => '2000',
							'Thresholds' => [
								[
									'value' => ''
								]
							]
						]
					],
					'screen_name' => 'all_types'
				]
			]
		];
	}

	/**
	 * Check widget bars with screenshots.
	 *
	 * @dataProvider getBarScreenshotsData
	 */
	public function testDashboardTopHostsWidget_WidgetAppearance($data) {
		$this->createTopHostsWidget($data, 'top_host_screenshots');

		// Check widget added and assert screenshots.
		$element = CDashboardElement::find()->one()->getWidget($data['main_fields']['Name'])
				->query('class:list-table')->one();
		$this->assertScreenshot($element, $data['screen_name']);
	}

	/**
	 * Check warning and info messages.
	 */
	public function testDashboardTopHostsWidget_CheckInfoMessages() {
		$warnings = ['.//span[@id="tophosts-column-aggregate-function-warning"]', './/span[@id="tophosts-column-display-warning"]',
				'.//span[@id="tophosts-column-thresholds-warning"]'];
		$info = '//label[@for="history"]';
		$dashboardid = CDataHelper::get('TopHostsWidget.dashboardids.top_host_create');
		$this->page->login()->open('zabbix.php?action=dashboard.view&dashboardid='.$dashboardid);
		$dashboard = CDashboardElement::find()->one();
		$form = $dashboard->edit()->addWidget()->asForm();
		$form->fill(['Type' => 'Top hosts']);
		COverlayDialogElement::find()->waitUntilReady()->one();

		// Add column.
		$form->query('id:add')->waitUntilClickable()->one()->click();
		$column_form = COverlayDialogElement::find()->waitUntilReady()->asForm()->all()->last();

		// Check that no warning icon displayed before adding fields.
		foreach ($warnings as $warning) {
			$this->assertFalse($column_form->query('xpath:'.$warning)->one()->isVisible());
		}

<<<<<<< HEAD
		// Check that History data hint ID is visible.
		$this->assertTrue($column_form->query('xpath:'.$info.'/a')->one()->isVisible());

		// Adding those fields new info icons appear.
		$column_form->fill(['Aggregation function' => 'min', 'Display' => 'Bar']);
		$column_form->query('button:Add')->one()->click();
		$warnings = array_merge($warnings, [$info]);

		// Check warning and info icon message.
		foreach ($warnings as $warning) {
			$column_form->query('xpath:'.$warning.'/a')->one()->click();

			// Check hint-box.
			$hint = $column_form->query('xpath://div[@class="overlay-dialogue"]')->waitUntilPresent();
			$hintbox = ($warning === $info)
					? 'This setting applies only to numeric data. Non-numeric data will always be taken from history.'
					: 'With this setting only numeric items will be displayed in this column.';
			$this->assertEquals($hintbox, $hint->one()->getText());

			// Close the hint-box.
			$hint->query('xpath://button[@class="overlay-close-btn"]')->one()->click();
			$hint->waitUntilNotPresent();
=======
		if (array_key_exists('main_fields', $data)) {
			$form->fill($data['main_fields']);
>>>>>>> 1230a7e3
		}
	}

<<<<<<< HEAD
	public static function getCheckTextItemsData() {
		return [
			// #0 text item - value displayed.
			[
				[
					'main_fields' =>  [
						'Name' => 'Text value item'
					],
					'column_fields' => [
						[
							'Data' => 'Item value',
							'Item' => 'trap_text'
						]
					],
					'text' => 'Text for text item'
				]
			],
			// #1 text item, history data Trends - value displayed.
			[
				[
					'main_fields' =>  [
						'Name' => 'Text trends history'
					],
					'column_fields' => [
						[
							'Data' => 'Item value',
							'Item' => 'trap_text',
							'History data' => 'Trends'
						]
					],
					'text' => 'Text for text item'
				]
			],
			// #2 text item, display Bar - value not displayed.
			[
				[
					'main_fields' =>  [
						'Name' => 'Text display bar'
					],
					'column_fields' => [
						[
							'Data' => 'Item value',
							'Item' => 'trap_text',
							'Display' => 'Bar'
						]
					]
				]
			],
			// #3 text item, display Indicators - value not displayed.
			[
				[
					'main_fields' =>  [
						'Name' => 'Text display indicators'
					],
					'column_fields' => [
						[
							'Data' => 'Item value',
							'Item' => 'trap_text',
							'Display' => 'Indicators'
						]
					]
				]
			],
			// #4 text item, Aggregation function max - value not displayed.
			[
				[
					'main_fields' =>  [
						'Name' => 'Text aggregation function'
					],
					'column_fields' => [
						[
							'Data' => 'Item value',
							'Item' => 'trap_text',
							'Aggregation function' => 'max'
						]
					]
				]
			],
			// #5 text item, Threshold - value not displayed.
			[
				[
					'main_fields' =>  [
						'Name' => 'Text threshold'
					],
					'column_fields' => [
						[
							'Data' => 'Item value',
							'Item' => 'trap_text',
							'Thresholds' => [
								[
									'value' => '10'
								]
							]
						]
					]
				]
			],
			// #6 log item - value displayed.
			[
				[
					'main_fields' =>  [
						'Name' => 'Log value item'
					],
					'column_fields' => [
						[
							'Data' => 'Item value',
							'Item' => 'trap_log'
						]
					],
					'text' => 'Logs for text item'
				]
			],
			// #7 log item, history data Trends - value displayed.
			[
				[
					'main_fields' =>  [
						'Name' => 'Log trends history'
					],
					'column_fields' => [
						[
							'Data' => 'Item value',
							'Item' => 'trap_log',
							'History data' => 'Trends'
						]
					],
					'text' => 'Logs for text item'
				]
			],
			// #8 log item, display Bar - value not displayed.
			[
				[
					'main_fields' =>  [
						'Name' => 'Log display bar'
					],
					'column_fields' => [
						[
							'Data' => 'Item value',
							'Item' => 'trap_log',
							'Display' => 'Bar'
						]
					]
				]
			],
			// #9 log item, display Indicators - value not displayed.
			[
				[
					'main_fields' =>  [
						'Name' => 'Log display indicators'
					],
					'column_fields' => [
						[
							'Data' => 'Item value',
							'Item' => 'trap_log',
							'Display' => 'Indicators'
						]
					]
				]
			],
			// #10 log item, Aggregation function max - value not displayed.
			[
				[
					'main_fields' =>  [
						'Name' => 'Log aggregation function'
					],
					'column_fields' => [
						[
							'Data' => 'Item value',
							'Item' => 'trap_log',
							'Aggregation function' => 'max'
						]
					]
				]
			],
			// #11 log item, Threshold - value not displayed.
			[
				[
					'main_fields' =>  [
						'Name' => 'Log threshold'
					],
					'column_fields' => [
						[
							'Data' => 'Item value',
							'Item' => 'trap_log',
							'Thresholds' => [
								[
									'value' => '10'
								]
							]
						]
					]
				]
			],
			// #12 char item - value displayed.
			[
				[
					'main_fields' =>  [
						'Name' => 'Char value item'
					],
					'column_fields' => [
						[
							'Data' => 'Item value',
							'Item' => 'trap_char'
						]
					],
					'text' => 'characters_here'
				]
			],
			// #13 char item, history data Trends - value displayed.
			[
				[
					'main_fields' =>  [
						'Name' => 'Char trends history'
					],
					'column_fields' => [
						[
							'Data' => 'Item value',
							'Item' => 'trap_char',
							'History data' => 'Trends'
						]
					],
					'text' => 'characters_here'
				]
			],
			// #14 char item, display Bar - value not displayed.
			[
				[
					'main_fields' =>  [
						'Name' => 'Char display bar'
					],
					'column_fields' => [
						[
							'Data' => 'Item value',
							'Item' => 'trap_char',
							'Display' => 'Bar'
						]
					]
				]
			],
			// #15 char item, display Indicators - value not displayed.
			[
				[
					'main_fields' =>  [
						'Name' => 'Char display indicators'
					],
					'column_fields' => [
						[
							'Data' => 'Item value',
							'Item' => 'trap_char',
							'Display' => 'Indicators'
						]
					]
				]
			],
			// #16 char item, Aggregation function max - value not displayed.
			[
				[
					'main_fields' =>  [
						'Name' => 'Char aggregation function'
					],
					'column_fields' => [
						[
							'Data' => 'Item value',
							'Item' => 'trap_char',
							'Aggregation function' => 'max'
						]
					]
				]
			],
			// #17 char item, Threshold - value not displayed.
			[
				[
					'main_fields' =>  [
						'Name' => 'Char threshold'
					],
					'column_fields' => [
						[
							'Data' => 'Item value',
							'Item' => 'trap_char',
							'Thresholds' => [
								[
									'value' => '10'
								]
							]
						]
					]
				]
			]
		];
	}

	/**
	 * Changing column parameters, check that text value is visible/non-visible.
	 *
	 * @dataProvider getCheckTextItemsData
	 */
	public function testDashboardTopHostsWidget_CheckTextItems($data) {
		$this->createTopHostsWidget($data, 'top_host_text_items');

		// Check if value displayed in column table.
		$value = (array_key_exists('text', $data)) ? $data['text'] : 'No data found.';
		$this->assertEquals($value, CDashboardElement::find()->one()->getWidget($data['main_fields']['Name'])
				->getContent()->getText());
	}
=======
		$form->submit();
		COverlayDialogElement::ensureNotPresent();

		$this->page->waitUntilReady();
		$dashboard->save();
>>>>>>> 1230a7e3

	/**
	 * Function used to create Top Hosts widget with special columns for CheckTextItems and WidgetAppearance scenarios.
	 *
	 * @param type $data	dataprovider values.
	 * @param type $name	name of the dashboard where to create Top Hosts widget.
	 */
	private function createTopHostsWidget($data, $name) {
		$dashboardid = CDataHelper::get('TopHostsWidget.dashboardids.'.$name);
		$this->page->login()->open('zabbix.php?action=dashboard.view&dashboardid='.$dashboardid);
		$dashboard = CDashboardElement::find()->one();
		$form = $dashboard->edit()->addWidget()->asForm();
		$form->fill(['Type' => 'Top hosts']);
		COverlayDialogElement::find()->waitUntilReady()->one();

		// Add new column and save widget.
		$this->fillColumnForm($data, 'create');
		$form->fill($data['main_fields'])->submit();
		COverlayDialogElement::ensureNotPresent();
		$dashboard->getWidget($data['main_fields']['Name'])->waitUntilReady();
		$dashboard->save();
		$this->assertMessage(TEST_GOOD, 'Dashboard updated');
	}
}<|MERGE_RESOLUTION|>--- conflicted
+++ resolved
@@ -1784,7 +1784,7 @@
 			$this->assertFalse($column_form->query('xpath:'.$warning)->one()->isVisible());
 		}
 
-<<<<<<< HEAD
+
 		// Check that History data hint ID is visible.
 		$this->assertTrue($column_form->query('xpath:'.$info.'/a')->one()->isVisible());
 
@@ -1807,14 +1807,9 @@
 			// Close the hint-box.
 			$hint->query('xpath://button[@class="overlay-close-btn"]')->one()->click();
 			$hint->waitUntilNotPresent();
-=======
-		if (array_key_exists('main_fields', $data)) {
-			$form->fill($data['main_fields']);
->>>>>>> 1230a7e3
 		}
 	}
 
-<<<<<<< HEAD
 	public static function getCheckTextItemsData() {
 		return [
 			// #0 text item - value displayed.
@@ -2118,13 +2113,6 @@
 		$this->assertEquals($value, CDashboardElement::find()->one()->getWidget($data['main_fields']['Name'])
 				->getContent()->getText());
 	}
-=======
-		$form->submit();
-		COverlayDialogElement::ensureNotPresent();
-
-		$this->page->waitUntilReady();
-		$dashboard->save();
->>>>>>> 1230a7e3
 
 	/**
 	 * Function used to create Top Hosts widget with special columns for CheckTextItems and WidgetAppearance scenarios.
