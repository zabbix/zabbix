<?php
/*
** Zabbix
** Copyright (C) 2001-2023 Zabbix SIA
**
** This program is free software; you can redistribute it and/or modify
** it under the terms of the GNU General Public License as published by
** the Free Software Foundation; either version 2 of the License, or
** (at your option) any later version.
**
** This program is distributed in the hope that it will be useful,
** but WITHOUT ANY WARRANTY; without even the implied warranty of
** MERCHANTABILITY or FITNESS FOR A PARTICULAR PURPOSE. See the
** GNU General Public License for more details.
**
** You should have received a copy of the GNU General Public License
** along with this program; if not, write to the Free Software
** Foundation, Inc., 51 Franklin Street, Fifth Floor, Boston, MA  02110-1301, USA.
**/

require_once dirname(__FILE__).'/../../include/CWebTest.php';
require_once dirname(__FILE__).'/../behaviors/CMessageBehavior.php';

/**
 * @backup config
 */
class testFormAdministrationGeneralGeomaps extends CWebTest {

	private $sql = 'SELECT * FROM config';

	/**
	 * Attach MessageBehavior to the test.
	 *
	 * @return array
	 */
	public function getBehaviors() {
		return [CMessageBehavior::class];
	}

	public function getLayoutData() {
		return [
			[
				[
					'Tile provider' => 'OpenStreetMap Mapnik',
					'Tile URL' => 'https://{s}.tile.openstreetmap.org/{z}/{x}/{y}.png',
					'Attribution HTML' => '&copy; <a href="https://www.openstreetmap.org/copyright">OpenStreetMap</a> contributors',
					'Max zoom level' => 19
				]
			],
			[
				[
					'Tile provider' => 'OpenTopoMap',
					'Tile URL' => 'https://{s}.tile.opentopomap.org/{z}/{x}/{y}.png',
					'Attribution HTML' => 'Map data: &copy; <a href="https://www.openstreetmap.org/copyright">'.
							'OpenStreetMap</a> contributors, <a href="http://viewfinderpanoramas.org">SRTM</a> | '.
							'Map style: &copy; <a href="https://opentopomap.org">OpenTopoMap</a> '.
							'(<a href="https://creativecommons.org/licenses/by-sa/3.0/">CC-BY-SA</a>)',
					'Max zoom level' => 17
				]
			],
			[
				[
					'Tile provider' => 'Stamen Toner Lite',
					'Tile URL' => 'https://stamen-tiles-{s}.a.ssl.fastly.net/toner-lite/{z}/{x}/{y}{r}.png',
					'Attribution HTML' => 'Map tiles by <a href="http://stamen.com">Stamen Design</a>, <a href='.
							'"http://creativecommons.org/licenses/by/3.0">CC BY 3.0</a> &mdash; Map data &copy; '.
							'<a href="https://www.openstreetmap.org/copyright">OpenStreetMap</a> contributors',
					'Max zoom level' => 20
				]
			],
			[
				[
					'Tile provider' => 'Stamen Terrain',
					'Tile URL' => 'https://stamen-tiles-{s}.a.ssl.fastly.net/terrain/{z}/{x}/{y}{r}.png',
					'Attribution HTML' => 'Map tiles by <a href="http://stamen.com">Stamen Design</a>, <a href='.
							'"http://creativecommons.org/licenses/by/3.0">CC BY 3.0</a> &mdash; Map data &copy; '.
							'<a href="https://www.openstreetmap.org/copyright">OpenStreetMap</a> contributors',
					'Max zoom level' => 18
				]
			],
			[
				[
					'Tile provider' => 'USGS US Topo',
					'Tile URL' => 'https://basemap.nationalmap.gov/arcgis/rest/services/USGSTopo/MapServer/tile/{z}/{y}/{x}',
					'Attribution HTML' => 'Tiles courtesy of the <a href="https://usgs.gov/">U.S. Geological Survey</a>',
					'Max zoom level' => 20
				]
			],
			[
				[
					'Tile provider' => 'USGS US Imagery',
					'Tile URL' => 'https://basemap.nationalmap.gov/arcgis/rest/services/USGSImageryOnly/MapServer/tile/{z}/{y}/{x}',
					'Attribution HTML' => 'Tiles courtesy of the <a href="https://usgs.gov/">U.S. Geological Survey</a>',
					'Max zoom level' => 20
				]
			],
			[
				[
					'Tile provider' => 'Other',
					'Tile URL' => '',
					'Attribution HTML' => '',
					'Max zoom level' => ''
				]
			]
		];
	}

	/**
	 * @dataProvider getLayoutData
	 */
	public function testFormAdministrationGeneralGeomaps_Layout($data) {
		$this->page->login()->open('zabbix.php?action=geomaps.edit');
		$form = $this->query('id:geomaps-form')->asForm()->one();

		/**
		 * Check form attributes only for first case, to make test faster, because page
		 * is not reloaded while changing providers and fields don't change.
		 */
		if ($data['Tile provider'] === 'OpenStreetMap Mapnik') {
			// Check dropdown options presence.
			$this->assertEquals(['OpenStreetMap Mapnik', 'OpenTopoMap', 'Stamen Toner Lite', 'Stamen Terrain',
					'USGS US Topo', 'USGS US Imagery', 'Other'], $form->getField('Tile provider')->asDropdown()
					->getOptions()->asText()
			);

			// Open hintboxes and compare text.
			$hintboxes = [
					'Tile URL' => "The URL template is used to load and display the tile layer on geographical maps.".
							"\n".
							"\nExample: https://{s}.example.com/{z}/{x}/{y}{r}.png".
							"\n".
							"\nThe following placeholders are supported:".
							"\n{s} represents one of the available subdomains;".
							"\n{z} represents zoom level parameter in the URL;".
							"\n{x} and {y} represent tile coordinates;".
							"\n{r} can be used to add \"@2x\" to the URL to load retina tiles.",
					'Attribution HTML' => "Tile provider attribution data displayed in a small text box on the map.".
							"\nMake sure the code comes from a reliable source and does not contain malicious scripts.",
					'Max zoom level' => 'Maximum zoom level of the map.'
			];

			foreach ($hintboxes as $field => $text) {
				$form->query('xpath:.//label[text()='.CXPathHelper::escapeQuotes($field).']/a')->one()->click();
				$hint = $this->query('xpath://div[@class="overlay-dialogue"]')->waitUntilPresent()->one();
				$this->assertEquals($text, $hint->getText());
				$hint->asOverlayDialog()->close();
			}

			// Check Service tab fields' maxlength.
			$limits = [
<<<<<<< HEAD
				'Tile URL' => 2048,
				'Attribution' => 1024,
=======
				'Tile URL' => 1024,
				'Attribution HTML' => 1024,
>>>>>>> 56fa20c7
				'Max zoom level' => 10
			];
			foreach ($limits as $field => $max_length) {
				$this->assertEquals($max_length, $form->getField($field)->getAttribute('maxlength'));
			}
		}

		$form->fill(['Tile provider' => $data['Tile provider']]);
		$form->checkValue($data);

		$fields = array_keys($data);
		if ($data['Tile provider'] !== 'Other') {
			// Take all fields except dropdown and check they are disabled.
			unset($fields[0]);
			foreach ($fields as $field) {
				$this->assertFalse($form->getField($field)->isEnabled());
			}
		}
		else {
			foreach ($fields as $field) {
				$this->assertTrue($form->getField($field)->isEnabled());
			}
		}
	}

	public function getFormData() {
		return [
			[
				[
					'fields' => [
						'Tile provider' => 'OpenStreetMap Mapnik'
					],
					'db' => 'OpenStreetMap.Mapnik'
				]
			],
			[
				[
					'fields' => [
						'Tile provider' => 'OpenTopoMap'
					],
					'db' => 'OpenTopoMap'
				]
			],
			[
				[
					'fields' => [
						'Tile provider' => 'Stamen Toner Lite'
					],
					'db' => 'Stamen.TonerLite'
				]
			],
			[
				[
					'fields' => [
						'Tile provider' => 'Stamen Terrain'
					],
					'db' => 'Stamen.Terrain'
				]
			],
			[
				[
					'expected' => TEST_BAD,
					'fields' => [
						'Tile provider' => 'Other'
					],
					'error' => [
						'Incorrect value for field "geomaps_tile_url": cannot be empty.',
						'Incorrect value for field "geomaps_max_zoom": cannot be empty.'
					]
				]
			],
			[
				[
					'expected' => TEST_BAD,
					'fields' => [
						'Tile provider' => 'Other',
						'Tile URL' => '123',
						'Max zoom level' => ''
					],
					'error' => 'Incorrect value for field "geomaps_max_zoom": cannot be empty.'
				]
			],
			[
				[
					'expected' => TEST_BAD,
					'fields' => [
						'Tile provider' => 'Other',
						'Tile URL' => 'bbb',
						'Max zoom level' => 0
					],
					'error' => 'Incorrect value for field "geomaps_max_zoom": value must be no less than "1".'
				]
			],
			[
				[
					'expected' => TEST_BAD,
					'fields' => [
						'Tile provider' => 'Other',
						'Tile URL' => 'bbb',
						'Max zoom level' => 31
					],
					'error' => 'Incorrect value for field "geomaps_max_zoom": value must be no greater than "30".'
				]
			],
			[
				[
					'expected' => TEST_BAD,
					'fields' => [
						'Tile provider' => 'Other',
						'Tile URL' => 'bbb',
						'Max zoom level' => 'aa'
					],
					'error' => 'Incorrect value "aa" for "geomaps_max_zoom" field.'
				]
			],
			[
				[
					'expected' => TEST_BAD,
					'fields' => [
						'Tile provider' => 'Other',
						'Tile URL' => 'bbb',
						'Max zoom level' => '!%:'
					],
					'error' => 'Incorrect value "!%:" for "geomaps_max_zoom" field.'
				]
			],
			[
				[
					'expected' => TEST_BAD,
					'fields' => [
						'Tile provider' => 'Other',
						'Tile URL' => 'bbb',
						'Max zoom level' => -1
					],
					'error' => 'Incorrect value for field "geomaps_max_zoom": value must be no less than "1".'
				]
			],
			[
				[
					'fields' => [
						'Tile provider' => 'Other',
						'Tile URL' => 'bbb',
						'Max zoom level' => 29
					]
				]
			],
			[
				[
					'fields' => [
						'Tile provider' => 'Other',
						'Tile URL' => 'bbb',
						'Attribution HTML' => 'aaa',
						'Max zoom level' => 20
					]
				]
			],
			[
				[
					'fields' => [
						'Tile provider' => 'Other',
						'Tile URL' => '111',
						'Attribution HTML' => '222',
						'Max zoom level' => 1
					]
				]
			],
			[
				[
					'fields' => [
						'Tile provider' => 'Other',
						'Tile URL' => 'йцу',
						'Attribution HTML' => 'кен',
						'Max zoom level' => 7
					]
				]
			],
			[
				[
					'fields' => [
						'Tile provider' => 'Other',
						'Tile URL' => 'https://tileserver.memomaps.de/tilegen/{z}/{x}/{y}.png',
						'Attribution HTML' => 'Map <a href="https://memomaps.de/">memomaps.de</a> '.
								'<a href="http://creativecommons.org/licenses/by-sa/2.0/">CC-BY-SA</a>, '.
								'map data &copy; <a href="https://www.openstreetmap.org/copyright">'.
								'OpenStreetMap</a> contributors',
						'Max zoom level' => 13
					]
				]
			]
			// TODO: uncomment after ZBX-20621 is fixed.
//			[
//				[
//					'fields' => [
//						'Tile provider' => 'Other',
//						'Tile URL' => '     bbb           ',
//						'Max zoom level' => 29
//					],
//					'trim' => true
//				]
//			]
		];
	}

	/**
	 * @dataProvider getFormData
	 */
	public function testFormAdministrationGeneralGeomaps_Form($data) {
		if (CTestArrayHelper::get($data, 'expected', TEST_GOOD) === TEST_BAD) {
			$old_hash = CDBHelper::getHash($this->sql);
		}

		$this->page->login()->open('zabbix.php?action=geomaps.edit');
		$form = $this->query('id:geomaps-form')->waitUntilReady()->asForm()->one();
		$form->fill($data['fields']);
		$form->submit();
		$this->page->waitUntilReady();

		if (CTestArrayHelper::get($data, 'expected', TEST_GOOD) === TEST_BAD) {
			$this->assertMessage(TEST_BAD, 'Cannot update configuration', $data['error']);

			// Check that DB hash is not changed.
			$this->assertEquals($old_hash, CDBHelper::getHash($this->sql));
		}
		else {
			$this->assertMessage(TEST_GOOD, 'Configuration updated');

			// Check values in frontend form.
			$this->page->login()->open('zabbix.php?action=geomaps.edit');
			$form->invalidate();

			// Remove leading and trailing spaces from data for assertion.
			if (CTestArrayHelper::get($data, 'trim', false)) {
				$data['fields']['Tile URL'] = trim($data['fields']['Tile URL']);
			}

			$form->checkValue($data['fields']);

			// Check db values.
			if ($data['fields']['Tile provider'] === 'Other') {
				$expected_db = [
					'geomaps_tile_provider' => '',
					'geomaps_tile_url' => $data['fields']['Tile URL'],
					'geomaps_attribution' => CTestArrayHelper::get($data['fields'], 'Attribution HTML', ''),
					'geomaps_max_zoom' => $data['fields']['Max zoom level']
				];
			}
			else {
				$expected_db = [
					'geomaps_tile_provider' => $data['db'],
					'geomaps_tile_url' => '',
					'geomaps_attribution' => '',
					'geomaps_max_zoom' => 0
				];
			}

			$this->assertEquals($expected_db, CDBHelper::getRow('SELECT geomaps_tile_provider, geomaps_tile_url, '.
					'geomaps_attribution, geomaps_max_zoom FROM config'
			));
		}
	}
}<|MERGE_RESOLUTION|>--- conflicted
+++ resolved
@@ -148,13 +148,8 @@
 
 			// Check Service tab fields' maxlength.
 			$limits = [
-<<<<<<< HEAD
 				'Tile URL' => 2048,
-				'Attribution' => 1024,
-=======
-				'Tile URL' => 1024,
 				'Attribution HTML' => 1024,
->>>>>>> 56fa20c7
 				'Max zoom level' => 10
 			];
 			foreach ($limits as $field => $max_length) {
