--- conflicted
+++ resolved
@@ -24,14 +24,9 @@
 /**
  * Test checks link from trigger URL field on different pages.
  *
-<<<<<<< HEAD
- * @backup profiles, problem
-=======
  * @onBefore prepareTriggerData
  *
- * @backup profiles
- * @backup problem
->>>>>>> 376983d9
+ * @backup profiles, problem
  */
 class testPageTriggerUrl extends CWebTest {
 
@@ -73,19 +68,12 @@
 					'trigger' => '1_trigger_Not_classified',
 					'links' => [
 						'Problems' => 'zabbix.php?action=problem.view&filter_name=&triggerids%5B%5D=100032',
-<<<<<<< HEAD
 						'Acknowledge' => 'zabbix.php?action=popup&popup_action=acknowledge.edit&eventids%5B%5D=9000',
 						'History' => ['1_item' => 'history.php?action=showgraph&itemids%5B%5D=99086'],
 						'Trigger' => 'triggers.php?form=update&triggerid=100032&context=host',
 						'Items' => ['1_item' => 'items.php?form=update&itemid=99086&context=host'],
 						'Trigger URL' => 'tr_events.php?triggerid=100032&eventid=9000',
 						'Webhook url for all' => 'zabbix.php?action=mediatype.edit&mediatypeid=101'
-=======
-						'Configuration' => 'triggers.php?form=update&triggerid=100032',
-						self::$custom_name => 'tr_events.php?triggerid=100032&eventid=9000',
-						'Webhook url for all' => 'zabbix.php?action=mediatype.edit&mediatypeid=101',
-						'1_item' => 'history.php?action=showgraph&itemids%5B%5D=99086'
->>>>>>> 376983d9
 					],
 					'background' => 'na-bg'
 				]
@@ -198,11 +186,7 @@
 			}
 
 			// Open trigger link.
-<<<<<<< HEAD
-			$trigger_popup->fill('Trigger URL');
-=======
-			$popup->fill($option);
->>>>>>> 376983d9
+			$trigger_popup->fill($option);
 		}
 		else {
 			// Follow trigger link in overlay dialogue.
