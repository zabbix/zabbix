<?php
/*
** Zabbix
** Copyright (C) 2001-2022 Zabbix SIA
**
** This program is free software; you can redistribute it and/or modify
** it under the terms of the GNU General Public License as published by
** the Free Software Foundation; either version 2 of the License, or
** (at your option) any later version.
**
** This program is distributed in the hope that it will be useful,
** but WITHOUT ANY WARRANTY; without even the implied warranty of
** MERCHANTABILITY or FITNESS FOR A PARTICULAR PURPOSE. See the
** GNU General Public License for more details.
**
** You should have received a copy of the GNU General Public License
** along with this program; if not, write to the Free Software
** Foundation, Inc., 51 Franklin Street, Fifth Floor, Boston, MA  02110-1301, USA.
**/

require_once dirname(__FILE__).'/../include/CLegacyWebTest.php';

/**
 * @onBefore removeGuestFromDisabledGroup
 * @onAfter addGuestToDisabledGroup
 */
class testUrlUserPermissions extends CLegacyWebTest {

	public static function data() {
		return [
			// Monitoring
			[[
				'url' => 'zabbix.php?action=dashboard.view',
				'title' =>	'Dashboard',
				'header' =>	'Global view',
				'users' => [
					'guest' => true,
					'user-zabbix' => true,
					'admin-zabbix' => true
				]
			]],
			[[
				'url' => 'zabbix.php?action=problem.view',
				'title' =>	'Problems',
				'header' =>	'Problems',
				'users' => [
					'guest' => true,
					'user-zabbix' => true,
					'admin-zabbix' => true
				]
			]],
			[[
				'url' => 'zabbix.php?action=web.view',
				'title' =>	'Web monitoring',
				'header' =>	'Web monitoring',
				'users' => [
					'guest' => true,
					'user-zabbix' => true,
					'admin-zabbix' => true
				]
			]],
			[[
				'url' => 'httpdetails.php?httptestid=94',
				'title' =>	'Details of web scenario',
				'no_permissions_to_object' => true,
				'users' => [
					'guest' => true,
					'user-zabbix' => true,
					'admin-zabbix' => true
				]
			]],
			[[
				'url' => 'zabbix.php?action=latest.view',
				'title' =>	'Latest data',
				'header' =>	'Latest data',
				'users' => [
					'guest' => true,
					'user-zabbix' => true,
					'admin-zabbix' => true
				]
			]],
			[[
				'url' => 'history.php?action=showgraph&itemids[]=23296',
				'title' =>	'History [refreshed every 30 sec.]',
				'no_permissions_to_object' => true,
				'users' => [
					'guest' => true,
					'user-zabbix' => true,
					'admin-zabbix' => true
				]
			]],
			[[
				'url' => 'zabbix.php?action=charts.view',
				'title' =>	'Custom graphs',
				'header' =>	'Graphs',
				'users' => [
					'guest' => true,
					'user-zabbix' => true,
					'admin-zabbix' => true
				]
			]],
			[[
				'url' => 'zabbix.php?action=charts.view&filter_hostids%5B0%5D=10084&filter_show=1&filter_set=1',
				'title' =>	'Custom graphs',
				'no_permissions_to_object' => true,
				'users' => [
					'guest' => true,
					'user-zabbix' => true,
					'admin-zabbix' => true
				]
			]],
			[[
				'url' => 'zabbix.php?action=map.view',
				'title' =>	'Configuration of network maps',
				'header' =>	'Maps',
				'users' => [
					'guest' => true,
					'user-zabbix' => true,
					'admin-zabbix' => true
				]
			]],
			[[
				'url' => 'sysmaps.php',
				'title' =>	'Configuration of network maps',
				'header' =>	'Maps',
				'users' => [
					'guest' => true,
					'user-zabbix' => true,
					'admin-zabbix' => true
				]
			]],
			[[
				'url' => 'zabbix.php?action=map.view&sysmapid=1',
				'users' => [
					'guest' => false,
					'user-zabbix' => false,
					'admin-zabbix' => false
				]
			]],
			[[
				'url' => 'zabbix.php?action=discovery.view',
				'title' =>	'Status of discovery',
				'header' =>	'Status of discovery',
				'users' => [
					'guest' => false,
					'user-zabbix' => false,
					'admin-zabbix' => true
				]
			]],
			[[
				'url' => 'zabbix.php?action=service.list',
				'title' =>	'Services',
				'header' =>	'Services',
				'users' => [
					'guest' => true,
					'user-zabbix' => true,
					'admin-zabbix' => true
				]
			]],
			// Inventory
			[[
				'url' => 'hostinventoriesoverview.php',
				'title' =>	'Host inventory overview',
				'header' =>	'Host inventory overview',
				'users' => [
					'guest' => true,
					'user-zabbix' => true,
					'admin-zabbix' => true
				]
			]],
			[[
				'url' => 'hostinventories.php',
				'title' =>	'Host inventory',
				'header' =>	'Host inventory',
				'users' => [
					'guest' => true,
					'user-zabbix' => true,
					'admin-zabbix' => true
				]
			]],
			// Reports
			[[
				'url' => 'zabbix.php?action=report.status',
				'title' =>	'System information',
				'users' => [
					'guest' => false,
					'user-zabbix' => false,
					'admin-zabbix' => false
				]
			]],
			[[
				'url' => 'report2.php',
				'title' =>	'Availability report',
				'header' =>	'Availability report',
				'users' => [
					'guest' => true,
					'user-zabbix' => true,
					'admin-zabbix' => true
				]
			]],
			[[
				'url' => 'toptriggers.php',
				'title' =>	'100 busiest triggers',
				'header' =>	'100 busiest triggers',
				'users' => [
					'guest' => true,
					'user-zabbix' => true,
					'admin-zabbix' => true
				]
			]],
			[[
				'url' => 'zabbix.php?action=auditlog.list',
				'title' =>	'Audit log',
				'users' => [
					'guest' => false,
					'user-zabbix' => false,
					'admin-zabbix' => false
				]
			]],
			[[
				'url' => 'auditacts.php',
				'title' =>	'Action log',
				'users' => [
					'guest' => false,
					'user-zabbix' => false,
					'admin-zabbix' => false
				]
			]],
			[[
				'url' => 'report4.php',
				'title' =>	'Notification report',
				'header' =>	'Notifications',
				'users' => [
					'guest' => false,
					'user-zabbix' => false,
					'admin-zabbix' => true
				]
			]],
			// Configuration
			[[
				'url' => 'zabbix.php?action=hostgroup.list',
				'title' => 'Configuration of host groups',
				'header' => 'Host groups',
				'users' => [
					'guest' => false,
					'user-zabbix' => false,
					'admin-zabbix' => true
				]
			]],
			[[
				'url' => 'zabbix.php?action=hostgroup.edit&groupid=4',
				'title' => 'Configuration of host groups',
				'users' => [
					'guest' => false,
					'user-zabbix' => false,
					'admin-zabbix' => false
				]
			]],
			[[
				'url' => 'zabbix.php?action=hostgroup.edit',
				'title' => 'Configuration of host group',
				'header' => 'New host group',
				'users' => [
					'guest' => false,
					'user-zabbix' => false,
					'admin-zabbix' => true
				]
			]],
			[[
				'url' => 'zabbix.php?action=templategroup.list',
				'title' => 'Configuration of template groups',
				'header' => 'Template groups',
				'users' => [
					'guest' => false,
					'user-zabbix' => false,
					'admin-zabbix' => true
				]
			]],
			[[
				'url' => 'zabbix.php?action=templategroup.edit&groupid=1',
				'title' => 'Configuration of template groups',
				'users' => [
					'guest' => false,
					'user-zabbix' => false,
					'admin-zabbix' => false
				]
			]],
			[[
				'url' => 'zabbix.php?action=templategroup.edit',
				'title' =>	'Configuration of template group',
				'header' => 'New template group',
				'users' => [
					'guest' => false,
					'user-zabbix' => false,
					'admin-zabbix' => true
				]
			]],
			[[
				'url' => 'templates.php',
				'title' =>	'Configuration of templates',
				'header' => 'Templates',
				'users' => [
					'guest' => false,
					'user-zabbix' => false,
					'admin-zabbix' => true
				]
			]],
			[[
				'url' => 'templates.php?form=update&templateid=10093',
				'title' =>	'Configuration of templates',
				'no_permissions_to_object' => true,
				'users' => [
					'guest' => false,
					'user-zabbix' => false,
					'admin-zabbix' => true
				]
			]],
			[[
				'url' => self::HOST_LIST_PAGE,
				'title' =>	'Configuration of hosts',
				'header' => 'Hosts',
				'users' => [
					'guest' => false,
					'user-zabbix' => false,
					'admin-zabbix' => true
				]
			]],
			[[
				'url' => 'zabbix.php?action=host.edit',
				'title' =>	'Configuration of host',
				'header' => 'New host',
				'users' => [
					'guest' => false,
					'user-zabbix' => false,
					'admin-zabbix' => true
				]
			]],
			[[
				'url' => 'items.php?context=host',
				'title' =>	'Configuration of items',
				'header' => 'Items',
				'users' => [
					'guest' => false,
					'user-zabbix' => false,
					'admin-zabbix' => true
				]
			]],
			[[
				'url' => 'triggers.php?context=host',
				'title' =>	'Configuration of triggers',
				'header' => 'Triggers',
				'users' => [
					'guest' => false,
					'user-zabbix' => false,
					'admin-zabbix' => true
				]
			]],
			[[
				'url' => 'graphs.php?context=host',
				'title' =>	'Configuration of graphs',
				'header' => 'Graphs',
				'users' => [
					'guest' => false,
					'user-zabbix' => false,
					'admin-zabbix' => true
				]
			]],
			[[
				'url' => 'host_discovery.php?context=host&hostid=10084',
				'title' =>	'Configuration of discovery rules',
				'no_permissions_to_object' => true,
				'users' => [
					'guest' => false,
					'user-zabbix' => false,
					'admin-zabbix' => true
				]
			]],
			[[
				'url' => 'httpconf.php?context=host',
				'title' =>	'Configuration of web monitoring',
				'header' => 'Web monitoring',
				'users' => [
					'guest' => false,
					'user-zabbix' => false,
					'admin-zabbix' => true
				]
			]],
			[[
				'url' => 'maintenance.php',
				'title' =>	'Configuration of maintenance periods',
				'header' => 'Maintenance periods',
				'users' => [
					'guest' => false,
					'user-zabbix' => false,
					'admin-zabbix' => true
				]
			]],
			[[
				'url' => 'actionconf.php',
				'title' =>	'Configuration of actions',
				'header' => 'Trigger actions',
				'users' => [
					'guest' => false,
					'user-zabbix' => false,
					'admin-zabbix' => true
				]
			]],
			[[
				'url' => 'actionconf.php?eventsource=0',
				'title' =>	'Configuration of actions',
				'header' => 'Trigger actions',
				'users' => [
					'guest' => false,
					'user-zabbix' => false,
					'admin-zabbix' => true
				]
			]],
			[[
				'url' => 'actionconf.php?eventsource=1',
				'title' =>	'Configuration of actions',
				'header' => 'Discovery actions',
				'users' => [
					'guest' => false,
					'user-zabbix' => false,
					'admin-zabbix' => true
				]
			]],
			[[
				'url' => 'actionconf.php?eventsource=2',
				'title' =>	'Configuration of actions',
				'header' => 'Autoregistration actions',
				'users' => [
					'guest' => false,
					'user-zabbix' => false,
					'admin-zabbix' => true
				]
			]],
			[[
				'url' => 'actionconf.php?eventsource=3',
				'title' =>	'Configuration of actions',
				'header' => 'Internal actions',
				'users' => [
					'guest' => false,
					'user-zabbix' => false,
					'admin-zabbix' => true
				]
			]],
			[[
				'url' => 'zabbix.php?action=correlation.list',
				'title' =>	'Event correlation rules',
				'header' => 'Event correlation',
				'users' => [
					'guest' => false,
					'user-zabbix' => false,
					'admin-zabbix' => false
				]
			]],
			[[
				'url' => 'zabbix.php?action=correlation.edit',
				'title' =>	'Event correlation rules',
				'users' => [
					'guest' => false,
					'user-zabbix' => false,
					'admin-zabbix' => false
				]
			]],
			[[
				'url' => 'zabbix.php?action=discovery.list',
				'title' =>	'Configuration of discovery rules',
				'header' => 'Discovery rules',
				'users' => [
					'guest' => false,
					'user-zabbix' => false,
					'admin-zabbix' => true
				]
			]],
			[[
				'url' => 'zabbix.php?action=service.list.edit',
				'title' =>	'Services',
				'header' => 'Services',
				'users' => [
					'guest' => false,
					'user-zabbix' => false,
					'admin-zabbix' => true
				]
			]],
			// Administration
			[[
				'url' => 'zabbix.php?action=gui.edit',
				'title' =>	'Configuration of GUI',
				'users' => [
					'guest' => false,
					'user-zabbix' => false,
					'admin-zabbix' => false
				]
			]],
			[[
				'url' => 'zabbix.php?action=housekeeping.edit',
				'title' =>	'Configuration of housekeeping',
				'users' => [
					'guest' => false,
					'user-zabbix' => false,
					'admin-zabbix' => false
				]
			]],
			[[
				'url' => 'zabbix.php?action=image.list',
				'title' =>	'Configuration of images',
				'users' => [
					'guest' => false,
					'user-zabbix' => false,
					'admin-zabbix' => false
				]
			]],
			[[
				'url' => 'zabbix.php?action=iconmap.list',
				'title' =>	'Configuration of icon mapping',
				'users' => [
					'guest' => false,
					'user-zabbix' => false,
					'admin-zabbix' => false
				]
			]],
			[[
				'url' => 'zabbix.php?action=regex.list',
				'title' =>	'Configuration of regular expressions',
				'users' => [
					'guest' => false,
					'user-zabbix' => false,
					'admin-zabbix' => false
				]
			]],
			[[
				'url' => 'zabbix.php?action=macros.edit',
				'title' =>	'Configuration of macros',
				'users' => [
					'guest' => false,
					'user-zabbix' => false,
					'admin-zabbix' => false
				]
			]],
			[[
				'url' => 'zabbix.php?action=trigdisplay.edit',
				'title' =>	'Configuration of trigger displaying options',
				'users' => [
					'guest' => false,
					'user-zabbix' => false,
					'admin-zabbix' => false
				]
			]],
			[[
				'url' => 'zabbix.php?action=miscconfig.edit',
				'title' =>	'Other configuration parameters',
				'users' => [
					'guest' => false,
					'user-zabbix' => false,
					'admin-zabbix' => false
				]
			]],
			[[
				'url' => 'zabbix.php?action=proxy.list',
				'title' =>	'Configuration of proxies',
				'users' => [
					'guest' => false,
					'user-zabbix' => false,
					'admin-zabbix' => false
				]
			]],
			[[
				'url' => 'zabbix.php?action=authentication.edit',
				'title' =>	'Authentication',
				'users' => [
					'guest' => false,
					'user-zabbix' => false,
					'admin-zabbix' => false
				]
			]],
			[[
				'url' => 'zabbix.php?action=usergroup.list',
				'title' =>	'Configuration of user groups',
				'users' => [
					'guest' => false,
					'user-zabbix' => false,
					'admin-zabbix' => false
				]
			]],
			[[
				'url' => 'zabbix.php?action=user.list',
				'title' =>	'Configuration of users',
				'users' => [
					'guest' => false,
					'user-zabbix' => false,
					'admin-zabbix' => false
				]
			]],
			[[
				'url' => 'zabbix.php?action=mediatype.list',
				'title' =>	'Configuration of media types',
				'users' => [
					'guest' => false,
					'user-zabbix' => false,
					'admin-zabbix' => false
				]
			]],
			[[
				'url' => 'zabbix.php?action=script.list',
				'title' =>	'Configuration of scripts',
				'users' => [
					'guest' => false,
					'user-zabbix' => false,
					'admin-zabbix' => false
				]
			]],
			[[
				'url' => 'zabbix.php?action=queue.overview',
				'title' =>	'Queue [refreshed every 30 sec.]',
				'users' => [
					'guest' => false,
					'user-zabbix' => false,
					'admin-zabbix' => false
				]
			]],
			// Misc
			[[
				'url' => 'zabbix.php?action=search&search=server',
				'title' =>	'Search',
				'header' => 'Search: server',
				'users' => [
					'guest' => true,
					'user-zabbix' => true,
					'admin-zabbix' => true
				]
			]],
			[[
				'url' => 'zabbix.php?action=userprofile.edit',
				'title' =>	'User profile',
				'header' => 'User profile: ',
				'users' => [
					'guest' => false,
					'user-zabbix' => true,
					'admin-zabbix' => true
				]
			]]
		];
	}

	/**
	 * @dataProvider data
	 */
	public function testUrlUserPermissions_Users($data) {
		foreach ($data['users'] as $alias => $user) {
			switch ($alias) {
				case 'admin-zabbix' :
					$this->authenticateUser('09e7d4286dfdca4ba7be15e0f3b2b55c' , 4);
					break;
				case 'user-zabbix' :
					$this->authenticateUser('09e7d4286dfdca4ba7be15e0f3b2b55d' , 5);
					break;
			}
			if ($user && !array_key_exists('no_permissions_to_object', $data)) {
				$this->zbxTestOpen($data['url']);
				$this->zbxTestCheckTitle($data['title']);
				if ($data['url'] === 'zabbix.php?action=userprofile.edit') {
					$this->zbxTestCheckHeader($data['header'].$alias);
				}
				else {
					$this->zbxTestCheckHeader($data['header']);
				}
			}
			elseif ($user && array_key_exists('no_permissions_to_object', $data) ) {
				$this->zbxTestOpen($data['url']);
				$this->zbxTestCheckTitle($data['title']);
				$this->zbxTestWaitUntilMessageTextPresent('msg-bad', 'No permissions to referred object or it does not exist!');
			}
			else {
				$this->zbxTestOpen($data['url']);
				$this->zbxTestWaitUntilMessageTextPresent('msg-bad', 'Access denied');
				$this->zbxTestAssertElementText("//ul/li[1]", 'You are logged in as "'.$alias.'". You have no permissions to access this page.');
				$this->zbxTestAssertElementText("//ul/li[2]", 'If you think this message is wrong, please consult your administrators about getting the necessary permissions.');
			}

			$this->webDriver->manage()->deleteAllCookies();
		}
	}

	/**
	 * @onBefore addGuestToDisabledGroup
	 * @onAfter removeGuestFromDisabledGroup
	 *
	 * @dataProvider data
	 */
	public function testUrlUserPermissions_DisabledGuest($data) {
		$this->zbxTestOpen($data['url']);
		$this->zbxTestWaitUntilMessageTextPresent('msg-bad', 'You are not logged in');
		$this->zbxTestAssertElementText("//ul/li[1]", 'You must login to view this page.');
		$this->zbxTestAssertElementText("//ul/li[2]", 'If you think this message is wrong, please consult your administrators about getting the necessary permissions.');
	}

	/**
	 * Guest user needs to be out of "Disabled" group to have access to frontend.
	 */
	public function removeGuestFromDisabledGroup() {
		DBexecute('DELETE FROM users_groups WHERE userid=2 AND usrgrpid=9');
	}

<<<<<<< HEAD
	public function addGuestToDisabledGroup() {
=======
	public static function addGuestToDisabledGroup() {
>>>>>>> 2477cb7c
		DBexecute('INSERT INTO users_groups (id, usrgrpid, userid) VALUES (1552, 9, 2)');
	}
}<|MERGE_RESOLUTION|>--- conflicted
+++ resolved
@@ -703,11 +703,7 @@
 		DBexecute('DELETE FROM users_groups WHERE userid=2 AND usrgrpid=9');
 	}
 
-<<<<<<< HEAD
-	public function addGuestToDisabledGroup() {
-=======
 	public static function addGuestToDisabledGroup() {
->>>>>>> 2477cb7c
 		DBexecute('INSERT INTO users_groups (id, usrgrpid, userid) VALUES (1552, 9, 2)');
 	}
 }