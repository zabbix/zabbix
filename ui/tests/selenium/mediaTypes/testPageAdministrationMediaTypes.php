--- conflicted
+++ resolved
@@ -65,7 +65,6 @@
 
 		CDataHelper::call('mediatype.create', [
 			[
-<<<<<<< HEAD
 				'type' => MEDIA_TYPE_WEBHOOK,
 				'name' => 'Multiple spaces in   webhook   123',
 				'script' => 'test.sh',
@@ -87,15 +86,6 @@
 					],
 					[
 						'name' => 'URL'
-=======
-				'type' => MEDIA_TYPE_EXEC,
-				'name' => 'Test script',
-				'exec_path' => 'selenium_test_script.sh',
-				'parameters' => [
-					[
-						'sortorder' => '0',
-						'value' => '{ALERT.SUBJECT}'
->>>>>>> 66c18644
 					]
 				]
 			]
