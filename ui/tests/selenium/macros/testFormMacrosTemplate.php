<?php
/*
** Copyright (C) 2001-2024 Zabbix SIA
**
** This program is free software: you can redistribute it and/or modify it under the terms of
** the GNU Affero General Public License as published by the Free Software Foundation, version 3.
**
** This program is distributed in the hope that it will be useful, but WITHOUT ANY WARRANTY;
** without even the implied warranty of MERCHANTABILITY or FITNESS FOR A PARTICULAR PURPOSE.
** See the GNU Affero General Public License for more details.
**
** You should have received a copy of the GNU Affero General Public License along with this program.
** If not, see <https://www.gnu.org/licenses/>.
**/


require_once dirname(__FILE__) . '/../common/testFormMacros.php';

/**
 * @backup hosts, config
 *
 * @onBefore prepareTemplateMacrosData
 */
class testFormMacrosTemplate extends testFormMacros {

	const TEMPLATES_GROUP = 1;
	public $vault_object = 'template';
<<<<<<< HEAD
	public $hashi_error_field = '/1/macros/3/value';
=======
	public $hashi_error_field = '/1/macros/7/value';
>>>>>>> 59cd0c67
	public $cyber_error_field = '/1/macros/4/value';
	public $update_vault_macro = '{$VAULT_TEMPLATE_MACRO_CHANGED}';
	public $vault_macro_index = 0;
	public $revert_macro_1 = '{$SECRET_TEMPLATE_MACRO_REVERT}';
	public $revert_macro_2 = '{$SECRET_TEMPLATE_MACRO_2_TEXT_REVERT}';
	public $revert_macro_object = 'template';

	protected static $templateid_remove_inherited;

	public function prepareTemplateMacrosData() {
		$templates = CDataHelper::createTemplates([
			[
				'host' => 'Template with macros',
				'groups' => ['groupid' => self::TEMPLATES_GROUP],
				'macros' => [
					['macro' => '{$TEMPLATE_MACRO1}', 'value' => ''],
					['macro' => '{$TEMPLATE_MACRO2}', 'value' => '']
				]
			],
			[
				'host' => 'Template for removing macros',
				'groups' => ['groupid' => self::TEMPLATES_GROUP],
				'macros' => [
					['macro' => '{$MACRO_FOR_REMOVE1}', 'value' => ''],
					['macro' => '{$MACRO_FOR_REMOVE2}', 'value' => '']
				]
			],
			[
				'host' => 'Template for Inherited macros removing',
				'groups' => ['groupid' => self::TEMPLATES_GROUP],
				'macros' => [
					[
						'macro' => '{$TEST_MACRO123}',
						'value' => 'test123',
						'description' => 'description 123'
					],
					[
						'macro' => '{$MACRO_FOR_DELETE_HOST1}',
						'value' => 'test1',
						'description' => 'description 1'
					],
					[
						'macro' => '{$MACRO_FOR_DELETE_HOST2}',
						'value' => 'test2',
						'description' => 'description 2'
					],
					[
						'macro' => '{$MACRO_FOR_DELETE_GLOBAL1}',
						'value' => 'test global 1',
						'description' => 'global description 1'
					],
					[
						'macro' => '{$MACRO_FOR_DELETE_GLOBAL2}',
						'value' => 'test global 2',
						'description' => 'global description 2'
					],
					[
						'macro' => '{$SNMP_COMMUNITY}',
						'value' => 'redefined value',
						'description' => 'redefined description'
					]
				]
			],
			[
				'host' => 'Template for secret macros layout',
				'groups' => [['groupid' => self::TEMPLATES_GROUP]],
				'macros' => [
					[
						'macro' => '{$SECRET_TEMPLATE_MACRO}',
						'value' => 'some secret value',
						'type' => ZBX_MACRO_TYPE_SECRET
					],
					[
						'macro' => '{$TEXT_TEMPLATE_MACRO}',
						'value' => 'some text value'
					],
					[
						'macro' => '{$VAULT_TEMPLATE_MACRO3}',
						'value' => 'secret/path:key',
						'description' => 'Change name, value, description',
						'type' => ZBX_MACRO_TYPE_VAULT
					]
				]
			],
			[
				'host' => 'Empty Template for creating secret macros',
				'groups' => [['groupid' => self::TEMPLATES_GROUP]]
			],
			[
				'host' => 'Template with secret macros',
				'groups' => [['groupid' => self::TEMPLATES_GROUP]],
				'items' => [
					[
						'name' => 'Macro value: {$X_SECRET_TEMPLATE_MACRO_2_RESOLVE}',
						'key_' => 'trap[{$X_SECRET_TEMPLATE_MACRO_2_RESOLVE}]',
						'type' => ITEM_TYPE_TRAPPER,
						'value_type' => ITEM_VALUE_TYPE_UINT64
					]
				],
				'macros' => [
					[
						'macro' => '{$SECRET_TEMPLATE_MACRO_REVERT}',
						'value' => 'Secret host value',
						'description' => 'Secret host macro description',
						'type' => ZBX_MACRO_TYPE_SECRET
					],
					[
						'macro' => '{$SECRET_TEMPLATE_MACRO_2_TEXT_REVERT}',
						'value' => 'Secret host value 2 text',
						'description' => 'Secret host macro that will be changed to text',
						'type' =>  ZBX_MACRO_TYPE_SECRET
					],
					[
						'macro' => '{$SECRET_TEMPLATE_MACRO_UPDATE_2_TEXT}',
						'value' => 'Secret host value 2 B updated',
						'description' => 'Secret host macro that is going to be updated',
						'type' =>  ZBX_MACRO_TYPE_SECRET
					],
					[
						'macro' => '{$TEXT_TEMPLATE_MACRO_2_SECRET}',
						'value' => 'Text host macro value',
						'description' => 'Text host macro that is going to become secret'
					],
					[
						'macro' => '{$SECRET_TEMPLATE_MACRO_UPDATE}',
						'value' => 'Secret host macro value',
						'description' => 'Secret host macro that is going to stay secret',
						'type' =>  ZBX_MACRO_TYPE_SECRET
					],
					[
						'macro' => '{$X_SECRET_TEMPLATE_MACRO_2_RESOLVE}',
						'value' => 'Value 2 B resolved',
						'description' => 'Host macro to be resolved'
					]
				]
			],
			[
				'host' => 'Template with vault macro',
				'groups' => [['groupid' => self::TEMPLATES_GROUP]],
				'macros' => [
					[
						'macro' => '{$NEWMACROS}',
						'value' => 'something/value:key',
						'type' => 2
					]
				]
			],
			[
				'host' => 'Template for creating Vault macros',
				'groups' => [['groupid' => self::TEMPLATES_GROUP]]
			],
			[
				'host' => 'Empty Template without macros',
				'groups' => [['groupid' => self::TEMPLATES_GROUP]]
			],
			[
				'host' => 'Template for updating Vault macros',
				'groups' => [['groupid' => self::TEMPLATES_GROUP]],
				'macros' => [
					[
						'macro' => '{$VAULT_HOST_MACRO}',
						'value' => 'secret/path:key',
						'description' => 'Change name, value, description',
						'type' =>  ZBX_MACRO_TYPE_VAULT
					]
				]
			]
		]);
		self::$templateid_remove_inherited = $templates['templateids']['Template for Inherited macros removing'];
	}

	/**
	 * @dataProvider getCreateMacrosData
	 */
	public function testFormMacrosTemplate_Create($data) {
		$this->checkMacros($data, 'template');
	}

	/**
	 * @dataProvider getUpdateMacrosNormalData
	 * @dataProvider getUpdateMacrosCommonData
	 */
	public function testFormMacrosTemplate_Update($data) {
		$this->checkMacros($data, 'template', 'Template with macros', true);
	}

	public function testFormMacrosTemplate_RemoveAll() {
		$this->checkRemoveAll('Template for removing macros', 'template');
	}

	/**
	 * @dataProvider getCheckInheritedMacrosData
	 */
	public function testFormMacrosTemplate_ChangeInheritedMacro($data) {
		$this->checkChangeInheritedMacros($data, 'template');
	}

	/**
	 * @dataProvider getRemoveInheritedMacrosData
	 */
	public function testFormMacrosTemplate_RemoveInheritedMacro($data) {
		$this->checkRemoveInheritedMacros($data, 'template', self::$templateid_remove_inherited,
				false, null, 'Template for Inherited macros removing');
	}

	public function getCreateSecretMacrosData() {
		return [
			[
				[
					'macro_fields' => [
						'action' => USER_ACTION_UPDATE,
						'index' => 0,
						'macro' => '{$SECRET_MACRO}',
						'value' => [
							'text' => 'template secret value',
							'type' => 'Secret text'
						],
						'description' => 'secret description'
					],
					'check_default_type' => true
				]
			],
			[
				[
					'macro_fields' => [
						'macro' => '{$TEXT_MACRO}',
						'value' => [
							'text' => 'template plain text value',
							'type' => 'Secret text'
						],
						'description' => 'plain text description'
					],
					'back_to_text' => true
				]
			],
			[
				[
					'macro_fields' => [
						'macro' => '{$SECRET_EMPTY_MACRO}',
						'value' => [
							'text' => '',
							'type' => 'Secret text'
						],
						'description' => 'secret empty value'
					]
				]
			]
		];
	}

	/**
	 * @dataProvider getCreateSecretMacrosData
	 */
	public function testFormMacrosTemplate_CreateSecretMacros($data) {
		$this->createSecretMacros($data, 'zabbix.php?action=template.list&filter_name='.
				'Empty Template for creating secret macros&filter_set=1',
				'templates', 'Empty Template for creating secret macros'
		);
	}

	/**
	 * @dataProvider getRevertSecretMacrosData
	 */
	public function testFormMacrosTemplate_RevertSecretMacroChanges($data) {
		$this->revertSecretMacroChanges($data, 'zabbix.php?action=template.list&filter_name='.
				'Template with secret macros&filter_set=1',
				'templates', 'Template with secret macros');
	}

	public function getUpdateSecretMacrosData() {
		return [
			[
				[
					'action' => USER_ACTION_UPDATE,
					'index' => 2,
					'macro' => '{$SECRET_TEMPLATE_MACRO_UPDATE}',
					'value' => [
						'text' => 'Updated secret value'
					]
				]
			],
			[
				[
					'action' => USER_ACTION_UPDATE,
					'index' => 3,
					'macro' => '{$SECRET_TEMPLATE_MACRO_UPDATE_2_TEXT}',
					'value' => [
						'text' => 'New text value',
						'type' => 'Text'
					]
				]
			],
			[
				[
					'action' => USER_ACTION_UPDATE,
					'index' => 4,
					'macro' => '{$TEXT_TEMPLATE_MACRO_2_SECRET}',
					'value' => [
						'text' => 'New secret value',
						'type' => 'Secret text'
					]
				]
			]
		];
	}

	/**
	 * @dataProvider getUpdateSecretMacrosData
	 */
	public function testFormMacrosTemplate_UpdateSecretMacros($data) {
		$this->updateSecretMacros($data, 'zabbix.php?action=template.list&filter_name=Template with secret macros&filter_set=1',
				'templates', 'Template with secret macros');
	}

	/**
	 * Check Vault macros validation.
	 */
	public function testFormMacrosTemplate_CheckVaultValidation() {
		$this->checkVaultValidation('zabbix.php?action=template.list&filter_name=Template with vault macro&filter_set=1',
			'templates', 'Template with vault macro');
	}

	/**
	 * @dataProvider getCreateVaultMacrosData
	 */
	public function testFormMacrosTemplate_CreateVaultMacros($data) {
		$template_name = ($data['vault'] === 'Hashicorp') ? 'Template for creating Vault macros' : 'Empty Template without macros';
		$this->createVaultMacros($data, 'zabbix.php?action=template.list&filter_name='.$template_name.'&filter_set=1',
				'templates', $template_name);
	}

	/**
	 * @dataProvider getUpdateVaultMacrosNormalData
	 * @dataProvider getUpdateVaultMacrosCommonData
	 */
	public function testFormMacrosTemplate_UpdateVaultMacros($data) {
		$this->updateVaultMacros($data, 'zabbix.php?action=template.list&filter_name='.
				'Template for updating Vault macros&filter_set=1',
				'templates', 'Template for updating Vault macros'
		);
	}
}<|MERGE_RESOLUTION|>--- conflicted
+++ resolved
@@ -25,11 +25,7 @@
 
 	const TEMPLATES_GROUP = 1;
 	public $vault_object = 'template';
-<<<<<<< HEAD
 	public $hashi_error_field = '/1/macros/3/value';
-=======
-	public $hashi_error_field = '/1/macros/7/value';
->>>>>>> 59cd0c67
 	public $cyber_error_field = '/1/macros/4/value';
 	public $update_vault_macro = '{$VAULT_TEMPLATE_MACRO_CHANGED}';
 	public $vault_macro_index = 0;
