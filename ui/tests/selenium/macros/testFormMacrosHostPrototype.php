--- conflicted
+++ resolved
@@ -62,56 +62,8 @@
 		]);
 		self::$lldid = CDBHelper::getValue('SELECT itemid FROM items WHERE name='.zbx_dbstr('Main LLD'));
 
-<<<<<<< HEAD
 		CDataHelper::call('hostprototype.create', [
 			[
-=======
-	/**
-	 * The id of the host prototype for removing inherited macros.
-	 *
-	 * @var integer
-	 */
-	protected static $host_prototypeid_remove_inherited;
-
-	public $vault_object = 'host prototype';
-	public $hashi_error_field = '/1/macros/7/value';
-	public $cyber_error_field = '/1/macros/4/value';
-	public $update_vault_macro = '{$VAULT_HOST_MACRO3_CHANGED}';
-	public $vault_macro_index = 0;
-
-	public $revert_macro_1 = '{$Z_HOST_PROTOTYPE_MACRO_REVERT}';
-	public $revert_macro_2 = '{$Z_HOST_PROTOTYPE_MACRO_2_TEXT_REVERT}';
-	public $revert_macro_object = 'host';
-
-	/**
-	 * @dataProvider getCreateMacrosData
-	 */
-	public function testFormMacrosHostPrototype_Create($data) {
-		$this->checkMacros($data, 'host prototype', null, false, self::IS_PROTOTYPE, self::LLD_ID);
-	}
-
-	/**
-	 * @dataProvider getUpdateMacrosNormalData
-	 * @dataProvider getUpdateMacrosCommonData
-	 */
-	public function testFormMacrosHostPrototype_Update($data) {
-		$this->checkMacros($data, 'host prototype', $this->host_name_update, true, self::IS_PROTOTYPE, self::LLD_ID);
-	}
-
-	public function testFormMacrosHostPrototype_RemoveAll() {
-		$this->checkRemoveAll($this->host_name_remove, 'host prototype', self::IS_PROTOTYPE, self::LLD_ID);
-	}
-
-	/**
-	 * @dataProvider getCheckInheritedMacrosData
-	 */
-	public function testFormMacrosHostPrototype_ChangeInheritedMacro($data) {
-		$this->checkChangeInheritedMacros($data, 'host prototype', self::IS_PROTOTYPE, self::LLD_ID);
-	}
-
-	public function prepareHostPrototypeRemoveMacrosData() {
-		$response = CDataHelper::call('hostprototype.create', [
->>>>>>> 59cd0c67
 				'host' => 'Host prototype for Inherited {#MACROS} removing',
 				'ruleid' => self::$lldid,
 				'groupLinks' =>  [['groupid'=> self::ZABBIX_SERVERS_GROUPID]],
