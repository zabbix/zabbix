--- conflicted
+++ resolved
@@ -112,11 +112,7 @@
 					'fields' => [
 						'Show' => 'All'
 					],
-<<<<<<< HEAD
 					'result_count' => 25
-=======
-					'result_count' => 22
->>>>>>> de491206
 				]
 			],
 			[
@@ -124,11 +120,7 @@
 					'fields' => [
 						'Show' => 'Created by me'
 					],
-<<<<<<< HEAD
 					'result_count' => 24
-=======
-					'result_count' => 21
->>>>>>> de491206
 				]
 			],
 			[
