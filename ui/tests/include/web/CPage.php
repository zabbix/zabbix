<?php
/*
** Copyright (C) 2001-2025 Zabbix SIA
**
** This program is free software: you can redistribute it and/or modify it under the terms of
** the GNU Affero General Public License as published by the Free Software Foundation, version 3.
**
** This program is distributed in the hope that it will be useful, but WITHOUT ANY WARRANTY;
** without even the implied warranty of MERCHANTABILITY or FITNESS FOR A PARTICULAR PURPOSE.
** See the GNU Affero General Public License for more details.
**
** You should have received a copy of the GNU Affero General Public License along with this program.
** If not, see <https://www.gnu.org/licenses/>.
**/

require_once 'vendor/autoload.php';

require_once __DIR__.'/CElementQuery.php';
require_once __DIR__.'/CommandExecutor.php';

use Facebook\WebDriver\Remote\DesiredCapabilities;
use Facebook\WebDriver\Chrome\ChromeOptions;
use Facebook\WebDriver\Remote\RemoteWebDriver;
use Facebook\WebDriver\Remote\RemoteWebElement;
use Facebook\WebDriver\WebDriverDimension;
use Facebook\WebDriver\Exception\NoSuchAlertException;
use Facebook\WebDriver\WebDriverExpectedCondition;

/**
 * Web page implementation.
 */
class CPage {

	/**
	 * Page defaults.
	 */
	const DEFAULT_PAGE_WIDTH = 1440;
	const DEFAULT_PAGE_HEIGHT = 1024;

	/**
	 * Web driver instance.
	 *
	 * @var RemoteWebDriver
	 */
	protected $driver;

	/**
	 * Local cookie cache.
	 *
	 * @var array
	 */
	protected static $cookie = null;

	/**
	 * Page height.
	 *
	 * @var integer
	 */
	protected $height = null;

	/**
	 * Page width.
	 *
	 * @var integer
	 */
	protected $width = null;

	/**
	 * Viewport freeze flag.
	 *
	 * @var boolean
	 */
	protected $viewportUpdated = false;

	/**
	 * Web driver and CElementQuery initialization.
	 */
	public function __construct() {
		$this->connect();
		CElementQuery::setPage($this);
	}

	/**
	 * Web driver initialization.
	 */
	public function connect() {
		$capabilities = DesiredCapabilities::chrome();
		if (defined('PHPUNIT_BROWSER_NAME')) {
			$capabilities->setBrowserName(PHPUNIT_BROWSER_NAME);
		}

		if (!defined('PHPUNIT_BROWSER_NAME') || PHPUNIT_BROWSER_NAME === 'chrome') {
			$options = new ChromeOptions();
			$options->addArguments([
				'--no-sandbox',
				'--enable-font-antialiasing=false',
				'--window-size='.self::DEFAULT_PAGE_WIDTH.','.self::DEFAULT_PAGE_HEIGHT,
				'--disable-dev-shm-usage',
				'--autoplay-policy=no-user-gesture-required',
				'--remote-debugging-pipe'
			]);

			if (defined('PHPUNIT_BROWSER_LOG_DIR')) {
				$options->addArguments([
					'--enable-logging',
					'--log-file='.PHPUNIT_BROWSER_LOG_DIR.'/'.microtime(true).'.log',
					'--log-level=0'
				]);
			}

			$capabilities->setCapability(ChromeOptions::CAPABILITY, $options);
		}

		$capabilities->setCapability('unhandledPromptBehavior', 'ignore');
		$phpunit_driver_address = PHPUNIT_DRIVER_ADDRESS;

		if (strpos($phpunit_driver_address, ':') === false) {
			$phpunit_driver_address .= ':4444';
		}

		$this->driver = RemoteWebDriver::create('http://'.$phpunit_driver_address.'/wd/hub', $capabilities);
		$this->driver->setCommandExecutor(new CommandExecutor($this->driver->getCommandExecutor()));

		$this->driver->manage()->window()->setSize(
				new WebDriverDimension(self::DEFAULT_PAGE_WIDTH, self::DEFAULT_PAGE_HEIGHT)
		);
	}

	/**
	 * Perform page cleanup.
	 * Close all popup windows, switch to the initial window, remove cookies.
	 */
	public function cleanup() {
		$this->resetViewport();
		CommandExecutor::setAlertStrategy(CommandExecutor::STRATEGY_DEFAULT);

		if (self::$cookie !== null) {
			foreach ($this->driver->manage()->getCookies() as $cookie) {
				if ($cookie->getName() === 'zbx_session') {
					if ($cookie->getValue() !== self::$cookie['value']) {
						self::$cookie = null;
					}
					break;
				}
			}
		}

		$this->driver->manage()->deleteAllCookies();
		try {
			$this->driver->executeScript('sessionStorage.clear();');
		} catch (Exception $exception) {
			// Code is not missing here.
		}

		$windows = $this->driver->getWindowHandles();
		if (count($windows) <= 1) {
			return true;
		}

		try {
			foreach (array_slice($windows, 1) as $window) {
				$this->driver->switchTo()->window($window);
				$this->driver->close();
			}
		}
		catch (Exception $exception) {
			// Error handling is not missing here.
		}

		if (count($this->driver->getWindowHandles()) >= 1) {
			try {
				$this->driver->switchTo()->window($windows[0]);
			}
			catch (Exception $exception) {
				return false;
			}
		}

		return true;
	}

	/**
	 * Destroy web page.
	 */
	public function destroy() {
		$this->driver->quit();
		self::$cookie = null;
	}

	/**
	 * Reconnect web driver.
	 */
	public function reset() {
		$this->destroy();
		$this->connect();
	}

	/**
	 * Login as specified user.
	 *
	 * @param string  $sessionid
	 * @param integer $userid
	 *
	 * @return $this
	 */
	public function login(string $sessionid = '09e7d4286dfdca4ba7be15e0f3b2b55a', $userid = 1) {
		$session = CDBHelper::getRow('SELECT status FROM sessions WHERE sessionid='.zbx_dbstr($sessionid));

		if (!$session) {
			$secret = bin2hex(random_bytes(16));
			DBexecute('INSERT INTO sessions (sessionid,userid,lastaccess,secret)'.
				' VALUES ('.zbx_dbstr($sessionid).','.$userid.','.time().','.zbx_dbstr($secret).')'
			);
		}
		elseif ($session['status'] != 0) {	/* ZBX_SESSION_ACTIVE */
			DBexecute('UPDATE sessions SET status=0 WHERE sessionid='.zbx_dbstr($sessionid));
		}

		if (self::$cookie !== null) {
			$cookie = json_decode(base64_decode(urldecode(self::$cookie['value'])), true);
		}

		if (self::$cookie === null || $sessionid !== $cookie['sessionid']) {
			$data = ['sessionid' => $sessionid];

			$session_key = CDBHelper::getValue('SELECT value_str FROM settings WHERE name=\'session_key\'');
			$data['sign'] = hash_hmac('sha256', json_encode($data), $session_key, false);

			$path = parse_url(PHPUNIT_URL, PHP_URL_PATH);
			self::$cookie = [
				'name' => 'zbx_session',
				'value' => base64_encode(json_encode($data)),
				'path' => rtrim(substr($path, 0, strrpos($path, '/')), '/')
			];

			$this->driver->get(PHPUNIT_URL);
		}

		$this->driver->manage()->addCookie(self::$cookie);

		return $this;
	}

	/**
	 * Logout and clean cookies.
	 */
	public function logout() {
		try {
			// Before logout open page without any scripts, otherwise session might be restored and logout won't work.
			$this->open('setup.php');

			$session = null;

			if (self::$cookie === null) {
				foreach ($this->driver->manage()->getCookies() as $cookie) {
					if ($cookie->getName() === 'zbx_session') {
						$session = $cookie->getValue();
						break;
					}
				}
			}
			else {
				$session = self::$cookie['value'];
			}

			if ($session !== null) {
				DBExecute('DELETE FROM sessions WHERE sessionid='.zbx_dbstr($session));
			}

			$this->driver->manage()->deleteAllCookies();
			self::$cookie = null;
		}
		catch (\Exception $e) {
			throw new \Exception('Cannot logout user: '.$e->getTraceAsString());
		}
	}

	/**
	 * Open specified URL.
	 *
	 * @param string $url   URL to be opened.
	 *
	 * @return $this
	 */
	public function open($url) {
		$this->driver->get(PHPUNIT_URL.$url);

		return $this;
	}

	/**
	 * Get page title.
	 *
	 * @return string
	 */
	public function getTitle() {
		return $this->driver->getTitle();
	}

	/**
	 * Get current page URL.
	 *
	 * @return string
	 */
	public function getCurrentUrl() {
		return $this->driver->getCurrentURL();
	}

	/**
	 * Set width and height of viewport.
	 *
	 * @param int $width
	 * @param int $height
	 */
	protected function setViewport($width, $height) {
		try {
			CommandExecutor::executeCustom($this->driver, [
				'cmd' => 'Emulation.setDeviceMetricsOverride',
				'params' => [
					'width'				=> $width,
					'height'			=> $height,
					'deviceScaleFactor'	=> 1,
					'mobile'			=> false,
					'fitWindow'			=> false
				]
			]);
		} catch (Exception $exception) {
			// Code is not missing here.
		}
	}

	/**
	 * Setting "frozen" viewport size.
	 */
	public function updateViewport() {
		try {
			if (!$this->driver->executeScript('return !!window.chrome;')) {
				throw new Exception();
			}
		} catch (Exception $exception) {
			return false;
		}

		try {
			// Calculate page width and height depending on sidemenu and scrollbars presence.
			$size = $this->driver->executeScript(
				'var side = document.getElementsByClassName("sidebar")[0];'.
				'var wrapper = document.getElementsByClassName("wrapper")[0];'.

				'var width = ((typeof side !== "undefined") ? side.scrollWidth : 0)'.
					'+ ((typeof wrapper !== "undefined") ? wrapper.scrollWidth : 0);'.
				'var height = Math.max((typeof wrapper !== "undefined") ? wrapper.scrollHeight : 0,'.
				'(typeof side !== "undefined") ? side.scrollHeight : 0);'.
				'return'.
					'[(width !== 0) ? width : window.getComputedStyle(document.documentElement)["width"],'.
					'(height !== 0) ? height : window.getComputedStyle(document.documentElement)["height"],'.
					'(typeof wrapper !== "undefined" && wrapper.scrollWidth >'.
						'parseInt(window.getComputedStyle(wrapper)["width"], 10)) ? 20 : 0];'
				);

			$this->width = (int)$size[0];

			// Screenshot is 1px smaller to ensure that scroll is still present.
			$this->height = (int)$size[1] - 1;

			if ($this->height > self::DEFAULT_PAGE_HEIGHT || $this->width > self::DEFAULT_PAGE_WIDTH) {
				$this->setViewport(max([
					// Add 20px to page width when vertical scroll presents.
					$this->width + (int)$size[2], self::DEFAULT_PAGE_WIDTH]),
					max([$this->height, self::DEFAULT_PAGE_HEIGHT
				]));

				$this->viewportUpdated = true;
			}
		} catch (Exception $exception) {
			// Code is not missing here.
		}

		return true;
	}

	/**
	 * Resetting viewport size to default.
	 */
	public function resetViewport() {
		if ($this->viewportUpdated === false) {
			return;
		}

		if (isset($this->height) && $this->height > self::DEFAULT_PAGE_HEIGHT) {
			try {
				CommandExecutor::executeCustom($this->driver, [
					'cmd' => 'Emulation.clearDeviceMetricsOverride',
					'params' => ['clear' => true]
				]);
			} catch (Exception $exception) {
				// Code is not missing here.
			}

			$this->height = self::DEFAULT_PAGE_HEIGHT;
		}

		$this->viewportUpdated = false;
	}

	/**
	 * Take screenshot of current page.
	 *
	 * @return string
	 */
	protected function takePageScreenshot() {
		if ($this->viewportUpdated === true || !$this->updateViewport()) {
			return $this->driver->takeScreenshot();
		}

		$screenshot = $this->driver->takeScreenshot();
		$this->resetViewport();

		return $screenshot;
	}

	/**
	 * Take screenshot of current page or page element.
	 *
	 * @param CElement|null $element    page element to get screenshot of
	 *
	 * @return string
	 */
	public function takeScreenshot($element = null) {
		$screenshot = $this->takePageScreenshot();

		if ($element !== null) {
			$screenshot = CImageHelper::getImageRegion($screenshot, $element->getRect());
		}

		return $screenshot;
	}

	/**
	 * Get browser logs.
	 *
	 * @return array
	 */
	public function getBrowserLog() {
		return $this->driver->manage()->getLog('browser');
	}

	/**
	 * Get page source.
	 *
	 * @return type
	 */
	public function getSource() {
		return $this->driver->getPageSource();
	}

	/**
	 * Wait until page is ready.
	 *
	 * @param integer $timeout    timeout in seconds
	 */
	public function waitUntilReady($timeout = null) {
		return (new CElementQuery(null))->waitUntilReady($timeout);
	}

	/**
	 * Wait until alert is present.
	 */
	public function waitUntilAlertIsPresent($timeout = null) {
		CElementQuery::wait($timeout)->until(WebDriverExpectedCondition::alertIsPresent(),
				'Failed to wait for alert to be present.'
		);
	}

	/**
	 * Check if alert is present.
	 *
	 * @return boolean
	 */
	public function isAlertPresent() {
		return ($this->getAlertText() !== null);
	}

	/**
	 * Get alert text.
	 *
	 * @return string|null
	 */
	public function getAlertText() {
		try {
			return $this->driver->switchTo()->alert()->getText();
		}
		catch (NoSuchAlertException $exception) {
			return null;
		}
	}

	/**
	 * Wait until alert is present and accept it.
	 */
	public function acceptAlert() {
		$this->waitUntilAlertIsPresent();
		$this->driver->switchTo()->alert()->accept();
	}

	/**
	 * Wait until alert is present and dismiss it.
	 */
	public function dismissAlert() {
		$this->waitUntilAlertIsPresent();
		$this->driver->switchTo()->alert()->dismiss();
	}

	/**
	 * Emulate key presses.
	 *
	 * @param array|string $keys   keys to be pressed
	 */
	public function pressKey($keys) {
		if (!is_array($keys)) {
			$keys = [$keys];
		}

		$keyboard = $this->driver->getKeyboard();
		foreach ($keys as $key) {
			$keyboard->pressKey($key);
		}
	}

	/**
	 * Create CElementQuery instance.
	 * @see CElementQuery
	 *
	 * @param string $type     selector type (method) or selector
	 * @param string $locator  locator part of selector
	 *
	 * @return CElementQuery
	 */
	public function query($type, $locator = null) {
		return new CElementQuery($type, $locator);
	}

	/**
	 * Get web driver instance.
	 *
	 * @return RemoteWebDriver
	 */
	public function getDriver() {
		return $this->driver;
	}

	/**
	 * Remove focus from the element.
	 */
	public function removeFocus() {
		try {
			$this->driver->executeScript('for (var i = 0; i < 5; i++) if (document.activeElement.tagName !== "BODY")'.
					' document.activeElement.blur(); else break;');
		}
		catch (\Exception $ex) {
			throw new \Exception('Cannot remove focus.');
		}
	}

	/**
	 * Refresh page.
	 *
	 * @return $this
	 */
	public function refresh() {
		$this->driver->navigate()->refresh();

		return $this;
	}

	/**
	 * Switching to frame or iframe.
	 *
	 * @param CElement|string|array|null $element    iframe element
	 *
	 * @return $this
	 */
	public function switchTo($element = null) {
		if ($element === null) {
			$this->driver->switchTo()->defaultContent();

			return $this;
		}

		if (is_string($element)) {
			$element = $this->query($element)->one(false);
		}
		elseif (is_array($element)) {
			$element = $this->query($element[0], $element[1])->one(false);
		}

		if ($element instanceof RemoteWebElement) {
			$this->driver->switchTo()->frame($element);
		}
		else {
			throw new \Exception('Cannot switch to frame that is not an element.');
		}

		return $this;
	}

	/**
	 * Allows to login with user credentials.
	 *
<<<<<<< HEAD
	 * @param string $alias          Username on login screen
	 * @param string $password       Password on login screen
	 * @param int $scenario  	     TEST_BAD - expected bad credentials, TEST_GOOD - user successfully logged in
	 * @param string $url		     Direct link to certain Zabbix page
	 * @param bool $check_logged_in  Check if the user is logged in
=======
	 * @param string $alias     Username on login screen
	 * @param string $password  Password on login screen
	 * @param int $scenario  	Scenario TEST_BAD means that passed credentials are invalid, TEST_GOOD - user successfully logged in
	 * @param string $url		Direct link to certain Zabbix page
	 *
	 * @return $this
>>>>>>> ed3140f0
	 */
	public function userLogin($alias, $password, $scenario = TEST_GOOD, $url = 'index.php', $check_logged_in = true) {
		if (self::$cookie === null) {
			$this->driver->get(PHPUNIT_URL);
		}

		$this->logout();
		$this->open($url);
		$this->query('id:name')->waitUntilVisible()->one()->fill($alias);
		$this->query('id:password')->one()->fill($password);
		$this->query('id:enter')->one()->click();
		$this->waitUntilReady();

		if ($check_logged_in) {
			$this->checkUserLoggedIn($scenario);
		}
	}

	/**
	 * Checks if currently any user is logged in.
	 *
	 * @param int $scenario  TEST_BAD - it is expected to not be logged in, TEST_GOOD - expected to be logged in
	 */
	public function checkUserLoggedIn($scenario = TEST_GOOD) {
		$sign_out = $this->query('class:zi-sign-out')->exists();

		if ($scenario === TEST_GOOD && !$sign_out) {
			throw new \Exception('"Sign out" button is not found on the page. Probably user is not logged in.');
		}
		elseif ($scenario === TEST_BAD && $sign_out) {
			throw new \Exception('"Sign out" button is found on the page. Probably user is logged in, but shouldn\'t.');
		}

		return $this;
	}

	/**
	 * Check page title text.
	 *
	 * @param string $title		page title
	 *
	 * @throws Exception
	 */
	public function assertTitle($title) {
		global $ZBX_SERVER_NAME;

		if ($ZBX_SERVER_NAME !== '') {
			$title = $ZBX_SERVER_NAME.NAME_DELIMITER.$title;
		}

		$text = $this->getTitle();
		if ($text !== $title) {
			throw new \Exception('Title of the page "'.$text.'" is not equal to "'.$title.'".');
		}
	}

	/**
	 * Check page header.
	 *
	 * @param string $header	page header to be compared
	 *
	 * @throws Exception
	 */
	public function assertHeader($header) {
		$text = $this->query('xpath://h1[@id="page-title-general"]')->one()->getText();

		if ($text !== $header) {
			throw new \Exception('Header of the page "'.$text.'" is not equal to "'.$header.'".');
		}
	}

	/**
	 * Scroll page to the top position.
	 */
	public function scrollToTop() {
		$this->getDriver()->executeScript('document.getElementsByClassName(\'wrapper\')[0].scrollTo(0, 0)');
	}

	/**
	 * Scroll down to the bottom of the page.
	 */
	public function scrollDown() {
		$this->getDriver()->executeScript('document.getElementsByClassName(\'wrapper\')[0].scrollTo(0,'.
				' document.body.scrollHeight)');
	}

	/**
	 * Navigates back to the previous page.
	 */
	public function navigateBack() {
		$this->driver->navigate()->back();
	}
}<|MERGE_RESOLUTION|>--- conflicted
+++ resolved
@@ -607,20 +607,11 @@
 	/**
 	 * Allows to login with user credentials.
 	 *
-<<<<<<< HEAD
 	 * @param string $alias          Username on login screen
 	 * @param string $password       Password on login screen
 	 * @param int $scenario  	     TEST_BAD - expected bad credentials, TEST_GOOD - user successfully logged in
 	 * @param string $url		     Direct link to certain Zabbix page
 	 * @param bool $check_logged_in  Check if the user is logged in
-=======
-	 * @param string $alias     Username on login screen
-	 * @param string $password  Password on login screen
-	 * @param int $scenario  	Scenario TEST_BAD means that passed credentials are invalid, TEST_GOOD - user successfully logged in
-	 * @param string $url		Direct link to certain Zabbix page
-	 *
-	 * @return $this
->>>>>>> ed3140f0
 	 */
 	public function userLogin($alias, $password, $scenario = TEST_GOOD, $url = 'index.php', $check_logged_in = true) {
 		if (self::$cookie === null) {
@@ -635,7 +626,7 @@
 		$this->waitUntilReady();
 
 		if ($check_logged_in) {
-			$this->checkUserLoggedIn($scenario);
+			$this->assertUserIsLoggedIn($scenario);
 		}
 	}
 
@@ -643,8 +634,10 @@
 	 * Checks if currently any user is logged in.
 	 *
 	 * @param int $scenario  TEST_BAD - it is expected to not be logged in, TEST_GOOD - expected to be logged in
-	 */
-	public function checkUserLoggedIn($scenario = TEST_GOOD) {
+	 *
+	 * @return $this
+	 */
+	public function assertUserIsLoggedIn($scenario = TEST_GOOD) {
 		$sign_out = $this->query('class:zi-sign-out')->exists();
 
 		if ($scenario === TEST_GOOD && !$sign_out) {
