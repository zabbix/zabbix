--- conflicted
+++ resolved
@@ -53,45 +53,12 @@
 		}
 		// TODO: remove the below else part and move elseif to else when DEV-4301 is ready.
 		else {
-<<<<<<< HEAD
-			$overlay->asColorPicker()->selectTab('Solid color');
-			$overlay->query('class:color-picker-input')->waitUntilVisible()->one()->overwrite($color);
-=======
-			$overlay->query('xpath:.//div[@class="color-picker-input"]/input')->one()->overwrite($color);
->>>>>>> 80c27ec1
+			if (!$apply_button->one()->isAttributePresent('disabled')) {
+				throw new \Exception('Passes value is not a valid hexadecimal value, but Apply button is not disabled.');
+			}
 		}
 
 		$apply_button = $overlay->query('button:Apply');
-
-<<<<<<< HEAD
-		if (preg_match('/^[a-fA-F0-9]+$/', $color) === 1 && strlen($color) === 6) {
-			CElementQuery::getPage()->pressKey(WebDriverKeys::ENTER);
-			$overlay->waitUntilNotVisible();
-		}
-		else {
-			if (!$apply_button->one()->isAttributePresent('disabled')) {
-				throw new \Exception('Passes value is not a valid hexadecimal value, but Apply button is not disabled.');
-			}
-=======
-		// TODO: remove the else part of this if -> else and remove the condition itself after DEV-4301 is ready.
-		if ($apply_button->exists()) {
-			if (preg_match('/^[a-fA-F0-9]+$/', $color) === 1 && strlen($color) === 6) {
-				CElementQuery::getPage()->pressKey(WebDriverKeys::ENTER);
-				$overlay->waitUntilNotVisible();
-			}
-			else {
-				if (!$apply_button->one()->isAttributePresent('disabled')) {
-					throw new \Exception('Passes value is not a valid hexadecimal value, but Apply button is not disabled.');
-				}
-			}
-		}
-		else {
-			$overlay->query('class:btn-overlay-close')->one()->click()->waitUntilNotVisible();
->>>>>>> 80c27ec1
-		}
-
-		return $this;
-	}
 
 	/**
 	 * Switch color-picker tab by its name.
@@ -140,22 +107,9 @@
 	 * @return $this
 	 */
 	public function close() {
-<<<<<<< HEAD
 		$dialog = $this->query('class:color-picker-dialog')->one();
 		CElementQuery::getPage()->pressKey(WebDriverKeys::ESCAPE);
 		$dialog->waitUntilNotPresent();
-=======
-		// TODO: remove the $button variable and the if part of the below if -> else after DEV-4301 is ready.
-		$button = $this->query('class:btn-overlay-close')->one(false);
-		if ($button->isValid()) {
-			$button->click()->waitUntilNotVisible();
-		}
-		else {
-			$dialog = $this->query('class:color-picker-dialog')->one();
-			CElementQuery::getPage()->pressKey(WebDriverKeys::ESCAPE);
-			$dialog->waitUntilNotPresent();
-		}
->>>>>>> 80c27ec1
 	}
 
 	/**
