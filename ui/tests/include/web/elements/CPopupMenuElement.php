--- conflicted
+++ resolved
@@ -141,11 +141,7 @@
 	 * Press Escape key to close context menu.
 	 */
 	public function close() {
-<<<<<<< HEAD
-		CElementQuery::getPage()->keyPress(WebDriverKeys::ESCAPE);
-=======
 		CElementQuery::getPage()->pressKey(WebDriverKeys::ESCAPE);
 		(new CElementQuery('xpath://ul['.CXPathHelper::fromClass('menu-popup-top').']'))->waitUntilNotVisible();
->>>>>>> 106babac
 	}
 }