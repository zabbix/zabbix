<?php
/*
** Zabbix
** Copyright (C) 2001-2021 Zabbix SIA
**
** This program is free software; you can redistribute it and/or modify
** it under the terms of the GNU General Public License as published by
** the Free Software Foundation; either version 2 of the License, or
** (at your option) any later version.
**
** This program is distributed in the hope that it will be useful,
** but WITHOUT ANY WARRANTY; without even the implied warranty of
** MERCHANTABILITY or FITNESS FOR A PARTICULAR PURPOSE. See the
** GNU General Public License for more details.
**
** You should have received a copy of the GNU General Public License
** along with this program; if not, write to the Free Software
** Foundation, Inc., 51 Franklin Street, Fifth Floor, Boston, MA  02110-1301, USA.
**/

require_once dirname(__FILE__).'/../include/CIntegrationTest.php';

define('JSON_COMPARE_LEFT', 1);
define('JSON_COMPARE_RIGHT', 2);
define('JSON_COMPARE_BOTH', 3);

define('JSON_ARRAY_COMPARE_LEFT', 4);
define('JSON_ARRAY_COMPARE_RIGHT', 5);
define('JSON_ARRAY_COMPARE_BOTH', 6);

/**
 * Test suite for agents metric collection.
 *
 * @backup history
 */
class testAgentItems extends CIntegrationTest {

	const COMPARE_AVERAGE = 0;
	const COMPARE_LAST = 1;

	const TEST_FILE_BASE_NAME = 'test_file';
	const TEST_LINK_BASE_NAME = 'test_link';
	const TEST_FILE_NAME = '/tmp/'.self::TEST_FILE_BASE_NAME;
	const TEST_LINK_NAME = '/tmp/'.self::TEST_LINK_BASE_NAME;
	const TEST_DIR_NAME = '/tmp/dir';
	const TEST_DIR1_NAME = 'dir1';
	const TEST_DIR_DIR1_NAME = self::TEST_DIR_NAME.'/'.self::TEST_DIR1_NAME;
	const TEST_DIR_FILE_NAME = self::TEST_DIR_NAME.'/'.self::TEST_FILE_BASE_NAME;
	const TEST_DIR_LINK_NAME = self::TEST_DIR_DIR1_NAME.'/'.self::TEST_LINK_BASE_NAME;

	const TEST_MOD_TIMESTAMP = 1617019149;
	const AGENT_METADATA = 'zabbixtestagent';

	private static $hostids = [];
	private static $itemids = [];

	// List of items to check.
	private static $items = [
		[
			'key' => 'vfs.file.owner['.self::TEST_FILE_NAME.']',
			'type' => ITEM_TYPE_ZABBIX,
			'component' => self::COMPONENT_AGENT,
			'valueType' => ITEM_VALUE_TYPE_TEXT,
			'result_exec' => 'stat -c %U '.self::TEST_FILE_NAME
		],
		[
			'key' => 'vfs.file.owner['.self::TEST_FILE_NAME.',group,id]',
			'type' => ITEM_TYPE_ZABBIX,
			'component' => self::COMPONENT_AGENT,
			'valueType' => ITEM_VALUE_TYPE_TEXT,
			'result_exec' => 'stat -c %g '.self::TEST_FILE_NAME
		],
		[
			'key' => 'vfs.file.owner['.self::TEST_FILE_NAME.']',
			'type' => ITEM_TYPE_ZABBIX,
			'component' => self::COMPONENT_AGENT2,
			'valueType' => ITEM_VALUE_TYPE_TEXT,
			'result_exec' => 'stat -c %U '.self::TEST_FILE_NAME
		],
		[
			'key' => 'vfs.file.owner['.self::TEST_FILE_NAME.',group,id]',
			'type' => ITEM_TYPE_ZABBIX,
			'component' => self::COMPONENT_AGENT2,
			'valueType' => ITEM_VALUE_TYPE_TEXT,
			'result_exec' => 'stat -c %g '.self::TEST_FILE_NAME
		],
		[
			'key' => 'kernel.openfiles',
			'type' => ITEM_TYPE_ZABBIX,
			'component' => self::COMPONENT_AGENT,
			'valueType' => ITEM_VALUE_TYPE_UINT64,
			'result_exec' => 'cat /proc/sys/fs/file-nr | cut -f 1',
			'threshold' => 2000
		],
		[
			'key' => 'kernel.openfiles',
			'type' => ITEM_TYPE_ZABBIX,
			'component' => self::COMPONENT_AGENT2,
			'valueType' => ITEM_VALUE_TYPE_UINT64,
			'result_exec' => 'cat /proc/sys/fs/file-nr | cut -f 1',
			'threshold' => 2000
		],
		[
			'key' => 'vfs.file.size['.self::TEST_FILE_NAME.']',
			'type' => ITEM_TYPE_ZABBIX,
			'component' => self::COMPONENT_AGENT,
			'valueType' => ITEM_VALUE_TYPE_UINT64,
			'result' => 27
		],
		[
			'key' => 'vfs.file.size['.self::TEST_FILE_NAME.']',
			'type' => ITEM_TYPE_ZABBIX,
			'component' => self::COMPONENT_AGENT2,
			'valueType' => ITEM_VALUE_TYPE_UINT64,
			'result' => 27
		],
		[
			'key' => 'vfs.file.size['.self::TEST_FILE_NAME.',lines]',
			'type' => ITEM_TYPE_ZABBIX,
			'component' => self::COMPONENT_AGENT,
			'valueType' => ITEM_VALUE_TYPE_UINT64,
			'result' => 3
		],
		[
			'key' => 'vfs.file.size['.self::TEST_FILE_NAME.',lines]',
			'type' => ITEM_TYPE_ZABBIX,
			'component' => self::COMPONENT_AGENT2,
			'valueType' => ITEM_VALUE_TYPE_UINT64,
			'result' => 3
		],
		[
			'key' => 'vfs.file.permissions['.self::TEST_FILE_NAME.']',
			'type' => ITEM_TYPE_ZABBIX,
			'component' => self::COMPONENT_AGENT,
			'valueType' => ITEM_VALUE_TYPE_TEXT,
			'result_exec' => 'stat -c %a '.self::TEST_FILE_NAME
		],
		[
			'key' => 'vfs.file.permissions['.self::TEST_FILE_NAME.']',
			'type' => ITEM_TYPE_ZABBIX,
			'component' => self::COMPONENT_AGENT2,
			'valueType' => ITEM_VALUE_TYPE_TEXT,
			'result_exec' => 'stat -c %a '.self::TEST_FILE_NAME
		],
		[
			'key' => 'agent.hostmetadata',
			'type' => ITEM_TYPE_ZABBIX,
			'component' => self::COMPONENT_AGENT,
			'valueType' => ITEM_VALUE_TYPE_TEXT,
			'result' => self::AGENT_METADATA
		],
		[
			'key' => 'agent.hostmetadata',
			'type' => ITEM_TYPE_ZABBIX,
			'component' => self::COMPONENT_AGENT2,
			'valueType' => ITEM_VALUE_TYPE_TEXT,
			'result' => self::AGENT_METADATA
		],
		[
			'key' => 'vfs.file.cksum['.self::TEST_FILE_NAME.']',
			'type' => ITEM_TYPE_ZABBIX,
			'component' => self::COMPONENT_AGENT,
			'valueType' => ITEM_VALUE_TYPE_UINT64,
			'result' => 892864536
		],
		[
			'key' => 'vfs.file.cksum['.self::TEST_FILE_NAME.',md5]',
			'type' => ITEM_TYPE_ZABBIX,
			'component' => self::COMPONENT_AGENT,
			'valueType' => ITEM_VALUE_TYPE_TEXT,
			'result' => 'f58f72c7ef71556254f409fd7411567d'
		],
		[
			'key' => 'vfs.file.cksum['.self::TEST_FILE_NAME.',sha256]',
			'type' => ITEM_TYPE_ZABBIX,
			'component' => self::COMPONENT_AGENT,
			'valueType' => ITEM_VALUE_TYPE_TEXT,
			'result' => 'b73a96d498012c84fc2ffa1df3c4461689cb90456ee300654723205c26ec4988'
		],
		[
			'key' => 'vfs.file.cksum['.self::TEST_FILE_NAME.']',
			'type' => ITEM_TYPE_ZABBIX,
			'component' => self::COMPONENT_AGENT2,
			'valueType' => ITEM_VALUE_TYPE_UINT64,
			'result' => 892864536
		],
		[
			'key' => 'vfs.file.cksum['.self::TEST_FILE_NAME.',md5]',
			'type' => ITEM_TYPE_ZABBIX,
			'component' => self::COMPONENT_AGENT2,
			'valueType' => ITEM_VALUE_TYPE_TEXT,
			'result' => 'f58f72c7ef71556254f409fd7411567d'
		],
		[
			'key' => 'vfs.file.cksum['.self::TEST_FILE_NAME.',sha256]',
			'type' => ITEM_TYPE_ZABBIX,
			'component' => self::COMPONENT_AGENT2,
			'valueType' => ITEM_VALUE_TYPE_TEXT,
			'result' => 'b73a96d498012c84fc2ffa1df3c4461689cb90456ee300654723205c26ec4988'
		],
		[
			'key' => 'vfs.file.get['.self::TEST_FILE_NAME.']',
			'type' => ITEM_TYPE_ZABBIX,
			'component' => self::COMPONENT_AGENT,
			'valueType' => ITEM_VALUE_TYPE_TEXT,
			'json' => JSON_COMPARE_LEFT,
			'fields_exec' => [
					'permissions',
					'user',
					'group',
					'uid',
					'gid',
					'access',
					'change'
				],
			'result' => [
					'type' => 'file',
					'permissions' => 'stat -c %a '.self::TEST_FILE_NAME,
					'user' => 'stat -c %U '.self::TEST_FILE_NAME,
					'group' => 'stat -c %G '.self::TEST_FILE_NAME,
					'uid' => 'stat -c %u '.self::TEST_FILE_NAME,
					'gid' => 'stat -c %g '.self::TEST_FILE_NAME,
					'size' => 27,
					'time' => [
						'modify' => '2021-03-29T14:59:09+0300'
					],
					'timestamp' => [
						'access' => 'stat -c %X '.self::TEST_FILE_NAME,
						'modify' => self::TEST_MOD_TIMESTAMP,
						'change' => 'stat -c %Z '.self::TEST_FILE_NAME
					]
				]
		],
		[
			'key' => 'vfs.file.get['.self::TEST_FILE_NAME.']',
			'type' => ITEM_TYPE_ZABBIX,
			'component' => self::COMPONENT_AGENT2,
			'valueType' => ITEM_VALUE_TYPE_TEXT,
			'json' => JSON_COMPARE_LEFT,
			'fields_exec' => [
					'permissions',
					'user',
					'group',
					'uid',
					'gid',
					'access',
					'change'
				],
			'result' => [
					'type' => 'file',
					'permissions' => 'stat -c %a '.self::TEST_FILE_NAME,
					'user' => 'stat -c %U '.self::TEST_FILE_NAME,
					'group' => 'stat -c %G '.self::TEST_FILE_NAME,
					'uid' => 'stat -c %u '.self::TEST_FILE_NAME,
					'gid' => 'stat -c %g '.self::TEST_FILE_NAME,
					'size' => 27,
					'time' => [
						'modify' => '2021-03-29T14:59:09+03:00'
					],
					'timestamp' => [
						'access' => 'stat -c %X '.self::TEST_FILE_NAME,
						'modify' => self::TEST_MOD_TIMESTAMP,
						'change' => 'stat -c %Z '.self::TEST_FILE_NAME
					]
				]
		],
		[
			'key' => 'vfs.file.get['.self::TEST_LINK_NAME.']',
			'type' => ITEM_TYPE_ZABBIX,
			'component' => self::COMPONENT_AGENT,
			'valueType' => ITEM_VALUE_TYPE_TEXT,
			'json' => JSON_COMPARE_LEFT,
			'fields_exec' => [
					'permissions',
					'user',
					'group',
					'uid',
					'gid',
					'access',
					'change'
				],
			'result' => [
					'type' => 'sym',
					'permissions' => 'stat -c %a '.self::TEST_LINK_NAME,
					'user' => 'stat -c %U '.self::TEST_LINK_NAME,
					'group' => 'stat -c %G '.self::TEST_LINK_NAME,
					'uid' => 'stat -c %u '.self::TEST_LINK_NAME,
					'gid' => 'stat -c %g '.self::TEST_LINK_NAME,
					'size' => 14,
					'time' => [
						'modify' => '2021-03-29T14:59:09+0300'
					],
					'timestamp' => [
						'access' => 'stat -c %X '.self::TEST_LINK_NAME,
						'modify' => self::TEST_MOD_TIMESTAMP,
						'change' => 'stat -c %Z '.self::TEST_LINK_NAME
					]
				]
		],
		[
			'key' => 'vfs.file.get['.self::TEST_LINK_NAME.']',
			'type' => ITEM_TYPE_ZABBIX,
			'component' => self::COMPONENT_AGENT2,
			'valueType' => ITEM_VALUE_TYPE_TEXT,
			'json' => JSON_COMPARE_LEFT,
			'fields_exec' => [
					'permissions',
					'user',
					'group',
					'uid',
					'gid',
					'access',
					'change'
				],
			'result' => [
					'type' => 'sym',
					'permissions' => 'stat -c %a '.self::TEST_LINK_NAME,
					'user' => 'stat -c %U '.self::TEST_LINK_NAME,
					'group' => 'stat -c %G '.self::TEST_LINK_NAME,
					'uid' => 'stat -c %u '.self::TEST_LINK_NAME,
					'gid' => 'stat -c %g '.self::TEST_LINK_NAME,
					'size' => 14,
					'time' => [
						'modify' => '2021-03-29T14:59:09+03:00'
					],
					'timestamp' => [
						'access' => 'stat -c %X '.self::TEST_LINK_NAME,
						'modify' => self::TEST_MOD_TIMESTAMP,
						'change' => 'stat -c %Z '.self::TEST_LINK_NAME
					]
				]
		],
		[
			'key' => 'net.tcp.socket.count[,'.PHPUNIT_PORT_PREFIX.self::SERVER_PORT_SUFFIX.',,,listen]',
			'type' => ITEM_TYPE_ZABBIX,
			'component' => self::COMPONENT_AGENT,
			'valueType' => ITEM_VALUE_TYPE_UINT64,
			'result' => 1
		],
		[
			'key' => 'net.tcp.socket.count[,,127.127.127.127]',
			'type' => ITEM_TYPE_ZABBIX,
			'component' => self::COMPONENT_AGENT,
			'valueType' => ITEM_VALUE_TYPE_UINT64,
			'result' => 0
		],
		[
			'key' => 'net.udp.socket.count[,ssh]',
			'type' => ITEM_TYPE_ZABBIX,
			'component' => self::COMPONENT_AGENT,
			'valueType' => ITEM_VALUE_TYPE_UINT64,
			'result_exec' => 'netstat -au --numeric-hosts -4 | grep ssh | wc -l'
		],
		[
			'key' => 'net.tcp.socket.count[,'.PHPUNIT_PORT_PREFIX.self::SERVER_PORT_SUFFIX.',,,listen]',
			'type' => ITEM_TYPE_ZABBIX,
			'component' => self::COMPONENT_AGENT2,
			'valueType' => ITEM_VALUE_TYPE_UINT64,
			'result' => 1
		],
		[
			'key' => 'net.tcp.socket.count[,,127.127.127.127]',
			'type' => ITEM_TYPE_ZABBIX,
			'component' => self::COMPONENT_AGENT2,
			'valueType' => ITEM_VALUE_TYPE_UINT64,
			'result' => 0
		],
		[
			'key' => 'net.udp.socket.count[,ssh]',
			'type' => ITEM_TYPE_ZABBIX,
			'component' => self::COMPONENT_AGENT2,
			'valueType' => ITEM_VALUE_TYPE_UINT64,
			'result_exec' => 'netstat -au --numeric-hosts -4 | grep ssh | wc -l'
		],
		[
<<<<<<< HEAD
			'key' => 'vfs.dir.get['.self::TEST_DIR_NAME.']',
			'type' => ITEM_TYPE_ZABBIX,
			'component' => self::COMPONENT_AGENT,
			'valueType' => ITEM_VALUE_TYPE_TEXT,
			'json' => JSON_ARRAY_COMPARE_LEFT,
			'fields_exec' => [
					'permissions',
					'user',
					'group',
					'uid',
					'gid',
					'access',
					'change'
				],
			'result' => [
				[
					'basename' => self::TEST_FILE_BASE_NAME,
					'pathname' =>  self::TEST_DIR_FILE_NAME,
					'dirname' => self::TEST_DIR_NAME,
					'type' => 'file',
					'permissions' => 'stat -c %a '.self::TEST_DIR_FILE_NAME,
					'user' => 'stat -c %U '.self::TEST_DIR_FILE_NAME,
					'group' => 'stat -c %G '.self::TEST_DIR_FILE_NAME,
					'uid' => 'stat -c %u '.self::TEST_DIR_FILE_NAME,
					'gid' => 'stat -c %g '.self::TEST_DIR_FILE_NAME,
					'size' => 27,
					'time' => [
						'modify' => '2021-03-29T14:59:09+0300'
					],
					'timestamp' => [
						'access' => 'stat -c %X '.self::TEST_DIR_FILE_NAME,
						'modify' => self::TEST_MOD_TIMESTAMP,
						'change' => 'stat -c %Z '.self::TEST_DIR_FILE_NAME
					]
				],
				[
					'basename' => self::TEST_DIR1_NAME,
					'pathname' =>  self::TEST_DIR_DIR1_NAME,
					'dirname' => self::TEST_DIR_NAME,
					'type' => 'dir',
					'permissions' => 'stat -c %a '.self::TEST_DIR_DIR1_NAME,
					'user' => 'stat -c %U '.self::TEST_DIR_DIR1_NAME,
					'group' => 'stat -c %G '.self::TEST_DIR_DIR1_NAME,
					'uid' => 'stat -c %u '.self::TEST_DIR_DIR1_NAME,
					'gid' => 'stat -c %g '.self::TEST_DIR_DIR1_NAME,
					'size' => 4096,
					'time' => [
						'modify' => '2021-03-29T14:59:09+0300'
					],
					'timestamp' => [
						'access' => 'stat -c %X '.self::TEST_DIR_DIR1_NAME,
						'modify' => self::TEST_MOD_TIMESTAMP,
						'change' => 'stat -c %Z '.self::TEST_DIR_DIR1_NAME
					]
				],
				[
					'basename' => self::TEST_FILE_BASE_NAME,
					'pathname' =>  self::TEST_DIR_FILE_NAME,
					'dirname' => self::TEST_DIR_NAME,
					'type' => 'sym',
					'permissions' => 'stat -c %a '.self::TEST_DIR_LINK_NAME,
					'user' => 'stat -c %U '.self::TEST_DIR_LINK_NAME,
					'group' => 'stat -c %G '.self::TEST_DIR_LINK_NAME,
					'uid' => 'stat -c %u '.self::TEST_DIR_LINK_NAME,
					'gid' => 'stat -c %g '.self::TEST_DIR_LINK_NAME,
					'size' => 18,
					'time' => [
						'modify' => '2021-03-29T14:59:09+0300'
					],
					'timestamp' => [
						'access' => 'stat -c %X '.self::TEST_DIR_LINK_NAME,
						'modify' => self::TEST_MOD_TIMESTAMP,
						'change' => 'stat -c %Z '.self::TEST_DIR_LINK_NAME
					]
				]
			]
		],
		[
			'key' => 'vfs.dir.get['.self::TEST_DIR_NAME.']',
			'type' => ITEM_TYPE_ZABBIX,
			'component' => self::COMPONENT_AGENT2,
			'valueType' => ITEM_VALUE_TYPE_TEXT,
			'json' => JSON_ARRAY_COMPARE_LEFT,
			'fields_exec' => [
					'permissions',
					'user',
					'group',
					'uid',
					'gid',
					'access',
					'change'
				],
			'result' => [
				[
					'basename' => self::TEST_FILE_BASE_NAME,
					'pathname' =>  self::TEST_DIR_FILE_NAME,
					'dirname' => self::TEST_DIR_NAME,
					'type' => 'file',
					'permissions' => 'stat -c %a '.self::TEST_DIR_FILE_NAME,
					'user' => 'stat -c %U '.self::TEST_DIR_FILE_NAME,
					'group' => 'stat -c %G '.self::TEST_DIR_FILE_NAME,
					'uid' => 'stat -c %u '.self::TEST_DIR_FILE_NAME,
					'gid' => 'stat -c %g '.self::TEST_DIR_FILE_NAME,
					'size' => 27,
					'time' => [
						'modify' => '2021-03-29T14:59:09+0300'
					],
					'timestamp' => [
						'access' => 'stat -c %X '.self::TEST_DIR_FILE_NAME,
						'modify' => self::TEST_MOD_TIMESTAMP,
						'change' => 'stat -c %Z '.self::TEST_DIR_FILE_NAME
					]
				],
				[
					'basename' => self::TEST_DIR1_NAME,
					'pathname' =>  self::TEST_DIR_DIR1_NAME,
					'dirname' => self::TEST_DIR_NAME,
					'type' => 'dir',
					'permissions' => 'stat -c %a '.self::TEST_DIR_DIR1_NAME,
					'user' => 'stat -c %U '.self::TEST_DIR_DIR1_NAME,
					'group' => 'stat -c %G '.self::TEST_DIR_DIR1_NAME,
					'uid' => 'stat -c %u '.self::TEST_DIR_DIR1_NAME,
					'gid' => 'stat -c %g '.self::TEST_DIR_DIR1_NAME,
					'size' => 4096,
					'time' => [
						'modify' => '2021-03-29T14:59:09+0300'
					],
					'timestamp' => [
						'access' => 'stat -c %X '.self::TEST_DIR_DIR1_NAME,
						'modify' => self::TEST_MOD_TIMESTAMP,
						'change' => 'stat -c %Z '.self::TEST_DIR_DIR1_NAME
					]
				],
				[
					'basename' => self::TEST_FILE_BASE_NAME,
					'pathname' =>  self::TEST_DIR_FILE_NAME,
					'dirname' => self::TEST_DIR_NAME,
					'type' => 'sym',
					'permissions' => 'stat -c %a '.self::TEST_DIR_LINK_NAME,
					'user' => 'stat -c %U '.self::TEST_DIR_LINK_NAME,
					'group' => 'stat -c %G '.self::TEST_DIR_LINK_NAME,
					'uid' => 'stat -c %u '.self::TEST_DIR_LINK_NAME,
					'gid' => 'stat -c %g '.self::TEST_DIR_LINK_NAME,
					'size' => 18,
					'time' => [
						'modify' => '2021-03-29T14:59:09+0300'
					],
					'timestamp' => [
						'access' => 'stat -c %X '.self::TEST_DIR_LINK_NAME,
						'modify' => self::TEST_MOD_TIMESTAMP,
						'change' => 'stat -c %Z '.self::TEST_DIR_LINK_NAME
					]
				]
			]
=======
			'key' => 'agent.variant',
			'type' => ITEM_TYPE_ZABBIX,
			'component' => self::COMPONENT_AGENT,
			'valueType' => ITEM_VALUE_TYPE_UINT64,
			'result' => 1
		],
		[
			'key' => 'agent.variant',
			'type' => ITEM_TYPE_ZABBIX,
			'component' => self::COMPONENT_AGENT2,
			'valueType' => ITEM_VALUE_TYPE_UINT64,
			'result' => 2
>>>>>>> cd13d038
		]
	];

	/**
	 * @inheritdoc
	 */
	public function prepareData() {
		// Create host "agentd" and "agent2".
		$hosts = [];
		foreach ([self::COMPONENT_AGENT => self::AGENT_PORT_SUFFIX, self::COMPONENT_AGENT2 => 53] as $component => $port) {
			$hosts[] = [
				'host' => $component,
				'interfaces' => [
					[
						'type' => 1,
						'main' => 1,
						'useip' => 1,
						'ip' => '127.0.0.1',
						'dns' => '',
						'port' => PHPUNIT_PORT_PREFIX.$port
					]
				],
				'groups' => [
					[
						'groupid' => 4
					]
				],
				'status' => HOST_STATUS_NOT_MONITORED
			];
		}

		$response = $this->call('host.create', $hosts);
		$this->assertArrayHasKey('hostids', $response['result']);

		foreach ([self::COMPONENT_AGENT, self::COMPONENT_AGENT2] as $i => $name) {
			$this->assertArrayHasKey($i, $response['result']['hostids']);
			self::$hostids[$name] = $response['result']['hostids'][$i];
		}

		// Get host interface ids.
		$response = $this->call('host.get', [
			'output' => ['host'],
			'hostids' => array_values(self::$hostids),
			'selectInterfaces' => ['interfaceid']
		]);

		$interfaceids = [];
		foreach ($response['result'] as $host) {
			$interfaceids[$host['host']] = $host['interfaces'][0]['interfaceid'];
		}

		// Create items.
		$items = [];
		foreach (self::$items as $item) {
			$data = [
				'name' => $item['key'],
				'key_' => $item['key'],
				'type' => $item['type'],
				'value_type' => $item['valueType'],
				'delay' => '1s'
			];

			$items[] = array_merge($data, [
				'hostid' => self::$hostids[$item['component']],
				'interfaceid' => $interfaceids[$item['component']]
			]);
		}

		$response = $this->call('item.create', $items);
		$this->assertArrayHasKey('itemids', $response['result']);
		$this->assertEquals(count($items), count($response['result']['itemids']));

		// Get item IDs
		$itemids = $response['result']['itemids'];
		foreach (self::$items as $i => $value) {
			$name = $value['key'];
			self::$itemids[$value['component'].':'.$name] = $itemids[$i];
		}

		// Create test directories
		$this->assertTrue(@exec('rm -rf '.self::TEST_DIR_NAME) !== false);
		$this->assertTrue(@mkdir(self::TEST_DIR_NAME));
		$this->assertTrue(@mkdir(self::TEST_DIR_DIR1_NAME));

		// Write test file
		$this->assertTrue(@file_put_contents(self::TEST_FILE_NAME, "1st line\n2nd line\n3rd line\n") !== false);
		$this->assertTrue(@touch(self::TEST_FILE_NAME, self::TEST_MOD_TIMESTAMP));
		$this->assertTrue(@file_put_contents(self::TEST_DIR_FILE_NAME, "1st line\n2nd line\n3rd line\n") !== false);
		$this->assertTrue(@touch(self::TEST_DIR_FILE_NAME, self::TEST_MOD_TIMESTAMP));

		// Write test symlink
		if (!file_exists(self::TEST_LINK_NAME)) {
			$this->assertTrue(@symlink(self::TEST_FILE_NAME, self::TEST_LINK_NAME));
		}
		$this->assertTrue(@exec('touch -h -a -m -t 202103291459.09 '.self::TEST_LINK_NAME) !== false);
		if (!file_exists(self::TEST_DIR_LINK_NAME)) {
			$this->assertTrue(@symlink(self::TEST_DIR_FILE_NAME, self::TEST_DIR_LINK_NAME));
		}
		$this->assertTrue(@exec('touch -h -a -m -t 202103291459.09 '.self::TEST_DIR_LINK_NAME) !== false);

		$this->assertTrue(@touch(self::TEST_DIR_DIR1_NAME, self::TEST_MOD_TIMESTAMP));

		return true;
	}

	/**
	 * Component configuration provider for agent related tests.
	 *
	 * @return array
	 */
	public function agentConfigurationProvider() {
		return [
			self::COMPONENT_SERVER => [
				'UnreachablePeriod' => 25,
				'UnavailableDelay' => 15,
				'UnreachableDelay' => 5
			],
			self::COMPONENT_AGENT => [
				'Hostname' => self::COMPONENT_AGENT,
				'ServerActive' => '127.0.0.1:'.self::getConfigurationValue(self::COMPONENT_SERVER, 'ListenPort'),
				'AllowKey' => 'system.run[*]',
				'HostMetadata' => self::AGENT_METADATA
			],
			self::COMPONENT_AGENT2 => [
				'Hostname' => self::COMPONENT_AGENT2,
				'ServerActive' => '127.0.0.1:'.self::getConfigurationValue(self::COMPONENT_SERVER, 'ListenPort'),
				'ListenPort' => PHPUNIT_PORT_PREFIX.'53',
				'AllowKey' => 'system.run[*]',
				'Plugins.Uptime.Capacity' => '10',
				'HostMetadata' => self::AGENT_METADATA
			]
		];
	}

	/**
	 * Test if both active and passive go agent checks are processed.
	 *
	 * @required-components server, agent, agent2
	 * @configurationDataProvider agentConfigurationProvider
	 * @hosts agentd, agent2
	 */
	public function testAgentItems_checkDataCollection() {
		foreach ([self::COMPONENT_AGENT, self::COMPONENT_AGENT2] as $component) {
			$this->waitForLogLineToBePresent(self::COMPONENT_SERVER,
				'enabling Zabbix agent checks on host "'.$component.'": interface became available', false
			);
		}

		// Delay to ensure that all metrics were collected.
		sleep(90);
	}

	/**
	 * Item data provider.
	 *
	 * @return array
	 */
	public function getItems() {
		$items = [];
		foreach (self::$items as $item) {
			$items[] = [$item];
		}

		return $items;
	}

	/**
	 * Get values of all items and store them in static variable.
	 *
	 * @return array
	 */
	public function getItemData() {
		static $data = null;

		if ($data === null) {
			$itemids = [];
			foreach (self::$items as $item) {
				$itemids[$item['valueType']][] = self::$itemids[$item['component'].':'.$item['key']];
			}

			$values = [];
			foreach ($itemids as $type => $ids) {
				$result = $this->call('history.get', [
					'output' => ['itemid', 'value', 'clock', 'ns'],
					'itemids' => $ids,
					'history' => $type
				]);

				$this->sort($result['result'], ['itemid', 'clock', 'ns']);

				foreach ($result['result'] as $item) {
					$values[$item['itemid']][] = $item['value'];
				}
			}

			$data = [];
			foreach (self::$items as $item) {
				$data[$item['component'].':'.$item['key']] = [];
				$itemid = self::$itemids[$item['component'].':'.$item['key']];

				if (array_key_exists($itemid, $values)) {
					$data[$item['component'].':'.$item['key']] = $values[$itemid];
				}
			}
		}

		return $data;
	}

	/**
	 * Test if both active and passive go agent checks are processed.
	 *
	 * @depends testAgentItems_checkDataCollection
	 * @dataProvider getItems
	 */
	public function testAgentItems_checkData($item) {
		$data = $this->getItemData();
		if (!array_key_exists($item['component'].':'.$item['key'], $data)) {
			$this->fail('No metrics for item "'.$item['component'].':'.$item['key'].'"');
		}

		$values = $data[$item['component'].':'.$item['key']];

		if (array_key_exists('json', $item) && array_key_exists('fields_exec', $item)) {
			foreach ($item['fields_exec'] as $dyn) {
				$this->dynupdate($item, $dyn);
			}
		} elseif (array_key_exists('result_exec', $item)) {
			$item['result'] = exec($item['result_exec']);
		}

		switch ($item['valueType']) {
			case ITEM_VALUE_TYPE_TEXT:
				if (array_key_exists('json', $item))
				{
					$jsonval = json_decode(end($values), true);

					if ($item['json'] === JSON_COMPARE_LEFT)
					{
						$this->arrcmpr($item['result'], $jsonval, $item['key']);
					} elseif ($item['json'] === JSON_COMPARE_RIGHT) {
						$this->arrcmpr($jsonval, $item['result'], $item['key']);
					} elseif ($item['json'] === JSON_ARRAY_COMPARE_LEFT) {
						foreach ($item['result'] as $result_key => $result_value) {
							$found = false;
							foreach ($jsonval as $jsonval_key => $jsonval_value)
							{
								$found = $found || $this->arrfind($result_value, $jsonval_value);
							}
							self::assertEquals($found, true, 'Value (result_key: '.$result_key.') is not found for '.$item['key']);
						}
					} elseif ($item['json'] === JSON_ARRAY_COMPARE_RIGHT) {
						foreach ($jsonval as $jsonval_key => $jsonval_value) {
							$found = false;
							foreach ($item['result'] as $result_key => $result_value)
							{
								$found = $found || $this->arrfind($jsonval_value, $result_value);
							}
							self::assertEquals($found, true, 'Value (jsonval_key: '.$jsonval_key.') is not found for '.$item['key']);
						}
					}
				} else {
					$actual = end($values);

					if ($actual === false) {
						$actual = 0;
					}

					if (array_key_exists('threshold', $item) && $item['threshold'] !== 0) {
						$actual = substr($actual, 0, $item['threshold']);
						$expected = substr($item['result'], 0, $item['threshold']);
					} else {
						$expected = $item['result'];
					}

					$this->assertEquals($expected, $actual, 'Received value is not expected for '.$item['key']);
				}
				break;

			case ITEM_VALUE_TYPE_FLOAT:
			case ITEM_VALUE_TYPE_UINT64:
				if (CTestArrayHelper::get($item, 'compareType', self::COMPARE_LAST) === self::COMPARE_AVERAGE) {
					$value = 0;
					$records = count($values);

					if ($records > 0) {
						$value = array_sum($values) / $records;
					}

					$actual = $value;
				}
				else {
					$actual = end($values);
				}

				if ($actual === false) {
					$actual = 0;
				}

				if (array_key_exists('threshold', $item) && $item['threshold'] !== 0) {
					$diff = abs(abs($actual) - abs($item['result']));
					$this->assertTrue($diff <= $item['threshold'], 'Received value ('.$actual.') for '.$item['key'].
							' differs more than defined threshold '.$diff.' > '.$item['threshold']
					);
				} else {
					$this->assertEquals($item['result'], $actual, 'Received value is not expected for '.$item['key']);
				}

				break;
		}
	}

	/**
	 * Sort array by multiple fields.
	 *
	 * @static
	 *
	 * @param array $array  array to sort passed by reference
	 * @param array $fields fields to sort, can be either string with field name or array with 'field' and 'order' keys
	 */
	public static function sort(array &$array, array $fields) {
		foreach ($fields as $fid => $field) {
			if (!is_array($field)) {
				$fields[$fid] = ['field' => $field, 'order' => ZBX_SORT_UP];
			}
		}

		uasort($array, function($a, $b) use ($fields) {
			foreach ($fields as $field) {
				$cmp = strnatcasecmp($a[$field['field']], $b[$field['field']]);

				if ($cmp != 0) {
					return $cmp * ($field['order'] == ZBX_SORT_UP ? 1 : -1);
				}
			}

			return 0;
		});
	}

	/**
	 * Compare arrays fields.
	 *
	 * @static
	 *
	 * @param array $array  array with mandatory fields
	 * @param array $cmpr	array to compare with
	 * @param string $key	item key
	 */
	public static function arrcmpr(array $array, array $cmpr, string $key) {
		foreach ($array as $array_key => $array_value) {
			self::assertArrayHasKey($array_key, $cmpr, 'Array key "'.$array_key.'" is missing in '.$key);

			if (is_array($array_value)) {
				if (!is_array($cmpr[$array_key])) {
					self::fail('Wrong element type in '.$key);
				}

				self::arrcmpr($array_value, $cmpr[$array_key], $key);
			} else {
				if (is_array($cmpr[$array_key])) {
					self::fail('Wrong element type in '.$key);
				}

				self::assertEquals($array_value, $cmpr[$array_key], 'Value (array key: '.$array_key.') is not expected for '.$key);
			}
		}
	}

	/**
	 * Find arrays fields.
	 *
	 * @static
	 *
	 * @param array $array  array with mandatory fields
	 * @param array $cmpr_array	array to find object in
	 * @param string $key	item key
	 */
	public static function arrfind(array $array, array $cmpr) {
		foreach ($array as $array_key => $array_value) {
			if(!array_key_exists($array_key, $cmpr)){
				return false;
			}

			if (is_array($array_value)) {
				if (!is_array($cmpr[$array_key])) {
					return false;
				}

				self::arrfind($array_value, $cmpr[$array_key]);
			} else {
				if (is_array($cmpr[$array_key])) {
					return false;
				}

				if ($array_value != $cmpr[$array_key]){
					return false;
				}
			}
		}
		return true;
	}

	/**
	 * Update results.
	 *
	 * @static
	 *
	 * @param array $result	reference to array with the expected results
	 * @param string $dyn	result field key
	 */
	public static function dynupdate(array & $result, string $dyn) {
		foreach ($result as $k => $res) {
			if (is_array($res)) {
				self::dynupdate($result[$k], $dyn);
			} elseif ($k === $dyn) {
				$result[$k] = exec($res);
			}
		}
	}
}
<|MERGE_RESOLUTION|>--- conflicted
+++ resolved
@@ -373,7 +373,6 @@
 			'result_exec' => 'netstat -au --numeric-hosts -4 | grep ssh | wc -l'
 		],
 		[
-<<<<<<< HEAD
 			'key' => 'vfs.dir.get['.self::TEST_DIR_NAME.']',
 			'type' => ITEM_TYPE_ZABBIX,
 			'component' => self::COMPONENT_AGENT,
@@ -528,7 +527,8 @@
 					]
 				]
 			]
-=======
+		],
+		[
 			'key' => 'agent.variant',
 			'type' => ITEM_TYPE_ZABBIX,
 			'component' => self::COMPONENT_AGENT,
@@ -541,7 +541,6 @@
 			'component' => self::COMPONENT_AGENT2,
 			'valueType' => ITEM_VALUE_TYPE_UINT64,
 			'result' => 2
->>>>>>> cd13d038
 		]
 	];
 
