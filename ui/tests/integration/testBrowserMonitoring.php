--- conflicted
+++ resolved
@@ -73,12 +73,7 @@
 		return [
 			self::COMPONENT_SERVER => [
 				'LogFileSize' => 0,
-<<<<<<< HEAD
-				'WebDriverURL' => 'localhost:4444',
-				'DebugLevel' => 4,
-=======
 				'WebDriverURL' => PHPUNIT_DRIVER_ADDRESS
->>>>>>> cab5b43d
 			]
 		];
 	}
