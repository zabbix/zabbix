--- conflicted
+++ resolved
@@ -187,18 +187,16 @@
 			['insert("a", 1, 1, "a")', ['rc' => true, 'error' => null]],
 			['insert("a", 1, 1, "a", 1)', ['rc' => false, 'error' => 'invalid number of parameters in function "insert"']],
 
-<<<<<<< HEAD
 			['jsonpath()', ['rc' => false, 'error' => 'invalid number of parameters in function "jsonpath"']],
 			['jsonpath("a")', ['rc' => false, 'error' => 'invalid number of parameters in function "jsonpath"']],
 			['jsonpath("a", "a")', ['rc' => true, 'error' => null]],
 			['jsonpath("a", "a", "a")', ['rc' => true, 'error' => null]],
 			['jsonpath("a", "a", "a", "a")', ['rc' => false, 'error' => 'invalid number of parameters in function "jsonpath"']],
-=======
+
 			['kurtosis()', ['rc' => false, 'error' => 'invalid number of parameters in function "kurtosis"']],
 			['kurtosis(1)', ['rc' => true, 'error' => null]],
 			['kurtosis(1, 1)', ['rc' => true, 'error' => null]],
 			['kurtosis(1, 1, 1)', ['rc' => false, 'error' => 'invalid number of parameters in function "kurtosis"']],
->>>>>>> ae5d39a3
 
 			['left()', ['rc' => false, 'error' => 'invalid number of parameters in function "left"']],
 			['left("a")', ['rc' => false, 'error' => 'invalid number of parameters in function "left"']],
