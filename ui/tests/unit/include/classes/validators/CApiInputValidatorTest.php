--- conflicted
+++ resolved
@@ -5255,7 +5255,189 @@
 				'abc'."\n"
 			],
 			[
-<<<<<<< HEAD
+				['type' => API_TIMESTAMP],
+				0,
+				'/',
+				0
+			],
+			[
+				['type' => API_TIMESTAMP],
+				1234567,
+				'/',
+				1234567
+			],
+			[
+				['type' => API_TIMESTAMP],
+				ZBX_MAX_DATE,
+				'/',
+				ZBX_MAX_DATE
+			],
+			[
+				['type' => API_TIMESTAMP],
+				'01234567',
+				'/',
+				1234567
+			],
+			[
+				['type' => API_TIMESTAMP],
+				[],
+				'/',
+				'Invalid parameter "/": an unsigned integer is expected.'
+			],
+			[
+				['type' => API_TIMESTAMP],
+				true,
+				'/',
+				'Invalid parameter "/": an unsigned integer is expected.'
+			],
+			[
+				['type' => API_TIMESTAMP],
+				null,
+				'/',
+				'Invalid parameter "/": an unsigned integer is expected.'
+			],
+			[
+				['type' => API_TIMESTAMP, 'flags' => API_ALLOW_NULL],
+				null,
+				'/',
+				null
+			],
+			[
+				['type' => API_TIMESTAMP],
+				'foo',
+				'/',
+				'Invalid parameter "/": an unsigned integer is expected.'
+			],
+			[
+				['type' => API_TIMESTAMP],
+				0.0,
+				'/',
+				'Invalid parameter "/": an unsigned integer is expected.'
+			],
+			[
+				['type' => API_TIMESTAMP],
+				1.23E+11,
+				'/',
+				'Invalid parameter "/": an unsigned integer is expected.'
+			],
+			[
+				['type' => API_TIMESTAMP],
+				'-12345',
+				'/',
+				'Invalid parameter "/": an unsigned integer is expected.'
+			],
+			[
+				['type' => API_TIMESTAMP],
+				ZBX_MAX_DATE + 1,
+				'/',
+				'Invalid parameter "/": a timestamp is too large.'
+			],
+			[
+				['type' => API_TIMESTAMP],
+				'9223372036854775808',
+				'/',
+				'Invalid parameter "/": a timestamp is too large.'
+			],
+			[
+				['type' => API_TIMESTAMP],
+				9223372036854775808,
+				'/',
+				'Invalid parameter "/": an unsigned integer is expected.'
+			],
+			[
+				['type' => API_TIMESTAMP, 'in' => '0,1,2'],
+				1,
+				'/',
+				1
+			],
+			[
+				['type' => API_TIMESTAMP, 'in' => '0,1,2'],
+				3,
+				'/',
+				'Invalid parameter "/": value must be one of 1970-01-01 00:00:00, 1970-01-01 00:00:01, 1970-01-01 00:00:02.'
+			],
+			[
+				['type' => API_TIMESTAMP, 'in' => '0,30:90'],
+				0,
+				'/',
+				0
+			],
+			[
+				['type' => API_TIMESTAMP, 'in' => '0,30:90'],
+				30,
+				'/',
+				30
+			],
+			[
+				['type' => API_TIMESTAMP, 'in' => '0,30:90'],
+				60,
+				'/',
+				60
+			],
+			[
+				['type' => API_TIMESTAMP, 'in' => '0,30:90'],
+				90,
+				'/',
+				90
+			],
+			[
+				['type' => API_TIMESTAMP, 'in' => '0,30:90'],
+				1,
+				'/',
+				'Invalid parameter "/": value must be one of 1970-01-01 00:00:00, 1970-01-01 00:00:30-1970-01-01 00:01:30.'
+			],
+			[
+				['type' => API_TIMESTAMP, 'in' => '0,30:90'],
+				29,
+				'/',
+				'Invalid parameter "/": value must be one of 1970-01-01 00:00:00, 1970-01-01 00:00:30-1970-01-01 00:01:30.'
+			],
+			[
+				['type' => API_TIMESTAMP, 'in' => '0,30:90'],
+				91,
+				'/',
+				'Invalid parameter "/": value must be one of 1970-01-01 00:00:00, 1970-01-01 00:00:30-1970-01-01 00:01:30.'
+			],
+			[
+				['type' => API_TIMESTAMP, 'format' => 'H:i', 'in' => '0,300:3600'],
+				1,
+				'/',
+				'Invalid parameter "/": value must be one of 00:00, 00:05-01:00.'
+			],
+			[
+				['type' => API_TIMESTAMP, 'format' => 'H:i', 'timezone' => 'UTC', 'in' => '0,300:3600'],
+				1,
+				'/',
+				'Invalid parameter "/": value must be one of 00:00, 00:05-01:00.'
+			],
+			[
+				['type' => API_OBJECT, 'fields' => [
+					'active_since' => ['type' => API_TIMESTAMP],
+					'active_till' => ['type' => API_TIMESTAMP, 'compare' => ['operator' => '>', 'field' => 'active_since']]
+				]],
+				[
+					'active_since' => '1640995200', // 2022-01-01 00:00:00
+					'active_till' => '1643673599' // 2022-01-31 23:59:59
+				],
+				'/',
+				[
+					'active_since' => 1640995200, // 2022-01-01 00:00:00
+					'active_till' => 1643673599 // 2022-01-31 23:59:59
+				]
+			],
+			[
+				['type' => API_OBJECT, 'fields' => [
+					'active_since' => ['type' => API_TIMESTAMP],
+					'active_till' => ['type' => API_TIMESTAMP, 'compare' => ['operator' => '>', 'field' => 'active_since']]
+				]],
+				[
+					'active_since' => '1643673599', // 2022-01-31 23:59:59
+					'active_till' => '1640995200' // 2022-01-01 00:00:00
+				],
+				'/',
+				'Invalid parameter "/active_till": cannot be less than or equal to the value of parameter "/active_since".'
+			],
+			[
 				['type' => API_MULTIPLIER],
 				null,
 				'/1/multiplier',
@@ -5470,189 +5652,6 @@
 				'{#LLD}',
 				'/1/prometheus_pattern',
 				'{#LLD}'
-=======
-				['type' => API_TIMESTAMP],
-				0,
-				'/',
-				0
-			],
-			[
-				['type' => API_TIMESTAMP],
-				1234567,
-				'/',
-				1234567
-			],
-			[
-				['type' => API_TIMESTAMP],
-				ZBX_MAX_DATE,
-				'/',
-				ZBX_MAX_DATE
-			],
-			[
-				['type' => API_TIMESTAMP],
-				'01234567',
-				'/',
-				1234567
-			],
-			[
-				['type' => API_TIMESTAMP],
-				[],
-				'/',
-				'Invalid parameter "/": an unsigned integer is expected.'
-			],
-			[
-				['type' => API_TIMESTAMP],
-				true,
-				'/',
-				'Invalid parameter "/": an unsigned integer is expected.'
-			],
-			[
-				['type' => API_TIMESTAMP],
-				null,
-				'/',
-				'Invalid parameter "/": an unsigned integer is expected.'
-			],
-			[
-				['type' => API_TIMESTAMP, 'flags' => API_ALLOW_NULL],
-				null,
-				'/',
-				null
-			],
-			[
-				['type' => API_TIMESTAMP],
-				'foo',
-				'/',
-				'Invalid parameter "/": an unsigned integer is expected.'
-			],
-			[
-				['type' => API_TIMESTAMP],
-				0.0,
-				'/',
-				'Invalid parameter "/": an unsigned integer is expected.'
-			],
-			[
-				['type' => API_TIMESTAMP],
-				1.23E+11,
-				'/',
-				'Invalid parameter "/": an unsigned integer is expected.'
-			],
-			[
-				['type' => API_TIMESTAMP],
-				'-12345',
-				'/',
-				'Invalid parameter "/": an unsigned integer is expected.'
-			],
-			[
-				['type' => API_TIMESTAMP],
-				ZBX_MAX_DATE + 1,
-				'/',
-				'Invalid parameter "/": a timestamp is too large.'
-			],
-			[
-				['type' => API_TIMESTAMP],
-				'9223372036854775808',
-				'/',
-				'Invalid parameter "/": a timestamp is too large.'
-			],
-			[
-				['type' => API_TIMESTAMP],
-				9223372036854775808,
-				'/',
-				'Invalid parameter "/": an unsigned integer is expected.'
-			],
-			[
-				['type' => API_TIMESTAMP, 'in' => '0,1,2'],
-				1,
-				'/',
-				1
-			],
-			[
-				['type' => API_TIMESTAMP, 'in' => '0,1,2'],
-				3,
-				'/',
-				'Invalid parameter "/": value must be one of 1970-01-01 00:00:00, 1970-01-01 00:00:01, 1970-01-01 00:00:02.'
-			],
-			[
-				['type' => API_TIMESTAMP, 'in' => '0,30:90'],
-				0,
-				'/',
-				0
-			],
-			[
-				['type' => API_TIMESTAMP, 'in' => '0,30:90'],
-				30,
-				'/',
-				30
-			],
-			[
-				['type' => API_TIMESTAMP, 'in' => '0,30:90'],
-				60,
-				'/',
-				60
-			],
-			[
-				['type' => API_TIMESTAMP, 'in' => '0,30:90'],
-				90,
-				'/',
-				90
-			],
-			[
-				['type' => API_TIMESTAMP, 'in' => '0,30:90'],
-				1,
-				'/',
-				'Invalid parameter "/": value must be one of 1970-01-01 00:00:00, 1970-01-01 00:00:30-1970-01-01 00:01:30.'
-			],
-			[
-				['type' => API_TIMESTAMP, 'in' => '0,30:90'],
-				29,
-				'/',
-				'Invalid parameter "/": value must be one of 1970-01-01 00:00:00, 1970-01-01 00:00:30-1970-01-01 00:01:30.'
-			],
-			[
-				['type' => API_TIMESTAMP, 'in' => '0,30:90'],
-				91,
-				'/',
-				'Invalid parameter "/": value must be one of 1970-01-01 00:00:00, 1970-01-01 00:00:30-1970-01-01 00:01:30.'
-			],
-			[
-				['type' => API_TIMESTAMP, 'format' => 'H:i', 'in' => '0,300:3600'],
-				1,
-				'/',
-				'Invalid parameter "/": value must be one of 00:00, 00:05-01:00.'
-			],
-			[
-				['type' => API_TIMESTAMP, 'format' => 'H:i', 'timezone' => 'UTC', 'in' => '0,300:3600'],
-				1,
-				'/',
-				'Invalid parameter "/": value must be one of 00:00, 00:05-01:00.'
-			],
-			[
-				['type' => API_OBJECT, 'fields' => [
-					'active_since' => ['type' => API_TIMESTAMP],
-					'active_till' => ['type' => API_TIMESTAMP, 'compare' => ['operator' => '>', 'field' => 'active_since']]
-				]],
-				[
-					'active_since' => '1640995200', // 2022-01-01 00:00:00
-					'active_till' => '1643673599' // 2022-01-31 23:59:59
-				],
-				'/',
-				[
-					'active_since' => 1640995200, // 2022-01-01 00:00:00
-					'active_till' => 1643673599 // 2022-01-31 23:59:59
-				]
-			],
-			[
-				['type' => API_OBJECT, 'fields' => [
-					'active_since' => ['type' => API_TIMESTAMP],
-					'active_till' => ['type' => API_TIMESTAMP, 'compare' => ['operator' => '>', 'field' => 'active_since']]
-				]],
-				[
-					'active_since' => '1643673599', // 2022-01-31 23:59:59
-					'active_till' => '1640995200' // 2022-01-01 00:00:00
-				],
-				'/',
-				'Invalid parameter "/active_till": cannot be less than or equal to the value of parameter "/active_since".'
->>>>>>> 18455668
 			]
 		];
 	}
