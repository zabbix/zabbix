--- conflicted
+++ resolved
@@ -47,7 +47,7 @@
 			ITEM_TYPE_DEPENDENT => null,
 			ITEM_TYPE_HTTPAGENT => '50022',
 			ITEM_TYPE_SNMP => '50029',
-			ITEM_TYPE_SCRIPT => '50022'
+			ITEM_TYPE_SCRIPT => null
 		];
 		$item_type_tests = [];
 
@@ -109,7 +109,6 @@
 						'timeout' => '30s'
 					];
 
-					$interfaceid = false;
 					break;
 
 				case ITEM_TYPE_CALCULATED:
@@ -147,6 +146,9 @@
 		foreach ($item_type_tests as $item_type_test) {
 			if (in_array($item_type_test['request_data']['type'], $optional)) {
 				unset($item_type_test['request_data']['interfaceid']);
+				$interfaces_tests[] = $item_type_test;
+
+				$item_type_test['request_data']['interfaceid'] = '0';
 				$interfaces_tests[] = $item_type_test;
 			}
 			else if (in_array($item_type_test['request_data']['type'], $required)) {
@@ -282,35 +284,6 @@
 					]
 				],
 				'expected_error' => 'Incorrect value for field "error_handler": unexpected value "0".'
-<<<<<<< HEAD
-			],
-
-			'HTTP Agent item without direct interface' => [
-				'request_data' => [
-					'hostid' => '50009',
-					'name' => 'NoInterfaceItem123',
-					'key_' => '1234',
-					'interfaceid' => 0,
-					'value_type' => ITEM_VALUE_TYPE_UINT64,
-					'type' => ITEM_TYPE_HTTPAGENT,
-					'delay' => '30s',
-					'url' => '192.168.0.1'
-				],
-				'expected_error' => null
-			],
-			'Sample/Simple Check item requires interface' => [
-				'request_data' => [
-					'hostid' => '50009',
-					'name' => 'NoInterfaceItem123',
-					'key_' => '1234',
-					'interfaceid' => 0,
-					'value_type' => ITEM_VALUE_TYPE_UINT64,
-					'type' => ITEM_TYPE_SIMPLE,
-					'delay' => '30s'
-				],
-				'expected_error' => 'No interface found.'
-=======
->>>>>>> d6796509
 			]
 		] + $item_type_tests + $interfaces_tests;
 	}
