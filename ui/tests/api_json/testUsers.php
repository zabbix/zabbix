<?php
/*
** Zabbix
** Copyright (C) 2001-2024 Zabbix SIA
**
** This program is free software; you can redistribute it and/or modify
** it under the terms of the GNU General Public License as published by
** the Free Software Foundation; either version 2 of the License, or
** (at your option) any later version.
**
** This program is distributed in the hope that it will be useful,
** but WITHOUT ANY WARRANTY; without even the implied warranty of
** MERCHANTABILITY or FITNESS FOR A PARTICULAR PURPOSE. See the
** GNU General Public License for more details.
**
** You should have received a copy of the GNU General Public License
** along with this program; if not, write to the Free Software
** Foundation, Inc., 51 Franklin Street, Fifth Floor, Boston, MA  02110-1301, USA.
**/


require_once dirname(__FILE__).'/../include/CAPITest.php';

/**
 * @onBefore prepareUsersData
 *
 * @backup users, usrgrp, role, token, mfa, mfa_totp_secret, config
 */
class testUsers extends CAPITest {

	private static $data = [
		'userdirectoryid' => [
			'Provision userdirectory' => null
		],
		'userdirectory_mediaid' => [
			'Provision media mapping email' => null,
			'Provision media mapping sms' => null
		],
		'userids' => [
			'user_with_not_authorized_session' => null,
			'user_with_expired_session' => null,
			'user_with_passive_session' => null,
			'user_with_disabled_usergroup' => null,
			'user_for_token_tests' => null,
			'user_with_valid_session' => null,
			'user_for_extend_parameter_tests' => null,
			'user_with_mfa_default' => null,
			'user_with_mfa_duo' => null
		],
		'userid' => [
			'Provisioned user' => null
		],
		'mediaid' => [
			'Provision media mapping email' => null,
			'Provision media mapping sms' => null
		],
		'mediatypeid' => [
			'Email media type' => 1,
			'SMS media type' => 3
		],
		'roleid' => [
			'Provision user role' => null
		],
		'usrgrpid' => [
			'Provision user group' => null
		],
		'userid' => [
			'Provisioned user' => null
		],
		'mediaid' => [
			'Provision media mapping email' => null,
			'Provision media mapping sms' => null
		],
		'mediatypeid' => [
			'Email media type' => 1,
			'SMS media type' => 3
		],
		'roleid' => [
			'Provision user role' => null
		],
		'usrgrpid' => [
			'Provision user group' => null
		],
		'sessionids' => [
			'not_authorized_session' => null,
			'expired_session' => null,
			'passive_session' => null,
			'valid_for_user_with_disabled_usergroup' => null,
			'valid' => null,
			'for_extend_parameter_tests' => null
		],
		'tokens' => [
			'not_authorized' => null,
			'expired' => null,
			'disabled' => null,
			'valid' => null,
			'valid_for_user_with_disabled_usergroup' => null
		],
		'mfaids' => [
			'mfa_totp_1' => null,
			'mfa_duo_1' => null
		]
	];

	/**
	 * Replace name by value for property names in self::$data.
	 *
	 * @param array $rows
	 */
	public static function resolveIds(array $rows): array {
		$result = [];

		foreach ($rows as $row) {
			foreach (array_intersect_key(self::$data, $row) as $key => $ids) {
				if (array_key_exists($row[$key], $ids)) {
					$row[$key] = $ids[$row[$key]];
				}
			}

			$result[] = $row;
		}

		return $result;
	}

	/**
	 * Prepare data for user.checkAuthentication tests.
	 */
	public function prepareUsersData() {
		$usergroup_data = [
			[
				'name' => 'API test users status enabled',
				'users_status' => GROUP_STATUS_ENABLED
			],
			[
				'name' => 'API test users status disabled',
				'users_status' => GROUP_STATUS_DISABLED
			]
		];

		$usergroups = CDataHelper::call('usergroup.create', $usergroup_data);
		$this->assertArrayHasKey('usrgrpids', $usergroups, 'prepareUsersData() failed: Could not create user groups.');

		$usergroupids['users_status_enabled'] = $usergroups['usrgrpids'][0];
		$usergroupids['users_status_disabled'] = $usergroups['usrgrpids'][1];

		$roleids = CDataHelper::call('role.create', [
			[
				'name' => 'test',
				'type' => USER_TYPE_ZABBIX_ADMIN
			]
		]);
		$this->assertArrayHasKey('roleids', $roleids, 'prepareUsersData() failed: Could not create user role.');
		$admin_roleid = $roleids['roleids'][0];

		$users_data = [
			[
				'username' => 'API test user with expired session',
				'roleid' => $admin_roleid,
				'passwd' => 'zabbix123456',
				'usrgrps' => [
					['usrgrpid' => $usergroupids['users_status_enabled']]
				]
			],
			[
				'username' => 'API test user with passive session',
				'roleid' => $admin_roleid,
				'passwd' => 'zabbix123456',
				'usrgrps' => [
					['usrgrpid' => $usergroupids['users_status_enabled']]
				]
			],
			[
				'username' => 'API test user with disabled group',
				'roleid' => $admin_roleid,
				'passwd' => 'zabbix123456',
				'usrgrps' => [
					['usrgrpid' => $usergroupids['users_status_enabled']]
				]
			],
			[
				'username' => 'API test user with valid session',
				'roleid' => $admin_roleid,
				'passwd' => 'zabbix123456',
				'usrgrps' => [
					['usrgrpid' => $usergroupids['users_status_enabled']]
				]
			],
			[
				'username' => 'API test user for extend parameter tests',
				'roleid' => $admin_roleid,
				'passwd' => 'zabbix123456',
				'usrgrps' => [
					['usrgrpid' => $usergroupids['users_status_enabled']]
				]
			]
		];

		$users = CDataHelper::call('user.create', $users_data);
		$this->assertArrayHasKey('userids', $users, 'prepareUsersData() failed: Could not create users.');

		self::$data['userids']['user_with_expired_session'] = $users['userids'][0];
		self::$data['userids']['user_with_passive_session'] = $users['userids'][1];
		self::$data['userids']['user_with_disabled_usergroup'] = $users['userids'][2];
		self::$data['userids']['user_with_valid_session'] = $users['userids'][3];
		self::$data['userids']['user_for_extend_parameter_tests'] = $users['userids'][4];
		self::$data['userids']['user_for_token_tests'] = $users['userids'][0];

		$login_data = [
			[
				'jsonrpc' => '2.0',
				'method' => 'user.login',
				'params' => [
					'username' => 'API test user with expired session',
					'password' => 'zabbix123456'
				],
				'id' => self::$data['userids']['user_with_expired_session']
			],
			[
				'jsonrpc' => '2.0',
				'method' => 'user.login',
				'params' => [
					'username' => 'API test user with passive session',
					'password' => 'zabbix123456'
				],
				'id' => self::$data['userids']['user_with_passive_session']
			],
			[
				'jsonrpc' => '2.0',
				'method' => 'user.login',
				'params' => [
					'username' => 'API test user with disabled group',
					'password' => 'zabbix123456'
				],
				'id' => self::$data['userids']['user_with_disabled_usergroup']
			],
			[
				'jsonrpc' => '2.0',
				'method' => 'user.login',
				'params' => [
					'username' => 'API test user with valid session',
					'password' => 'zabbix123456'
				],
				'id' => self::$data['userids']['user_with_valid_session']
			],
			[
				'jsonrpc' => '2.0',
				'method' => 'user.login',
				'params' => [
					'username' => 'API test user for extend parameter tests',
					'password' => 'zabbix123456'
				],
				'id' => self::$data['userids']['user_for_extend_parameter_tests']
			]
		];

		$login = CDataHelper::callRaw($login_data);
		$this->assertArrayHasKey(0, $login, 'prepareUsersData() failed: Could not login users.');

		self::$data['sessionids']['not_authorized_session'] = 'InvalidSessionID';
		self::$data['sessionids']['expired_session'] = $login[0]['result'];
		self::$data['sessionids']['passive_session'] = $login[1]['result'];
		self::$data['sessionids']['valid_for_user_with_disabled_usergroup'] = $login[2]['result'];
		self::$data['sessionids']['valid'] = $login[3]['result'];
		self::$data['sessionids']['for_extend_parameter_tests'] = $login[4]['result'];

		// Add disabled user group to authenticated user.
		CDataHelper::call('user.update', [
			'userid' => self::$data['userids']['user_with_disabled_usergroup'],
			'usrgrps' => [
				['usrgrpid' => $usergroupids['users_status_disabled']]
			]
		]);

		$now = time();
		self::$data['lastacess_time_for_sessionid_with_extend_tests'] = $now - 1;

		// Data for updating sessions to have different states.
		$session_data = [
			[
				// Update session lastaccess time to expire sessions default active time - 15minutes (900 seconds).
				'values' => ['lastaccess' => $now - 901],
				'where' => ['sessionid' => self::$data['sessionids']['expired_session']]
			],
			[
				// Update session status to passive state.
				'values' => ['status' => ZBX_SESSION_PASSIVE],
				'where' => ['sessionid' => self::$data['sessionids']['passive_session']]
			],
			[
				// Update sessions lastaccess time for test case when user.checkAuthentication extends session time.
				'values' => ['lastaccess' => self::$data['lastacess_time_for_sessionid_with_extend_tests']],
				'where' => ['sessionid' => self::$data['sessionids']['for_extend_parameter_tests']]
			]
		];

		DB::update('sessions', $session_data);

		$token_data = [
			[
				'name' => 'API test expired token',
				'userid' => self::$data['userids']['user_for_token_tests'],
				'status' => ZBX_AUTH_TOKEN_ENABLED,
				'expires_at' => $now - 100
			],
			[
				'name' => 'API test disabled token',
				'userid' => self::$data['userids']['user_for_token_tests'],
				'status' => ZBX_AUTH_TOKEN_DISABLED,
				'expires_at' => $now + 100
			],
			[
				'name' => 'API test valid token',
				'userid' => self::$data['userids']['user_with_valid_session'],
				'status' => ZBX_AUTH_TOKEN_ENABLED,
				'expires_at' => $now + 100
			],
			[
				'name' => 'API test valid token for user with disabled user group',
				'userid' => self::$data['userids']['user_with_disabled_usergroup'],
				'status' => ZBX_AUTH_TOKEN_ENABLED,
				'expires_at' => $now + 100
			]
		];

		$tokenids = CDataHelper::call('token.create', $token_data);
		$this->assertArrayHasKey('tokenids', $tokenids, 'prepareUsersData() failed: Could not create tokens.');

		$tokens = CDataHelper::call('token.generate', $tokenids['tokenids']);
		$this->assertArrayHasKey(0, $tokens, 'prepareUsersData() failed: Could not generate tokens.');

		self::$data['tokens']['not_authorized'] = 'NotAuthorizedTokenString';
		self::$data['tokens']['expired'] = $tokens[0]['token'];
		self::$data['tokens']['disabled'] = $tokens[1]['token'];
		self::$data['tokens']['valid'] = $tokens[2]['token'];
		self::$data['tokens']['valid_for_user_with_disabled_usergroup'] = $tokens[3]['token'];

		$mfaids = CDataHelper::call('mfa.create', [
			[
				'type' => MFA_TYPE_TOTP,
				'name' => 'TOTP test case 1',
				'hash_function' => TOTP_HASH_SHA1,
				'code_length' => TOTP_CODE_LENGTH_8
			],
			[
				'type' => MFA_TYPE_DUO,
				'name' => 'DUO test case 1',
				'api_hostname' => 'api-999a9a99.duosecurity.com',
				'clientid' => 'AAA58NOODEGUA6ST7AAA',
				'client_secret' => '1AaAaAaaAaA7OoB4AaQfV547ARiqOqRNxP32Cult'
			]
		]);
		$this->assertArrayHasKey('mfaids', $mfaids, 'prepareUsersData() failed: Could not create MFA method.');

		self::$data['mfaids']['mfa_totp_1'] = $mfaids['mfaids'][0];
		self::$data['mfaids']['mfa_duo_1'] = $mfaids['mfaids'][1];

		$usergroupids_mfa = CDataHelper::call('usergroup.create', [
			[
				'name' => 'API test users MFA Default',
				'mfaid' => 0,
				'mfa_status' => GROUP_MFA_ENABLED
			],
			[
				'name' => 'API test users MFA Duo',
				'mfaid' => self::$data['mfaids']['mfa_duo_1'],
				'mfa_status' => GROUP_MFA_ENABLED
			]
		]);

		$usergroupids['mfa_default'] = $usergroupids_mfa['usrgrpids'][0];
		$usergroupids['mfa_duo'] = $usergroupids_mfa['usrgrpids'][1];

		CDataHelper::call('authentication.update', [
			'mfa_status' => MFA_ENABLED,
			'mfaid' => self::$data['mfaids']['mfa_totp_1']
		]);

		$userids_mfa = CDataHelper::call('user.create', [
			[
				'username' => 'User with mfa default',
				'roleid' => $admin_roleid,
				'passwd' => 'zabbix123456',
				'usrgrps' => [
					['usrgrpid' => $usergroupids['mfa_default']]
				]
			],
			[
				'username' => 'User with mfa duo',
				'roleid' => $admin_roleid,
				'passwd' => 'zabbix123456',
				'usrgrps' => [
					['usrgrpid' => $usergroupids['mfa_duo']]
				]
			]
		]);

		self::$data['userids']['user_with_mfa_default'] = $userids_mfa['userids'][0];
		self::$data['userids']['user_with_mfa_duo'] = $userids_mfa['userids'][1];

		self::prepareProvisionUsers();
	}

	public static function prepareProvisionUsers() {
		// Role 'Provision user role'.
		self::$data['roleid']['Provision user role'] = CDataHelper::call('role.create', [
			'type' => USER_TYPE_ZABBIX_ADMIN, 'name' => 'Provision user role'
		])['roleids'][0];

		// Group 'Provision user group'.
		self::$data['usrgrpid']['Provision user group'] = CDataHelper::call('usergroup.create', [
			'name' => 'Provision user group'
		])['usrgrpids'][0];

		// Userdirectories 'Provision userdirectory'.
		$data = [
			[
				'idp_type' => IDP_TYPE_LDAP,
				'name' => 'Provision userdirectory',
				'host' => 'ldap://local.ldap',
				'port' => '389',
				'base_dn' => 'test',
				'search_attribute' => 'test',
				'provision_status' => JIT_PROVISIONING_ENABLED,
				'provision_media' => self::resolveIds([
					['name' => 'Provision media mapping email', 'mediatypeid' => 'Email media type', 'attribute' => 'attr1'],
					['name' => 'Provision media mapping sms', 'mediatypeid' => 'SMS media type', 'attribute' => 'attr2']
				]),
				'provision_groups' => self::resolveIds([
					[
						'name' => '#1',
						'roleid' => 'Provision user role',
						'user_groups' => self::resolveIds([['usrgrpid' => 'Provision user group']])
					]
				])
			]
		];
		$result = CDataHelper::call('userdirectory.create', $data);
		self::$data['userdirectoryid'] = array_merge(
			self::$data['userdirectoryid'],
			array_combine(array_column($data, 'name'), $result['userdirectoryids'])
		);
		$userdirectories = CDataHelper::call('userdirectory.get', [
			'output' => [],
			'selectProvisionMedia' => ['userdirectory_mediaid', 'name'],
			'userdirectoryids' => [self::$data['userdirectoryid']['Provision userdirectory']]
		]);

		foreach ($userdirectories as $userdirectory) {
			self::$data['userdirectory_mediaid'] = array_merge(
				self::$data['userdirectory_mediaid'],
				array_column($userdirectory['provision_media'], 'userdirectory_mediaid', 'name')
			);
		}

		// Create provisioned user.
		$provisioned_user = self::resolveIds([[
			'username' => 'Provisioned user',
			'passwd' => 'Z@bbIxPa$$',
			'roleid' => 'Provision user role',
			'usrgrps' => self::resolveIds([['usrgrpid' => 'Provision user group']]),
			'medias' => self::resolveIds([
				['mediatypeid' => 'Email media type', 'sendto' => 'provision@user.local'],
				['mediatypeid' => 'SMS media type', 'sendto' => 'provision-user']
			])
		]])[0];
		$email_userdirectory_mediaid = self::$data['userdirectory_mediaid']['Provision media mapping email'];
		$sms_userdirectory_mediaid = self::$data['userdirectory_mediaid']['Provision media mapping sms'];
		$result = CDataHelper::call('user.create', $provisioned_user);
		self::$data['userid'][$provisioned_user['username']] = $result['userids'][0];
		DB::update('users', [
			'values' => [
				'userdirectoryid' => self::$data['userdirectoryid']['Provision userdirectory']
			],
			'where' => ['userid' => self::$data['userid'][$provisioned_user['username']]]
		]);
		DB::update('media', [
			'values' => ['userdirectory_mediaid' => $email_userdirectory_mediaid],
			'where' => [
				'userid' => self::$data['userid'][$provisioned_user['username']],
				'mediatypeid' => self::$data['mediatypeid']['Email media type']
			]
		]);
		DB::update('media', [
			'values' => ['userdirectory_mediaid' => $sms_userdirectory_mediaid],
			'where' => [
				'userid' => self::$data['userid'][$provisioned_user['username']],
				'mediatypeid' => self::$data['mediatypeid']['SMS media type']
			]
		]);
		$db_user = CDataHelper::call('user.get', [
			'output' => [],
			'selectMedias' => ['mediaid', 'userdirectory_mediaid'],
			'userids' => [self::$data['userid'][$provisioned_user['username']]]
		])[0];
		$user_medias = array_column($db_user['medias'], null, 'userdirectory_mediaid');
		self::$data['mediaid']['Provision media mapping email'] = $user_medias[$email_userdirectory_mediaid]['mediaid'];
		self::$data['mediaid']['Provision media mapping sms'] = $user_medias[$sms_userdirectory_mediaid]['mediaid'];
	}

	public static function dataProviderUserMediaUpdate() {
		return [
			'Property userdirectory_mediaid is not supported in medias for user.update.' => [
				'users' => [[
					'userid' => 'Provisioned user',
					'medias' => [
						[
							'mediaid' => 'Provision media mapping email',
							'userdirectory_mediaid' => 'Provision media mapping email',
							'mediatypeid' => 'Email media type',
							'sendto' => ['provision@user.local']
						],
						[
							'mediaid' => 'Provision media mapping sms',
							'userdirectory_mediaid' => 'Provision media mapping sms',
							'mediatypeid' => 'SMS media type',
							'sendto' => 'provision-user'
						]
					]
				]],
				'expected_error' => 'Invalid parameter "/1/medias/1": unexpected parameter "userdirectory_mediaid".'
			],
			'Duplicate value of mediaid is not allowed.' => [
				'users' => [[
					'userid' => 'Provisioned user',
					'medias' => [
						[
							'mediaid' => 'Provision media mapping email',
							'mediatypeid' => 'Email media type',
							'sendto' => ['provision@user.local']
						],
						[
							'mediaid' => 'Provision media mapping email',
							'mediatypeid' => 'SMS media type',
							'sendto' => 'provision-user'
						]
					]
				]],
				'expected_error' => 'Invalid parameter "/1/medias/2": value (mediaid)=(%d) already exists.'
			],
			'Property mediatypeid cannot be changed for existing provisioned medias.' => [
				'users' => [[
					'userid' => 'Provisioned user',
					'medias' => [
						[
							'mediaid' => 'Provision media mapping email',
							'mediatypeid' => 'SMS media type',
							'sendto' => 'provision-user2'
						],
						[
							'mediaid' => 'Provision media mapping sms',
							'mediatypeid' => 'SMS media type',
							'sendto' => 'provision-user2'
						]
					]
				]],
				'expected_error' => 'Invalid parameter "/1/medias/1": cannot update readonly parameter "mediatypeid" of provisioned user.'
			],
			'Provisioned media cannot be deleted, but without error.' => [
				'users' => [[
					'userid' => 'Provisioned user',
					'medias' => []
				]],
				'expected_error' => null
			],
			'Successfully update provisioned media.' => [
				'users' => [[
					'userid' => 'Provisioned user',
					'medias' => [
						[
							'mediaid' => 'Provision media mapping email',
							'mediatypeid' => 'Email media type',
							'sendto' => ['provision@user.local'],
							'active' => MEDIA_STATUS_DISABLED
						],
						[
							'mediaid' => 'Provision media mapping sms',
							'mediatypeid' => 'SMS media type',
							'sendto' => 'provision-user'
						]
					]
				]],
				'expected_error' => null
			],
			'Successfully add custom media to provisioned media list.' => [
				'users' => [[
					'userid' => 'Provisioned user',
					'medias' => [
						[
							'mediaid' => 'Provision media mapping email',
							'mediatypeid' => 'Email media type',
							'sendto' => ['provision@user.local'],
							'active' => MEDIA_STATUS_DISABLED
						],
						[
							'mediaid' => 'Provision media mapping sms',
							'mediatypeid' => 'SMS media type',
							'sendto' => 'provision-user'
						],
						[
							'mediatypeid' => 'SMS media type',
							'sendto' => 'custom-sendto',
							'active' => MEDIA_STATUS_ACTIVE,
							'severity' => 1,
							'period' => '1-5,9:00-20:00'
						]
					]
				]],
				'expected_error' => null
			],
			'Successfully replace custom media without specifying provisioned media.' => [
				'users' => [[
					'userid' => 'Provisioned user',
					'medias' => [
						[
							'mediaid' => 'Provision media mapping email',
							'mediatypeid' => 'Email media type',
							'sendto' => ['provision@user.local'],
							'active' => MEDIA_STATUS_DISABLED
						],
						[
							'mediaid' => 'Provision media mapping sms',
							'mediatypeid' => 'SMS media type',
							'sendto' => 'provision-user'
						],
						[
							'mediatypeid' => 'SMS media type',
							'sendto' => 'custom-sendto2',
							'active' => MEDIA_STATUS_ACTIVE,
							'severity' => 1,
							'period' => '1-5,9:00-20:00'
						]
					]
				]],
				'expected_error' => null
			]
		];
	}

	/**
	 * Test provisioned media for user update action.
	 *
	 * @dataProvider dataProviderUserMediaUpdate
	 */
	public function testUserMediaUpdate(array $users, ?string $expected_error) {
		$users = self::resolveIds($users);

		foreach($users as &$user) {
			if (array_key_exists('medias', $user)) {
				$user['medias'] = self::resolveIds($user['medias']);
			}
		}
		unset($user);

		if ($expected_error === null || strpos($expected_error, '%') === false) {
			$this->call('user.update', $users, $expected_error);
		}
		else {
			if (CAPIHelper::getSessionId() === null) {
				$this->authorize(PHPUNIT_LOGIN_NAME, PHPUNIT_LOGIN_PWD);
			}

			$response = CAPIHelper::call('user.update', $users);
			$this->assertArrayNotHasKey('result', $response);
			$this->assertArrayHasKey('error', $response);
			$replaceable = sscanf($response['error']['data'], $expected_error);

			if ($replaceable) {
				$expected_error = vsprintf($expected_error, $replaceable);
			}

			$this->assertSame($expected_error, $response['error']['data']);
		}
	}

	public static function user_create() {
		return [
			// Check user password.
			[
				'user' => [
					'username' => 'API user create without password',
					'roleid' => 1,
					'usrgrps' => [
						['usrgrpid' => 7]
					]
				],
				'User "API user create without password" must have a password, because internal authentication is in effect.'
			],
			// Check user username.
			[
				'user' => [
					'passwd' => 'zabbix',
					'roleid' => 1,
					'usrgrps' => [
						['usrgrpid' => 7]
					]
				],
				'expected_error' => 'Invalid parameter "/1": the parameter "username" is missing.'
			],
			[
				'user' => [
					'username' => '',
					'roleid' => 1,
					'passwd' => 'zabbix',
					'usrgrps' => [
						['usrgrpid' => 7]
					]
				],
				'expected_error' => 'Invalid parameter "/1/username": cannot be empty.'
			],
			[
				'user' => [
					'username' => 'Admin',
					'roleid' => 1,
					'passwd' => 'zabbix',
					'usrgrps' => [
						['usrgrpid' => 7]
					]
				],
				'expected_error' => 'Incorrect value for field "/1/passwd": must be at least 8 characters long.'
			],
			[
				'user' => [
					[
						'username' => 'API create users with the same names',
						'roleid' => 1,
						'passwd' => 'zabbix',
						'usrgrps' => [
							['usrgrpid' => 7]
						]
					],
					[
						'username' => 'API create users with the same names',
						'roleid' => 1,
						'passwd' => 'zabbix',
						'usrgrps' => [
							['usrgrpid' => 7]
						]
					]
				],
				'expected_error' => 'Invalid parameter "/2": value (username)=(API create users with the same names)'.
					' already exists.'
			],
			[
				'user' => [
					'username' => 'qwertyuioplkjhgfdsazxcvbnmqwertyuioplkjhgfdsazxcvbnmqwertyuioplkjhgfdsazxcvbnmqwert'.
						'yuioplkjhgfdsazxcvbnm',
					'roleid' => 1,
					'passwd' => 'zabbix',
					'usrgrps' => [
						'usrgrpid' => 7
					]
				],
				'expected_error' => 'Invalid parameter "/1/username": value is too long.'
			],
			// Check user group.
			[
				'user' => [
					'username' => 'Group unexpected parameter',
					'roleid' => 1,
					'passwd' => 'zabbix',
					'usrgrps' => [
						['userid' => '1']
					]
				],
				'expected_error' => 'Invalid parameter "/1/usrgrps/1": unexpected parameter "userid".'
			],
			[
				'user' => [
					'username' => 'User with empty group id',
					'roleid' => 1,
					'passwd' => 'zabbix',
					'usrgrps' => [
						['usrgrpid' => '']
					]
				],
				'expected_error' => 'Invalid parameter "/1/usrgrps/1/usrgrpid": a number is expected.'
			],
			[
				'user' => [
					'username' => 'User group id not number',
					'roleid' => 1,
					'passwd' => 'zabbix',
					'usrgrps' => [
						['usrgrpid' => 'abc']
					]
				],
				'expected_error' => 'Invalid parameter "/1/usrgrps/1/usrgrpid": a number is expected.'
			],
			[
				'user' => [
					'username' => 'User group id not valid',
					'roleid' => 1,
					'passwd' => 'zabbix',
					'usrgrps' => [
						['usrgrpid' => '1.1']
					]
				],
				'expected_error' => 'Invalid parameter "/1/usrgrps/1/usrgrpid": a number is expected.'
			],
			[
				'user' => [
					'username' => 'User with nonexistent group id',
					'roleid' => 1,
					'passwd' => 'Z@bb1x1234',
					'usrgrps' => [
						['usrgrpid' => '123456']
					]
				],
				'expected_error' => 'Invalid parameter "/1/usrgrps/1": object does not exist.'
			],
			[
				'user' => [
					'username' => 'User with two identical user group id',
					'roleid' => 1,
					'passwd' => 'zabbix',
					'usrgrps' => [
						['usrgrpid' => '7'],
						['usrgrpid' => '7']
					]
				],
				'expected_error' => 'Invalid parameter "/1/usrgrps/2": value (usrgrpid)=(7) already exists.'
			],
			// Roleid is as a string.
			[
				'user' => [
					[
						'username' => 'API user create 1',
						'roleid' => 'twenty_five',
						'passwd' => 'zabbix',
						'usrgrps' => [
							['usrgrpid' => 7]
						]
					]
				],
				'expected_error' => 'Invalid parameter "/1/roleid": a number is expected.'
			],
			// Check successfully creation of user.
			[
				'user' => [
					[
						'username' => 'API user create 1',
						'roleid' => 1,
						'passwd' => 'Z@bb1x1234',
						'usrgrps' => [
							['usrgrpid' => 7]
						]
					]
				],
				'expected_error' => null
			],
			[
				'user' => [
					[
						'username' => '☺',
						'roleid' => 1,
						'passwd' => 'O0o@O0o@',
						'usrgrps' => [
							['usrgrpid' => 7]
						]
					]
				],
				'expected_error' => null
			],
			[
				'user' => [
					[
						'username' => 'УТФ Юзер',
						'roleid' => 1,
						'passwd' => 'Z@bb1x1234',
						'usrgrps' => [
							['usrgrpid' => 7]
						]
					]
				],
				'expected_error' => null
			],
			[
				'user' => [
					[
						'username' => 'API user create with media',
						'roleid' => 1,
						'passwd' => 'Z@bb1x1234',
						'usrgrps' => [
							['usrgrpid' => 7]
						],
						'medias' => [
							[
								'mediatypeid' => '1',
								'sendto' => 'api@zabbix.com'
							]
						]
					]
				],
				'expected_error' => null
			],
			[
				'user' => [
					[
						'username' => 'API user create provisioned user',
						'userdirectoryid' => 1234
					]
				],
<<<<<<< HEAD
				'expected_error' => 'Invalid parameter "/1": unexpected parameter "userdirectoryid".'
			],
			[
				'user' => [
					[
						'username' => 'API user create with MFA TOTP method',
						'roleid' => 1,
						'passwd' => 'Z@bb1x1234',
						'usrgrps' => [
							['usrgrpid' => 7]
						],
						'mfa_totp_secrets' => [
							[
								'mfaid' => 'mfa_totp_1',
								'totp_secret' => '123asdf123asdf13asdf123asdf123as'
							]
						]
					]
				],
				'expected_error' => null
			],
			[
				'user' => [
					[
						'username' => 'API user create with non-existing MFA TOTP method',
						'roleid' => 1,
						'passwd' => 'Z@bb1x1234',
						'usrgrps' => [
							['usrgrpid' => 7]
						],
						'mfa_totp_secrets' => [
							[
								'mfaid' => 999,
								'totp_secret' => '123asdf123asdf13asdf123asdf123as'
							]
						]
					]
				],
				'expected_error' => 'Invalid parameter "/1/mfa_totp_secrets/1/mfaid": object does not exist.'
			],
			[
				'user' => [
					[
						'username' => 'API user create with MFA DUO method',
						'roleid' => 1,
						'passwd' => 'Z@bb1x1234',
						'usrgrps' => [
							['usrgrpid' => 7]
						],
						'mfa_totp_secrets' => [
							[
								'mfaid' => 'mfa_duo_1',
								'totp_secret' => '123asdf123asdf13asdf123asdf123as'
							]
						]
					]
				],
				'expected_error' => 'Invalid parameter "/1/mfa_totp_secrets/1/mfaid": object of TOTP type is expected.'
=======
				'expected_error' => 'User directory with ID "1234" is not available.'
>>>>>>> 5c942bff
			]
		];
	}

	/**
	 * @dataProvider user_create
	 */
	public function testUsers_Create($user, $expected_error) {
		$result = $this->call('user.create', $user, $expected_error);

		if ($expected_error === null) {
			foreach ($result['result']['userids'] as $key => $id) {
				$dbResultUser = DBSelect('select * from users where userid='.zbx_dbstr($id));
				$dbRowUser = DBFetch($dbResultUser);
				$this->assertEquals($dbRowUser['username'], $user[$key]['username']);
				$this->assertEquals($dbRowUser['name'], '');
				$this->assertEquals($dbRowUser['surname'], '');
				$this->assertEquals($dbRowUser['autologin'], 0);
				$this->assertEquals($dbRowUser['autologout'], '15m');
				$this->assertEquals($dbRowUser['lang'], 'default');
				$this->assertEquals($dbRowUser['refresh'], '30s');
				$this->assertEquals($dbRowUser['rows_per_page'], 50);
				$this->assertEquals($dbRowUser['theme'], 'default');
				$this->assertEquals($dbRowUser['url'], '');

				$this->assertEquals(1, CDBHelper::getCount('select * from users_groups where userid='.zbx_dbstr($id).
						' and usrgrpid='.zbx_dbstr($user[$key]['usrgrps'][0]['usrgrpid']))
				);

				if (array_key_exists('medias', $user[$key])) {
					$dbResultMedia = DBSelect('select * from media where userid='.$id);
					$dbRowMedia = DBFetch($dbResultMedia);
					$this->assertEquals($dbRowMedia['mediatypeid'], $user[$key]['medias'][0]['mediatypeid']);
					$this->assertEquals($dbRowMedia['sendto'], $user[$key]['medias'][0]['sendto']);
					$this->assertEquals($dbRowMedia['active'], 0);
					$this->assertEquals($dbRowMedia['severity'], 63);
					$this->assertEquals($dbRowMedia['period'], '1-7,00:00-24:00');
				}
				else {
					$dbResultGroup = 'select * from media where userid='.$id;
					$this->assertEquals(0, CDBHelper::getCount($dbResultGroup));
				}
			}
		}
	}

	/**
	 * Create user with multiple email address
	 */
	public function testUsers_CreateUserWithMultipleEmails() {
		$user = [
			'username' => 'API user create with multiple emails',
			'roleid' => 1,
			'passwd' => 'Z@bb1x1234',
			'usrgrps' => [
				['usrgrpid' => 7]
			],
			'medias' => [
				[
					'mediatypeid' => '1',
					'sendto' => ["api1@zabbix.com","Api test <api2@zabbix.com>","АПИ test ☺æų <api2@zabbix.com>"]
				]
			]
		];

		$result = $this->call('user.create', $user);
		$id = $result['result']['userids'][0];
		$this->assertEquals(1, CDBHelper::getCount('select * from users where userid='.zbx_dbstr($id)));

		$dbResultMedia = DBSelect('select * from media where userid='.zbx_dbstr($id));
		$dbRowMedia = DBFetch($dbResultMedia);
		$diff = array_diff($user['medias'][0]['sendto'], explode("\n", $dbRowMedia['sendto']));
		$this->assertEquals(0, count($diff));
	}

	public static function user_update() {
		return [
			// Check user id.
			[
				'user' => [[
					'username' => 'API user update without userid'
				]],
				'expected_error' => 'Invalid parameter "/1": the parameter "userid" is missing.'
			],
			[
				'user' => [[
					'username' => 'API user update with empty userid',
					'userid' => ''
				]],
				'expected_error' => 'Invalid parameter "/1/userid": a number is expected.'
			],
			[
				'user' => [[
					'username' => 'API user update with nonexistent userid',
					'userid' => '1.1'
				]],
				'expected_error' => 'Invalid parameter "/1/userid": a number is expected.'
			],
			[
				'user' => [[
					'username' => 'API user update with nonexistent userid',
					'userid' => 'abc'
				]],
				'expected_error' => 'Invalid parameter "/1/userid": a number is expected.'
			],
			[
				'user' => [[
					'username' => 'API user update with nonexistent userid',
					'userid' => '123456'
				]],
				'expected_error' => 'No permissions to referred object or it does not exist!'
			],
			[
				'user' => [
					[
						'userid' => '9',
						'username' => 'API update users with the same id1'
					],
					[
						'userid' => '9',
						'username' => 'API update users with the same id2'
					]
				],
				'expected_error' => 'Invalid parameter "/2": value (userid)=(9) already exists.'
			],
			// Check user password.
			[
				'user' => [[
					'userid' => '2',
					'passwd' => 'Z@bb1x1234'
				]],
				'expected_error' => 'Not allowed to set password for user "guest".'
			],
			// Check super admin type user password change for himself/herself.
			[
				'user' => [[
					'userid' => '1',
					'passwd' => 'Z@bb1x1234'
				]],
				'expected_error' => 'Current password is mandatory.'
			],
			[
				'user' => [[
					'userid' => '1',
					'current_passwd' => 'test1234',
					'passwd' => 'test1234'
				]],
				'expected_error' => 'Incorrect current password.'
			],
			// Check user username.
			[
				'user' => [[
					'userid' => '9',
					'username' => ''
				]],
				'expected_error' => 'Invalid parameter "/1/username": cannot be empty.'
			],
			[
				'user' => [[
					'userid' => '2',
					'username' => 'Try to rename guest'
				]],
				'expected_error' => 'Cannot rename guest user.'
			],
			[
				'user' => [[
					'userid' => '9',
					'username' => 'Admin'
				]],
				'expected_error' => 'User with username "Admin" already exists.'
			],
			[
				'user' => [
					[
						'userid' => '9',
						'username' => 'API update users with the same username'
					],
					[
						'userid' => '10',
						'username' => 'API update users with the same username'
					]
				],
				'expected_error' => 'Invalid parameter "/2": value'.
					' (username)=(API update users with the same username) already exists.'
			],
			[
				'user' => [[
					'userid' => '9',
					'username' => 'qwertyuioplkjhgfdsazxcvbnmqwertyuioplkjhgfdsazxcvbnmqwertyuioplkjhgfdsazxcvbnmqwert'.
						'yuioplkjhgfdsazxcvbnm'
				]],
				'expected_error' => 'Invalid parameter "/1/username": value is too long.'
			],
			// Check user group.
			[
				'user' => [[
					'userid' => '9',
					'username' => 'Group unexpected parameter',
					'usrgrps' => [
						['userid' => '1']
					]
				]],
				'expected_error' => 'Invalid parameter "/1/usrgrps/1": unexpected parameter "userid".'
			],
			[
				'user' => [[
					'userid' => '9',
					'username' => 'User with empty group id',
					'usrgrps' => [
						['usrgrpid' => '']
					]
				]],
				'expected_error' => 'Invalid parameter "/1/usrgrps/1/usrgrpid": a number is expected.'
			],
			[
				'user' => [[
					'userid' => '9',
					'username' => 'User group id not number',
					'usrgrps' => [
						['usrgrpid' => 'abc']
					]
				]],
				'expected_error' => 'Invalid parameter "/1/usrgrps/1/usrgrpid": a number is expected.'
			],
			[
				'user' => [[
					'userid' => '9',
					'username' => 'User group id not valid',
					'usrgrps' => [
						['usrgrpid' => '1.1']
					]
				]],
				'expected_error' => 'Invalid parameter "/1/usrgrps/1/usrgrpid": a number is expected.'
			],
			[
				'user' => [[
					'userid' => '9',
					'username' => 'User with nonexistent group id',
					'usrgrps' => [
						['usrgrpid' => '123456']
					]
				]],
				'expected_error' => 'Invalid parameter "/1/usrgrps/1": object does not exist.'
			],
			[
				'user' => [[
					'userid' => '9',
					'username' => 'User with two identical user group id',
					'usrgrps' => [
						['usrgrpid' => '7'],
						['usrgrpid' => '7']
					]
				]],
				'expected_error' => 'Invalid parameter "/1/usrgrps/2": value (usrgrpid)=(7) already exists.'
			],
			// Check user group, admin can't add himself to a disabled group or a group with disabled GUI access.
			[
				'user' => [[
					'userid' => '1',
					'username' => 'Try to add user to group with disabled GUI access',
					'usrgrps' => [
						['usrgrpid' => '12']
					]
				]],
				'expected_error' => 'User cannot add himself to a disabled group or a group with disabled GUI access.'
			],
			[
				'user' => [[
					'userid' => '1',
					'username' => 'Try to add user to a disabled group',
					'usrgrps' => [
						['usrgrpid' => '9']
					]
				]],
				'expected_error' => 'User cannot add himself to a disabled group or a group with disabled GUI access.'
			],
			// Check user properties, super-admin user type.
			[
				'user' => [[
					'userid' => '1',
					'username' => 'Try to change super-admin user type',
					'roleid' => '2'
				]],
				'expected_error' => 'At least one active user must exist with role "Super admin role".'
			],
			// Successfully user update.
			[
				'user' => [
					[
						'userid' => '9',
						'username' => 'API user updated',
						'passwd' => 'Z@bb1x1234',
						'usrgrps' => [
							['usrgrpid' => 7]
						]
					]
				],
				'expected_error' => null
			],
			[
				'user' => [
					[
						'userid' => '9',
						'username' => 'УТФ Юзер обновлённ',
						'passwd' => 'Z@bb1x1234',
						'usrgrps' => [
							['usrgrpid' => 7]
						]
					]
				],
				'expected_error' => null
			],
			[
				'user' => [
					[
						'userid' => '9',
						'username' => 'API user update with media',
						'passwd' => 'Z@bb1x1234',
						'usrgrps' => [
							['usrgrpid' => 7]
						],
						'medias' => [
							[
								'mediatypeid' => '1',
								'sendto' => 'api@zabbix.com'
							]
						]
					]
				],
				'expected_error' => null
			],
			// Check super admin type user password change for another super admin type user.
			[
				'user' => [
					[
						'userid' => '16',
						'username' => 'api-user-for-password-super-admin',
						'passwd' => 'GreatNewP',
						'usrgrps' => [
							['usrgrpid' => 7]
						]
					]
				],
				'expected_error' => null
<<<<<<< HEAD
			],
			[
				'user' => [
					[
						'userid' => '16',
						'username' => 'api-user-for-password-super-admin',
						'usrgrps' => [
							['usrgrpid' => 7]
						],
						'mfa_totp_secrets' => [
							[
								'mfaid' => 'mfa_totp_1',
								'totp_secret' => '123asdf123asdf13asdf123asdf123as'
							]
						]
					]
				],
				'expected_error' => null
			],
			'Cannot update provisioned user readonly field username.' => [
				'users' => [[
					'userid' => 'Provisioned user',
					'username' => 'other-username-value'
				]],
				'expected_error' => 'Invalid parameter "/1": cannot update readonly parameter "username" of provisioned user.'
			],
			'Cannot update provisioned user readonly field password.' => [
				'users' => [[
					'userid' => 'Provisioned user',
					'passwd' => 'Z@BB1X@dmln'
				]],
				'expected_error' => 'Invalid parameter "/1": cannot update readonly parameter "passwd" of provisioned user.'
			],
			'Cannot update user userdirectoryid to make provisioned user not provisioned.' => [
				'users' => [[
					'userid' => 'Provisioned user',
					'userdirectoryid' => 0
				]],
				'expected_error' => 'Invalid parameter "/1": unexpected parameter "userdirectoryid".'
			],
			'Cannot update user userdirectoryid to make user provisioned.' => [
				'user' => [
					[
						'userid' => 'API test user with disabled group',
						'userdirectoryid' => 'Provision userdirectory'
					]
				],
				'expected_error' => 'Invalid parameter "/1": unexpected parameter "userdirectoryid".'
=======
>>>>>>> 5c942bff
			]
		];
	}

	/**
	 * @dataProvider user_update
	 */
	public function testUsers_Update($users, $expected_error) {
		$users = self::resolveIds($users);

		foreach ($users as $user) {
			if (array_key_exists('userid', $user) && filter_var($user['userid'], FILTER_VALIDATE_INT)
					&& $expected_error !== null) {
				$sqlUser = "select * from users where userid=".zbx_dbstr($user['userid']);
				$oldHashUser = CDBHelper::getHash($sqlUser);
			}
		}

		$result = $this->call('user.update', $users, $expected_error);

		if ($expected_error === null) {
			foreach ($result['result']['userids'] as $key => $id) {
				$dbResultUser = DBSelect('select * from users where userid='.zbx_dbstr($id));
				$dbRowUser = DBFetch($dbResultUser);
				$this->assertEquals($dbRowUser['username'], $users[$key]['username']);
				$this->assertEquals($dbRowUser['name'], '');
				$this->assertEquals($dbRowUser['surname'], '');
				$this->assertEquals($dbRowUser['autologin'], 0);
				$this->assertEquals($dbRowUser['autologout'], '15m');
				$this->assertEquals($dbRowUser['lang'], 'en_US');
				$this->assertEquals($dbRowUser['refresh'], '30s');
				$this->assertEquals($dbRowUser['rows_per_page'], 50);
				$this->assertEquals($dbRowUser['theme'], 'default');
				$this->assertEquals($dbRowUser['url'], '');

				if ($id == '16') {
					$this->assertEquals(1, password_verify('GreatNewP', $dbRowUser['passwd']));
				}

				if (array_key_exists('usrgrps', $users[$key])) {
					$this->assertEquals(1, CDBHelper::getCount(
						'select * from users_groups where userid='.zbx_dbstr($id).
							' and usrgrpid='.zbx_dbstr($users[$key]['usrgrps'][0]['usrgrpid']))
					);
				}

				if (array_key_exists('medias', $users[$key])) {
					$dbResultMedia = DBSelect('select * from media where userid='.zbx_dbstr($id));
					$dbRowMedia = DBFetch($dbResultMedia);
					$this->assertEquals($dbRowMedia['mediatypeid'], $users[$key]['medias'][0]['mediatypeid']);
					$this->assertEquals($dbRowMedia['sendto'], $users[$key]['medias'][0]['sendto']);
					$this->assertEquals($dbRowMedia['active'], 0);
					$this->assertEquals($dbRowMedia['severity'], 63);
					$this->assertEquals($dbRowMedia['period'], '1-7,00:00-24:00');
				}
				else {
					$dbResultGroup = 'select * from media where userid='.zbx_dbstr($id);
					$this->assertEquals(0, CDBHelper::getCount($dbResultGroup));
				}
			}
		}
		else {
			if (isset($oldHashUser)) {
				$this->assertEquals($oldHashUser, CDBHelper::getHash($sqlUser));
			}
		}
	}

	public static function user_password() {
		return [
			[
				'method' => 'user.update',
				'login' => ['user' => 'api-user-for-password-user', 'password' => 'test1234u'],
				'user' => [
					'userid' => '17',
					'passwd' => 'trytochangep',
					'username' => 'api-user-for-password-user'
				],
				'expected_error' => 'Current password is mandatory.'
			],
			[
				'method' => 'user.update',
				'login' => ['user' => 'api-user-for-password-user', 'password' => 'test1234u'],
				'user' => [
					'userid' => '17',
					'passwd' => 'TryToChangeP',
					'current_passwd' => 'IncorrectCurrentP',
					'username' => 'api-user-for-password-user'
				],
				'expected_error' => 'Incorrect current password.'
			],
			// Successfully user update.
			[
				'method' => 'user.update',
				'login' => ['user' => 'api-user-for-password-user', 'password' => 'test1234u'],
				'user' => [
					'userid' => '17',
					'passwd' => 'AcceptableNewP',
					'current_passwd' => 'test1234u',
					'username' => 'api-user-for-password-user'
				],
				'expected_error' => null
			]
		];
	}

	/**
	* @dataProvider user_password
	*/
	public function testUser_UpdatePassword($method, $login, $user, $expected_error) {
		$this->authorize($login['user'], $login['password']);
		$this->call($method, $user, $expected_error);
	}

	public static function user_properties() {
		return [
			// Check readonly parameter.
			[
				'user' => [
					'username' => 'Unexpected parameter attempt_clock',
					'passwd' => 'zabbix',
					'attempt_clock' => '0',
					'usrgrps' => [
						['usrgrpid' => 7]
					]
				],
				'expected_error' => 'Invalid parameter "/1": unexpected parameter "attempt_clock".'
			],
			[
				'user' => [
					'username' => 'Unexpected parameter attempt_failed',
					'passwd' => 'zabbix',
					'attempt_failed' => '3',
					'usrgrps' => [
						['usrgrpid' => 7]
					]
				],
				'expected_error' => 'Invalid parameter "/1": unexpected parameter "attempt_failed".'
			],
			[
				'user' => [
					'username' => 'Unexpected parameter attempt_ip',
					'passwd' => 'zabbix',
					'attempt_ip' => '127.0.0.1',
					'usrgrps' => [
						['usrgrpid' => 7]
					]
				],
				'expected_error' => 'Invalid parameter "/1": unexpected parameter "attempt_ip".'
			],
			// Check user properties, name and surname.
			[
				'user' => [
					'username' => 'User with long name',
					'passwd' => 'zabbix',
					'usrgrps' => [
						['usrgrpid' => '7']
					],
					'name' => 'qwertyuioplkjhgfdsazxcvbnmqwertyuioplkjhgfdsazxcvbnmqwertyuioplkjhgfdsazxcvbnmqwertyuioplkjhgfdsazxcvbnm'
				],
				'expected_error' => 'Invalid parameter "/1/name": value is too long.'
			],
			[
				'user' => [
					'username' => 'User with long surname',
					'passwd' => 'zabbix',
					'usrgrps' => [
						['usrgrpid' => '7']
					],
					'surname' => 'qwertyuioplkjhgfdsazxcvbnmqwertyuioplkjhgfdsazxcvbnmqwertyuioplkjhgfdsazxcvbnmqwertyuioplkjhgfdsazxcvbnm'
				],
				'expected_error' => 'Invalid parameter "/1/surname": value is too long.'
			],
			// Check user properties, autologin.
			[
				'user' => [
					'username' => 'User with invalid autologin',
					'passwd' => 'zabbix',
					'usrgrps' => [
						['usrgrpid' => '7']
					],
					'autologin' => ''
				],
				'expected_error' => 'Invalid parameter "/1/autologin": an integer is expected.'
			],
			[
				'user' => [
					'username' => 'User with invalid autologin',
					'passwd' => 'zabbix',
					'usrgrps' => [
						['usrgrpid' => '7']
					],
					'autologin' => '2'
				],
				'expected_error' => 'Invalid parameter "/1/autologin": value must be one of 0, 1.'
			],
			[
				'user' => [
					'username' => 'User with invalid autologin',
					'passwd' => 'zabbix',
					'usrgrps' => [
						['usrgrpid' => '7']
					],
					'autologin' => '-1'
				],
				'expected_error' => 'Invalid parameter "/1/autologin": value must be one of 0, 1.'
			],
			// Check user properties, autologout.
			[
				'user' => [
					'username' => 'User with invalid autologout',
					'passwd' => 'zabbix',
					'usrgrps' => [
						['usrgrpid' => '7']
					],
					'autologout' => ''
				],
				'expected_error' => 'Invalid parameter "/1/autologout": cannot be empty.'
			],
			[
				'user' => [
					'username' => 'User with invalid autologout',
					'passwd' => 'zabbix',
					'usrgrps' => [
						['usrgrpid' => '7']
					],
					'autologout' => '86401'
				],
				'expected_error' => 'Invalid parameter "/1/autologout": value must be one of 0, 90-86400.'
			],
			[
				'user' => [
					'username' => 'User with invalid autologout',
					'passwd' => 'zabbix',
					'usrgrps' => [
						['usrgrpid' => '7']
					],
					'autologout' => '1'
				],
				'expected_error' => 'Invalid parameter "/1/autologout": value must be one of 0, 90-86400.'
			],
			[
				'user' => [
					'username' => 'User with invalid autologout',
					'passwd' => 'zabbix',
					'usrgrps' => [
						['usrgrpid' => '7']
					],
					'autologout' => '89'
				],
				'expected_error' => 'Invalid parameter "/1/autologout": value must be one of 0, 90-86400.'
			],
			[
				'user' => [
					'username' => 'User with autologout and autologin together',
					'roleid' => 1,
					'passwd' => 'zabbix',
					'usrgrps' => [
						['usrgrpid' => '7']
					],
					'autologout' => '90',
					'autologin' => '1'
				],
				'expected_error' => 'Auto-login and auto-logout options cannot be enabled together.'
			],
			// Check user properties, lang.
			[
				'user' => [
					'username' => 'User with empty lang',
					'passwd' => 'zabbix',
					'usrgrps' => [
						['usrgrpid' => '7']
					],
					'lang' => ''
				],
				'expected_error' => 'Invalid parameter "/1/lang": cannot be empty.'
			],
			[
				'user' => [
					'username' => 'User with invalid lang',
					'passwd' => 'zabbix',
					'usrgrps' => [
						['usrgrpid' => '7']
					],
					'lang' => '123456'
				],
				'expected_error' => 'Invalid parameter "/1/lang": value must be one of "default", "en_GB", "en_US", "bg_BG", "ca_ES", "zh_CN", "zh_TW", "cs_CZ", "nl_NL", "fi_FI", "fr_FR", "ka_GE", "de_DE", "el_GR", "he_IL", "hu_HU", "id_ID", "it_IT", "ko_KR", "ja_JP", "lv_LV", "lt_LT", "nb_NO", "fa_IR", "pl_PL", "pt_BR", "pt_PT", "ro_RO", "ru_RU", "sk_SK", "es_ES", "sv_SE", "tr_TR", "uk_UA", "vi_VN".'
			],
			// Check user properties, theme.
			[
				'user' => [
					'username' => 'User with empty theme',
					'passwd' => 'zabbix',
					'usrgrps' => [
						['usrgrpid' => '7']
					],
					'theme' => ''
				],
				'expected_error' => 'Invalid parameter "/1/theme": value must be one of "default", "blue-theme", "dark-theme", "hc-light", "hc-dark".'
			],
			[
				'user' => [
					'username' => 'User with invalid theme',
					'passwd' => 'zabbix',
					'usrgrps' => [
						['usrgrpid' => '7']
					],
					'theme' => 'classic'
				],
				'expected_error' => 'Invalid parameter "/1/theme": value must be one of "default", "blue-theme", "dark-theme", "hc-light", "hc-dark".'
			],
			[
				'user' => [
					'username' => 'User with invalid theme',
					'passwd' => 'zabbix',
					'usrgrps' => [
						['usrgrpid' => '7']
					],
					'theme' => 'originalblue'
				],
				'expected_error' => 'Invalid parameter "/1/theme": value must be one of "default", "blue-theme", "dark-theme", "hc-light", "hc-dark".'
			],
			// Check user properties, type.
			[
				'user' => [
					'username' => 'User with empty roleid',
					'roleid' => '',
					'passwd' => 'zabbix',
					'usrgrps' => [
						['usrgrpid' => '7']
					]
				],
				'expected_error' => 'Invalid parameter "/1/roleid": a number is expected.'
			],
			[
				'user' => [
					'username' => 'User with invalid roleid',
					'roleid' => '1.1',
					'passwd' => 'zabbix',
					'usrgrps' => [
						['usrgrpid' => '7']
					]
				],
				'expected_error' => 'Invalid parameter "/1/roleid": a number is expected.'
			],
			// Check user properties, refresh.
			[
				'user' => [
					'username' => 'User with empty refresh',
					'passwd' => 'zabbix',
					'usrgrps' => [
						['usrgrpid' => '7']
					],
					'refresh' => ''
				],
				'expected_error' => 'Invalid parameter "/1/refresh": cannot be empty.'
			],
			[
				'user' => [
					'username' => 'User with invalid refresh',
					'passwd' => 'zabbix',
					'usrgrps' => [
						['usrgrpid' => '7']
					],
					'refresh' => '3601'
				],
				'expected_error' => 'Invalid parameter "/1/refresh": value must be one of 0-3600.'
			],
			[
				'user' => [
					'username' => 'User with invalid refresh',
					'passwd' => 'zabbix',
					'usrgrps' => [
						['usrgrpid' => '7']
					],
					'refresh' => '1.1'
				],
				'expected_error' => 'Invalid parameter "/1/refresh": a time unit is expected.'
			],
			// Check user properties, rows_per_page.
			[
				'user' => [
					'username' => 'User with empty rows_per_page',
					'passwd' => 'zabbix',
					'usrgrps' => [
						['usrgrpid' => '7']
					],
					'rows_per_page' => ''
				],
				'expected_error' => 'Invalid parameter "/1/rows_per_page": an integer is expected.'
			],
			[
				'user' => [
					'username' => 'User with invalid rows_per_page',
					'passwd' => 'zabbix',
					'usrgrps' => [
						['usrgrpid' => '7']
					],
					'rows_per_page' => '0'
				],
				'expected_error' => 'Invalid parameter "/1/rows_per_page": value must be one of 1-999999.'
			],
			[
				'user' => [
					'username' => 'User with invalid rows_per_page',
					'passwd' => 'zabbix',
					'usrgrps' => [
						['usrgrpid' => '7']
					],
					'rows_per_page' => '1000000'
				],
				'expected_error' => 'Invalid parameter "/1/rows_per_page": value must be one of 1-999999.'
			],
			// Check user media, mediatypeid.
			[
				'user' => [
					'username' => 'User without medias properties',
					'roleid' => 1,
					'passwd' => 'zabbix123456',
					'usrgrps' => [
						['usrgrpid' => '7']
					],
					'medias' => [[ ]]
				],
				'expected_error' => 'Invalid parameter "/1/medias/1": the parameter "mediatypeid" is missing.'
			],
			[
				'user' => [
					'username' => 'User with empty mediatypeid',
					'roleid' => 1,
					'passwd' => 'zabbix123456',
					'usrgrps' => [
						['usrgrpid' => '7']
					],
					'medias' => [
						[
							'mediatypeid' => ''
						]
					]
				],
				'expected_error' => 'Invalid parameter "/1/medias/1/mediatypeid": a number is expected.'
			],
			[
				'user' => [
					'username' => 'User with invalid mediatypeid',
					'roleid' => 1,
					'passwd' => 'zabbix123456',
					'usrgrps' => [
						['usrgrpid' => '7']
					],
					'medias' => [
						[
							'mediatypeid' => '1.1'
						]
					]
				],
				'expected_error' => 'Invalid parameter "/1/medias/1/mediatypeid": a number is expected.'
			],
			[
				'user' => [
					'username' => 'User with nonexistent media type id',
					'roleid' => 1,
					'passwd' => 'Z@bb1x1234',
					'usrgrps' => [
						['usrgrpid' => '7']
					],
					'medias' => [
						[
							'mediatypeid' => '1234',
							'sendto' => 'api@zabbix.com'
						]
					]
				],
				'expected_error' => 'Invalid parameter "/1/medias/1/mediatypeid": object does not exist.'
			],
			// Check user media, sendto.
			[
				'user' => [
					'username' => 'User without sendto',
					'roleid' => 1,
					'passwd' => 'zabbix123456',
					'usrgrps' => [
						['usrgrpid' => '7']
					],
					'medias' => [
						[
							'mediatypeid' => '1'
						]
					]
				],
				'expected_error' => 'Invalid parameter "/1/medias/1": the parameter "sendto" is missing.'
			],
			[
				'user' => [
					'username' => 'User with empty sendto',
					'roleid' => 1,
					'passwd' => 'Z@bb1x1234',
					'usrgrps' => [
						['usrgrpid' => '7']
					],
					'medias' => [
						[
							'mediatypeid' => '1',
							'sendto' => ''
						]
					]
				],
				'expected_error' => 'Invalid parameter "/1/medias/1/sendto/1": cannot be empty.'
			],
			[
				'user' => [
					'username' => 'User with empty sendto',
					'roleid' => 1,
					'passwd' => 'zabbix123456',
					'usrgrps' => [
						['usrgrpid' => '7']
					],
					'medias' => [
						[
							'mediatypeid' => '1',
							'sendto' => [[]]
						]
					]
				],
				'expected_error' => 'Invalid parameter "/1/medias/1/sendto/1": a character string is expected.'
			],
			[
				'user' => [
					'username' => 'User with empty sendto',
					'roleid' => 1,
					'passwd' => 'zabbix123456',
					'usrgrps' => [
						['usrgrpid' => '7']
					],
					'medias' => [
						[
							'mediatypeid' => '1',
							'sendto' => []
						]
					]
				],
				'expected_error' => 'Invalid parameter "/1/medias/1/sendto": cannot be empty.'
			],
			[
				'user' => [
					'username' => 'User with empty sendto',
					'roleid' => 1,
					'passwd' => 'Z@bb1x1234',
					'usrgrps' => [
						['usrgrpid' => '7']
					],
					'medias' => [
						[
							'mediatypeid' => '1',
							'sendto' => [""]
						]
					]
				],
				'expected_error' => 'Invalid parameter "/1/medias/1/sendto/1": cannot be empty.'
			],
			[
				'user' => [
					'username' => 'User with empty second email',
					'roleid' => 1,
					'passwd' => 'Z@bb1x1234',
					'usrgrps' => [
						['usrgrpid' => '7']
					],
					'medias' => [
						[
							'mediatypeid' => '1',
							'sendto' => ["test1@zabbix.com",""]
						]
					]
				],
				'expected_error' => 'Invalid parameter "/1/medias/1/sendto/2": cannot be empty.'
			],
			[
				'user' => [
					'username' => 'User with invalid email',
					'roleid' => 1,
					'passwd' => 'Z@bb1x1234',
					'usrgrps' => [
						['usrgrpid' => '7']
					],
					'medias' => [
						[
							'mediatypeid' => '1',
							'sendto' => ["test1zabbix.com"]
						]
					]
				],
				'expected_error' => 'Invalid parameter "/1/medias/1/sendto/1": an email address is expected.'
			],
			[
				'user' => [
					'username' => 'User with invalid email',
					'roleid' => 1,
					'passwd' => 'Z@bb1x1234',
					'usrgrps' => [
						['usrgrpid' => '7']
					],
					'medias' => [
						[
							'mediatypeid' => '1',
							'sendto' => ["test1@zabbixcom"]
						]
					]
				],
				'expected_error' => 'Invalid parameter "/1/medias/1/sendto/1": an email address is expected.'
			],
			[
				'user' => [
					'username' => 'User with invalid email',
					'roleid' => 1,
					'passwd' => 'Z@bb1x1234',
					'usrgrps' => [
						['usrgrpid' => '7']
					],
					'medias' => [
						[
							'mediatypeid' => '1',
							'sendto' => ["test1@@zabbix.com"]
						]
					]
				],
				'expected_error' => 'Invalid parameter "/1/medias/1/sendto/1": an email address is expected.'
			],
			[
				'user' => [
					'username' => 'User with invalid email',
					'roleid' => 1,
					'passwd' => 'Z@bb1x1234',
					'usrgrps' => [
						['usrgrpid' => '7']
					],
					'medias' => [
						[
							'mediatypeid' => '1',
							'sendto' => ["test1 test2@zabbix.com"]
						]
					]
				],
				'expected_error' => 'Invalid parameter "/1/medias/1/sendto/1": an email address is expected.'
			],
			[
				'user' => [
					'username' => 'User with invalid email',
					'roleid' => 1,
					'passwd' => 'Z@bb1x1234',
					'usrgrps' => [
						['usrgrpid' => '7']
					],
					'medias' => [
						[
							'mediatypeid' => '1',
							'sendto' => ["<test1@zabbix.com> test2"]
						]
					]
				],
				'expected_error' => 'Invalid parameter "/1/medias/1/sendto/1": an email address is expected.'
			],
			[
				'user' => [
					'username' => 'User with invalid email',
					'roleid' => 1,
					'passwd' => 'Z@bb1x1234',
					'usrgrps' => [
						['usrgrpid' => '7']
					],
					'medias' => [
						[
							'mediatypeid' => '1',
							'sendto' => ["test1@zabbix.com, a,b"]
						]
					]
				],
				'expected_error' => 'Invalid parameter "/1/medias/1/sendto/1": an email address is expected.'
			],
			[
				'user' => [
					'username' => 'User with invalid email',
					'roleid' => 1,
					'passwd' => 'Z@bb1x1234',
					'usrgrps' => [
						['usrgrpid' => '7']
					],
					'medias' => [
						[
							'mediatypeid' => '1',
							'sendto' => ["test1@zabbix.com,test2@zabbix.com"]
						]
					]
				],
				'expected_error' => 'Invalid parameter "/1/medias/1/sendto/1": an email address is expected.'
			],
			// Check user media, active.
			[
				'user' => [
					'username' => 'User with empty active',
					'roleid' => 1,
					'passwd' => 'zabbix123456',
					'usrgrps' => [
						['usrgrpid' => '7']
					],
					'medias' => [
						[
							'mediatypeid' => '1',
							'sendto' => 'api@zabbix.com',
							'active' => ''
						]
					]
				],
				'expected_error' => 'Invalid parameter "/1/medias/1/active": an integer is expected.'
			],
			[
				'user' => [
					'username' => 'User with invalid active',
					'roleid' => 1,
					'passwd' => 'zabbix123456',
					'usrgrps' => [
						['usrgrpid' => '7']
					],
					'medias' => [
						[
						'mediatypeid' => '1',
						'sendto' => 'api@zabbix.com',
						'active' => '1.1'
						]
					]
				],
				'expected_error' => 'Invalid parameter "/1/medias/1/active": an integer is expected.'
			],
			[
				'user' => [
					'username' => 'User with invalid active',
					'roleid' => 1,
					'passwd' => 'zabbix123456',
					'usrgrps' => [
						['usrgrpid' => '7']
					],
					'medias' => [
						[
						'mediatypeid' => '1',
						'sendto' => 'api@zabbix.com',
						'active' => '2'
						]
					]
				],
				'expected_error' => 'Invalid parameter "/1/medias/1/active": value must be one of 0, 1.'
			],
			// Check user media, severity.
			[
				'user' => [
					'username' => 'User with empty severity',
					'roleid' => 1,
					'passwd' => 'zabbix123456',
					'usrgrps' => [
						['usrgrpid' => '7']
					],
					'medias' => [
						[
						'mediatypeid' => '1',
						'sendto' => 'api@zabbix.com',
						'severity' => ''
						]
					]
				],
				'expected_error' => 'Invalid parameter "/1/medias/1/severity": an integer is expected.'
			],
			[
				'user' => [
					'username' => 'User with invalid severity',
					'roleid' => 1,
					'passwd' => 'zabbix123456',
					'usrgrps' => [
						['usrgrpid' => '7']
					],
					'medias' => [
						[
						'mediatypeid' => '1',
						'sendto' => 'api@zabbix.com',
						'severity' => '64'
						]
					]
				],
				'expected_error' => 'Invalid parameter "/1/medias/1/severity": value must be one of 0-63.'
			],
			// Check user media, period.
			[
				'user' => [
					'username' => 'User with empty period',
					'roleid' => 1,
					'passwd' => 'zabbix123456',
					'usrgrps' => [
						['usrgrpid' => '7']
					],
					'medias' => [
						[
						'mediatypeid' => '1',
						'sendto' => 'api@zabbix.com',
						'period' => ''
						]
					]
				],
				'expected_error' => 'Invalid parameter "/1/medias/1/period": cannot be empty.'
			],
			[
				'user' => [
					'username' => 'User with string period',
					'roleid' => 1,
					'passwd' => 'zabbix123456',
					'usrgrps' => [
						['usrgrpid' => '7']
					],
					'medias' => [
						[
						'mediatypeid' => '1',
						'sendto' => 'api@zabbix.com',
						'period' => 'test'
						]
					]
				],
				'expected_error' => 'Invalid parameter "/1/medias/1/period": a time period is expected.'
			],
			[
				'user' => [
					'username' => 'User with invalid period, without comma',
					'roleid' => 1,
					'passwd' => 'zabbix123456',
					'usrgrps' => [
						['usrgrpid' => '7']
					],
					'medias' => [
						[
						'mediatypeid' => '1',
						'sendto' => 'api@zabbix.com',
						'period' => '1-7 00:00-24:00'
						]
					]
				],
				'expected_error' => 'Invalid parameter "/1/medias/1/period": a time period is expected.'
			],
			[
				'user' => [
					'username' => 'User with invalid period, with two comma',
					'roleid' => 1,
					'passwd' => 'zabbix123456',
					'usrgrps' => [
						['usrgrpid' => '7']
					],
					'medias' => [
						[
						'mediatypeid' => '1',
						'sendto' => 'api@zabbix.com',
						'period' => '1-5,09:00-18:00,6-7,10:00-16:00'
						]
					]
				],
				'expected_error' => 'Invalid parameter "/1/medias/1/period": a time period is expected.'
			],
			[
				'user' => [
					'username' => 'User with invalid period, 8 week days',
					'roleid' => 1,
					'passwd' => 'zabbix123456',
					'usrgrps' => [
						['usrgrpid' => '7']
					],
					'medias' => [
						[
						'mediatypeid' => '1',
						'sendto' => 'api@zabbix.com',
						'period' => '1-8,00:00-24:00'
						]
					]
				],
				'expected_error' => 'Invalid parameter "/1/medias/1/period": a time period is expected.'
			],
			[
				'user' => [
					'username' => 'User with invalid period, zero week day',
					'roleid' => 1,
					'passwd' => 'zabbix123456',
					'usrgrps' => [
						['usrgrpid' => '7']
					],
					'medias' => [
						[
						'mediatypeid' => '1',
						'sendto' => 'api@zabbix.com',
						'period' => '0-7,00:00-24:00'
						]
					]
				],
				'expected_error' => 'Invalid parameter "/1/medias/1/period": a time period is expected.'
			],
			[
				'user' => [
					'username' => 'User with invalid time',
					'roleid' => 1,
					'passwd' => 'zabbix123456',
					'usrgrps' => [
						['usrgrpid' => '7']
					],
					'medias' => [
						[
						'mediatypeid' => '1',
						'sendto' => 'api@zabbix.com',
						'period' => '1-7,24:00-00:00'
						]
					]
				],
				'expected_error' => 'Invalid parameter "/1/medias/1/period": a time period is expected.'
			],
			[
				'user' => [
					'username' => 'User with invalid time',
					'roleid' => 1,
					'passwd' => 'zabbix123456',
					'usrgrps' => [
						['usrgrpid' => '7']
					],
					'medias' => [
						[
						'mediatypeid' => '1',
						'sendto' => 'api@zabbix.com',
						'period' => '1-7,14:00-13:00'
						]
					]
				],
				'expected_error' => 'Invalid parameter "/1/medias/1/period": a time period is expected.'
			],
			[
				'user' => [
					'username' => 'User with invalid time',
					'roleid' => 1,
					'passwd' => 'zabbix123456',
					'usrgrps' => [
						['usrgrpid' => '7']
					],
					'medias' => [
						[
						'mediatypeid' => '1',
						'sendto' => 'api@zabbix.com',
						'period' => '1-7,25:00-26:00'
						]
					]
				],
				'expected_error' => 'Invalid parameter "/1/medias/1/period": a time period is expected.'
			],
			[
				'user' => [
					'username' => 'User with invalid time',
					'roleid' => 1,
					'passwd' => 'zabbix123456',
					'usrgrps' => [
						['usrgrpid' => '7']
					],
					'medias' => [
						[
						'mediatypeid' => '1',
						'sendto' => 'api@zabbix.com',
						'period' => '1-7,13:60-14:00'
						]
					]
				],
				'expected_error' => 'Invalid parameter "/1/medias/1/period": a time period is expected.'
			],
			// Successfully user update and create with all parameters.
			[
				'user' => [
					'username' => 'all-parameters',
					'roleid' => 3,
					'passwd' => 'Z@bb1x1234',
					'usrgrps' => [['usrgrpid' => 7]],
					'medias' => [
							[
								'mediatypeid' => '1',
								'sendto' => 'apicreate@zabbix.com',
								'active' => '1',
								'severity' => '60',
								'period' => '1-5,09:00-18:00;5-7,12:00-16:00'
							]
					],
					'name' => 'User with all parameters',
					'surname' => 'User Surname',
					'autologin' => 1,
					'autologout' => 0,
					'lang' => 'en_US',
					'refresh' => 90,
					'theme' => 'dark-theme',
					'rows_per_page' => 25,
					'url' => 'zabbix.php?action=userprofile.edit'
				],
				'expected_error' => null
			]
		];
	}

	/**
	 * @dataProvider user_properties
	 */
	public function testUser_NotRequiredPropertiesAndMedias($user, $expected_error) {
		$methods = ['user.create', 'user.update'];

		foreach ($methods as $method) {
			if ($method == 'user.update') {
				$user['userid'] = '9';
				$user['username'] = 'updated-'.$user['username'];
			}
			$result = $this->call($method, $user, $expected_error);

			if ($expected_error === null) {
				$dbResultUser = DBSelect('select * from users where userid='.zbx_dbstr($result['result']['userids'][0]));
				$dbRowUser = DBFetch($dbResultUser);
				$this->assertEquals($dbRowUser['username'], $user['username']);
				$this->assertEquals($dbRowUser['name'], $user['name']);
				$this->assertEquals($dbRowUser['surname'], $user['surname']);
				$this->assertEquals($dbRowUser['autologin'], $user['autologin']);
				$this->assertEquals($dbRowUser['autologout'], $user['autologout']);
				$this->assertEquals($dbRowUser['lang'], $user['lang']);
				$this->assertEquals($dbRowUser['refresh'], $user['refresh']);
				$this->assertEquals($dbRowUser['rows_per_page'], $user['rows_per_page']);
				$this->assertEquals($dbRowUser['theme'], $user['theme']);
				$this->assertEquals($dbRowUser['url'], $user['url']);

				$this->assertEquals(1, CDBHelper::getCount('select * from users_groups where userid='.
						zbx_dbstr($result['result']['userids'][0]).' and usrgrpid='.
						zbx_dbstr($user['usrgrps'][0]['usrgrpid']))
				);

				$dbResultMedia = DBSelect('select * from media where userid='.
						zbx_dbstr($result['result']['userids'][0])
				);

				$dbRowMedia = DBFetch($dbResultMedia);
				$this->assertEquals($dbRowMedia['mediatypeid'], $user['medias'][0]['mediatypeid']);
				$this->assertEquals($dbRowMedia['sendto'], $user['medias'][0]['sendto']);
				$this->assertEquals($dbRowMedia['active'], $user['medias'][0]['active']);
				$this->assertEquals($dbRowMedia['severity'], $user['medias'][0]['severity']);
				$this->assertEquals($dbRowMedia['period'], $user['medias'][0]['period']);
			}
			else {
				$this->assertEquals(0, CDBHelper::getCount('select * from users where username='.
					zbx_dbstr($user['username'])
				));
			}
		}
	}

	public static function user_delete() {
		return [
			// Check user id.
			[
				'user' => [''],
				'expected_error' => 'Invalid parameter "/1": a number is expected.'
			],
			[
				'user' => ['abc'],
				'expected_error' => 'Invalid parameter "/1": a number is expected.'
			],
			[
				'user' => ['1.1'],
				'expected_error' => 'Invalid parameter "/1": a number is expected.'
			],
			[
				'user' => ['123456'],
				'expected_error' => 'No permissions to referred object or it does not exist!'
			],
			[
				'user' => ['9', '9'],
				'expected_error' => 'Invalid parameter "/2": value (9) already exists.'
			],
			// Try delete himself.
			[
				'user' => ['1'],
				'expected_error' => 'User is not allowed to delete himself.'
			],
			// Try delete internal user.
			[
				'user' => ['2'],
				'expected_error' => 'Cannot delete Zabbix internal user "guest", try disabling that user.'
			],
			// Check if deleted users used in actions.
			[
				'user' => ['13'],
				'expected_error' => 'User "api-user-action" is used in "API action with user" action.'
			],
			// Check if deleted users have a map.
			[
				'user' => ['14'],
				'expected_error' => 'User "api-user-map" is map "API map" owner.'
			],
			// Check successfully delete of user.
			[
				'user' => ['10'],
				'expected_error' => null
			],
			[
				'user' => ['11', '12'],
				'expected_error' => null
			]
		];
	}

	/**
	 * @dataProvider user_delete
	 */
	public function testUsers_Delete($user, $expected_error) {
		$result = $this->call('user.delete', $user, $expected_error);

		if ($expected_error === null) {
			foreach ($result['result']['userids'] as $id) {
				$this->assertEquals(0, CDBHelper::getCount('select * from users where userid='.zbx_dbstr($id)));
			}
		}
	}

	public static function user_unblock_data_invalid(): array {
		return [
			[
				'user' => [],
				'expected_error' => 'Invalid parameter "/": cannot be empty.'
			],
			[
				'user' => [null],
				'expected_error' => 'Invalid parameter "/1": a number is expected.'
			],
			[
				'user' => [true],
				'expected_error' => 'Invalid parameter "/1": a number is expected.'
			],
			[
				'user' => [[]],
				'expected_error' => 'Invalid parameter "/1": a number is expected.'
			],
			[
				'user' => [''],
				'expected_error' => 'Invalid parameter "/1": a number is expected.'
			],
			[
				'user' => ['1.0'],
				'expected_error' => 'Invalid parameter "/1": a number is expected.'
			],
			[
				'user' => [-1],
				'expected_error' => 'Invalid parameter "/1": a number is expected.'
			],
			[
				'user' => ['123456'], // Non-existing user.
				'expected_error' => 'No permissions to referred object or it does not exist!'
			],
			[
				'user' => ['15', '15'],
				'expected_error' => 'Invalid parameter "/2": value (15) already exists.'
			]
		];
	}

	public static function user_unblock_data_valid(): array {
		return [
			[
				'user' => ['15'],
				'expected_error' => null
			],
			[
				'user' => ['14', '15'],
				'expected_error' => null
			]
		];
	}

	/**
	 * @dataProvider user_unblock_data_invalid
	 * @dataProvider user_unblock_data_valid
	 */
	public function testUsers_Unblock($users, ?string $expected_error): void {
		$response = $this->call('user.unblock', $users, $expected_error);

		if ($expected_error !== null) {
			return;
		}

		$db_users = CDBHelper::getAll(
			'SELECT u.attempt_failed'.
			' FROM users u'.
			' WHERE '.dbConditionId('u.userid', $response['result']['userids']).
			' ORDER BY u.userid ASC'
		);

		foreach ($db_users as $db_user) {
			$this->assertEquals(0, $db_user['attempt_failed']);
		}
	}

	public static function user_permissions() {
		return [
			[
				'method' => 'user.create',
				'login' => ['user' => 'zabbix-admin', 'password' => 'zabbix'],
				'user' => [
					'username' => 'API user create as zabbix admin',
					'passwd' => 'zabbix',
					'usrgrps' => [
						['usrgrpid' => 7]
					]
				],
				'expected_error' => 'No permissions to call "user.create".'
			],
			[
				'method' => 'user.update',
				'login' => ['user' => 'zabbix-admin', 'password' => 'zabbix'],
				'user' => [
					'userid' => '9',
					'username' => 'API user update as zabbix admin without permissions'
				],
				'expected_error' => 'No permissions to referred object or it does not exist!'
			],
			[
				'method' => 'user.delete',
				'login' => ['user' => 'zabbix-admin', 'password' => 'zabbix'],
				'user' => ['9'],
				'expected_error' => 'No permissions to call "user.delete".'
			],
			[
				'method' => 'user.create',
				'login' => ['user' => 'zabbix-user', 'password' => 'zabbix'],
				'user' => [
					'username' => 'API user create as zabbix user',
					'passwd' => 'zabbix',
					'usrgrps' => [
						['usrgrpid' => 7]
					]
				],
				'expected_error' => 'No permissions to call "user.create".'
			],
			[
				'method' => 'user.update',
				'login' => ['user' => 'zabbix-user', 'password' => 'zabbix'],
				'user' => [
					'userid' => '9',
					'username' => 'API user update as zabbix user without permissions'
				],
				'expected_error' => 'No permissions to referred object or it does not exist!'
			],
			[
				'method' => 'user.delete',
				'login' => ['user' => 'zabbix-user', 'password' => 'zabbix'],
				'user' => ['9'],
				'expected_error' => 'No permissions to call "user.delete".'
			],
			[
				'method' => 'user.unblock',
				'login' => ['user' => 'zabbix-user', 'password' => 'zabbix'],
				'user' => ['15'],
				'expected_error' => 'No permissions to call "user.unblock".'
			],
			[
				'method' => 'user.unblock',
				'login' => ['user' => 'zabbix-admin', 'password' => 'zabbix'],
				'user' => ['15'],
				'expected_error' => 'No permissions to call "user.unblock".'
			]
		];
	}

	/**
	 * @dataProvider user_permissions
	 */
	public function testUsers_UserPermissions($method, $login, $user, $expected_error) {
		$this->authorize($login['user'], $login['password']);
		$this->call($method, $user, $expected_error);
	}

	public static function auth_data() {
		return [
			[[
				'jsonrpc' => '2.0',
				'method' => 'user.update',
				'params' =>
					[
						'userid' => '9',
						'username' => 'check authentication'
					],
				'id' => '1'
			]],
			[[
				'jsonrpc' => '2.0',
				'method' => 'user.logout',
				'params' => [],
				'id' => '1'
			]]
		];
	}

	/**
	 * @dataProvider auth_data
	 */
	public function testUsers_Session($data) {
		$this->checkResult($this->callRaw($data, '12345'), 'Session terminated, re-login, please.');
	}

	public function testUsers_Logout() {
		$this->authorize('Admin', 'zabbix');

		$this->checkResult($this->call('user.logout', []));

		$data = [
			'jsonrpc' => '2.0',
			'method' => 'user.update',
			'params' => [
				'userid' => '9',
				'username' => 'check authentication'
			],
			'id' => '1'
		];
		$this->checkResult($this->callRaw($data, CAPIHelper::getSessionId()), 'Session terminated, re-login, please.');
	}

	public static function login_data() {
		return [
			[
				'login' => [
					'username' => 'Admin',
					'password' => 'zabbix',
					'sessionid' => '123456'
				],
				'expected_error' => 'Invalid parameter "/": unexpected parameter "sessionid".'
			],
			// Check login
			[
				'login' => [
					'password' => 'zabbix'
				],
				'expected_error' => 'Invalid parameter "/": the parameter "username" is missing.'
			],
			[
				'login' => [
					'username' => '',
					'password' => 'zabbix'
				],
				'expected_error' => 'Incorrect user name or password or account is temporarily blocked.'
			],
			[
				'login' => [
					'username' => 'Unknown user',
					'password' => 'zabbix'
				],
				'expected_error' => 'Incorrect user name or password or account is temporarily blocked.'
			],
			[
				'login' => [
					'username' => '!@#$%^&\\\'\"""\;:',
					'password' => 'zabbix'
				],
				'expected_error' => 'Incorrect user name or password or account is temporarily blocked.'
			],
			// Check password
			[
				'login' => [
					'username' => 'Admin'
				],
				'expected_error' => 'Invalid parameter "/": the parameter "password" is missing.'
			],
			[
				'login' => [
					'username' => 'Admin',
					'password' => ''
				],
				'expected_error' => 'Incorrect user name or password or account is temporarily blocked.'
			],
			[
				'login' => [
					'username' => 'Admin',
					'password' => 'wrong password'
				],
				'expected_error' => 'Incorrect user name or password or account is temporarily blocked.'
			],
			[
				'login' => [
					'username' => 'Admin',
					'password' => '!@#$%^&\\\'\"""\;:'
				],
				'expected_error' => 'Incorrect user name or password or account is temporarily blocked.'
			],
			// Check disabled user.
			[
				'login' => [
					'username' => 'api-user-action',
					'password' => 'zabbix'
				],
				'expected_error' => 'No permissions for system access.'
			],
			// Check user with MFA cannot login to API
			[
				'login' => [
					'username' => 'user_with_mfa_default',
					'password' => 'zabbix123456'
				],
				'expected_error' => 'Incorrect user name or password or account is temporarily blocked.'
			],
			[
				'login' => [
					'username' => 'user_with_mfa_duo',
					'password' => 'zabbix123456'
				],
				'expected_error' => 'Incorrect user name or password or account is temporarily blocked.'
			],
			// Successfully login.
			[
				'login' => [
					'username' => 'Admin',
					'password' => 'zabbix'
				],
				'expected_error' => null
			],
			[
				'login' => [
					'username' => 'Admin',
					'password' => 'zabbix',
					'userData' => true
				],
				'expected_error' => null
			],
			[
				'login' => [
					'username' => 'guest',
					'password' => ''
				],
				'expected_error' => null
			]
		];
	}

	/**
	 * @onBefore removeGuestFromDisabledGroup
	 * @onAfter addGuestToDisabledGroup
	 *
	 * @dataProvider login_data
	 */
	public function testUsers_Login($user, $expected_error) {
		$this->disableAuthorization();
		$this->call('user.login', $user, $expected_error);
	}

	public function testUsers_AuthTokenIncorrect() {
		$res = $this->callRaw([
			'jsonrpc' => '2.0',
			'method' => 'host.get',
			'params' => [
				'output' => [],
				'limit' => 1
			],
			'id' => '1'
		], bin2hex(random_bytes(32)));

		$this->assertTrue(array_key_exists('error', $res));

		['error' => ['data' => $error]] = $res;
		$this->assertEquals($error, 'Not authorized.');
	}

	public function testUsers_AuthTokenDisabled() {
		$token = bin2hex(random_bytes(32));

		DB::insert('token', [[
			'status' => ZBX_AUTH_TOKEN_DISABLED,
			'userid' => 1,
			'name' => 'disabled',
			'token' => hash('sha512', $token)
		]]);

		$res = $this->callRaw([
			'jsonrpc' => '2.0',
			'method' => 'host.get',
			'params' => [
				'output' => [],
				'limit' => 1
			],
			'id' => '1'
		], $token);

		$this->assertTrue(array_key_exists('error', $res));

		['error' => ['data' => $error]] = $res;
		$this->assertEquals($error, 'Not authorized.');
	}

	public function testUsers_AuthTokenExpired() {
		$now = time();
		$token = bin2hex(random_bytes(32));

		DB::insert('token', [[
			'status' => ZBX_AUTH_TOKEN_ENABLED,
			'userid' => 1,
			'name' => 'expired',
			'expires_at' => $now - 1,
			'token' => hash('sha512', $token)
		]]);

		$res = $this->callRaw([
			'jsonrpc' => '2.0',
			'method' => 'host.get',
			'params' => [
				'output' => [],
				'limit' => 1
			],
			'id' => '1'
		], $token);

		$this->assertTrue(array_key_exists('error', $res));

		['error' => ['data' => $error]] = $res;
		$this->assertEquals($error, 'API token expired.');
	}

	public function testUsers_AuthTokenNotExpired() {
		$now = time();
		$token = bin2hex(random_bytes(32));

		DB::insert('token', [[
			'status' => ZBX_AUTH_TOKEN_ENABLED,
			'userid' => 1,
			'name' => 'correct',
			'expires_at'  => $now + 10,
			'token' => hash('sha512', $token)
		]]);

		$res = $this->callRaw([
			'jsonrpc' => '2.0',
			'method' => 'host.get',
			'params' => [
				'output' => [],
				'limit' => 1
			],
			'id' => '1'
		], $token);

		$this->assertTrue(array_key_exists('result', $res));
	}

	public function testUsers_AuthTokenDebugModeEnabled() {
		$token = bin2hex(random_bytes(32));

		DB::insert('token', [[
			'status' => ZBX_AUTH_TOKEN_ENABLED,
			'userid' => 1,
			'name' => 'debug mode',
			'token' => hash('sha512', $token)
		]]);

		DB::update('usrgrp', [
			'values' => ['debug_mode' => GROUP_DEBUG_MODE_ENABLED],
			'where' => ['usrgrpid' => 7]
		]);

		$res = $this->callRaw([
			'jsonrpc' => '2.0',
			'method' => 'host.get',
			'params' => [
				'output' => [],
				'inheritedTags' => 'incorrect value',
				'limit' => 1
			],
			'id' => '1'
		], $token);

		DB::update('usrgrp', [
			'values' => ['debug_mode' => GROUP_DEBUG_MODE_DISABLED],
			'where' => ['usrgrpid' => 7]
		]);

		$this->assertTrue(array_key_exists('error', $res), 'Expected error to occur.');
		$this->assertTrue(array_key_exists('debug', $res['error']), 'Expected debug trace in error.');
	}

	public function testUsers_AuthTokenDebugModeDisabled() {
		$token = bin2hex(random_bytes(32));

		DB::insert('token', [[
			'status' => ZBX_AUTH_TOKEN_ENABLED,
			'userid' => 1,
			'name' => 'debug mode disabled',
			'token' => hash('sha512', $token)
		]]);

		$res = $this->callRaw([
			'jsonrpc' => '2.0',
			'method' => 'host.get',
			'params' => [
				'output' => [],
				'inheritedTags' => 'incorrect value',
				'limit' => 1
			],
			'id' => '1'
		], $token);

		$this->assertTrue(array_key_exists('error', $res), 'Expected error to occur.');
		$this->assertTrue(!array_key_exists('debug', $res['error']), 'Not expected debug trace in error.');
	}

	public function testUsers_AuthTokenLastaccessIsUpdated() {
		$token = bin2hex(random_bytes(32));
		$formeraccess = time() - 1;

		$tokenids = DB::insert('token', [[
			'status' => ZBX_AUTH_TOKEN_ENABLED,
			'userid' => 1,
			'lastaccess' => $formeraccess,
			'name' => 'lastaccess updated',
			'token' => hash('sha512', $token)
		]]);

		$this->callRaw([
			'jsonrpc' => '2.0',
			'method' => 'host.get',
			'params' => [
				'output' => [],
				'limit' => 1
			],
			'id' => '1'
		], $token);

		[['lastaccess' => $lastaccess]] = DB::select('token', [
			'output' => ['lastaccess'],
			'tokenids' => $tokenids
		]);

		$this->assertTrue($lastaccess > $formeraccess);
	}

	public function testUsers_AuthTokenUserDisabled() {
		$token = bin2hex(random_bytes(32));

		DB::insert('token', [[
			'status' => ZBX_AUTH_TOKEN_ENABLED,
			'userid' => 13,
			'name' => 'user with status "Disabled"',
			'token' => hash('sha512', $token)
		]]);

		$res = $this->callRaw([
			'jsonrpc' => '2.0',
			'method' => 'host.get',
			'params' => [
				'output' => [],
				'limit' => 1
			],
			'id' => '1'
		], $token);

		$this->assertTrue(array_key_exists('error', $res), 'Expected error to occur.');
		$this->assertEquals($res['error']['data'], 'Not authorized.');
	}

	public function testUsers_LoginBlocked() {
		$this->disableAuthorization();
		for ($i = 1; $i <= 6; $i++) {
			$result = $this->call('user.login', ['username' => 'Admin', 'password' => 'attempt '.$i], true);
		}

		$this->assertEquals('Incorrect user name or password or account is temporarily blocked.',
			$result['error']['data']
		);
	}

	/**
	 * Data provider for user.checkAuthentication testing. Array contains common invalid parameter data.
	 *
	 * @return array
	 */
	public static function getUsersCheckAuthenticationDataInvalidParameters(): array {
		return [
			'Test user.checkAuthentication invalid case when missing "sessionid" or "token" parameter' => [
				'params' => [],
				'expected_error' => 'Session ID or token is expected.'
			],
			'Test user.checkAuthentication invalid case when "sessionid" and "token" parameters given' => [
				'params' => [
					'token' => 'string',
					'sessionid' => 'string'
				],
				'expected_error' => 'Session ID or token is expected.'
			],
			'Test user.checkAuthentication invalid case when "token" and "extend" parameters given' => [
				'params' => [
					'token' => 'string',
					'extend' => true
				],
				'expected_error' => 'Invalid parameter "/": unexpected parameter "extend".'
			],
			'Test user.checkAuthentication invalid "sessionid" parameter (integer)' => [
				'params' => [
					'sessionid' => 123456
				],
				'expected_error' => 'Invalid parameter "/sessionid": a character string is expected.'
			],
			'Test user.checkAuthentication invalid "sessionid" parameter (boolean)' => [
				'params' => [
					'sessionid' => true
				],
				'expected_error' => 'Invalid parameter "/sessionid": a character string is expected.'
			],
			'Test user.checkAuthentication invalid "extend" parameter (string)' => [
				'params' => [
					'extend' => 'Boolean expected'
				],
				'expected_error' => 'Invalid parameter "/extend": a boolean is expected.'
			],
			'Test user.checkAuthentication invalid "extend" parameter (integer)' => [
				'params' => [
					'extend' => 123456
				],
				'expected_error' => 'Invalid parameter "/extend": a boolean is expected.'
			],
			'Test user.checkAuthentication invalid "token" parameter (integer)' => [
				'params' => [
					'token' => 123456
				],
				'expected_error' => 'Invalid parameter "/token": a character string is expected.'
			],
			'Test user.checkAuthentication invalid "token" parameter (boolean)' => [
				'params' => [
					'token' => true
				],
				'expected_error' => 'Invalid parameter "/token": a character string is expected.'
			],
			'Test user.checkAuthentication invalid case when unexpected parameter given' => [
				'params' => [
					'unexpected_parameter' => 'expect error'
				],
				'expected_error' => 'Invalid parameter "/": unexpected parameter "unexpected_parameter".'
			]
		];
	}

	/**
	 * Test user.checkAuthentication with invalid parameter data.
	 *
	 * @dataProvider getUsersCheckAuthenticationDataInvalidParameters
	 */
	public function testUser_checkAuthentication_InvalidParameters(array $params, string $expected_error) {
		$res = $this->callRaw([
			'jsonrpc' => '2.0',
			'method' => 'user.checkAuthentication',
			'params' => $params,
			'id' => 1
		]);

		$this->checkResult($res, $expected_error);
	}

	/**
	 * Data provider for user.checkAuthentication. Array contains paths to data for invalid users authentication cases.
	 *
	 * @return array
	 */
	public static function getUsersCheckAuthenticationDataInvalidAuthorization(): array {
		return [
			'Test user.checkAuthentication not authorized session ID' => [
				'data' => ['sessionids' => 'not_authorized_session'],
				'expected_error' => 'Session terminated, re-login, please.'
			],
			'Test user.checkAuthentication expired active session ID' => [
				'data' => ['sessionids' => 'expired_session'],
				'expected_error' => 'Session terminated, re-login, please.'
			],
			'Test user.checkAuthentication passive session ID' => [
				'data' => ['sessionids' => 'passive_session'],
				'expected_error' => 'Session terminated, re-login, please.'
			],
			'Test user.checkAuthentication not authorized token' => [
				'data' => ['tokens' => 'not_authorized'],
				'expected_error' => 'Not authorized.'
			],
			'Test user.checkAuthentication expired token' => [
				'data' => ['tokens' => 'expired'],
				'expected_error' => 'API token expired.'
			],
			'Test user.checkAuthentication disabled token' => [
				'data' => ['tokens' => 'disabled'],
				'expected_error' => 'Not authorized.'
			],
			'Test user.checkAuthentication user with active session ID and disabled user group' => [
				'data' => ['sessionids' => 'valid_for_user_with_disabled_usergroup'],
				'expected_error' => 'Session terminated, re-login, please.'
			],
			'Test user.checkAuthentication user with active token and disabled user group' => [
				'data' => ['tokens' => 'valid_for_user_with_disabled_usergroup'],
				'expected_error' => 'Not authorized.'
			]
		];
	}

	/**
	 * Data provider for user.checkAuthentication testing. Array contains authorized users data.
	 *
	 * @return array
	 */
	public static function getUsersCheckAuthenticationDataValidAuthorization(): array	{
		return [
			'Test user.checkAuthentication user with valid session ID' => [
				'data' => ['sessionids' => 'valid'],
				'expected_error' => null
			],
			'Test user.checkAuthentication user with valid token' => [
				'data' => ['tokens' => 'valid'],
				'expected_error' => null
			]
		];
	}

	/**
	 * Test user.checkAuthentication with various valid and invalid user authorization cases.
	 *
	 * @dataProvider getUsersCheckAuthenticationDataInvalidAuthorization
	 * @dataProvider getUsersCheckAuthenticationDataValidAuthorization
	 */
	public function testUser_checkAuthentication_Authorization(array $data, ?string $expected_error) {
		foreach ($data as $parameter => $name) {
			$parameter_key = $parameter === 'sessionids' ? 'sessionid' : 'token';

			$res = $this->callRaw([
				'jsonrpc' => '2.0',
				'method' => 'user.checkAuthentication',
				'params' => [
					$parameter_key => self::$data[$parameter][$name]
				],
				'id' => 1
			]);

			$this->checkResult($res, $expected_error);
		}
	}

	/**
	 * Data provider for user.checkAuthentication testing. Array contains various valid extend parameter options.
	 *
	 * @return array
	 */
	public static function getUsersCheckAuthenticationDataValidSessionIDWithExtend(): array {
		return [
			'Test user.checkAuthentication user does not extend session' => [
				'extend' => false
			],
			'Test user.checkAuthentication user extends session' => [
				'extend' => true
			]
		];
	}

	/**
	 * Test user.checkAuthentication parameter extend effect for user with active session ID.
	 *
	 * @dataProvider getUsersCheckAuthenticationDataValidSessionIDWithExtend
	 */
	public function testUser_checkAuthentication_SessionIDWithExtend(bool $extend) {
		$res = $this->callRaw([
			'jsonrpc' => '2.0',
			'method' => 'user.checkAuthentication',
			'params' => [
				'sessionid' => self::$data['sessionids']['for_extend_parameter_tests'],
				'extend' => $extend
			],
			'id' => 1
		]);

		$this->checkResult($res);

		$lastaccess = CDBHelper::getValue(
			'SELECT lastaccess'.
			' FROM sessions'.
			' WHERE sessionid='.zbx_dbstr(self::$data['sessionids']['for_extend_parameter_tests'])
		);

		$extend
			? $this->assertGreaterThan(self::$data['lastacess_time_for_sessionid_with_extend_tests'], $lastaccess)
			: $this->assertEquals(self::$data['lastacess_time_for_sessionid_with_extend_tests'], $lastaccess);
	}

	/**
	 * Guest user needs to be out of "Disabled" group to have access to frontend.
	 */
	public static function removeGuestFromDisabledGroup() {
		DBexecute('DELETE FROM users_groups WHERE userid=2 AND usrgrpid=9');
	}

	public function addGuestToDisabledGroup() {
		DBexecute('INSERT INTO users_groups (id, usrgrpid, userid) VALUES (150, 9, 2)');
	}
}<|MERGE_RESOLUTION|>--- conflicted
+++ resolved
@@ -901,68 +901,7 @@
 						'userdirectoryid' => 1234
 					]
 				],
-<<<<<<< HEAD
-				'expected_error' => 'Invalid parameter "/1": unexpected parameter "userdirectoryid".'
-			],
-			[
-				'user' => [
-					[
-						'username' => 'API user create with MFA TOTP method',
-						'roleid' => 1,
-						'passwd' => 'Z@bb1x1234',
-						'usrgrps' => [
-							['usrgrpid' => 7]
-						],
-						'mfa_totp_secrets' => [
-							[
-								'mfaid' => 'mfa_totp_1',
-								'totp_secret' => '123asdf123asdf13asdf123asdf123as'
-							]
-						]
-					]
-				],
-				'expected_error' => null
-			],
-			[
-				'user' => [
-					[
-						'username' => 'API user create with non-existing MFA TOTP method',
-						'roleid' => 1,
-						'passwd' => 'Z@bb1x1234',
-						'usrgrps' => [
-							['usrgrpid' => 7]
-						],
-						'mfa_totp_secrets' => [
-							[
-								'mfaid' => 999,
-								'totp_secret' => '123asdf123asdf13asdf123asdf123as'
-							]
-						]
-					]
-				],
-				'expected_error' => 'Invalid parameter "/1/mfa_totp_secrets/1/mfaid": object does not exist.'
-			],
-			[
-				'user' => [
-					[
-						'username' => 'API user create with MFA DUO method',
-						'roleid' => 1,
-						'passwd' => 'Z@bb1x1234',
-						'usrgrps' => [
-							['usrgrpid' => 7]
-						],
-						'mfa_totp_secrets' => [
-							[
-								'mfaid' => 'mfa_duo_1',
-								'totp_secret' => '123asdf123asdf13asdf123asdf123as'
-							]
-						]
-					]
-				],
-				'expected_error' => 'Invalid parameter "/1/mfa_totp_secrets/1/mfaid": object of TOTP type is expected.'
-=======
 				'expected_error' => 'User directory with ID "1234" is not available.'
->>>>>>> 5c942bff
 			]
 		];
 	}
@@ -1307,25 +1246,6 @@
 					]
 				],
 				'expected_error' => null
-<<<<<<< HEAD
-			],
-			[
-				'user' => [
-					[
-						'userid' => '16',
-						'username' => 'api-user-for-password-super-admin',
-						'usrgrps' => [
-							['usrgrpid' => 7]
-						],
-						'mfa_totp_secrets' => [
-							[
-								'mfaid' => 'mfa_totp_1',
-								'totp_secret' => '123asdf123asdf13asdf123asdf123as'
-							]
-						]
-					]
-				],
-				'expected_error' => null
 			],
 			'Cannot update provisioned user readonly field username.' => [
 				'users' => [[
@@ -1356,8 +1276,6 @@
 					]
 				],
 				'expected_error' => 'Invalid parameter "/1": unexpected parameter "userdirectoryid".'
-=======
->>>>>>> 5c942bff
 			]
 		];
 	}
