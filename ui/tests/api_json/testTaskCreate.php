<?php
/*
** Zabbix
** Copyright (C) 2001-2022 Zabbix SIA
**
** This program is free software; you can redistribute it and/or modify
** it under the terms of the GNU General Public License as published by
** the Free Software Foundation; either version 2 of the License, or
** (at your option) any later version.
**
** This program is distributed in the hope that it will be useful,
** but WITHOUT ANY WARRANTY; without even the implied warranty of
** MERCHANTABILITY or FITNESS FOR A PARTICULAR PURPOSE. See the
** GNU General Public License for more details.
**
** You should have received a copy of the GNU General Public License
** along with this program; if not, write to the Free Software
** Foundation, Inc., 51 Franklin Street, Fifth Floor, Boston, MA  02110-1301, USA.
**/


require_once __DIR__.'/../include/CAPITest.php';

/**
 * @onBefore prepareItemsData
 *
 * @onAfter clearData
 */
class testTaskCreate extends CAPITest {

	private static $data = [
		'hostgroupid' => null,
		'hostids' => [
			'monitored' => null,
			'not_monitored' => null,
			'template' => null
		],
		'itemids' => [
			'not_exists' => '01'
		]
	];

	private static $clear_taskids = [];

	public function prepareItemsData() {
		// Create host group.
		$hostgroups = CDataHelper::call('hostgroup.create', [
			[
				'name' => 'API test task.create'
			]
		]);
		$this->assertArrayHasKey('groupids', $hostgroups);
		self::$data['hostgroupid'] = $hostgroups['groupids'][0];

		// Create monitored host and not monitored host.
		$hosts_data = [
			[
				'host' => 'api_test_task_create_monitored',
				'name' => 'API test task.create monitored',
				'groups' => [
					[
						'groupid' => self::$data['hostgroupid']
					]
				]
			],
			[
				'host' => 'api_test_task_create_not_monitored',
				'name' => 'API test task.create not monitored',
				'groups' => [
					[
						'groupid' => self::$data['hostgroupid']
					]
				],
				'status' => HOST_STATUS_NOT_MONITORED
			]
		];
		$hosts = CDataHelper::call('host.create', $hosts_data);
		$this->assertArrayHasKey('hostids', $hosts);
		self::$data['hostids'] = [
			'monitored' => $hosts['hostids'][0],
			'not_monitored' => $hosts['hostids'][1]
		];

		// Create host interfaces separately.
		$insterfaces_data = [
			[
				'hostid' => self::$data['hostids']['monitored'],
				'type' => INTERFACE_TYPE_AGENT,
				'main' => INTERFACE_PRIMARY,
				'useip' => INTERFACE_USE_IP,
				'ip' => '192.168.3.1',
				'dns' => '',
				'port' => '10050'
			],
			[
				'hostid' => self::$data['hostids']['not_monitored'],
				'type' => INTERFACE_TYPE_AGENT,
				'main' => INTERFACE_PRIMARY,
				'useip' => INTERFACE_USE_IP,
				'ip' => '192.168.3.2',
				'dns' => '',
				'port' => '10060'
			]
		];
		$interfaces = CDataHelper::call('hostinterface.create', $insterfaces_data);
		$this->assertArrayHasKey('interfaceids', $interfaces);
		$interfaceid_monitored = $interfaces['interfaceids'][0];
		$interfaceid_not_monitored = $interfaces['interfaceids'][1];

		// Create template.
		$templates_data = [[
			'host' => 'api_test_task_create_template',
			'name' => 'API test task.create template',
			'groups' => [
				[
					'groupid' => self::$data['hostgroupid']
				]
			]
		]];
		$templates = CDataHelper::call('template.create', $templates_data);
		$this->assertArrayHasKey('templateids', $templates);
		self::$data['hostids']['template'] = $templates['templateids'][0];

		// Create top level master items.
		$items_data = [
			// Host is monitored, item is monitored and is of allowed type.
			[
				'hostid' => self::$data['hostids']['monitored'],
				'name' => '1 Item (1/1/1)',
				'key_' => '1_item_111',
				'type' => ITEM_TYPE_ZABBIX,
				'value_type' => ITEM_VALUE_TYPE_FLOAT,
				'delay' => '30',
				'interfaceid' => $interfaceid_monitored
			],
			[
				'hostid' => self::$data['hostids']['monitored'],
				'name' => '2 Item (1/1/1)',
				'key_' => '2_item_111',
				'type' => ITEM_TYPE_ZABBIX,
				'value_type' => ITEM_VALUE_TYPE_FLOAT,
				'delay' => '30',
				'interfaceid' => $interfaceid_monitored
			],
			// Host is monitored, item is not monitored, but is of allowed type.
			[
				'hostid' => self::$data['hostids']['monitored'],
				'name' => '3 Item (1/0/1)',
				'key_' => '3_item_101',
				'type' => ITEM_TYPE_ZABBIX,
				'value_type' => ITEM_VALUE_TYPE_FLOAT,
				'delay' => '30',
				'interfaceid' => $interfaceid_monitored,
				'status' => ITEM_STATUS_DISABLED
			],
			// Host is monitored, item is monitored, but type is not allowed.
			[
				'hostid' => self::$data['hostids']['monitored'],
				'name' => '4 Item (1/1/0)',
				'key_' => '4_item_110',
				'type' => ITEM_TYPE_TRAPPER,
				'value_type' => ITEM_VALUE_TYPE_FLOAT
			],
			// Host is not monitored, item is monitored and is of allowed type.
			[
				'hostid' => self::$data['hostids']['not_monitored'],
				'name' => '5 Item (0/1/1)',
				'key_' => '5_item_011',
				'type' => ITEM_TYPE_ZABBIX,
				'value_type' => ITEM_VALUE_TYPE_FLOAT,
				'delay' => '30',
				'interfaceid' => $interfaceid_not_monitored
			],
			// Host is template, item is monitored and is of allowed type.
			[
				'hostid' => self::$data['hostids']['template'],
				'name' => '6 Item-T (0/1/1)',
				'key_' => '6_item_t_011',
				'type' => ITEM_TYPE_ZABBIX,
				'value_type' => ITEM_VALUE_TYPE_FLOAT,
				'delay' => '30'
			]
		];
		$items = CDataHelper::call('item.create', $items_data);
		self::$data['itemids'] += [
			'1_item_111' => $items['itemids'][0],
			'2_item_111' => $items['itemids'][1],
			'3_item_101' => $items['itemids'][2],
			'4_item_110' => $items['itemids'][3],
			'5_item_011' => $items['itemids'][4],
			'6_item_t_011' => $items['itemids'][5]
		];

		// Create dependent items.
		$items_data = [
			// Host is monitored, item is monitored and is of allowed type.
			[
				'hostid' => self::$data['hostids']['monitored'],
				'name' => '1.1 Item (1/1/1)',
				'key_' => '1_1_item_111',
				'type' => ITEM_TYPE_DEPENDENT,
				'value_type' => ITEM_VALUE_TYPE_FLOAT,
				'master_itemid' => self::$data['itemids']['1_item_111']
			],
			// Host is monitored, item is monitored and is of allowed type (same as previous).
			[
				'hostid' => self::$data['hostids']['monitored'],
				'name' => '1.2 Item (1/1/1)',
				'key_' => '1_2_item_111',
				'type' => ITEM_TYPE_DEPENDENT,
				'value_type' => ITEM_VALUE_TYPE_FLOAT,
				'master_itemid' => self::$data['itemids']['1_item_111']
			],
			// Host is monitored, item is monitored and is of allowed type (but master item is not monitored).
			[
				'hostid' => self::$data['hostids']['monitored'],
				'name' => '3.1 Item (1/1/1)',
				'key_' => '3_1_item_111',
				'type' => ITEM_TYPE_DEPENDENT,
				'value_type' => ITEM_VALUE_TYPE_FLOAT,
				'master_itemid' => self::$data['itemids']['3_item_101']
			],
			// Host is monitored, item is monitored and is of allowed type (but master item is not of allowed type).
			[
				'hostid' => self::$data['hostids']['monitored'],
				'name' => '4.1 Item (1/1/1)',
				'key_' => '4_1_item_111',
				'type' => ITEM_TYPE_DEPENDENT,
				'value_type' => ITEM_VALUE_TYPE_FLOAT,
				'master_itemid' => self::$data['itemids']['4_item_110']
			]
		];
		$items = CDataHelper::call('item.create', $items_data);
		self::$data['itemids'] += [
			'1_1_item_111' => $items['itemids'][0],
			'1_2_item_111' => $items['itemids'][1],
			'3_1_item_111' => $items['itemids'][2],
			'4_1_item_111' => $items['itemids'][3]
		];

		// Level 3 item that depends on another dependent item.
		$items_data = [
			[
				'hostid' => self::$data['hostids']['monitored'],
				'name' => '1.2.1 Item (1/1/1)',
				'key_' => '1_2_1_item_111',
				'type' => ITEM_TYPE_DEPENDENT,
				'value_type' => ITEM_VALUE_TYPE_FLOAT,
				'master_itemid' => self::$data['itemids']['1_2_item_111']
			]
		];
		$items = CDataHelper::call('item.create', $items_data);
		self::$data['itemids'] += [
			'1_2_1_item_111' => $items['itemids'][0]
		];

		// Create top level LLD rules.
		$discovery_rules_data = [
			// Host is monitored, LLD rule is monitored and is of allowed type.
			[
				'hostid' => self::$data['hostids']['monitored'],
				'name' => '1 LLD (1/1/1)',
				'key_' => '1_lld_111',
				'type' => ITEM_TYPE_ZABBIX,
				'value_type' => ITEM_VALUE_TYPE_FLOAT,
				'delay' => '30',
				'interfaceid' => $interfaceid_monitored
			],
			// Host is monitored, LLD rule is not monitored, but is of allowed type.
			[
				'hostid' => self::$data['hostids']['monitored'],
				'name' => '2 LLD (1/0/1)',
				'key_' => '2_lld_101',
				'type' => ITEM_TYPE_ZABBIX,
				'value_type' => ITEM_VALUE_TYPE_FLOAT,
				'delay' => '30',
				'interfaceid' => $interfaceid_monitored,
				'status' => ITEM_STATUS_DISABLED
			],
			// Host is monitored, LLD rule is monitored, but type is not allowed.
			[
				'hostid' => self::$data['hostids']['monitored'],
				'name' => '3 LLD (1/1/0)',
				'key_' => '3_lld_110',
				'type' => ITEM_TYPE_TRAPPER,
				'value_type' => ITEM_VALUE_TYPE_FLOAT
			],
			// Host is not monitored, LLD rule is monitored and is of allowed type.
			[
				'hostid' => self::$data['hostids']['not_monitored'],
				'name' => '4 LLD (0/1/1)',
				'key_' => '4_lld_011',
				'type' => ITEM_TYPE_ZABBIX,
				'value_type' => ITEM_VALUE_TYPE_FLOAT,
				'delay' => '30',
				'interfaceid' => $interfaceid_not_monitored
			],
			// Host is template, LLD rule is monitored and is of allowed type.
			[
				'hostid' => self::$data['hostids']['template'],
				'name' => '5 LLD-T (0/1/1)',
				'key_' => '5_lld_t_011',
				'type' => ITEM_TYPE_ZABBIX,
				'value_type' => ITEM_VALUE_TYPE_FLOAT,
				'delay' => '30'
			]
		];
		$discovery_rules = CDataHelper::call('discoveryrule.create', $discovery_rules_data);
		self::$data['itemids'] += [
			'1_lld_111' => $discovery_rules['itemids'][0],
			'2_lld_101' => $discovery_rules['itemids'][1],
			'3_lld_110' => $discovery_rules['itemids'][2],
			'4_lld_011' => $discovery_rules['itemids'][3],
			'5_lld_t_011' => $discovery_rules['itemids'][4]
		];

		// Create dependent LLD rules (they depend on other items).
		$discovery_rules_data = [
			// Host is monitored, LLD rule is monitored and is of allowed type.
			[
				'hostid' => self::$data['hostids']['monitored'],
				'name' => '1.3 LLD (1/1/1)',
				'key_' => '1_3_lld_111',
				'type' => ITEM_TYPE_DEPENDENT,
				'value_type' => ITEM_VALUE_TYPE_FLOAT,
				'master_itemid' => self::$data['itemids']['1_item_111']
			],
			// Host is monitored, LLD rule is monitored and is of allowed type (but master item is not monitored).
			[
				'hostid' => self::$data['hostids']['monitored'],
				'name' => '3.2 LLD (1/1/1)',
				'key_' => '3_2_lld_111',
				'type' => ITEM_TYPE_DEPENDENT,
				'value_type' => ITEM_VALUE_TYPE_FLOAT,
				'master_itemid' => self::$data['itemids']['3_item_101']
			],
			// Host is monitored, LLD rule is monitored and is of allowed type (but master item is not of allowed type).
			[
				'hostid' => self::$data['hostids']['monitored'],
				'name' => '4.2 LLD (1/1/1)',
				'key_' => '4_2_lld_111',
				'type' => ITEM_TYPE_DEPENDENT,
				'value_type' => ITEM_VALUE_TYPE_FLOAT,
				'master_itemid' => self::$data['itemids']['4_item_110']
			]
		];
		$discovery_rules = CDataHelper::call('discoveryrule.create', $discovery_rules_data);
		self::$data['itemids'] += [
			'1_3_lld_111' => $discovery_rules['itemids'][0],
			'3_2_lld_111' => $discovery_rules['itemids'][1],
			'4_2_lld_111' => $discovery_rules['itemids'][2]
		];
	}

	/**
	 * Data provider for valid items and LLD rules.
	 *
	 * @return array
	 */
	public static function getItemAndLLDDataValid() {
		return	[
			// One basic item and LLD rule.
			'Test one master item' => [
				'task' => [
					'type' => ZBX_TM_DATA_TYPE_CHECK_NOW,
					'request' => [
						'itemid' => '1_item_111'
					]
				],
				'expected_results' => [
					['itemid' => '1_item_111']
				],
				'expected_error' => null
			],
			'Test one master LLD rule' => [
				'task' => [
					'type' => ZBX_TM_DATA_TYPE_CHECK_NOW,
					'request' => [
						'itemid' => '1_lld_111'
					]
				],
				'expected_results' => [
					['itemid' => '1_lld_111']
				],
				'expected_error' => null
			],

			// Mix master items and LLD rules together.
			'Test LLD rule and item' => [
				'task' => [
					[
						'type' => ZBX_TM_DATA_TYPE_CHECK_NOW,
						'request' => [
							'itemid' => '1_lld_111'
						]
					],
					[
						'type' => ZBX_TM_DATA_TYPE_CHECK_NOW,
						'request' => [
							'itemid' => '1_item_111'
						]
					]
				],
				'expected_results' => [
					['itemid' => '1_lld_111'],
					['itemid' => '1_item_111']
				],
				'expected_error' => null
			],

			// Check dependent items and LLD rules.
			'Test one dependent item' => [
				'task' => [
					'type' => ZBX_TM_DATA_TYPE_CHECK_NOW,
					'request' => [
						'itemid' => '1_1_item_111'
					]
				],
				'expected_results' => [
					['itemid' => '1_item_111']
				],
				'expected_error' => null
			],
			'Test two dependent items and dependent LLD rule' => [
				'task' => [
					[
						'type' => ZBX_TM_DATA_TYPE_CHECK_NOW,
						'request' => [
							'itemid' => '1_2_item_111'
						]
					],
					[
						'type' => ZBX_TM_DATA_TYPE_CHECK_NOW,
						'request' => [
							'itemid' => '1_1_item_111'
						]
					],
					[
						'type' => ZBX_TM_DATA_TYPE_CHECK_NOW,
						'request' => [
							'itemid' => '1_3_lld_111'
						]
					],
				],
				'expected_results' => [
					['itemid' => '1_item_111'],
					['itemid' => '1_item_111'],
					['itemid' => '1_item_111']
				],
				'expected_error' => null
			],
			'Test dependent item and master item together' => [
				'task' => [
					[
						'type' => ZBX_TM_DATA_TYPE_CHECK_NOW,
						'request' => [
							'itemid' => '1_1_item_111'
						]
					],
					[
						'type' => ZBX_TM_DATA_TYPE_CHECK_NOW,
						'request' => [
							'itemid' => '1_item_111'
						]
					],
				],
				'expected_results' => [
					['itemid' => '1_item_111'],
					['itemid' => '1_item_111']
				],
				'expected_error' => null
			],
			'Test dependent item lvl3 and dependent item lvl2 of same branch' => [
				'task' => [
					[
						'type' => ZBX_TM_DATA_TYPE_CHECK_NOW,
						'request' => [
							'itemid' => '1_2_item_111'
						]
					],
					[
						'type' => ZBX_TM_DATA_TYPE_CHECK_NOW,
						'request' => [
							'itemid' => '1_2_1_item_111'
						]
					],
				],
				'expected_results' => [
					['itemid' => '1_item_111'],
					['itemid' => '1_item_111']
				],
				'expected_error' => null
			],
			'Test dependent item lvl3 and master item of different branch' => [
				'task' => [
					[
						'type' => ZBX_TM_DATA_TYPE_CHECK_NOW,
						'request' => [
							'itemid' => '1_2_1_item_111'
						]
					],
					[
						'type' => ZBX_TM_DATA_TYPE_CHECK_NOW,
						'request' => [
							'itemid' => '2_item_111'
						]
					]
				],
				'expected_results' => [
					['itemid' => '1_item_111'],
					['itemid' => '2_item_111']
				],
				'expected_error' => null
			],

			// Check diagnostic info.
			'Test diagnostic info separately' => [
				'task' => [
					[
						'type' => ZBX_TM_DATA_TYPE_DIAGINFO,
						'request' => [
							'alerting' => [
								'stats' => [
									'alerts'
								]
							]
						]
					]
				],
				'expected_results' => [
					[
						'info' => json_encode([
							'alerting' => [
								'stats' => [
									'alerts'
								]
							]
						])
					]
				],
				'expected_error' => null
			],
			'Test check now and diagnostic info (repeating)' => [
				'task' => [
					[
						'type' => ZBX_TM_DATA_TYPE_CHECK_NOW,
						'request' => [
							'itemid' => '2_item_111'
						]
					],
					[
						'type' => ZBX_TM_DATA_TYPE_DIAGINFO,
						'request' => [
							'alerting' => [
								'stats' => [
									'alerts'
								]
							]
						]
					],
					[
						'type' => ZBX_TM_DATA_TYPE_CHECK_NOW,
						'request' => [
							'itemid' => '1_2_item_111'
						]
					],
					[
						'type' => ZBX_TM_DATA_TYPE_CHECK_NOW,
						'request' => [
							'itemid' => '2_item_111'
						]
					],
					[
						'type' => ZBX_TM_DATA_TYPE_CHECK_NOW,
						'request' => [
							'itemid' => '1_2_1_item_111'
						]
					]
				],
				'expected_results' => [
					['2_item_111'],
					[
						'info' => json_encode([
							'alerting' => [
								'stats' => [
									'alerts'
								]
							]
						])
					],
					['1_item_111'],
					['2_item_111'],
					['1_item_111']
				],
				'expected_error' => null
			]
		];
	}

	/**
	 * Data provider for testing the created tasks twice.
	 *
	 * @return array
	 */
	public static function getItemExistingDataValid() {
		return [
			'Test check now and diagnostic info (first)' => [
				'task' => [
					[
						'type' => ZBX_TM_DATA_TYPE_CHECK_NOW,
						'request' => [
							'itemid' => '2_item_111'
						]
					],
					[
						'type' => ZBX_TM_DATA_TYPE_DIAGINFO,
						'request' => [
							'alerting' => [
								'stats' => [
									'alerts'
								]
							]
						]
					],
					[
						'type' => ZBX_TM_DATA_TYPE_CHECK_NOW,
						'request' => [
							'itemid' => '1_2_item_111'
						]
					],
					[
						'type' => ZBX_TM_DATA_TYPE_CHECK_NOW,
						'request' => [
							'itemid' => '2_item_111'
						]
					],
					[
						'type' => ZBX_TM_DATA_TYPE_CHECK_NOW,
						'request' => [
							'itemid' => '1_2_1_item_111'
						]
					]
				],
				'expected_results' => [
					['2_item_111'],
					[
						'info' => json_encode([
							'alerting' => [
								'stats' => [
									'alerts'
								]
							]
						])
					],
					['1_item_111'],
					['2_item_111'],
					['1_item_111']
				],
				'expected_error' => null
			],
			'Test check now and diagnostic info (second)' => [
				'task' => [
					[
						'type' => ZBX_TM_DATA_TYPE_CHECK_NOW,
						'request' => [
							'itemid' => '2_item_111'
						]
					],
					[
						'type' => ZBX_TM_DATA_TYPE_DIAGINFO,
						'request' => [
							'alerting' => [
								'stats' => [
									'alerts'
								]
							]
						]
					],
					[
						'type' => ZBX_TM_DATA_TYPE_CHECK_NOW,
						'request' => [
							'itemid' => '1_2_item_111'
						]
					],
					[
						'type' => ZBX_TM_DATA_TYPE_CHECK_NOW,
						'request' => [
							'itemid' => '2_item_111'
						]
					],
					[
						'type' => ZBX_TM_DATA_TYPE_CHECK_NOW,
						'request' => [
							'itemid' => '1_2_1_item_111'
						]
					]
				],
				'expected_results' => [
					['2_item_111'],
					[
						'info' => json_encode([
							'alerting' => [
								'stats' => [
									'alerts'
								]
							]
						])
					],
					['1_item_111'],
					['2_item_111'],
					['1_item_111']
				],
				'expected_error' => null
			]
		];
	}

	/**
	 * Data provider for common errors like missing fields, invalid fields, empty fields etc.
	 *
	 * @return array
	 */
	public static function getItemAndLLDDataCommonInvalid() {
		// Valid and existing item ID.
		$itemid = '1_item_111';

		return [
			// Check required fields.
			'Test empty parameters' => [
				'tasks' => [],
				'expected_results' => [],
				'expected_error' => 'Invalid parameter "/": cannot be empty.'
			],
			'Test unexpected parameters' => [
				'tasks' => [
					'type' => '6',
					'request' => [
						'itemid' => $itemid
					],
					'flag' => true
				],
				'expected_results' => [],
				'expected_error' => 'Invalid parameter "/1": unexpected parameter "flag".'
			],
			'Test missing request' => [
				'task' => [
					'type' => ZBX_TM_DATA_TYPE_CHECK_NOW
				],
				'expected_results' => [],
				'expected_error' => 'Invalid parameter "/1": the parameter "request" is missing.'
			],

			// Check "type" field.
			'Test missing type' => [
				'task' => [
					'request' => [
						'itemid' => $itemid
					]
				],
				'expected_results' => [],
				'expected_error' => 'Invalid parameter "/1": the parameter "type" is missing.'
			],
			'Test invalid type (empty)' => [
				'task' => [
					'type' => '',
					'request' => [
						'itemid' => $itemid
					]
				],
				'expected_results' => [],
				'expected_error' => 'Invalid parameter "/1/type": an integer is expected.'
			],
			'Test invalid type (string)' => [
				'task' => [
					'type' => 'æų',
					'request' => [
						'itemid' => $itemid
					]
				],
				'expected_results' => [],
				'expected_error' => 'Invalid parameter "/1/type": an integer is expected.'
			],
			'Test invalid type (value)' => [
				'task' => [
					'type' => '3',
					'request' => [
						'itemid' => $itemid
					]
				],
<<<<<<< HEAD
				'expected_results' => [],
				'expected_error' => 'Invalid parameter "/1/type": value must be one of '.(implode(', ', [
					ZBX_TM_DATA_TYPE_DIAGINFO, ZBX_TM_DATA_TYPE_CHECK_NOW
				])).'.'
=======
				'expected_error' => 'Invalid parameter "/1/type": value must be one of 1, 2, 6.'
>>>>>>> d6a482de
			],

			// Check "itemid" field.
			'Test missing itemid' => [
				'task' => [
					'type' => ZBX_TM_DATA_TYPE_CHECK_NOW,
					'request' => []
				],
				'expected_results' => [],
				'expected_error' => 'Invalid parameter "/1/request": the parameter "itemid" is missing.'
			],
			'Test invalid itemid (empty)' => [
				'task' => [
					'type' => ZBX_TM_DATA_TYPE_CHECK_NOW,
					'request' => [
						'itemid' => ''
					]
				],
				'expected_results' => [],
				'expected_error' => 'Invalid parameter "/1/request/itemid": a number is expected.'
			],
			'Test invalid itemid (array)' => [
				'task' => [
					'type' => ZBX_TM_DATA_TYPE_CHECK_NOW,
					'request' => [
						'itemid' => ['']
					]
				],
				'expected_results' => [],
				'expected_error' => 'Invalid parameter "/1/request/itemid": a number is expected.'
			],

			// Check invalid diagnostic info.
			'Test invalid diagnostic info (invalid parent field)' => [
				'task' => [
					[
						'type' => ZBX_TM_DATA_TYPE_DIAGINFO,
						'request' => [
							'random_field' => [
								'stats' => [
									'alerts'
								],
								'top' => [
									'media.alerts' => 10
								]
							]
						]
					]
				],
				'expected_results' => [],
				'expected_error' => 'Invalid parameter "/1/request": unexpected parameter "random_field".'
			],
			'Test invalid diagnostic info (invalid child field)' => [
				'task' => [
					[
						'type' => ZBX_TM_DATA_TYPE_DIAGINFO,
						'request' => [
							'alerting' => [
								'random_field' => [
									'alerts'
								]
							]
						]
					]
				],
				'expected_results' => [],
				'expected_error' => 'Invalid parameter "/1/request/alerting": unexpected parameter "random_field".'
			],
			'Test invalid diagnostic info (invalid stats value)' => [
				'task' => [
					[
						'type' => ZBX_TM_DATA_TYPE_DIAGINFO,
						'request' => [
							'alerting' => [
								'stats' => [
									'some_value'
								]
							]
						]
					]
				],
				'expected_results' => [],
				'expected_error' => 'Invalid parameter "/1/request/alerting/stats/1": value must be "alerts".'
			],
			'Test invalid diagnostic info (invalid media.alerts value)' => [
				'task' => [
					[
						'type' => ZBX_TM_DATA_TYPE_DIAGINFO,
						'request' => [
							'alerting' => [
								'stats' => [
									'alerts'
								],
								'top' => [
									'media.alerts' => 'abc'
								]
							]
						]
					]
				],
				'expected_results' => [],
				'expected_error' => 'Invalid parameter "/1/request/alerting/top/media.alerts": an integer is expected.'
			],
			'Test invalid diagnostic info (proxy does not exist)' => [
				'task' => [
					[
						'type' => ZBX_TM_DATA_TYPE_DIAGINFO,
						'request' => [
							'alerting' => [
								'stats' => [
									'alerts'
								],
								'top' => [
									'media.alerts' => 10
								]
							],
							'lld' => [
								'stats' => 'extend',
								'top' => [
									'values' => 5
								]
							]
						],
						'proxy_hostid' => '01'
					]
				],
				'expected_results' => [],
				'expected_error' => 'No permissions to referred object or it does not exist!'
			]
		];
	}

	/**
	 * Data provider for invalid items and LLD rules.
	 *
	 * @return array
	 */
	public static function getItemAndLLDDataInvalid() {
		return [
			// Test non-existent items.
			'Test one invalid item' => [
				'task' => [
					'type' => ZBX_TM_DATA_TYPE_CHECK_NOW,
					'request' => [
						'itemid' => 'not_exists'
					]
				],
				'expected_results' => [],
				'expected_error' => 'No permissions to referred object or it does not exist!'
			],
			'Test one valid and one invalid item' => [
				'task' => [
					[
						'type' => ZBX_TM_DATA_TYPE_CHECK_NOW,
						'request' => [
							'itemid' => 'not_exists'
						]
					],
					[
						'type' => ZBX_TM_DATA_TYPE_CHECK_NOW,
						'request' => [
							'itemid' => '1_item_111'
						]
					]
				],
				'expected_results' => [],
				'expected_error' => 'No permissions to referred object or it does not exist!'
			],

			// Test master items and LLD rules.
			'Test item (not monitored)' => [
				'task' => [
					'type' => ZBX_TM_DATA_TYPE_CHECK_NOW,
					'request' => [
						'itemid' => '3_item_101'
					]
				],
				'expected_results' => [],
				'expected_error' => 'Cannot send request: item "3 Item (1/0/1)" on host "API test task.create monitored" is not monitored.'
			],
			'Test item (type not allowed)' => [
				'task' => [
					'type' => ZBX_TM_DATA_TYPE_CHECK_NOW,
					'request' => [
						'itemid' => '4_item_110'
					]
				],
				'expected_results' => [],
				'expected_error' => 'Cannot send request: wrong item type.'
			],
			'Test item (host not monitored)' => [
				'task' => [
					'type' => ZBX_TM_DATA_TYPE_CHECK_NOW,
					'request' => [
						'itemid' => '5_item_011'
					]
				],
				'expected_results' => [],
				'expected_error' => 'Cannot send request: item "5 Item (0/1/1)" on host "API test task.create not monitored" is not monitored.'
			],
			'Test item (host is template)' => [
				'task' => [
					'type' => ZBX_TM_DATA_TYPE_CHECK_NOW,
					'request' => [
						'itemid' => '6_item_t_011'
					]
				],
				'expected_results' => [],
				'expected_error' => 'Cannot send request: item "6 Item-T (0/1/1)" on host "API test task.create template" is not monitored.'
			],
			'Test LLD rule (not monitored)' => [
				'task' => [
					'type' => ZBX_TM_DATA_TYPE_CHECK_NOW,
					'request' => [
						'itemid' => '2_lld_101'
					]
				],
				'expected_results' => [],
				'expected_error' => 'Cannot send request: discovery rule "2 LLD (1/0/1)" on host "API test task.create monitored" is not monitored.'
			],
			'Test LLD rule (type not allowed)' => [
				'task' => [
					'type' => ZBX_TM_DATA_TYPE_CHECK_NOW,
					'request' => [
						'itemid' => '3_lld_110'
					]
				],
				'expected_results' => [],
				'expected_error' => 'Cannot send request: wrong discovery rule type.'
			],
			'Test LLD rule (host not monitored)' => [
				'task' => [
					'type' => ZBX_TM_DATA_TYPE_CHECK_NOW,
					'request' => [
						'itemid' => '4_lld_011'
					]
				],
				'expected_results' => [],
				'expected_error' => 'Cannot send request: discovery rule "4 LLD (0/1/1)" on host "API test task.create not monitored" is not monitored.'
			],
			'Test LLD rule (host is template)' => [
				'task' => [
					'type' => ZBX_TM_DATA_TYPE_CHECK_NOW,
					'request' => [
						'itemid' => '5_lld_t_011'
					]
				],
				'expected_results' => [],
				'expected_error' => 'Cannot send request: discovery rule "5 LLD-T (0/1/1)" on host "API test task.create template" is not monitored.'
			],

			// Test dependent items and LLD rules.
			'Test dependent item (master item is not monitored)' => [
				'task' => [
					'type' => ZBX_TM_DATA_TYPE_CHECK_NOW,
					'request' => [
						'itemid' => '3_1_item_111'
					]
				],
				'expected_results' => [],
				'expected_error' => 'Cannot send request: item "3 Item (1/0/1)" on host "API test task.create monitored" is not monitored.'
			],
			'Test dependent item (master item type is allowed)' => [
				'task' => [
					'type' => ZBX_TM_DATA_TYPE_CHECK_NOW,
					'request' => [
						'itemid' => '4_1_item_111'
					]
				],
				'expected_results' => [],
				'expected_error' => 'Cannot send request: wrong master item type.'
			],
			'Test dependent LLD rule (master item is not monitored)' => [
				'task' => [
					'type' => ZBX_TM_DATA_TYPE_CHECK_NOW,
					'request' => [
						'itemid' => '3_2_lld_111'
					]
				],
				'expected_results' => [],
				'expected_error' => 'Cannot send request: item "3 Item (1/0/1)" on host "API test task.create monitored" is not monitored.'
			],
			'Test dependent LLD rule (master item type is allowed)' => [
				'task' => [
					'type' => ZBX_TM_DATA_TYPE_CHECK_NOW,
					'request' => [
						'itemid' => '4_2_lld_111'
					]
				],
				'expected_results' => [],
				'expected_error' => 'Cannot send request: wrong master item type.'
			]
		];
	}

	/**
	 * Test valid items, valid LLD rules, invalid items, invalid LLD rules and common errors like missing fields etc.
	 *
	 * @dataProvider getItemAndLLDDataValid
	 * @dataProvider getItemAndLLDDataCommonInvalid
	 * @dataProvider getItemAndLLDDataInvalid
	 */
	public function testTaskCreate_new($tasks, $expected_results, $expected_error) {
		// Accept single and multiple tasks.
		if (!array_key_exists(0, $tasks)) {
			$tasks = zbx_toArray($tasks);
		}

		// Replace ID placeholders with real IDs for "check now" tasks.
		foreach ($tasks as &$task) {
			// Some tests that should fail may not have the required fields or they may be damaged.
			if (array_key_exists('type', $task) && $task['type'] == ZBX_TM_DATA_TYPE_CHECK_NOW
					&& array_key_exists('request', $task) && array_key_exists('itemid', $task['request'])
					&& !is_array($task['request']['itemid']) && $task['request']['itemid'] !== '') {
				$task['request']['itemid'] = self::$data['itemids'][$task['request']['itemid']];
			}
		}
		unset($task);

		$sql_check_now_tasks = 'SELECT NULL FROM task_check_now';
		$old_hash_check_now_tasks = CDBHelper::getHash($sql_check_now_tasks);

		$sql_diag_info_task = "select NULL from task_data";
		$old_hash_diag_info_tasks = CDBHelper::getHash($sql_diag_info_task);

		$result = $this->call('task.create', $tasks, $expected_error);

		if ($expected_error === null) {
			$check_now = false;
			$diag_info = false;

			foreach ($expected_results as $expected_result) {
				if (array_key_exists('itemid', $expected_result)) {
					$check_now = true;
				}

				if (array_key_exists('info', $expected_result)) {
					$diag_info = true;
				}
			}

			// Check that changes were made in corresponding tables.
			if ($check_now) {
				$this->assertNotSame($old_hash_check_now_tasks, CDBHelper::getHash($sql_check_now_tasks));
			}

			if ($diag_info) {
				$this->assertNotSame($old_hash_diag_info_tasks, CDBHelper::getHash($sql_diag_info_task));
			}

			// Check the count of expected results. Input item count should match the output task ID count.
			$this->assertEquals(count($result['result']['taskids']), count($tasks));

			foreach ($expected_results as $index => $expected_result) {
				$taskid = $result['result']['taskids'][$index];

				if (array_key_exists('itemid', $expected_result)) {
					$itemid = self::$data['itemids'][$expected_result['itemid']];

					$task_db = CDBHelper::getValue(
						'SELECT tcn.itemid'.
						' FROM task_check_now tcn'.
						' WHERE '.dbConditionId('tcn.taskid', [$taskid])
					);
					$this->assertSame($itemid, $task_db);
				}

				if (array_key_exists('info', $expected_result)) {
					$task_db = CDBHelper::getValue(
						'SELECT td.data'.
						' FROM task_data td'.
						' WHERE '.dbConditionId('td.taskid', [$taskid])
					);
					$this->assertSame($expected_result['info'], $task_db);
				}
			}

			// Clear tasks because same items are used multiple times so that hash checking works correctly.
			DBexecute('DELETE FROM task WHERE '.dbConditionId('taskid', $result['result']['taskids']));
		}
		else {
			// Check if no changes were made to DB in any of the corresponding tables.
			$this->assertSame($old_hash_check_now_tasks, CDBHelper::getHash($sql_check_now_tasks));
			$this->assertSame($old_hash_diag_info_tasks, CDBHelper::getHash($sql_diag_info_task));
		}
	}

	/**
	 * Test valid items and create tasks for them. Then create same tasks again for same items and expect task IDs to be
	 * the same. No new records should be added in for "check now". However diagnostic info does not have that check in
	 * API and will create new record for diagnostic info tasks. Those task IDs are collected and then removed
	 * when data is cleared.
	 *
	 * @dataProvider getItemExistingDataValid
	 */
	public function testTaskCreate_existing($tasks, $expected_results, $expected_error) {
		// Accept single and multiple tasks.
		if (!array_key_exists(0, $tasks)) {
			$tasks = zbx_toArray($tasks);
		}

		// Replace ID placeholders with real IDs for "check now" tasks.
		foreach ($tasks as &$task) {
			if ($task['type'] == ZBX_TM_DATA_TYPE_CHECK_NOW) {
				$task['request']['itemid'] = self::$data['itemids'][$task['request']['itemid']];
			}
		}
		unset($task);

		$sql_check_now_tasks = 'SELECT NULL FROM task_check_now';
		$old_hash_check_now_tasks = CDBHelper::getHash($sql_check_now_tasks);

		$sql_diag_info_task = "select NULL from task_data";
		$old_hash_diag_info_tasks = CDBHelper::getHash($sql_diag_info_task);

		$result = $this->call('task.create', $tasks, $expected_error);

		// Check the count of expected results. Input item count should match the output task ID count.
		$this->assertEquals(count($result['result']['taskids']), count($tasks));

		foreach ($expected_results as $index => $expected_result) {
			$taskid = $result['result']['taskids'][$index];

			if (array_key_exists('itemid', $expected_result)) {
				$itemid = self::$data['itemids'][$expected_result['itemid']];

				$task_db = CDBHelper::getValue(
					'SELECT tcn.itemid'.
					' FROM task_check_now tcn'.
					' WHERE '.dbConditionId('tcn.taskid', [$taskid])
				);
				$this->assertSame($itemid, $task_db);

				if ($index == 0) {
					// On first iteration task records are created.
					$this->assertNotSame($old_hash_check_now_tasks, CDBHelper::getHash($sql_check_now_tasks));
				}
				else {
					// On second iteration task records are the same, because same items were passed.
					$this->assertSame($old_hash_check_now_tasks, CDBHelper::getHash($sql_check_now_tasks));
				}
			}

			if (array_key_exists('info', $expected_result)) {
				$task_db = CDBHelper::getValue(
					'SELECT td.data'.
					' FROM task_data td'.
					' WHERE '.dbConditionId('td.taskid', [$taskid])
				);
				$this->assertSame($expected_result['info'], $task_db);

				// For diagnostic info tasks, each time new records are created.
				$this->assertNotSame($old_hash_diag_info_tasks, CDBHelper::getHash($sql_diag_info_task));

				// Collect diagnostic info task IDs because these are not automatically deleted.
				self::$clear_taskids[$taskid] = true;
			}
		}
	}

	/**
	 * Data provider for testing permissions. Method task.create externally can only be called by super admins.
	 *
	 * @return array
	 */
	public static function getDataPermissions() {
		// Valid and existing item ID (host monitored, item monitored and type allowed).
		$itemid = '1_item_111';

		return [
			// Test check now.
			'Test check now (admin)' => [
				'user' => ['user' => 'zabbix-admin', 'password' => 'zabbix'],
				'task' => [
					'type' => ZBX_TM_DATA_TYPE_CHECK_NOW,
					'request' => [
						'itemid' => $itemid
					]
				],
				'expected_error' => 'No permissions to call "task.create".'
			],
			'Test check now (user)' => [
				'user' => ['user' => 'zabbix-user', 'password' => 'zabbix'],
				'task' => [
					'type' => ZBX_TM_DATA_TYPE_CHECK_NOW,
					'request' => [
						'itemid' => $itemid
					]
				],
				'expected_error' => 'No permissions to call "task.create".'
			],

			// Test diagnostic info.
			'Test diagnostic info (admin)' => [
				'user' => ['user' => 'zabbix-admin', 'password' => 'zabbix'],
				'task' => [
					'type' => ZBX_TM_DATA_TYPE_DIAGINFO,
					'request' => [
						'alerting' => [
							'stats' => [
								'alerts'
							],
							'top' => [
								'media.alerts' => 10
							]
						],
						'lld' => [
							'stats' => 'extend',
							'top' => [
								'values' => 5
							]
						]
					],
					'proxy_hostid' => 0
				],
				'expected_error' => 'No permissions to call "task.create".'
			],
			'Test diagnostic info (user)' => [
				'user' => ['user' => 'zabbix-user', 'password' => 'zabbix'],
				'task' => [
					'type' => ZBX_TM_DATA_TYPE_DIAGINFO,
					'request' => [
						'alerting' => [
							'stats' => [
								'alerts'
							],
							'top' => [
								'media.alerts' => 10
							]
						],
						'lld' => [
							'stats' => 'extend',
							'top' => [
								'values' => 5
							]
						]
					],
					'proxy_hostid' => 0
				],
				'expected_error' => 'No permissions to call "task.create".'
			]
		];
	}

	/**
	 * Test user permissions.
	 *
	 * @dataProvider getDataPermissions
	 */
	public function testTaskCreate_UserPermissions($user, $task, $expected_error) {
		$sql_check_now_task = "select NULL from task_check_now";
		$old_hash_check_now_tasks = CDBHelper::getHash($sql_check_now_task);

		$sql_diag_info_task = "select NULL from task_data";
		$old_hash_diag_info_tasks = CDBHelper::getHash($sql_diag_info_task);

		$this->authorize($user['user'], $user['password']);
		$this->call('task.create', $task, $expected_error);

		// Check if no changes were made in DB.
		$this->assertSame($old_hash_check_now_tasks, CDBHelper::getHash($sql_check_now_task));
		$this->assertSame($old_hash_diag_info_tasks, CDBHelper::getHash($sql_diag_info_task));
	}

	/**
	 * Delete all created data after test.
	 */
	public static function clearData() {
		// Delete hosts and templates.
		CDataHelper::call('host.delete', [
			self::$data['hostids']['monitored'],
			self::$data['hostids']['not_monitored']
		]);
		CDataHelper::call('template.delete', [
			self::$data['hostids']['template']
		]);

		// Delete host group.
		CDataHelper::call('hostgroup.delete', [
			self::$data['hostgroupid']
		]);

		// Once items are deleted, tasks for those items are also deleted. However diangonstic info task remain.
		if (self::$clear_taskids) {
			DBexecute('DELETE FROM task WHERE '.dbConditionId('taskid', array_keys(self::$clear_taskids)));
		}
	}
}<|MERGE_RESOLUTION|>--- conflicted
+++ resolved
@@ -787,14 +787,10 @@
 						'itemid' => $itemid
 					]
 				],
-<<<<<<< HEAD
 				'expected_results' => [],
 				'expected_error' => 'Invalid parameter "/1/type": value must be one of '.(implode(', ', [
-					ZBX_TM_DATA_TYPE_DIAGINFO, ZBX_TM_DATA_TYPE_CHECK_NOW
+					ZBX_TM_DATA_TYPE_DIAGINFO, ZBX_TM_DATA_TYPE_PROXY_HOSTIDS, ZBX_TM_DATA_TYPE_CHECK_NOW
 				])).'.'
-=======
-				'expected_error' => 'Invalid parameter "/1/type": value must be one of 1, 2, 6.'
->>>>>>> d6a482de
 			],
 
 			// Check "itemid" field.
