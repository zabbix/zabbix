--- conflicted
+++ resolved
@@ -778,15 +778,10 @@
 					]
 				],
 				'$expected_result' => null,
-<<<<<<< HEAD
-				'expected_error' => 'Invalid parameter "/filter/resourcetype/1": value must be one of 0, 2, 3, 4, 5,'.
-					' 6, 7, 11, 13, 14, 15, 16, 17, 18, 19, 20, 22, 23, 24, 25, 26, 27, 28, 29, 30, 31, 32, 33,'.
-					' 34, 35, 36, 37, 38, 39, 40, 41, 42, 43, 45.'
-=======
 				'expected_error' => 'Invalid parameter "/filter/resourcetype/1": value must be one of '.implode(', ', [
 					AUDIT_RESOURCE_USER, AUDIT_RESOURCE_ZABBIX_CONFIG, AUDIT_RESOURCE_MEDIA_TYPE, AUDIT_RESOURCE_HOST,
 					AUDIT_RESOURCE_ACTION, AUDIT_RESOURCE_GRAPH, AUDIT_RESOURCE_GRAPH_ELEMENT,
-					AUDIT_RESOURCE_USER_GROUP, AUDIT_RESOURCE_APPLICATION, AUDIT_RESOURCE_TRIGGER,
+					AUDIT_RESOURCE_USER_GROUP, AUDIT_RESOURCE_TRIGGER,
 					AUDIT_RESOURCE_HOST_GROUP, AUDIT_RESOURCE_ITEM, AUDIT_RESOURCE_IMAGE, AUDIT_RESOURCE_VALUE_MAP,
 					AUDIT_RESOURCE_IT_SERVICE, AUDIT_RESOURCE_MAP, AUDIT_RESOURCE_SCENARIO,
 					AUDIT_RESOURCE_DISCOVERY_RULE, AUDIT_RESOURCE_SCRIPT, AUDIT_RESOURCE_PROXY,
@@ -797,7 +792,6 @@
 					AUDIT_RESOURCE_SETTINGS, AUDIT_RESOURCE_HOUSEKEEPING, AUDIT_RESOURCE_AUTHENTICATION,
 					AUDIT_RESOURCE_TEMPLATE_DASHBOARD, AUDIT_RESOURCE_AUTH_TOKEN
 				]).'.'
->>>>>>> 02883586
 			],
 			// Filter validation - ip.
 			[
