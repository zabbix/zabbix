--- conflicted
+++ resolved
@@ -518,6 +518,64 @@
 				],
 				'expected_result' => [],
 				'expected_error' => 'Invalid parameter "/filter": unexpected parameter "description".'
+			],
+
+			'Test proxy.get filter: invalid param `hostid`' => [
+				'request' => [
+					'output' => ['name'],
+					'filter' => [
+						'hostid' => 123
+					]
+				],
+				'expected_result' => [],
+				'expected_error' => 'Invalid parameter "/filter": unexpected parameter "hostid".'
+			],
+			'Test proxy.get filter: invalid param `tls_psk`' => [
+				'request' => [
+					'output' => ['name'],
+					'filter' => [
+						'tls_psk' => 'Test PSK'
+					]
+				],
+				'expected_result' => [],
+				'expected_error' => 'Invalid parameter "/filter": unexpected parameter "tls_psk".'
+			],
+			'Test proxy.get filter: invalid param `tls_psk_identity`' => [
+				'request' => [
+					'output' => ['name'],
+					'filter' => [
+						'tls_psk_identity' => 'Test PSK'
+					]
+				],
+				'expected_result' => [],
+				'expected_error' => 'Invalid parameter "/filter": unexpected parameter "tls_psk_identity".'
+			],
+			'Test proxy.get filter: allowed_addresses' => [
+				'request' => [
+					'output' => ['name'],
+					'filter' => [
+						'allowed_addresses' => '192.168.15.15'
+					]
+				],
+				'expected_result' => [
+					['name' => 'Filtered proxy']
+				],
+				'expected_error' => null
+			],
+			'Test proxy.get filter: tls_accept' => [
+				'request' => [
+					'output' => ['name'],
+					'filter' => [
+						'tls_accept' => HOST_ENCRYPTION_NONE | HOST_ENCRYPTION_PSK | HOST_ENCRYPTION_CERTIFICATE
+					],
+					'search' => [
+						'name' => 'Filtered'
+					]
+				],
+				'expected_result' => [
+					['name' => 'Filtered proxy']
+				],
+				'expected_error' => null
 			],
 
 			// Check "search" option.
@@ -2529,7 +2587,6 @@
 				],
 				'expected_error' => 'Invalid parameter "/1/timeout_db_monitor": a time unit is expected.'
 			],
-<<<<<<< HEAD
 			'Test proxy.create: invalid "timeout_db_monitor" (too small)' => [
 				'proxy' => [
 					'name' => 'API create proxy',
@@ -2553,13 +2610,6 @@
 					'timeout_snmp_agent' => '5s',
 					'timeout_external_check' => '5s',
 					'timeout_db_monitor' => self::INVALID_NUMBER
-=======
-
-			// Check "search" option.
-			'Test proxy.get: invalid "search" (string)' => [
-				'request' => [
-					'search' => 'abc'
->>>>>>> 7d3cc0e3
 				],
 				'expected_error' => 'Invalid parameter "/1/timeout_db_monitor": value must be one of 1-600.'
 			],
@@ -3236,63 +3286,6 @@
 					'timeout_ssh_agent' => '{$TIMEOUT.SSH.AGENT}',
 					'timeout_telnet_agent' => '{$TIMEOUT.TELNET.AGENT}',
 					'timeout_script' => '{$TIMEOUT.SCRIPT}'
-				],
-				'expected_error' => null
-			],
-			'Test proxy.get filter: invalid param `hostid`' => [
-				'request' => [
-					'output' => ['name'],
-					'filter' => [
-						'hostid' => 123
-					]
-				],
-				'expected_result' => [],
-				'expected_error' => 'Invalid parameter "/filter": unexpected parameter "hostid".'
-			],
-			'Test proxy.get filter: invalid param `tls_psk`' => [
-				'request' => [
-					'output' => ['name'],
-					'filter' => [
-						'tls_psk' => 'Test PSK'
-					]
-				],
-				'expected_result' => [],
-				'expected_error' => 'Invalid parameter "/filter": unexpected parameter "tls_psk".'
-			],
-			'Test proxy.get filter: invalid param `tls_psk_identity`' => [
-				'request' => [
-					'output' => ['name'],
-					'filter' => [
-						'tls_psk_identity' => 'Test PSK'
-					]
-				],
-				'expected_result' => [],
-				'expected_error' => 'Invalid parameter "/filter": unexpected parameter "tls_psk_identity".'
-			],
-			'Test proxy.get filter: allowed_addresses' => [
-				'request' => [
-					'output' => ['name'],
-					'filter' => [
-						'allowed_addresses' => '192.168.15.15'
-					]
-				],
-				'expected_result' => [
-					['name' => 'Filtered proxy']
-				],
-				'expected_error' => null
-			],
-			'Test proxy.get filter: tls_accept' => [
-				'request' => [
-					'output' => ['name'],
-					'filter' => [
-						'tls_accept' => HOST_ENCRYPTION_NONE | HOST_ENCRYPTION_PSK | HOST_ENCRYPTION_CERTIFICATE
-					],
-					'search' => [
-						'name' => 'Filtered'
-					]
-				],
-				'expected_result' => [
-					['name' => 'Filtered proxy']
 				],
 				'expected_error' => null
 			]
