<?php
/*
** Zabbix
** Copyright (C) 2001-2023 Zabbix SIA
**
** This program is free software; you can redistribute it and/or modify
** it under the terms of the GNU General Public License as published by
** the Free Software Foundation; either version 2 of the License, or
** (at your option) any later version.
**
** This program is distributed in the hope that it will be useful,
** but WITHOUT ANY WARRANTY; without even the implied warranty of
** MERCHANTABILITY or FITNESS FOR A PARTICULAR PURPOSE. See the
** GNU General Public License for more details.
**
** You should have received a copy of the GNU General Public License
** along with this program; if not, write to the Free Software
** Foundation, Inc., 51 Franklin Street, Fifth Floor, Boston, MA  02110-1301, USA.
**/


require_once dirname(__FILE__).'/../include/CAPITest.php';

/**
 * @onBefore prepareTestData
 *
 * @backup hstgrp
 * @backup hosts
 */
class testTemplate extends CAPITest {

	private static $data = [
		'templateids' => [
			'api_vendor_test' => null
		]
	];

	public function prepareTestData() {
		$templates_data = [
			[
				'host' => 'api_vendor_test',
				'groups' => ['groupid' => 1],
				'vendor_name' => 'Zabbix',
				'vendor_version' => '6.4-0'
			]
		];
		$templates = CDataHelper::call('template.create', $templates_data);
		$this->assertArrayHasKey('templateids', $templates);
		self::$data['templateids']['api_vendor_test'] = $templates['templateids'][0];
	}

	public function dataProviderCreate() {
		return [
			[
				'request' => [
					'host' => 'test-template-01',
					'groups' => ['groupid' => 1]
				]
			],
			[
				'request' => [
					'host' => 'test-template-02',
					'groups' => []
				],
				'expected_error' => 'Invalid parameter "/1/groups": cannot be empty.'
			],
			[
				'request' => [
					'host' => 'test-template-03',
					'groups' => [[]]
				],
				'expected_error' => 'Invalid parameter "/1/groups/1": the parameter "groupid" is missing.'
			],
			[
				'request' => [
					'host' => 'test-template-04',
					'groups' => ['groupid' => 9999]
				],
				'expected_error' => 'No permissions to referred object or it does not exist!'
			],
			[
				'request' => [
					'host' => 'test-template-05',
					'groups' => ['groupid' => 1]
				],
				'expected_error' => 'No permissions to referred object or it does not exist!',
				'user' => ['user' => 'zabbix-admin', 'password' => 'zabbix']
			],
			[
				'request' => [
					[
						'host' => 'test-template-06',
						'groups' => ['groupid' => 1]
					],
					[
						'host' => 'test-template-06',
						'groups' => ['groupid' => 1]
					]
				],
				'expected_error' => 'Invalid parameter "/2": value (host)=(test-template-06) already exists.'
			],
			[
				'request' => [
					[
						'host' => 'test-template-07',
						'name' => 'test-template-07',
						'groups' => ['groupid' => 1]
					],
					[
						'host' => 'test-template-08',
						'name' => 'test-template-07',
						'groups' => ['groupid' => 1]
					]
				],
				'expected_error' => 'Invalid parameter "/2": value (name)=(test-template-07) already exists.'
			],
			[
				'request' => [
					[
						'host' => 'test-template-09',
						'groups' => ['groupid' => 1]
					]
				]
			],
			// The next two test cases depends on the previous one.
			[
				'request' => [
					[
						'host' => 'test-template-09',
						'groups' => ['groupid' => 1]
					]
				],
				'expected_error' => 'Template with host name "test-template-09" already exists.'
			],
			[
				'request' => [
					[
						'host' => 'test-template-10',
						'name' => 'test-template-09',
						'groups' => ['groupid' => 1]
					]
				],
				'expected_error' => 'Template with visible name "test-template-09" already exists.'
			],
			// The next two test cases depends on the existing host "Zabbix server".
			[
				'request' => [
					[
						'host' => 'Zabbix server',
						'groups' => ['groupid' => 1]
					]
				],
				'expected_error' => 'Host with host name "Zabbix server" already exists.'
			],
			[
				'request' => [
					[
						'host' => 'test-template-11',
						'name' => 'Zabbix server',
						'groups' => ['groupid' => 1]
					]
				],
				'expected_error' => 'Host with visible name "Zabbix server" already exists.'
			],
			[
				'request' => [
					[
						'host' => 'test-template-12',
						'groups' => ['groupid' => 1],
						'templates' => ['templateid' => 10047 /* "Zabbix server health" */]
					]
				],
<<<<<<< HEAD
				'expected_error' => 'Invalid parameter "/1": unexpected parameter "templates".'
=======
				'expected_error' => 'No permissions to referred object or it does not exist!'
			],
			[
				'request' => [
					[
						'host' => 'test-template-14',
						'groups' => ['groupid' => 1],
						'templates' => ['templateid' => 10047 /* "Zabbix server health" */]
					]
				],
				'expected_error' => 'No permissions to referred object or it does not exist!',
				'user' => ['user' => 'zabbix-admin', 'password' => 'zabbix']
			],
			[
				'request' => [
					[
						'host' => 'vendor-template-error',
						'groups' => ['groupid' => 1],
						'vendor_name' => 'Zabbix'
					]
				],
				'expected_error' => 'Invalid parameter "/1": both vendor_name and vendor_version should be either present or empty.'
			],
			[
				'request' => [
					[
						'host' => 'vendor-template-error',
						'groups' => ['groupid' => 1],
						'vendor_name' => '',
						'vendor_version' => '6.4-0'
					]
				],
				'expected_error' => 'Invalid parameter "/1": both vendor_name and vendor_version should be either present or empty.'
			]
		];
	}

	public function dataProviderUpdate() {
		return [
			[
				'request' => [
					[
						'templateid' => 'api_vendor_test',
						'vendor_name' => '',
						'vendor_version' => ''
					]
				]
			],
			[
				'request' => [
					[
						'templateid' => 'api_vendor_test',
						'vendor_name' => 'ZABBIX'
					]
				],
				'expected_error' => 'Invalid parameter "/1": both vendor_name and vendor_version should be either present or empty.'
			],
			[
				'request' => [
					[
						'templateid' => 'api_vendor_test',
						'vendor_name' => 'Zabbix',
						'vendor_version' => '6.4-0'
					]
				]
			],
			// The next two test cases depends on the previous one.
			[
				'request' => [
					[
						'templateid' => 'api_vendor_test',
						'vendor_name' => 'ZABBIX'
					]
				]
			],
			[
				'request' => [
					[
						'templateid' => 'api_vendor_test',
						'vendor_version' => ''
					]
				],
				'expected_error' => 'Invalid parameter "/1": both vendor_name and vendor_version should be either present or empty.'
>>>>>>> f896b34d
			]
		];
	}

	/**
	 * @dataProvider dataProviderCreate
	 */
	public function testTemplate_Create(array $request, string $expected_error = null, array $user = null) {
		if ($user !== null) {
			$this->authorize($user['user'], $user['password']);
		}
		$this->call('template.create', $request, $expected_error);
	}

	public function testTemplate_CreateUUID() {
		$result = $this->call('template.create', [
			[
				'host' => 'test-template-uuid-01',
				'groups' => ['groupid' => 1]
			],
			[
				'host' => 'test-template-uuid-02',
				'groups' => ['groupid' => 1]
			]
		])['result'];

		$this->assertArrayHasKey('templateids', $result);

		$db_templates = $this->call('template.get', [
			'output' => ['uuid'],
			'templateids' => $result['templateids']
		])['result'];

		$this->assertTrue(preg_match('/[0-9a-f]{32}/', $db_templates[0]['uuid']) === 1);
		$this->assertTrue(preg_match('/[0-9a-f]{32}/', $db_templates[1]['uuid']) === 1);
		$this->assertNotSame($db_templates[0]['uuid'], $db_templates[1]['uuid']);
	}
<<<<<<< HEAD
=======

	public function testTemplate_CreateDoubleLink() {
		/*        +-------------+
		 *        | template-01 |
		 *        +-------------+
		 *          /         \
		 *         /           \
		 *        V            |
		 * +-------------+     |
		 * | template-02 |     |
		 * +-------------+     |
		 *        |            |
		 *        V            |
		 * +-------------+     |
		 * | template-03 |     |
		 * +-------------+     |
		 *        \           /
		 *         \         /
		 *          V       V
		 *        +-------------+    \
		 *        | template-04 |    |  new template
		 *        +-------------+    /
		 *                   fail
		 */

		$result = $this->call('template.create', [
			[
				'host' => 'test-template-double-link-01',
				'groups' => ['groupid' => 1]
			],
			[
				'host' => 'test-template-double-link-02',
				'groups' => ['groupid' => 1]
			],
			[
				'host' => 'test-template-double-link-03',
				'groups' => ['groupid' => 1]
			]
		])['result'];

		$this->assertArrayHasKey('templateids', $result);

		$templateids = $result['templateids'];

		$result = $this->call('template.update', [
			[
				'templateid' => $templateids[1],
				'templates' => ['templateid' => $templateids[0]]
			],
			[
				'templateid' => $templateids[2],
				'templates' => ['templateid' => $templateids[1]]
			]
		])['result'];

		$this->assertArrayHasKey('templateids', $result);

		$this->call('template.create', [
			[
				'host' => 'test-template-double-link-04',
				'groups' => ['groupid' => 1],
				'templates' => [
					['templateid' => $templateids[0]],
					['templateid' => $templateids[2]]
				]
			]
		], 'Cannot link template "test-template-double-link-01" to template "test-template-double-link-04", because its parent template "test-template-double-link-01" would be linked twice.');
	}

	public function testTemplate_CreateTriggerDependency() {
		/*
		 *                     +---------------------------+
		 *                     V                           |  "trigger-02" depends on "trigger-01"
		 * +-------------+------------+ +-------------+------------+
		 * | template-01 | trigger-01 | | template-02 | trigger-02 |
		 * +-------------+------------+ +-------------+------------+
		 *        |\                          /|
		 *        | \    +-------------+     / |           \
		 *        |  \-->| template-03 |<---/  |           |
		 *        |      +-------------+       |           |
		 *        V              success       V           |  new templates
		 * +-------------+              +-------------+    |
		 * | template-04 |              | template-05 |    |
		 * +-------------+              +-------------+    /
		 *         success                         fail
		 */

		$result = $this->call('template.create', [
			[
				'host' => 'test-template-trigger-dependency-01',
				'groups' => ['groupid' => 1]
			],
			[
				'host' => 'test-template-trigger-dependency-02',
				'groups' => ['groupid' => 1]
			]
		])['result'];

		$this->assertArrayHasKey('templateids', $result);

		$templateids = $result['templateids'];

		$result = $this->call('item.create', [
			[
				'hostid' => $templateids[0],
				'name' => 'item-01',
				'key_' => 'item-01',
				'type' => ITEM_TYPE_TRAPPER,
				'value_type' => ITEM_VALUE_TYPE_FLOAT
			],
			[
				'hostid' => $templateids[1],
				'name' => 'item-02',
				'key_' => 'item-02',
				'type' => ITEM_TYPE_TRAPPER,
				'value_type' => ITEM_VALUE_TYPE_FLOAT
			]
		])['result'];

		$this->assertArrayHasKey('itemids', $result);

		$result = $this->call('trigger.create', [
			[
				'description' => 'trigger-01',
				'expression' => 'last(/test-template-trigger-dependency-01/item-01)'
			],
			[
				'description' => 'trigger-02',
				'expression' => 'last(/test-template-trigger-dependency-02/item-02)'
			]
		])['result'];

		$this->assertArrayHasKey('triggerids', $result);

		$triggerids = $result['triggerids'];

		$result = $this->call('trigger.update', [
			[
				'triggerid' => $triggerids[1],
				'dependencies' => [
					['triggerid' => $triggerids[0]]
				]
			]
		])['result'];

		$this->assertArrayHasKey('triggerids', $result);

		$result = $this->call('template.create', [
			[
				'host' => 'test-template-trigger-dependency-03',
				'groups' => ['groupid' => 1],
				'templates' => [
					['templateid' => $templateids[0]],
					['templateid' => $templateids[1]]
				]
			]
		])['result'];

		$this->assertArrayHasKey('templateids', $result);

		$result = $this->call('template.create', [
			[
				'host' => 'test-template-trigger-dependency-04',
				'groups' => ['groupid' => 1],
				'templates' => [
					['templateid' => $templateids[0]]
				]
			]
		])['result'];

		$this->assertArrayHasKey('templateids', $result);

		$result = $this->call('template.create', [
			[
				'host' => 'test-template-trigger-dependency-05',
				'groups' => ['groupid' => 1],
				'templates' => [
					['templateid' => $templateids[1]]
				]
			]
		], 'Cannot link template "test-template-trigger-dependency-02" without template "test-template-trigger-dependency-01" to template "test-template-trigger-dependency-05" due to dependency of trigger "trigger-02".');
	}

	public function testTemplate_CreateTriggerExpression() {
		/*
		 * +-------------+---------+-------------+
		 * | template-01 | trigger | template-02 |  The "trigger" contains items from both templates.
		 * +-------------+---------+-------------+
		 *       |\                       /|
		 *       | \   +-------------+   / |          \
		 *       |  \->| template-03 |<-/  |          |
		 *       |     +-------------+     |          |
		 *       V             success     V          |  new templates
		 * +-------------+         +-------------+    |
		 * | template-04 |         | template-05 |    |
		 * +-------------+         +-------------+    /
		 *           fail                     fail
		 */

		$result = $this->call('template.create', [
			[
				'host' => 'test-template-trigger-expression-01',
				'groups' => ['groupid' => 1]
			],
			[
				'host' => 'test-template-trigger-expression-02',
				'groups' => ['groupid' => 1]
			]
		])['result'];

		$this->assertArrayHasKey('templateids', $result);

		$templateids = $result['templateids'];

		$result = $this->call('item.create', [
			[
				'hostid' => $templateids[0],
				'name' => 'item-01',
				'key_' => 'item-01',
				'type' => ITEM_TYPE_TRAPPER,
				'value_type' => ITEM_VALUE_TYPE_FLOAT
			],
			[
				'hostid' => $templateids[1],
				'name' => 'item-02',
				'key_' => 'item-02',
				'type' => ITEM_TYPE_TRAPPER,
				'value_type' => ITEM_VALUE_TYPE_FLOAT
			]
		])['result'];

		$this->assertArrayHasKey('itemids', $result);

		$result = $this->call('trigger.create', [
			[
				'description' => 'trigger',
				'expression' => 'last(/test-template-trigger-expression-01/item-01) or last(/test-template-trigger-expression-02/item-02)'
			]
		])['result'];

		$this->assertArrayHasKey('triggerids', $result);

		$result = $this->call('template.create', [
			[
				'host' => 'test-template-trigger-expression-03',
				'groups' => ['groupid' => 1],
				'templates' => [
					['templateid' => $templateids[0]],
					['templateid' => $templateids[1]]
				]
			]
		])['result'];

		$this->assertArrayHasKey('templateids', $result);

		$result = $this->call('template.create', [
			[
				'host' => 'test-template-trigger-expression-04',
				'groups' => ['groupid' => 1],
				'templates' => [
					['templateid' => $templateids[0]]
				]
			]
		], 'Cannot link template "test-template-trigger-expression-01" without template "test-template-trigger-expression-02" to template "test-template-trigger-expression-04" due to expression of trigger "trigger".');

		$result = $this->call('template.create', [
			[
				'host' => 'test-template-trigger-expression-05',
				'groups' => ['groupid' => 1],
				'templates' => [
					['templateid' => $templateids[1]]
				]
			]
		], 'Cannot link template "test-template-trigger-expression-02" without template "test-template-trigger-expression-01" to template "test-template-trigger-expression-05" due to expression of trigger "trigger".');
	}

	/**
	 * @dataProvider dataProviderUpdate
	 */
	public function testTemplate_Update(array $request, string $expected_error = null, array $user = null) {
		if ($user !== null) {
			$this->authorize($user['user'], $user['password']);
		}

		foreach ($request as &$request_item) {
			$request_item['templateid'] = self::$data['templateids'][$request_item['templateid']];
		}
		unset($request_item);

		$this->call('template.update', $request, $expected_error);

		if ($expected_error === null) {
			$fields = array_reduce($request, 'array_replace', []);
			$db_templates = $this->call('template.get', [
				'output' => array_keys($fields),
				'templateids' => array_column($request, 'templateid'),
				'preservekeys' => true
			])['result'];
			$templates = [];

			foreach ($request as &$request_item) {
				$templateid = $request_item['templateid'];

				if (array_key_exists($templateid, $db_templates)) {
					$templates[$templateid] = array_intersect_key($db_templates[$templateid], $request_item);
				}
			}
			unset($request_item);

			$this->assertEquals($templates, $db_templates);
		}
	}
>>>>>>> f896b34d
}<|MERGE_RESOLUTION|>--- conflicted
+++ resolved
@@ -170,21 +170,7 @@
 						'templates' => ['templateid' => 10047 /* "Zabbix server health" */]
 					]
 				],
-<<<<<<< HEAD
 				'expected_error' => 'Invalid parameter "/1": unexpected parameter "templates".'
-=======
-				'expected_error' => 'No permissions to referred object or it does not exist!'
-			],
-			[
-				'request' => [
-					[
-						'host' => 'test-template-14',
-						'groups' => ['groupid' => 1],
-						'templates' => ['templateid' => 10047 /* "Zabbix server health" */]
-					]
-				],
-				'expected_error' => 'No permissions to referred object or it does not exist!',
-				'user' => ['user' => 'zabbix-admin', 'password' => 'zabbix']
 			],
 			[
 				'request' => [
@@ -256,7 +242,6 @@
 					]
 				],
 				'expected_error' => 'Invalid parameter "/1": both vendor_name and vendor_version should be either present or empty.'
->>>>>>> f896b34d
 			]
 		];
 	}
@@ -294,283 +279,6 @@
 		$this->assertTrue(preg_match('/[0-9a-f]{32}/', $db_templates[1]['uuid']) === 1);
 		$this->assertNotSame($db_templates[0]['uuid'], $db_templates[1]['uuid']);
 	}
-<<<<<<< HEAD
-=======
-
-	public function testTemplate_CreateDoubleLink() {
-		/*        +-------------+
-		 *        | template-01 |
-		 *        +-------------+
-		 *          /         \
-		 *         /           \
-		 *        V            |
-		 * +-------------+     |
-		 * | template-02 |     |
-		 * +-------------+     |
-		 *        |            |
-		 *        V            |
-		 * +-------------+     |
-		 * | template-03 |     |
-		 * +-------------+     |
-		 *        \           /
-		 *         \         /
-		 *          V       V
-		 *        +-------------+    \
-		 *        | template-04 |    |  new template
-		 *        +-------------+    /
-		 *                   fail
-		 */
-
-		$result = $this->call('template.create', [
-			[
-				'host' => 'test-template-double-link-01',
-				'groups' => ['groupid' => 1]
-			],
-			[
-				'host' => 'test-template-double-link-02',
-				'groups' => ['groupid' => 1]
-			],
-			[
-				'host' => 'test-template-double-link-03',
-				'groups' => ['groupid' => 1]
-			]
-		])['result'];
-
-		$this->assertArrayHasKey('templateids', $result);
-
-		$templateids = $result['templateids'];
-
-		$result = $this->call('template.update', [
-			[
-				'templateid' => $templateids[1],
-				'templates' => ['templateid' => $templateids[0]]
-			],
-			[
-				'templateid' => $templateids[2],
-				'templates' => ['templateid' => $templateids[1]]
-			]
-		])['result'];
-
-		$this->assertArrayHasKey('templateids', $result);
-
-		$this->call('template.create', [
-			[
-				'host' => 'test-template-double-link-04',
-				'groups' => ['groupid' => 1],
-				'templates' => [
-					['templateid' => $templateids[0]],
-					['templateid' => $templateids[2]]
-				]
-			]
-		], 'Cannot link template "test-template-double-link-01" to template "test-template-double-link-04", because its parent template "test-template-double-link-01" would be linked twice.');
-	}
-
-	public function testTemplate_CreateTriggerDependency() {
-		/*
-		 *                     +---------------------------+
-		 *                     V                           |  "trigger-02" depends on "trigger-01"
-		 * +-------------+------------+ +-------------+------------+
-		 * | template-01 | trigger-01 | | template-02 | trigger-02 |
-		 * +-------------+------------+ +-------------+------------+
-		 *        |\                          /|
-		 *        | \    +-------------+     / |           \
-		 *        |  \-->| template-03 |<---/  |           |
-		 *        |      +-------------+       |           |
-		 *        V              success       V           |  new templates
-		 * +-------------+              +-------------+    |
-		 * | template-04 |              | template-05 |    |
-		 * +-------------+              +-------------+    /
-		 *         success                         fail
-		 */
-
-		$result = $this->call('template.create', [
-			[
-				'host' => 'test-template-trigger-dependency-01',
-				'groups' => ['groupid' => 1]
-			],
-			[
-				'host' => 'test-template-trigger-dependency-02',
-				'groups' => ['groupid' => 1]
-			]
-		])['result'];
-
-		$this->assertArrayHasKey('templateids', $result);
-
-		$templateids = $result['templateids'];
-
-		$result = $this->call('item.create', [
-			[
-				'hostid' => $templateids[0],
-				'name' => 'item-01',
-				'key_' => 'item-01',
-				'type' => ITEM_TYPE_TRAPPER,
-				'value_type' => ITEM_VALUE_TYPE_FLOAT
-			],
-			[
-				'hostid' => $templateids[1],
-				'name' => 'item-02',
-				'key_' => 'item-02',
-				'type' => ITEM_TYPE_TRAPPER,
-				'value_type' => ITEM_VALUE_TYPE_FLOAT
-			]
-		])['result'];
-
-		$this->assertArrayHasKey('itemids', $result);
-
-		$result = $this->call('trigger.create', [
-			[
-				'description' => 'trigger-01',
-				'expression' => 'last(/test-template-trigger-dependency-01/item-01)'
-			],
-			[
-				'description' => 'trigger-02',
-				'expression' => 'last(/test-template-trigger-dependency-02/item-02)'
-			]
-		])['result'];
-
-		$this->assertArrayHasKey('triggerids', $result);
-
-		$triggerids = $result['triggerids'];
-
-		$result = $this->call('trigger.update', [
-			[
-				'triggerid' => $triggerids[1],
-				'dependencies' => [
-					['triggerid' => $triggerids[0]]
-				]
-			]
-		])['result'];
-
-		$this->assertArrayHasKey('triggerids', $result);
-
-		$result = $this->call('template.create', [
-			[
-				'host' => 'test-template-trigger-dependency-03',
-				'groups' => ['groupid' => 1],
-				'templates' => [
-					['templateid' => $templateids[0]],
-					['templateid' => $templateids[1]]
-				]
-			]
-		])['result'];
-
-		$this->assertArrayHasKey('templateids', $result);
-
-		$result = $this->call('template.create', [
-			[
-				'host' => 'test-template-trigger-dependency-04',
-				'groups' => ['groupid' => 1],
-				'templates' => [
-					['templateid' => $templateids[0]]
-				]
-			]
-		])['result'];
-
-		$this->assertArrayHasKey('templateids', $result);
-
-		$result = $this->call('template.create', [
-			[
-				'host' => 'test-template-trigger-dependency-05',
-				'groups' => ['groupid' => 1],
-				'templates' => [
-					['templateid' => $templateids[1]]
-				]
-			]
-		], 'Cannot link template "test-template-trigger-dependency-02" without template "test-template-trigger-dependency-01" to template "test-template-trigger-dependency-05" due to dependency of trigger "trigger-02".');
-	}
-
-	public function testTemplate_CreateTriggerExpression() {
-		/*
-		 * +-------------+---------+-------------+
-		 * | template-01 | trigger | template-02 |  The "trigger" contains items from both templates.
-		 * +-------------+---------+-------------+
-		 *       |\                       /|
-		 *       | \   +-------------+   / |          \
-		 *       |  \->| template-03 |<-/  |          |
-		 *       |     +-------------+     |          |
-		 *       V             success     V          |  new templates
-		 * +-------------+         +-------------+    |
-		 * | template-04 |         | template-05 |    |
-		 * +-------------+         +-------------+    /
-		 *           fail                     fail
-		 */
-
-		$result = $this->call('template.create', [
-			[
-				'host' => 'test-template-trigger-expression-01',
-				'groups' => ['groupid' => 1]
-			],
-			[
-				'host' => 'test-template-trigger-expression-02',
-				'groups' => ['groupid' => 1]
-			]
-		])['result'];
-
-		$this->assertArrayHasKey('templateids', $result);
-
-		$templateids = $result['templateids'];
-
-		$result = $this->call('item.create', [
-			[
-				'hostid' => $templateids[0],
-				'name' => 'item-01',
-				'key_' => 'item-01',
-				'type' => ITEM_TYPE_TRAPPER,
-				'value_type' => ITEM_VALUE_TYPE_FLOAT
-			],
-			[
-				'hostid' => $templateids[1],
-				'name' => 'item-02',
-				'key_' => 'item-02',
-				'type' => ITEM_TYPE_TRAPPER,
-				'value_type' => ITEM_VALUE_TYPE_FLOAT
-			]
-		])['result'];
-
-		$this->assertArrayHasKey('itemids', $result);
-
-		$result = $this->call('trigger.create', [
-			[
-				'description' => 'trigger',
-				'expression' => 'last(/test-template-trigger-expression-01/item-01) or last(/test-template-trigger-expression-02/item-02)'
-			]
-		])['result'];
-
-		$this->assertArrayHasKey('triggerids', $result);
-
-		$result = $this->call('template.create', [
-			[
-				'host' => 'test-template-trigger-expression-03',
-				'groups' => ['groupid' => 1],
-				'templates' => [
-					['templateid' => $templateids[0]],
-					['templateid' => $templateids[1]]
-				]
-			]
-		])['result'];
-
-		$this->assertArrayHasKey('templateids', $result);
-
-		$result = $this->call('template.create', [
-			[
-				'host' => 'test-template-trigger-expression-04',
-				'groups' => ['groupid' => 1],
-				'templates' => [
-					['templateid' => $templateids[0]]
-				]
-			]
-		], 'Cannot link template "test-template-trigger-expression-01" without template "test-template-trigger-expression-02" to template "test-template-trigger-expression-04" due to expression of trigger "trigger".');
-
-		$result = $this->call('template.create', [
-			[
-				'host' => 'test-template-trigger-expression-05',
-				'groups' => ['groupid' => 1],
-				'templates' => [
-					['templateid' => $templateids[1]]
-				]
-			]
-		], 'Cannot link template "test-template-trigger-expression-02" without template "test-template-trigger-expression-01" to template "test-template-trigger-expression-05" due to expression of trigger "trigger".');
-	}
 
 	/**
 	 * @dataProvider dataProviderUpdate
@@ -608,5 +316,4 @@
 			$this->assertEquals($templates, $db_templates);
 		}
 	}
->>>>>>> f896b34d
 }