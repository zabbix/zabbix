--- conflicted
+++ resolved
@@ -53,13 +53,8 @@
 INSERT INTO hstgrp (groupid,type,uuid,name,flags) VALUES (50015,0,'de6322aebbae4f53acfc87747da877d8','API discovery group {#HV.NAME}',4);
 INSERT INTO group_discovery (groupdiscoveryid, groupid, parent_group_prototypeid, name) VALUES (1, 50015, 50108, 'API discovery group {#HV.NAME}');
 -- host prototype for delete
-<<<<<<< HEAD
 INSERT INTO hosts (hostid, host, name, status, flags, description, custom_interfaces, readme) VALUES (50015, 'API host prototype for delete {#FSNAME}', 'API host prototype for delete {#FSNAME}', 0, 2, '', 1, '');
-INSERT INTO host_discovery (hostid,parent_hostid,parent_itemid) VALUES (50015,NULL,400660);
-=======
-INSERT INTO hosts (hostid, host, name, status, flags, description, custom_interfaces) VALUES (50015, 'API host prototype for delete {#FSNAME}', 'API host prototype for delete {#FSNAME}', 0, 2, '', 1);
 INSERT INTO host_discovery (hostid,parent_hostid,lldruleid) VALUES (50015,NULL,400660);
->>>>>>> 0b30d52d
 INSERT INTO group_prototype (group_prototypeid, hostid, name, groupid, templateid) VALUES (50112, 50015, '', 50014, NULL);
 INSERT INTO interface (interfaceid,hostid,main,type,useip,ip,dns,port) values (50028,50015,1,2,1,'127.0.0.1','','10050');
 INSERT INTO interface_snmp (interfaceid, version, bulk, community) values (50028, 2, 1, '{$SNMP_COMMUNITY}');
