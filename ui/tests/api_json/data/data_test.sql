-- Test data for API tests

-- Activate "Zabbix Server" host
UPDATE hosts SET status=0 WHERE host='Zabbix server';

-- applications
INSERT INTO hosts (hostid, host, name, status, description) VALUES (50009, 'API Host', 'API Host', 0, '');
INSERT INTO hosts (hostid, host, name, status, description) VALUES (50010, 'API Template', 'API Template', 3, '');
INSERT INTO interface (interfaceid,hostid,main,type,useip,ip,dns,port) values (50022,50009,1,1,1,'127.0.0.1','','10050');
INSERT INTO hstgrp (groupid,name,internal) VALUES (50012,'API group for hosts',0);
INSERT INTO hstgrp (groupid,name,internal) VALUES (50013,'API group for templates',0);
INSERT INTO hosts_groups (hostgroupid, hostid, groupid) VALUES (50009, 50009, 50012);
INSERT INTO hosts_groups (hostgroupid, hostid, groupid) VALUES (50011, 50010, 50013);
INSERT INTO hosts_templates (hosttemplateid, hostid, templateid) VALUES (50003, 50009, 50010);
INSERT INTO applications (applicationid,hostid,name) VALUES (366,50009,'API application');
INSERT INTO applications (applicationid,hostid,name) VALUES (367,50009,'API host application for update');
INSERT INTO applications (applicationid,hostid,name) VALUES (368,10093,'API template application for update');
INSERT INTO applications (applicationid,hostid,name) VALUES (369,50010,'API templated application');
INSERT INTO applications (applicationid,hostid,name) VALUES (370,50009,'API templated application');
INSERT INTO applications (applicationid,hostid,name) VALUES (371,50009,'API application delete');
INSERT INTO applications (applicationid,hostid,name) VALUES (372,50009,'API application delete2');
INSERT INTO applications (applicationid,hostid,name) VALUES (373,50009,'API application delete3');
INSERT INTO applications (applicationid,hostid,name) VALUES (374,50009,'API application delete4');
INSERT INTO applications (applicationid,hostid,name) VALUES (376,10084,'API application for Zabbix server');
INSERT INTO application_template (application_templateid,applicationid,templateid) VALUES (52,370,369);
-- discovered application
INSERT INTO items (itemid,hostid,interfaceid,type,value_type,name,key_,delay,history,status,params,description,flags,posts,headers) VALUES (40066, 50009, 50022, 0, 2,'API discovery rule','vfs.fs.discovery',30,90,0,'','',1,'','');
INSERT INTO items (itemid,hostid,interfaceid,type,value_type,name,key_,delay,history,status,params,description,flags,posts,headers) VALUES (40067, 50009, 50022, 0, 2,'API discovery item','vfs.fs.size[{#FSNAME},free]',30,90,0,'','',2,'','');
INSERT INTO items (itemid,hostid,interfaceid,type,value_type,name,key_,delay,history,status,params,description,flags,posts,headers) VALUES (40068, 50009, 50022, 0, 2,'API discovery item','vfs.fs.size[/,free]',30,90,0,'','',4,'','');
INSERT INTO item_discovery (itemdiscoveryid,itemid,parent_itemid,key_) VALUES (15085,40067,40066,'vfs.fs.size[{#FSNAME},free]');
INSERT INTO item_discovery (itemdiscoveryid,itemid,parent_itemid,key_) VALUES (15086,40068,40067,'vfs.fs.size[{#FSNAME},free]');
INSERT INTO applications (applicationid,hostid,name,flags) VALUES (375,50009,'API discovery application',4);
INSERT INTO application_prototype (application_prototypeid,itemid,name) VALUES (900,40066,'API discovery application');
INSERT INTO application_discovery (application_discoveryid,applicationid,application_prototypeid,name) VALUES (1,375,900,'API discovery application');
INSERT INTO items_applications (itemappid,applicationid,itemid) VALUES (6000,375,40068);
INSERT INTO item_application_prototype (item_application_prototypeid,application_prototypeid,itemid) VALUES (1900,900,40067);

-- valuemap
<<<<<<< HEAD
INSERT INTO valuemaps (valuemapid,name) VALUES (399,'API value map for update');
INSERT INTO valuemaps (valuemapid,name) VALUES (400,'API value map for update with mappings');
INSERT INTO valuemaps (valuemapid,name) VALUES (401,'API value map delete');
INSERT INTO valuemaps (valuemapid,name) VALUES (402,'API value map delete2');
INSERT INTO valuemaps (valuemapid,name) VALUES (403,'API value map delete3');
INSERT INTO valuemaps (valuemapid,name) VALUES (404,'API value map delete4');
INSERT INTO mappings (mappingid,valuemapid,value,newvalue) VALUES (9904,400,'One','Online');
INSERT INTO mappings (mappingid,valuemapid,value,newvalue) VALUES (9905,400,'Two','Offline');
INSERT INTO mappings (mappingid,valuemapid,value,newvalue) VALUES (9906,402,'Three','Other');
INSERT INTO mappings (mappingid,valuemapid,value,newvalue) VALUES (9907,403,'Four','Unknown');
INSERT INTO users (userid, username, passwd, autologin, autologout, lang, refresh, roleid, theme, attempt_failed, attempt_clock, rows_per_page) VALUES (4, 'zabbix-admin', '5fce1b3e34b520afeffb37ce08c7cd66', 0, 0, 'en_GB', '30s', 2, 'default', 0, 0, 50);
INSERT INTO users (userid, username, passwd, autologin, autologout, lang, refresh, roleid, theme, attempt_failed, attempt_clock, rows_per_page) VALUES (5, 'zabbix-user', '5fce1b3e34b520afeffb37ce08c7cd66', 0, 0, 'en_GB', '30s', 1, 'default', 0, 0, 50);
=======
INSERT INTO valuemap (valuemapid,hostid,name) VALUES (399,50009,'API value map for update');
INSERT INTO valuemap (valuemapid,hostid,name) VALUES (400,50009,'API value map for update with mappings');
INSERT INTO valuemap (valuemapid,hostid,name) VALUES (401,50009,'API value map delete');
INSERT INTO valuemap (valuemapid,hostid,name) VALUES (402,50009,'API value map delete2');
INSERT INTO valuemap (valuemapid,hostid,name) VALUES (403,50009,'API value map delete3');
INSERT INTO valuemap (valuemapid,hostid,name) VALUES (404,50009,'API value map delete4');
INSERT INTO valuemap (valuemapid,hostid,name) VALUES (405,50009,'API value duplicate');
INSERT INTO valuemap_mapping (valuemap_mappingid,valuemapid,value,newvalue) VALUES (9904,399,'1','Unknown');
INSERT INTO valuemap_mapping (valuemap_mappingid,valuemapid,value,newvalue) VALUES (9905,400,'One','Online');
INSERT INTO valuemap_mapping (valuemap_mappingid,valuemapid,value,newvalue) VALUES (9906,400,'Two','Offline');
INSERT INTO valuemap_mapping (valuemap_mappingid,valuemapid,value,newvalue) VALUES (9907,401,'1','Unknown');
INSERT INTO valuemap_mapping (valuemap_mappingid,valuemapid,value,newvalue) VALUES (9908,402,'Three','Other');
INSERT INTO valuemap_mapping (valuemap_mappingid,valuemapid,value,newvalue) VALUES (9909,403,'Four','Unknown');
INSERT INTO valuemap_mapping (valuemap_mappingid,valuemapid,value,newvalue) VALUES (9910,404,'1','Unknown');
INSERT INTO valuemap_mapping (valuemap_mappingid,valuemapid,value,newvalue) VALUES (9911,405,'1','Unknown');
INSERT INTO users (userid, alias, passwd, autologin, autologout, lang, refresh, roleid, theme, attempt_failed, attempt_clock, rows_per_page) VALUES (4, 'zabbix-admin', '5fce1b3e34b520afeffb37ce08c7cd66', 0, 0, 'en_GB', '30s', 2, 'default', 0, 0, 50);
INSERT INTO users (userid, alias, passwd, autologin, autologout, lang, refresh, roleid, theme, attempt_failed, attempt_clock, rows_per_page) VALUES (5, 'zabbix-user', '5fce1b3e34b520afeffb37ce08c7cd66', 0, 0, 'en_GB', '30s', 1, 'default', 0, 0, 50);
>>>>>>> c44275c1
INSERT INTO users_groups (id, usrgrpid, userid) VALUES (6, 8, 4);

-- host groups
INSERT INTO hstgrp (groupid,name,internal) VALUES (50005,'API host group for update',0);
INSERT INTO hosts_groups (hostgroupid, hostid, groupid) VALUES (50010, 50009, 50005);
INSERT INTO hstgrp (groupid,name,internal) VALUES (50006,'API host group for update internal',1);
INSERT INTO hstgrp (groupid,name,internal) VALUES (50007,'API host group delete internal',1);
INSERT INTO hstgrp (groupid,name,internal) VALUES (50008,'API host group delete',0);
INSERT INTO hstgrp (groupid,name,internal) VALUES (50009,'API host group delete2',0);
INSERT INTO hstgrp (groupid,name,internal) VALUES (50010,'API host group delete3',0);
INSERT INTO hstgrp (groupid,name,internal) VALUES (50011,'API host group delete4',0);
-- discovered host groups
INSERT INTO hosts (hostid, host, name, status, flags, description) VALUES (50011, 'API host prototype {#FSNAME}', 'API host prototype {#FSNAME}', 0, 2, '');
INSERT INTO hstgrp (groupid,name,internal) VALUES (50014,'API group for host prototype',0);
INSERT INTO host_discovery (hostid,parent_hostid,parent_itemid) VALUES (50011,NULL,40066);
INSERT INTO group_prototype (group_prototypeid, hostid, name, groupid, templateid) VALUES (108, 50011, 'API discovery group {#HV.NAME}', NULL, NULL);
INSERT INTO group_prototype (group_prototypeid, hostid, name, groupid, templateid) VALUES (109, 50011, '', 50014, NULL);
INSERT INTO hstgrp (groupid,name,internal,flags) VALUES (50015,'API discovery group {#HV.NAME}',0,4);
INSERT INTO group_discovery (groupid, parent_group_prototypeid, name) VALUES (50015, 108, 'API discovery group {#HV.NAME}');
-- host prototype for delete
INSERT INTO hosts (hostid, host, name, status, flags, description, custom_interfaces) VALUES (50015, 'API host prototype for delete {#FSNAME}', 'API host prototype for delete {#FSNAME}', 0, 2, '', 1);
INSERT INTO host_discovery (hostid,parent_hostid,parent_itemid) VALUES (50015,NULL,40066);
INSERT INTO group_prototype (group_prototypeid, hostid, name, groupid, templateid) VALUES (112, 50015, '', 50014, NULL);
INSERT INTO interface (interfaceid,hostid,main,type,useip,ip,dns,port) values (50028,50015,1,2,1,'127.0.0.1','','10050');
INSERT INTO interface_snmp (interfaceid, version, bulk, community) values (50028, 2, 1, '{$SNMP_COMMUNITY}');

-- user group
INSERT INTO usrgrp (usrgrpid, name) VALUES (13, 'API user group for update');
INSERT INTO usrgrp (usrgrpid, name) VALUES (14, 'API user group for update with user and rights');
INSERT INTO usrgrp (usrgrpid, name) VALUES (15, 'API user group with one user');
INSERT INTO usrgrp (usrgrpid, name) VALUES (16, 'API user group delete');
INSERT INTO usrgrp (usrgrpid, name) VALUES (17, 'API user group delete1');
INSERT INTO usrgrp (usrgrpid, name) VALUES (18, 'API user group delete2');
INSERT INTO usrgrp (usrgrpid, name) VALUES (19, 'API user group delete3');
INSERT INTO usrgrp (usrgrpid, name) VALUES (20, 'API user group in actions');
INSERT INTO usrgrp (usrgrpid, name) VALUES (21, 'API user group in scripts');
INSERT INTO usrgrp (usrgrpid, name) VALUES (22, 'API user group in configuration');
INSERT INTO users (userid, username, passwd, autologin, autologout, lang, refresh, roleid, theme, attempt_failed, attempt_clock, rows_per_page) VALUES (6, 'user-in-one-group', '5fce1b3e34b520afeffb37ce08c7cd66', 0, 0, 'en_GB', '30s', 2, 'default', 0, 0, 50);
INSERT INTO users (userid, username, passwd, autologin, autologout, lang, refresh, roleid, theme, attempt_failed, attempt_clock, rows_per_page) VALUES (7, 'user-in-two-groups', '5fce1b3e34b520afeffb37ce08c7cd66', 0, 0, 'en_GB', '30s', 2, 'default', 0, 0, 50);
INSERT INTO users (userid, username, passwd, autologin, autologout, lang, refresh, roleid, theme, attempt_failed, attempt_clock, rows_per_page) VALUES (8, 'api-user', '5fce1b3e34b520afeffb37ce08c7cd66', 0, 0, 'en_GB', '30s', 2, 'default', 0, 0, 50);
INSERT INTO users_groups (id, usrgrpid, userid) VALUES (8, 14, 4);
INSERT INTO users_groups (id, usrgrpid, userid) VALUES (9, 15, 6);
INSERT INTO users_groups (id, usrgrpid, userid) VALUES (10, 16, 7);
INSERT INTO users_groups (id, usrgrpid, userid) VALUES (11, 17, 7);
INSERT INTO rights (rightid, groupid, permission, id) VALUES (2, 14, 3, 50012);
INSERT INTO actions (actionid, name, eventsource, evaltype, status, esc_period) VALUES (16, 'API action', 0, 0, 0, 60);
INSERT INTO operations (operationid, actionid, operationtype, esc_period, esc_step_from, esc_step_to, evaltype) VALUES (31, 16, 0, 0, 1, 1, 0);
INSERT INTO opmessage (operationid, default_msg, subject, message, mediatypeid) VALUES (31, 0, '{TRIGGER.NAME}: {TRIGGER.STATUS}', '{TRIGGER.NAME}: {TRIGGER.STATUS}Last value: {ITEM.LASTVALUE}{TRIGGER.URL}', NULL);
INSERT INTO opmessage_grp (opmessage_grpid, operationid, usrgrpid) VALUES (21, 31, 20);
INSERT INTO scripts (scriptid, name, type, command, host_access, usrgrpid, groupid, description) VALUES (5, 'API script', 0, 'test', 2, 21, NULL, 'api script description');
UPDATE config SET alert_usrgrpid = 22 WHERE configid = 1;

-- users
INSERT INTO users (userid, username, passwd, autologin, autologout, lang, refresh, roleid, theme, attempt_failed, attempt_clock, rows_per_page) VALUES (9, 'api-user-for-update', '5fce1b3e34b520afeffb37ce08c7cd66', 0, '15m', 'en_GB', '30s', 2, 'default', 0, 0, 50);
INSERT INTO users (userid, username, passwd, autologin, autologout, lang, refresh, roleid, theme, attempt_failed, attempt_clock, rows_per_page) VALUES (10, 'api-user-delete', '5fce1b3e34b520afeffb37ce08c7cd66', 0, '15m', 'en_GB', '30s', 2, 'default', 0, 0, 50);
INSERT INTO users (userid, username, passwd, autologin, autologout, lang, refresh, roleid, theme, attempt_failed, attempt_clock, rows_per_page) VALUES (11, 'api-user-delete1', '5fce1b3e34b520afeffb37ce08c7cd66', 0, '15m', 'en_GB', '30s', 2, 'default', 0, 0, 50);
INSERT INTO users (userid, username, passwd, autologin, autologout, lang, refresh, roleid, theme, attempt_failed, attempt_clock, rows_per_page) VALUES (12, 'api-user-delete2', '5fce1b3e34b520afeffb37ce08c7cd66', 0, '15m', 'en_GB', '30s', 2, 'default', 0, 0, 50);
INSERT INTO users (userid, username, passwd, autologin, autologout, lang, refresh, roleid, theme, attempt_failed, attempt_clock, rows_per_page) VALUES (13, 'api-user-action', '5fce1b3e34b520afeffb37ce08c7cd66', 0, '15m', 'en_GB', '30s', 2, 'default', 0, 0, 50);
INSERT INTO users (userid, username, passwd, autologin, autologout, lang, refresh, roleid, theme, attempt_failed, attempt_clock, rows_per_page) VALUES (14, 'api-user-map', '5fce1b3e34b520afeffb37ce08c7cd66', 0, '15m', 'en_GB', '30s', 2, 'default', 0, 0, 50);
INSERT INTO users (userid, username, passwd, autologin, autologout, lang, refresh, roleid, theme, attempt_failed, attempt_clock, rows_per_page) VALUES (15, 'api-user-screen', '5fce1b3e34b520afeffb37ce08c7cd66', 0, '15m', 'en_GB', '30s', 2, 'default', 0, 0, 50);
INSERT INTO users (userid, username, passwd, autologin, autologout, lang, refresh, roleid, theme, attempt_failed, attempt_clock, rows_per_page) VALUES (16, 'api-user-slideshow', '5fce1b3e34b520afeffb37ce08c7cd66', 0, '15m', 'en_GB', '30s', 2, 'default', 0, 0, 50);
INSERT INTO users_groups (id, usrgrpid, userid) VALUES (12, 14, 9);
INSERT INTO users_groups (id, usrgrpid, userid) VALUES (13, 14, 10);
INSERT INTO users_groups (id, usrgrpid, userid) VALUES (14, 14, 11);
INSERT INTO users_groups (id, usrgrpid, userid) VALUES (15, 14, 12);
INSERT INTO users_groups (id, usrgrpid, userid) VALUES (16, 9, 13);
INSERT INTO users_groups (id, usrgrpid, userid) VALUES (17, 14, 14);
INSERT INTO users_groups (id, usrgrpid, userid) VALUES (18, 14, 15);
INSERT INTO users_groups (id, usrgrpid, userid) VALUES (19, 14, 16);
INSERT INTO users_groups (id, usrgrpid, userid) VALUES (20, 14, 5);
INSERT INTO actions (actionid, name, eventsource, evaltype, status, esc_period) VALUES (17, 'API action with user', 0, 0, 0, 60);
INSERT INTO operations (operationid, actionid, operationtype, esc_period, esc_step_from, esc_step_to, evaltype) VALUES (32, 17, 0, 0, 1, 1, 0);
INSERT INTO opmessage (operationid, default_msg, subject, message, mediatypeid) VALUES (32, 0, '{TRIGGER.NAME}: {TRIGGER.STATUS}', '{TRIGGER.NAME}: {TRIGGER.STATUS}Last value: {ITEM.LASTVALUE}{TRIGGER.URL}', NULL);
INSERT INTO opmessage_usr (opmessage_usrid, operationid, userid) VALUES (4, 32, 13);
INSERT INTO sysmaps (sysmapid, name, width, height, backgroundid, label_type, label_location, highlight, expandproblem, markelements, show_unack, userid, private) VALUES (6, 'API map', 800, 600, NULL, 0, 0, 1, 1, 1, 2, 14, 0);
INSERT INTO screens (screenid, name, hsize, vsize, userid, private) VALUES (200021, 'API screen', 1, 1, 15, 0);
INSERT INTO slideshows (slideshowid, name, delay, userid, private) VALUES (200004, 'API slide show', 10, 16, 0);
INSERT INTO screens (screenid, name, hsize, vsize, userid, private) VALUES (200022, 'API screen for slide show', 1, 1, 1, 0);
INSERT INTO slides (slideid, slideshowid, screenid, step, delay) VALUES (200012, 200004, 200022, 0, 0);

-- scripts
INSERT INTO hosts (hostid, host, name, status, description) VALUES (50013, 'API disabled host', 'API disabled host', 1, '');
INSERT INTO interface (interfaceid,hostid,main,type,useip,ip,dns,port) values (50024,50013,1,1,1,'127.0.0.1','','10050');
INSERT INTO hstgrp (groupid,name,internal) VALUES (90000,'API group for disabled host',0);
INSERT INTO hosts_groups (hostgroupid, hostid, groupid) VALUES (50013, 50013, 90000);
INSERT INTO hosts (hostid, host, name, status, description) VALUES (50012, 'API Host for read permissions', 'API Host for read permissions', 0, '');
INSERT INTO interface (interfaceid,hostid,main,type,useip,ip,dns,port) values (50023,50012,1,1,1,'127.0.0.1','','10050');
INSERT INTO hstgrp (groupid,name,internal) VALUES (50016,'API group with read permissions',0);
INSERT INTO hosts_groups (hostgroupid, hostid, groupid) VALUES (50012, 50012, 50016);
INSERT INTO rights (rightid, groupid, permission, id) VALUES (3, 14, 2, 50016);
INSERT INTO hosts (hostid, host, name, status, description) VALUES (50014, 'API Host for deny permissions', 'API Host for deny permissions', 0, '');
INSERT INTO interface (interfaceid,hostid,main,type,useip,ip,dns,port) values (50025,50014,1,1,1,'127.0.0.1','','10050');
INSERT INTO hstgrp (groupid,name,internal) VALUES (50017,'API group with deny permissions',0);
INSERT INTO hosts_groups (hostgroupid, hostid, groupid) VALUES (50014, 50014, 50017);
INSERT INTO rights (rightid, groupid, permission, id) VALUES (4, 14, 0, 50017);
INSERT INTO scripts (scriptid, name, type, command, host_access, usrgrpid, groupid, description) VALUES (6, 'API script for update one', 0, '/sbin/shutdown -r', 2, NULL, NULL, '');
INSERT INTO scripts (scriptid, name, type, command, host_access, usrgrpid, groupid, description) VALUES (7, 'API script for update two', 0, '/sbin/shutdown -r', 2, NULL, NULL, '');
INSERT INTO scripts (scriptid, name, type, command, host_access, usrgrpid, groupid, description) VALUES (8, 'API script for delete', 0, '/sbin/shutdown -r', 2, NULL, NULL, '');
INSERT INTO scripts (scriptid, name, type, command, host_access, usrgrpid, groupid, description) VALUES (9, 'API script for delete1', 0, '/sbin/shutdown -r', 2, NULL, NULL, '');
INSERT INTO scripts (scriptid, name, type, command, host_access, usrgrpid, groupid, description) VALUES (10, 'API script for delete2', 0, '/sbin/shutdown -r', 2, NULL, NULL, '');
INSERT INTO scripts (scriptid, name, type, command, host_access, usrgrpid, groupid, description) VALUES (11, 'API script in action', 0, '/sbin/shutdown -r', 2, NULL, NULL, '');
INSERT INTO scripts (scriptid, name, type, command, host_access, usrgrpid, groupid, description) VALUES (12, 'API script with user group', 0, '/sbin/shutdown -r', 2, 7, NULL, '');
INSERT INTO scripts (scriptid, name, type, command, host_access, usrgrpid, groupid, description) VALUES (13, 'API script with host group', 0, '/sbin/shutdown -r', 2, NULL, 4, '');
INSERT INTO scripts (scriptid, name, type, command, host_access, usrgrpid, groupid, description) VALUES (14, 'API script with write permissions for the host group', 0, '/sbin/shutdown -r', 3, NULL, NULL, '');
INSERT INTO actions (actionid, name,eventsource, evaltype, status, esc_period) VALUES (18, 'API action with script', 0, 0, 0, 60);
INSERT INTO operations (operationid, actionid, operationtype, esc_period, esc_step_from, esc_step_to, evaltype) VALUES (33, 18, 1, 0, 1, 1, 0);
INSERT INTO opcommand_hst (opcommand_hstid, operationid, hostid) VALUES (4, 33, NULL);
INSERT INTO opcommand (operationid, type, scriptid, execute_on, port, authtype, username, password, publickey, privatekey, command) VALUES (33, 4, 11, 0, '', 0, '', '', '', '', '');

-- scripts / inherited hostgroups
INSERT INTO usrgrp (usrgrpid,name) VALUES (90000,'90000 Eur group write except one');
INSERT INTO users (userid,username,passwd,roleid) VALUES (90000,'90000','5fce1b3e34b520afeffb37ce08c7cd66',2);
INSERT INTO users_groups (id,usrgrpid,userid) VALUES (90000,90000,90000);
INSERT INTO hosts (hostid,host,name,status,description) VALUES (90020,'90020','90020',0,'');
INSERT INTO hosts (hostid,host,name,status,description) VALUES (90021,'90021','90021',0,'');
INSERT INTO hosts (hostid,host,name,status,description) VALUES (90022,'90022','90022',0,'');
INSERT INTO hosts (hostid,host,name,status,description) VALUES (90023,'90023','90023',0,'');
INSERT INTO hstgrp (groupid,name,internal) VALUES (90020,'90000Eur',0);
INSERT INTO hstgrp (groupid,name,internal) VALUES (90021,'90000Eur/LV',0);
INSERT INTO hstgrp (groupid,name,internal) VALUES (90022,'90000Eur/LV/Rix',0);
INSERT INTO hstgrp (groupid,name,internal) VALUES (90023,'90000Eur/LV/Skipped/Rix',0);
INSERT INTO rights (rightid,groupid,permission,id) VALUES (90000,90000,3,90020);
INSERT INTO rights (rightid,groupid,permission,id) VALUES (90001,90000,2,90021);
INSERT INTO rights (rightid,groupid,permission,id) VALUES (90002,90000,3,90022);
INSERT INTO rights (rightid,groupid,permission,id) VALUES (90003,90000,3,90023);
INSERT INTO hosts_groups (hostid,groupid,hostgroupid) VALUES (90020,90020,90020);
INSERT INTO hosts_groups (hostid,groupid,hostgroupid) VALUES (90021,90021,90021);
INSERT INTO hosts_groups (hostid,groupid,hostgroupid) VALUES (90022,90022,90022);
INSERT INTO hosts_groups (hostid,groupid,hostgroupid) VALUES (90023,90023,90023);
INSERT INTO scripts (groupid, scriptid, host_access, name, type, command, usrgrpid, description) VALUES (90020, 90020, 2, '90020-acc-read', 0,'date', NULL, '');
INSERT INTO scripts (groupid, scriptid, host_access, name, type, command, usrgrpid, description) VALUES (90021, 90021, 3, '90021-acc-write', 0, 'date', NULL, '');
INSERT INTO scripts (groupid, scriptid, host_access, name, type, command, usrgrpid, description) VALUES (90023, 90023, 2, '90023-acc-read', 0, 'date', NULL, '');

-- global macro
INSERT INTO globalmacro (globalmacroid, macro, value, description) VALUES (13,'{$API_MACRO_FOR_UPDATE1}','update','desc');
INSERT INTO globalmacro (globalmacroid, macro, value, description) VALUES (14,'{$API_MACRO_FOR_UPDATE2}','update','');
INSERT INTO globalmacro (globalmacroid, macro, value, description) VALUES (15,'{$API_MACRO_FOR_DELETE}','abc','');
INSERT INTO globalmacro (globalmacroid, macro, value, description) VALUES (16,'{$API_MACRO_FOR_DELETE1}','1','');
INSERT INTO globalmacro (globalmacroid, macro, value, description) VALUES (17,'{$API_MACRO_FOR_DELETE2}','2','');

-- host macro
INSERT INTO hostmacro (hostmacroid, hostid, macro, value, description) VALUES (1,90020,'{$HOST_MACRO_1}','value','description');
INSERT INTO hostmacro (hostmacroid, hostid, macro, value, description) VALUES (2,90020,'{$HOST_MACRO_2}','value','');

-- icon map
INSERT INTO icon_map (iconmapid, name, default_iconid) VALUES (1,'API icon map',2);
INSERT INTO icon_mapping (iconmappingid, iconmapid, iconid, inventory_link, expression, sortorder) VALUES (1,1,2,1,'api icon map expression',0);
INSERT INTO icon_map (iconmapid, name, default_iconid) VALUES (2,'API icon map for update1',2);
INSERT INTO icon_mapping (iconmappingid, iconmapid, iconid, inventory_link, expression, sortorder) VALUES (2,2,2,1,'api expression for update1',0);
INSERT INTO icon_map (iconmapid, name, default_iconid) VALUES (3,'API icon map for update2',2);
INSERT INTO icon_mapping (iconmappingid, iconmapid, iconid, inventory_link, expression, sortorder) VALUES (3,3,2,1,'api expression for update2',0);
INSERT INTO icon_map (iconmapid, name, default_iconid) VALUES (4,'API icon map for delete',2);
INSERT INTO icon_mapping (iconmappingid, iconmapid, iconid, inventory_link, expression, sortorder) VALUES (4,4,2,1,'api expression for delete',0);
INSERT INTO icon_map (iconmapid, name, default_iconid) VALUES (5,'API icon map for delete1',2);
INSERT INTO icon_mapping (iconmappingid, iconmapid, iconid, inventory_link, expression, sortorder) VALUES (5,5,2,1,'api expression for delete1',0);
INSERT INTO icon_map (iconmapid, name, default_iconid) VALUES (6,'API icon map for delete2',2);
INSERT INTO icon_mapping (iconmappingid, iconmapid, iconid, inventory_link, expression, sortorder) VALUES (6,6,2,1,'api expression for delete2',0);
INSERT INTO icon_map (iconmapid, name, default_iconid) VALUES (7,'API iconmap in map',2);
INSERT INTO icon_mapping (iconmappingid, iconmapid, iconid, inventory_link, expression, sortorder) VALUES (7,7,7,1,'api expression',0);
INSERT INTO sysmaps (sysmapid, name, width, height, backgroundid, label_type, label_location, highlight, expandproblem, markelements, show_unack, iconmapid, userid, private) VALUES (7, 'Map with iconmap', 800, 600, NULL, 0, 0, 1, 1, 1, 2, 7, 1, 0);

-- web scenarios
INSERT INTO httptest (httptestid, name, delay, agent, hostid) VALUES (15000, 'Api web scenario', 60, 'Zabbix', 50009);
INSERT INTO httpstep (httpstepid, httptestid, name, no, url, posts) VALUES (15000, 15000, 'Api step', 1, 'http://api.com', '');
INSERT INTO httptest (httptestid, name, delay, agent, hostid) VALUES (15001, 'Api web scenario for update one', 60, 'Zabbix', 50009);
INSERT INTO httpstep (httpstepid, httptestid, name, no, url, posts) VALUES (15001, 15001, 'Api step for update one', 1, 'http://api1.com', '');
INSERT INTO httptest (httptestid, name, delay, agent, hostid) VALUES (15002, 'Api web scenario for update two', 60, 'Zabbix', 50009);
INSERT INTO httpstep (httpstepid, httptestid, name, no, url, posts) VALUES (15002, 15002, 'Api step for update two', 1, 'http://api2.com', '');
INSERT INTO httptest (httptestid, name, delay, agent, hostid) VALUES (15003, 'Api web scenario for delete0', 60, 'Zabbix', 50009);
INSERT INTO httpstep (httpstepid, httptestid, name, no, url, posts) VALUES (15003, 15003, 'Api step for delete0', 1, 'http://api.com', '');
INSERT INTO httptest (httptestid, name, delay, agent, hostid) VALUES (15004, 'Api web scenario for delete1', 60, 'Zabbix', 50009);
INSERT INTO httpstep (httpstepid, httptestid, name, no, url, posts) VALUES (15004, 15004, 'Api step for delete1', 1, 'http://api.com', '');
INSERT INTO httptest (httptestid, name, delay, agent, hostid) VALUES (15005, 'Api web scenario for delete2', 60, 'Zabbix', 50009);
INSERT INTO httpstep (httpstepid, httptestid, name, no, url, posts) VALUES (15005, 15005, 'Api step for delete2', 1, 'http://api.com', '');
INSERT INTO httptest (httptestid, name, delay, agent, hostid) VALUES (15006, 'Api templated web scenario', 60, 'Zabbix', 50010);
INSERT INTO httpstep (httpstepid, httptestid, name, no, url, posts) VALUES (15006, 15006, 'Api templated step', 1, 'http://api.com', '');
INSERT INTO httptest (httptestid, name, delay, agent, hostid, templateid) VALUES (15007, 'Api templated web scenario', 60, 'Zabbix', 50009, 15006);
INSERT INTO httpstep (httpstepid, httptestid, name, no, url, posts) VALUES (15007, 15007, 'Api templated step', 1, 'http://api.com', '');
INSERT INTO httptest (httptestid, name, delay, agent, hostid) VALUES (15008, 'Api web scenario with read permissions', 60, 'Zabbix', 50012);
INSERT INTO httpstep (httpstepid, httptestid, name, no, url, posts) VALUES (15008, 15008, 'Api step with read permissions', 1, 'http://api.com', '');
INSERT INTO httptest (httptestid, name, delay, agent, hostid) VALUES (15009, 'Api web with deny permissions', 60, 'Zabbix', 50014);
INSERT INTO httpstep (httpstepid, httptestid, name, no, url, posts) VALUES (15009, 15009, 'Api step with deny permissions', 1, 'http://api.com', '');
INSERT INTO httptest (httptestid, name, delay, agent, hostid) VALUES (15010, 'Api web scenario for delete as zabbix-admin', 60, 'Zabbix', 50009);
INSERT INTO httpstep (httpstepid, httptestid, name, no, url, posts) VALUES (15010, 15010, 'Api step for delete as zabbix-admin', 1, 'http://api.com', '');
INSERT INTO httptest (httptestid, name, delay, agent, hostid) VALUES (15011, 'Api web scenario for delete as zabbix-user', 60, 'Zabbix', 50009);
INSERT INTO httpstep (httpstepid, httptestid, name, no, url, posts) VALUES (15011, 15011, 'Api step for delete as zabbix-user', 1, 'http://api.com', '');
INSERT INTO httptest (httptestid, name, delay, agent, hostid) VALUES (15012, 'Api web scenario for update having 1 step', 60, 'Zabbix', 50009);
INSERT INTO httpstep (httpstepid, httptestid, name, no, url, posts) VALUES (15012, 15012, 'Api step for update having 1 step', 1, 'http://api.com', '');
INSERT INTO httptest (httptestid, name, delay, agent, hostid) VALUES (15013, 'Api web scenario for update having 2 steps', 60, 'Zabbix', 50009);
INSERT INTO httpstep (httpstepid, httptestid, name, no, url, posts) VALUES (15013, 15013, 'Api step 1', 1, 'http://api.com', '');
INSERT INTO httpstep (httpstepid, httptestid, name, no, url, posts) VALUES (15014, 15013, 'Api step 2', 2, 'http://api.com', '');

-- web scenario for webitem update testing
INSERT INTO applications (applicationid,hostid,name,flags) VALUES (15015,50009,'Webtest key_name application',0);
INSERT INTO applications (applicationid,hostid,name,flags) VALUES (15016,50009,'Webtest key_name application2',0);
INSERT INTO httptest (httptestid, name, delay, agent, hostid, applicationid) VALUES (15015, 'Webtest key_name', 60, 'Zabbix', 50009, 15015);
INSERT INTO httpstep (httpstepid, httptestid, name, no, url, posts) VALUES (15015, 15015, 'Webstep name 1', 1, 'http://api.com', '');
INSERT INTO httpstep (httpstepid, httptestid, name, no, url, posts) VALUES (15016, 15015, 'Webstep name 2', 2, 'http://api.com', '');
INSERT INTO items (itemid,hostid,interfaceid,type,value_type,name,key_,delay,history,status,params,description,flags,posts,headers) VALUES (150151, 50009, 1, 9, 0,'Download speed for scenario "$1".','web.test.in[Webtest key_name,,bps]','2m','30d',0,'','',0,'','');
INSERT INTO items (itemid,hostid,interfaceid,type,value_type,name,key_,delay,history,status,params,description,flags,posts,headers) VALUES (150152, 50009, 1, 9, 3,'Failed step of scenario "$1".','web.test.fail[Webtest key_name]','2m','30d',0,'','',0,'','');
INSERT INTO items (itemid,hostid,interfaceid,type,value_type,name,key_,delay,history,status,params,description,flags,posts,headers) VALUES (150153, 50009, 1, 9, 1,'Last error message of scenario "$1".','web.test.error[Webtest key_name]','2m','30d',0,'','',0,'','');
INSERT INTO items (itemid,hostid,interfaceid,type,value_type,name,key_,delay,history,status,params,description,flags,posts,headers) VALUES (150154, 50009, 1, 9, 0,'Download speed for step "$2" of scenario "$1".','web.test.in[Webtest key_name,Webstep name 1,bps]','1m','30d',0,'','',0,'','');
INSERT INTO items (itemid,hostid,interfaceid,type,value_type,name,key_,delay,history,status,params,description,flags,posts,headers) VALUES (150155, 50009, 1, 9, 0,'Response time for step "$2" of scenario "$1".','web.test.time[Webtest key_name,Webstep name 1,resp]','1m','30d',0,'','',0,'','');
INSERT INTO items (itemid,hostid,interfaceid,type,value_type,name,key_,delay,history,status,params,description,flags,posts,headers) VALUES (150156, 50009, 1, 9, 3,'Response code for step "$2" of scenario "$1".','web.test.rspcode[Webtest key_name,Webstep name 1]','1m','30d',0,'','',0,'','');
INSERT INTO items (itemid,hostid,interfaceid,type,value_type,name,key_,delay,history,status,params,description,flags,posts,headers) VALUES (150157, 50009, 1, 9, 0,'Download speed for step "$2" of scenario "$1".','web.test.in[Webtest key_name,Webstep name 2,bps]','1m','30d',0,'','',0,'','');
INSERT INTO items (itemid,hostid,interfaceid,type,value_type,name,key_,delay,history,status,params,description,flags,posts,headers) VALUES (150158, 50009, 1, 9, 0,'Response time for step "$2" of scenario "$1".','web.test.time[Webtest key_name,Webstep name 2,resp]','1m','30d',0,'','',0,'','');
INSERT INTO items (itemid,hostid,interfaceid,type,value_type,name,key_,delay,history,status,params,description,flags,posts,headers) VALUES (150159, 50009, 1, 9, 3,'Response code for step "$2" of scenario "$1".','web.test.rspcode[Webtest key_name,Webstep name 2]','1m','30d',0,'','',0,'','');
INSERT INTO httptestitem (httptestitemid, httptestid, itemid, type) VALUES (150151, 15015, 150151, 2);
INSERT INTO httptestitem (httptestitemid, httptestid, itemid, type) VALUES (150152, 15015, 150152, 3);
INSERT INTO httptestitem (httptestitemid, httptestid, itemid, type) VALUES (150153, 15015, 150153, 4);
INSERT INTO httpstepitem (httpstepitemid, httpstepid, itemid, type) VALUES (150154, 15015, 150154, 2);
INSERT INTO httpstepitem (httpstepitemid, httpstepid, itemid, type) VALUES (150155, 15015, 150155, 1);
INSERT INTO httpstepitem (httpstepitemid, httpstepid, itemid, type) VALUES (150156, 15015, 150156, 0);
INSERT INTO httpstepitem (httpstepitemid, httpstepid, itemid, type) VALUES (150157, 15016, 150157, 2);
INSERT INTO httpstepitem (httpstepitemid, httpstepid, itemid, type) VALUES (150158, 15016, 150158, 1);
INSERT INTO httpstepitem (httpstepitemid, httpstepid, itemid, type) VALUES (150159, 15016, 150159, 0);
INSERT INTO items_applications (itemappid,applicationid,itemid) VALUES (150151,15015,150151);
INSERT INTO items_applications (itemappid,applicationid,itemid) VALUES (150152,15015,150152);
INSERT INTO items_applications (itemappid,applicationid,itemid) VALUES (150153,15015,150153);
INSERT INTO items_applications (itemappid,applicationid,itemid) VALUES (150154,15015,150154);
INSERT INTO items_applications (itemappid,applicationid,itemid) VALUES (150155,15015,150155);
INSERT INTO items_applications (itemappid,applicationid,itemid) VALUES (150156,15015,150156);
INSERT INTO items_applications (itemappid,applicationid,itemid) VALUES (150157,15015,150157);
INSERT INTO items_applications (itemappid,applicationid,itemid) VALUES (150158,15015,150158);
INSERT INTO items_applications (itemappid,applicationid,itemid) VALUES (150159,15015,150159);

-- proxy
INSERT INTO hosts (hostid, host, status, description) VALUES (99000, 'Api active proxy for delete0', 5, '');
INSERT INTO hosts (hostid, host, status, description) VALUES (99001, 'Api active proxy for delete1', 5, '');
INSERT INTO hosts (hostid, host, status, description) VALUES (99002, 'Api passive proxy for delete', 6, '');
INSERT INTO interface (interfaceid, hostid, main, type, useip, ip, dns, port) VALUES (99002, 99002,1, 0, 1, '127.0.0.1', 'localhost', 10051);
INSERT INTO hosts (hostid, host, status, description) VALUES (99003, 'Api active proxy in action', 5, '');
INSERT INTO hosts (hostid, host, status, description) VALUES (99004, 'Api active proxy with host', 5, '');
INSERT INTO hosts (hostid, proxy_hostid, host, name, status, description) VALUES (99005, 99004,'API Host monitored with proxy', 'API Host monitored with proxy', 0, '');
INSERT INTO interface (interfaceid,hostid,main,type,useip,ip,dns,port) values (99003,99005,1,1,1,'127.0.0.1','','10050');
INSERT INTO actions (actionid, name, eventsource, evaltype, status, esc_period) VALUES (90, 'API action with proxy', 1, 0, 0, '1h');
INSERT INTO operations (operationid, actionid, operationtype, esc_period, esc_step_from, esc_step_to, evaltype) VALUES (90, 90, 0, 0, 1, 1, 0);
INSERT INTO opmessage (operationid, default_msg, subject, message, mediatypeid) VALUES (90, 0, 'Discovery: {DISCOVERY.DEVICE.STATUS} {DISCOVERY.DEVICE.IPADDRESS}', 'Discovery rule: {DISCOVERY.RULE.NAME}', NULL);
INSERT INTO opmessage_grp (opmessage_grpid, operationid, usrgrpid) VALUES (90, 90, 7);
INSERT INTO conditions (conditionid, actionid, conditiontype, operator, value, value2) VALUES (90,90,20,0,99003,'');

-- sysmaps
INSERT INTO sysmaps (sysmapid, name, width, height, backgroundid, label_type, label_location, highlight, expandproblem, markelements, show_unack, userid, private) VALUES (10001, 'A', 800, 600, NULL, 0, 0, 1, 1, 1, 2, 1, 0);
INSERT INTO sysmaps (sysmapid, name, width, height, backgroundid, label_type, label_location, highlight, expandproblem, markelements, show_unack, userid, private) VALUES (10002, 'B', 800, 600, NULL, 0, 0, 1, 1, 1, 2, 1, 1);
INSERT INTO sysmaps (sysmapid, name, width, height, backgroundid, label_type, label_location, highlight, expandproblem, markelements, show_unack, userid, private) VALUES (10003, 'C', 800, 600, NULL, 0, 0, 1, 1, 1, 2, 1, 0);
INSERT INTO sysmaps (sysmapid, name, width, height, backgroundid, label_type, label_location, highlight, expandproblem, markelements, show_unack, userid, private) VALUES (10004, 'D', 800, 600, NULL, 0, 0, 1, 1, 1, 2, 1, 0);
INSERT INTO sysmap_user (sysmapuserid, sysmapid, userid, permission) VALUES (1, 10001, 5, 3);
INSERT INTO sysmap_user (sysmapuserid, sysmapid, userid, permission) VALUES (2, 10003, 5, 3);
INSERT INTO sysmap_user (sysmapuserid, sysmapid, userid, permission) VALUES (3, 10004, 5, 3);
INSERT INTO sysmaps_elements (selementid, sysmapid, elementid, elementtype, iconid_off, iconid_on, label, label_location, x, y, iconid_disabled, iconid_maintenance, elementsubtype, areatype, width, height, viewtype, use_iconmap, application) VALUES (7, 10001, 0, 4, 151, NULL, 'New element', -1, 189, 77, NULL, NULL, 0, 0, 200, 200, 0, 1, '');

-- disabled item and LLD rule
INSERT INTO items (itemid,hostid,interfaceid,type,value_type,name,key_,delay,history,status,params,description,flags,posts,headers) VALUES (90000, 10084, 1, 0, 3,'Api disabled item','disabled.item','30d','90d',1,'','',0,'','');
INSERT INTO items (itemid,hostid,interfaceid,type,value_type,name,key_,delay,history,status,params,description,flags,posts,headers) VALUES (90001, 10084, 1, 0, 4,'Api disabled LLD rule','disabled.lld','30d','90d',1,'','',1,'','');
INSERT INTO items (itemid,hostid,interfaceid,type,value_type,name,key_,delay,history,status,params,description,flags,posts,headers) VALUES (90002, 50013, 50024, 0, 3,'Api item in disabled host','disabled.host.item','30d','90d',0,'','',0,'','');
INSERT INTO items (itemid,hostid,interfaceid,type,value_type,name,key_,delay,history,status,params,description,flags,posts,headers) VALUES (90003, 50013, 50024, 0, 4,'Api LLD rule in disabled host','disabled.host.lld','30d','90d',0,'','',1,'','');
INSERT INTO items (itemid,hostid,interfaceid,type,value_type,name,key_,delay,history,status,params,description,flags,posts,headers) VALUES (90004, 10084, 1, 0, 3,'Api item for different item types','types.item','1d','90d',0,'','',0,'','');
INSERT INTO items (itemid,hostid,interfaceid,type,value_type,name,key_,delay,history,status,params,description,flags,posts,headers) VALUES (90005, 10084, 1, 0, 4,'Api LLD rule for different types','types.lld','1d','90d',0,'','',1,'','');

-- interfaces
INSERT INTO interface (interfaceid,hostid,main,type,useip,ip,dns,port) values (99004,10084,1,2,1,'127.0.0.1','','161');
INSERT INTO interface_snmp (interfaceid, version, bulk, community) values (99004, 2, 1, '{$SNMP_COMMUNITY}');

-- autoregistration action
INSERT INTO usrgrp (usrgrpid, name) VALUES (47, 'User group for action delete');
INSERT INTO users (userid, username, passwd, autologin, autologout, lang, refresh, roleid, theme, attempt_failed, attempt_clock, rows_per_page) VALUES (53, 'action-user', '5fce1b3e34b520afeffb37ce08c7cd66', 0, 0, 'en_GB', '30s', 1, 'default', 0, 0, 50);
INSERT INTO users (userid, username, passwd, autologin, autologout, lang, refresh, roleid, theme, attempt_failed, attempt_clock, rows_per_page) VALUES (54, 'action-admin', '5fce1b3e34b520afeffb37ce08c7cd66', 0, 0, 'en_GB', '30s', 2, 'default', 0, 0, 50);
INSERT INTO users_groups (id, usrgrpid, userid) VALUES (87, 47, 53);
INSERT INTO users_groups (id, usrgrpid, userid) VALUES (88, 47, 54);
INSERT INTO actions (actionid, name, eventsource, evaltype, status, esc_period) VALUES (91, 'API Autoregistration action', 2, 0, 0, '1h');
INSERT INTO operations (operationid, actionid, operationtype, esc_period, esc_step_from, esc_step_to, evaltype) VALUES (91, 91, 0, 0, 1, 1, 0);
INSERT INTO opmessage (operationid, default_msg, subject, message, mediatypeid) VALUES (91, 0, 'Autoregistration: {HOST.HOST}', 'Host name: {HOST.HOST}', NULL);
INSERT INTO opmessage_grp (opmessage_grpid, operationid, usrgrpid) VALUES (91, 91, 47);
INSERT INTO operations (operationid, actionid, operationtype, esc_period, esc_step_from, esc_step_to, evaltype) VALUES (92, 91, 0, 0, 1, 1, 0);
INSERT INTO opmessage (operationid, default_msg, subject, message, mediatypeid) VALUES (92, 0, 'Problem: {EVENT.NAME}', 'Problem started at {EVENT.TIME} on {EVENT.DATE}\r\nProblem name: {EVENT.NAME}\r\nHost: {HOST.NAME}\r\nSeverity: {TRIGGER.SEVERITY}\r\n\r\nOriginal problem ID: {EVENT.ID}\r\n{TRIGGER.URL}', NULL);
INSERT INTO opmessage_grp (opmessage_grpid, operationid, usrgrpid) VALUES (92, 92, 47);
INSERT INTO actions (actionid, name, eventsource, evaltype, status, esc_period) VALUES (93, 'API Action for deleting 2', 0, 0, 0, '1h');
INSERT INTO operations (operationid, actionid, operationtype, esc_period, esc_step_from, esc_step_to, evaltype) VALUES (93, 91, 0, 0, 1, 1, 0);
INSERT INTO opmessage (operationid, default_msg, subject, message, mediatypeid) VALUES (93, 0, 'Problem: {EVENT.NAME}', 'Problem started at {EVENT.TIME} on {EVENT.DATE}\r\nProblem name: {EVENT.NAME}\r\nHost: {HOST.NAME}\r\nSeverity: {TRIGGER.SEVERITY}\r\n\r\nOriginal problem ID: {EVENT.ID}\r\n{TRIGGER.URL}', NULL);
INSERT INTO opmessage_grp (opmessage_grpid, operationid, usrgrpid) VALUES (94, 93, 47);

-- event correlation
INSERT INTO correlation (correlationid, name, description, evaltype, status, formula) VALUES (99000, 'Event correlation for delete', 'Test description delete', 0, 0, '');
INSERT INTO corr_condition (corr_conditionid, correlationid, type) VALUES (99000, 99000, 0);
INSERT INTO corr_condition_tag (corr_conditionid, tag) VALUES (99000, 'delete tag');
INSERT INTO corr_operation (corr_operationid, correlationid, type) VALUES (99000, 99000, 0);

INSERT INTO correlation (correlationid, name, description, evaltype, status, formula) VALUES (99001, 'Event correlation for update', 'Test description update', 0, 0, '');
INSERT INTO corr_condition (corr_conditionid, correlationid, type) VALUES (99001, 99001, 0);
INSERT INTO corr_condition_tag (corr_conditionid, tag) VALUES (99001, 'update tag');
INSERT INTO corr_operation (corr_operationid, correlationid, type) VALUES (99001, 99001, 0);

INSERT INTO correlation (correlationid, name, description, evaltype, status, formula) VALUES (99002, 'Event correlation for cancel', 'Test description cancel', 1, 0, '');
INSERT INTO corr_condition (corr_conditionid, correlationid, type) VALUES (99002, 99002, 0);
INSERT INTO corr_condition_tag (corr_conditionid, tag) VALUES (99002, 'cancel tag');
INSERT INTO corr_operation (corr_operationid, correlationid, type) VALUES (99002, 99002, 0);

INSERT INTO correlation (correlationid, name, description, evaltype, status, formula) VALUES (99003, 'Event correlation for clone', 'Test description clone', 0, 0, '');
INSERT INTO corr_condition (corr_conditionid, correlationid, type) VALUES (99003, 99003, 0);
INSERT INTO corr_condition_tag (corr_conditionid, tag) VALUES (99003, 'clone tag');
INSERT INTO corr_operation (corr_operationid, correlationid, type) VALUES (99003, 99003, 0);

-- discovery rules
INSERT INTO hosts (hostid, host, status, description) VALUES (99006, 'Api active proxy for discovery', 5, '');
INSERT INTO drules (druleid, proxy_hostid, name, iprange, delay, nextcheck, status) VALUES (10,NULL,'API discovery rule for delete 1','192.168.0.1-254','1h',0,0);
INSERT INTO dchecks (dcheckid, druleid, type, key_, snmp_community, ports, snmpv3_securityname, snmpv3_securitylevel, snmpv3_authpassphrase, snmpv3_privpassphrase, uniq, snmpv3_authprotocol, snmpv3_privprotocol, snmpv3_contextname) VALUES (10,10,4,'','','80','',0,'','',0,0,0,'');
INSERT INTO drules (druleid, proxy_hostid, name, iprange, delay, nextcheck, status) VALUES (11,99006,'API discovery rule for delete with proxy','192.168.0.1-254','1h',0,0);
INSERT INTO dchecks (dcheckid, druleid, type, key_, snmp_community, ports, snmpv3_securityname, snmpv3_securitylevel, snmpv3_authpassphrase, snmpv3_privpassphrase, uniq, snmpv3_authprotocol, snmpv3_privprotocol, snmpv3_contextname) VALUES (11,11,9,'agent.ping','','10050','',0,'','',0,0,0,'');
INSERT INTO drules (druleid, proxy_hostid, name, iprange, delay, nextcheck, status) VALUES (12,NULL,'API discovery rule for delete 3','192.168.0.1-254','1h',0,0);
INSERT INTO dchecks (dcheckid, druleid, type, key_, snmp_community, ports, snmpv3_securityname, snmpv3_securitylevel, snmpv3_authpassphrase, snmpv3_privpassphrase, uniq, snmpv3_authprotocol, snmpv3_privprotocol, snmpv3_contextname) VALUES (12,12,15,'','','23','',0,'','',0,0,0,'');
INSERT INTO drules (druleid, proxy_hostid, name, iprange, delay, nextcheck, status) VALUES (13,NULL,'API discovery rule for delete 4','192.168.0.1-254','1h',0,0);
INSERT INTO dchecks (dcheckid, druleid, type, key_, snmp_community, ports, snmpv3_securityname, snmpv3_securitylevel, snmpv3_authpassphrase, snmpv3_privpassphrase, uniq, snmpv3_authprotocol, snmpv3_privprotocol, snmpv3_contextname) VALUES (13,13,3,'','','21','',0,'','',0,0,0,'');
INSERT INTO drules (druleid, proxy_hostid, name, iprange, delay, nextcheck, status) VALUES (14,NULL,'API discovery rule for delete 5','192.168.0.1-254','1h',0,0);
INSERT INTO dchecks (dcheckid, druleid, type, key_, snmp_community, ports, snmpv3_securityname, snmpv3_securitylevel, snmpv3_authpassphrase, snmpv3_privpassphrase, uniq, snmpv3_authprotocol, snmpv3_privprotocol, snmpv3_contextname) VALUES (14,14,3,'','','21','',0,'','',0,0,0,'');
INSERT INTO drules (druleid, proxy_hostid, name, iprange, delay, nextcheck, status) VALUES (15,NULL,'API discovery rule used in action','192.168.0.1-254','1h',0,0);
INSERT INTO dchecks (dcheckid, druleid, type, key_, snmp_community, ports, snmpv3_securityname, snmpv3_securitylevel, snmpv3_authpassphrase, snmpv3_privpassphrase, uniq, snmpv3_authprotocol, snmpv3_privprotocol, snmpv3_contextname) VALUES (15,15,3,'','','21','',0,'','',0,0,0,'');
INSERT INTO dchecks (dcheckid, druleid, type, key_, snmp_community, ports, snmpv3_securityname, snmpv3_securitylevel, snmpv3_authpassphrase, snmpv3_privpassphrase, uniq, snmpv3_authprotocol, snmpv3_privprotocol, snmpv3_contextname) VALUES (16,15,9,'agent.ping','','10050','',0,'','',0,0,0,'');
INSERT INTO actions (actionid, name, eventsource, evaltype, status, esc_period) VALUES (95, 'API action for Discovery check', 1, 0, 0, '1h');
INSERT INTO operations (operationid, actionid, operationtype, esc_period, esc_step_from, esc_step_to, evaltype) VALUES (95, 95, 0, 0, 1, 1, 0);
INSERT INTO opmessage (operationid, default_msg, subject, message, mediatypeid) VALUES (95, 0, 'Discovery: {DISCOVERY.DEVICE.STATUS} {DISCOVERY.DEVICE.IPADDRESS}', 'Discovery rule: {DISCOVERY.RULE.NAME}', NULL);
INSERT INTO opmessage_grp (opmessage_grpid, operationid, usrgrpid) VALUES (95, 95, 47);
INSERT INTO conditions (conditionid, actionid, conditiontype, operator, value, value2) VALUES (95,95,19,0,'16','');

INSERT INTO drules (druleid, proxy_hostid, name, iprange, delay, nextcheck, status) VALUES (16,NULL,'API discovery rule used in action 2','192.168.0.1-254','1h',0,0);
INSERT INTO dchecks (dcheckid, druleid, type, key_, snmp_community, ports, snmpv3_securityname, snmpv3_securitylevel, snmpv3_authpassphrase, snmpv3_privpassphrase, uniq, snmpv3_authprotocol, snmpv3_privprotocol, snmpv3_contextname) VALUES (17,16,0,'','','22','',0,'','',0,0,0,'');
INSERT INTO actions (actionid, name, eventsource, evaltype, status, esc_period) VALUES (96, 'API action for Discovery rule', 1, 0, 0, '1h');
INSERT INTO operations (operationid, actionid, operationtype, esc_period, esc_step_from, esc_step_to, evaltype) VALUES (96, 96, 0, 0, 1, 1, 0);
INSERT INTO opmessage (operationid, default_msg, subject, message, mediatypeid) VALUES (96, 0, 'Discovery: {DISCOVERY.DEVICE.STATUS} {DISCOVERY.DEVICE.IPADDRESS}', 'Discovery rule: {DISCOVERY.RULE.NAME}', NULL);
INSERT INTO opmessage_grp (opmessage_grpid, operationid, usrgrpid) VALUES (96, 96, 7);
INSERT INTO conditions (conditionid, actionid, conditiontype, operator, value, value2) VALUES (97,96,18,0,'16','');

-- dependent items: BEGIN
INSERT INTO hstgrp (groupid, name) VALUES (1001, 'dependent.items');
INSERT INTO hstgrp (groupid, name) VALUES (1002, 'dependent.items/templates');
INSERT INTO hstgrp (groupid, name) VALUES (1003, 'dependent.items/hosts');

-- dependent items: dependent.items.template.1
INSERT INTO hosts (hostid, host, name, status, description) VALUES (1001, 'dependent.items.template.1', 'dependent.items.template.1', 3, '');
INSERT INTO hosts_groups (hostgroupid, hostid, groupid) VALUES (1001, 1001, 1002);
INSERT INTO items (itemid, hostid, name, type, key_, value_type, history, status, master_itemid, templateid, params, description, posts, headers                 ) VALUES (1001, 1001, 'master.item.1'                 ,  2, 'master.item.1'                 , 1, '90d', 0, NULL, NULL, '', '', '', '');
INSERT INTO items (itemid, hostid, name, type, key_, value_type, history, status, master_itemid, templateid, params, description, posts, headers                 ) VALUES (1002, 1001, 'dependent.item.1.1'            , 18, 'dependent.item.1.1'            , 1, '90d', 0, 1001, NULL, '', '', '', '');
INSERT INTO items (itemid, hostid, name, type, key_, value_type, history, status, master_itemid, templateid, params, description, posts, headers                 ) VALUES (1003, 1001, 'dependent.item.1.2'            , 18, 'dependent.item.1.2'            , 1, '90d', 0, 1001, NULL, '', '', '', '');
INSERT INTO items (itemid, hostid, name, type, key_, value_type, history, status, master_itemid, templateid, params, description, posts, headers                 ) VALUES (1004, 1001, 'dependent.item.1.1.1'          , 18, 'dependent.item.1.1.1'          , 1, '90d', 0, 1002, NULL, '', '', '', '');
INSERT INTO items (itemid, hostid, name, type, key_, value_type, history, status, master_itemid, templateid, params, description, posts, headers                 ) VALUES (1005, 1001, 'dependent.item.1.1.2'          , 18, 'dependent.item.1.1.2'          , 1, '90d', 0, 1002, NULL, '', '', '', '');
INSERT INTO items (itemid, hostid, name, type, key_, value_type, history, status, master_itemid, templateid, params, description, posts, headers                 ) VALUES (1006, 1001, 'dependent.item.1.2.1'          , 18, 'dependent.item.1.2.1'          , 1, '90d', 0, 1003, NULL, '', '', '', '');
INSERT INTO items (itemid, hostid, name, type, key_, value_type, history, status, master_itemid, templateid, params, description, posts, headers                 ) VALUES (1007, 1001, 'dependent.item.1.2.2'          , 18, 'dependent.item.1.2.2'          , 1, '90d', 0, 1003, NULL, '', '', '', '');
INSERT INTO items (itemid, hostid, name, type, key_, value_type, history, status, master_itemid, templateid, params, description, posts, headers                 ) VALUES (1008, 1001, 'dependent.item.1.1.1.1'        , 18, 'dependent.item.1.1.1.1'        , 1, '90d', 0, 1004, NULL, '', '', '', '');
INSERT INTO items (itemid, hostid, name, type, key_, value_type, history, status, master_itemid, templateid, params, description, posts, headers                 ) VALUES (1009, 1001, 'dependent.item.1.1.1.2'        , 18, 'dependent.item.1.1.1.2'        , 1, '90d', 0, 1004, NULL, '', '', '', '');
INSERT INTO items (itemid, hostid, name, type, key_, value_type, history, status, master_itemid, templateid, params, description, posts, headers                 ) VALUES (1010, 1001, 'dependent.item.1.1.2.1'        , 18, 'dependent.item.1.1.2.1'        , 1, '90d', 0, 1005, NULL, '', '', '', '');
INSERT INTO items (itemid, hostid, name, type, key_, value_type, history, status, master_itemid, templateid, params, description, posts, headers                 ) VALUES (1011, 1001, 'dependent.item.1.1.2.2'        , 18, 'dependent.item.1.1.2.2'        , 1, '90d', 0, 1005, NULL, '', '', '', '');
INSERT INTO items (itemid, hostid, name, type, key_, value_type, history, status, master_itemid, templateid, params, description, posts, headers                 ) VALUES (1012, 1001, 'dependent.item.1.2.1.1'        , 18, 'dependent.item.1.2.1.1'        , 1, '90d', 0, 1006, NULL, '', '', '', '');
INSERT INTO items (itemid, hostid, name, type, key_, value_type, history, status, master_itemid, templateid, params, description, posts, headers                 ) VALUES (1013, 1001, 'dependent.item.1.2.1.2'        , 18, 'dependent.item.1.2.1.2'        , 1, '90d', 0, 1006, NULL, '', '', '', '');
INSERT INTO items (itemid, hostid, name, type, key_, value_type, history, status, master_itemid, templateid, params, description, posts, headers                 ) VALUES (1014, 1001, 'dependent.item.1.2.2.1'        , 18, 'dependent.item.1.2.2.1'        , 1, '90d', 0, 1007, NULL, '', '', '', '');
INSERT INTO items (itemid, hostid, name, type, key_, value_type, history, status, master_itemid, templateid, params, description, posts, headers                 ) VALUES (1015, 1001, 'dependent.item.1.2.2.2'        , 18, 'dependent.item.1.2.2.2'        , 1, '90d', 0, 1007, NULL, '', '', '', '');
INSERT INTO items (itemid, hostid, name, type, key_, value_type, history, status, master_itemid, templateid, params, description, posts, headers                 ) VALUES (1016, 1001, 'trap.1'                        ,  2, 'trap.1'                        , 1, '90d', 0, NULL, NULL, '', '', '', '');
INSERT INTO items (itemid, hostid, name, type, key_, value_type,          status,                templateid, params, description, posts, headers, lifetime, flags) VALUES (1017, 1001, 'discovery.rule.1'              ,  2, 'discovery.rule.1'              , 4,        0,       NULL, '', '', '', '', '30d', 1);
INSERT INTO items (itemid, hostid, name, type, key_, value_type, history, status, master_itemid, templateid, params, description, posts, headers,           flags) VALUES (1018, 1001, 'master.item.proto.1'           ,  2, 'master.item.proto.1'           , 1, '90d', 0, NULL, NULL, '', '', '', '',        2);
INSERT INTO items (itemid, hostid, name, type, key_, value_type, history, status, master_itemid, templateid, params, description, posts, headers,           flags) VALUES (1019, 1001, 'dependent.item.proto.1.1'      , 18, 'dependent.item.proto.1.1'      , 1, '90d', 0, 1018, NULL, '', '', '', '',        2);
INSERT INTO items (itemid, hostid, name, type, key_, value_type, history, status, master_itemid, templateid, params, description, posts, headers,           flags) VALUES (1020, 1001, 'dependent.item.proto.1.2'      , 18, 'dependent.item.proto.1.2'      , 1, '90d', 0, 1018, NULL, '', '', '', '',        2);
INSERT INTO items (itemid, hostid, name, type, key_, value_type, history, status, master_itemid, templateid, params, description, posts, headers,           flags) VALUES (1021, 1001, 'dependent.item.proto.1.1.1'    , 18, 'dependent.item.proto.1.1.1'    , 1, '90d', 0, 1019, NULL, '', '', '', '',        2);
INSERT INTO items (itemid, hostid, name, type, key_, value_type, history, status, master_itemid, templateid, params, description, posts, headers,           flags) VALUES (1022, 1001, 'dependent.item.proto.1.1.2'    , 18, 'dependent.item.proto.1.1.2'    , 1, '90d', 0, 1019, NULL, '', '', '', '',        2);
INSERT INTO items (itemid, hostid, name, type, key_, value_type, history, status, master_itemid, templateid, params, description, posts, headers,           flags) VALUES (1023, 1001, 'dependent.item.proto.1.2.1'    , 18, 'dependent.item.proto.1.2.1'    , 1, '90d', 0, 1020, NULL, '', '', '', '',        2);
INSERT INTO items (itemid, hostid, name, type, key_, value_type, history, status, master_itemid, templateid, params, description, posts, headers,           flags) VALUES (1024, 1001, 'dependent.item.proto.1.2.2'    , 18, 'dependent.item.proto.1.2.2'    , 1, '90d', 0, 1020, NULL, '', '', '', '',        2);
INSERT INTO items (itemid, hostid, name, type, key_, value_type, history, status, master_itemid, templateid, params, description, posts, headers,           flags) VALUES (1025, 1001, 'dependent.item.proto.1.1.1.1'  , 18, 'dependent.item.proto.1.1.1.1'  , 1, '90d', 0, 1021, NULL, '', '', '', '',        2);
INSERT INTO items (itemid, hostid, name, type, key_, value_type, history, status, master_itemid, templateid, params, description, posts, headers,           flags) VALUES (1026, 1001, 'dependent.item.proto.1.1.1.2'  , 18, 'dependent.item.proto.1.1.1.2'  , 1, '90d', 0, 1021, NULL, '', '', '', '',        2);
INSERT INTO items (itemid, hostid, name, type, key_, value_type, history, status, master_itemid, templateid, params, description, posts, headers,           flags) VALUES (1027, 1001, 'dependent.item.proto.1.1.2.1'  , 18, 'dependent.item.proto.1.1.2.1'  , 1, '90d', 0, 1022, NULL, '', '', '', '',        2);
INSERT INTO items (itemid, hostid, name, type, key_, value_type, history, status, master_itemid, templateid, params, description, posts, headers,           flags) VALUES (1028, 1001, 'dependent.item.proto.1.1.2.2'  , 18, 'dependent.item.proto.1.1.2.2'  , 1, '90d', 0, 1022, NULL, '', '', '', '',        2);
INSERT INTO items (itemid, hostid, name, type, key_, value_type, history, status, master_itemid, templateid, params, description, posts, headers,           flags) VALUES (1029, 1001, 'dependent.item.proto.1.2.1.1'  , 18, 'dependent.item.proto.1.2.1.1'  , 1, '90d', 0, 1023, NULL, '', '', '', '',        2);
INSERT INTO items (itemid, hostid, name, type, key_, value_type, history, status, master_itemid, templateid, params, description, posts, headers,           flags) VALUES (1030, 1001, 'dependent.item.proto.1.2.1.2'  , 18, 'dependent.item.proto.1.2.1.2'  , 1, '90d', 0, 1023, NULL, '', '', '', '',        2);
INSERT INTO items (itemid, hostid, name, type, key_, value_type, history, status, master_itemid, templateid, params, description, posts, headers,           flags) VALUES (1031, 1001, 'dependent.item.proto.1.2.2.1'  , 18, 'dependent.item.proto.1.2.2.1'  , 1, '90d', 0, 1024, NULL, '', '', '', '',        2);
INSERT INTO items (itemid, hostid, name, type, key_, value_type, history, status, master_itemid, templateid, params, description, posts, headers,           flags) VALUES (1032, 1001, 'dependent.item.proto.1.2.2.2'  , 18, 'dependent.item.proto.1.2.2.2'  , 1, '90d', 0, 1024, NULL, '', '', '', '',        2);
INSERT INTO items (itemid, hostid, name, type, key_, value_type, history, status, master_itemid, templateid, params, description, posts, headers,           flags) VALUES (1033, 1001, 'item.proto.1'                  ,  2, 'item.proto.1'                  , 1, '90d', 0, NULL, NULL, '', '', '', '',        2);
INSERT INTO items (itemid, hostid, name, type, key_, value_type,          status, master_itemid, templateid, params, description, posts, headers, lifetime, flags) VALUES (1034, 1001, 'dependent.discovery.rule.1.1'  , 18, 'dependent.discovery.rule.1.1'  , 4,        0, 1001, NULL, '', '', '', '', '30d', 1);
INSERT INTO item_discovery (itemdiscoveryid, parent_itemid, itemid) VALUES (15001, 1017, 1018);
INSERT INTO item_discovery (itemdiscoveryid, parent_itemid, itemid) VALUES (15002, 1017, 1019);
INSERT INTO item_discovery (itemdiscoveryid, parent_itemid, itemid) VALUES (15003, 1017, 1020);
INSERT INTO item_discovery (itemdiscoveryid, parent_itemid, itemid) VALUES (15004, 1017, 1021);
INSERT INTO item_discovery (itemdiscoveryid, parent_itemid, itemid) VALUES (15005, 1017, 1022);
INSERT INTO item_discovery (itemdiscoveryid, parent_itemid, itemid) VALUES (15006, 1017, 1023);
INSERT INTO item_discovery (itemdiscoveryid, parent_itemid, itemid) VALUES (15007, 1017, 1024);
INSERT INTO item_discovery (itemdiscoveryid, parent_itemid, itemid) VALUES (15008, 1017, 1025);
INSERT INTO item_discovery (itemdiscoveryid, parent_itemid, itemid) VALUES (15009, 1017, 1026);
INSERT INTO item_discovery (itemdiscoveryid, parent_itemid, itemid) VALUES (15010, 1017, 1027);
INSERT INTO item_discovery (itemdiscoveryid, parent_itemid, itemid) VALUES (15011, 1017, 1028);
INSERT INTO item_discovery (itemdiscoveryid, parent_itemid, itemid) VALUES (15012, 1017, 1029);
INSERT INTO item_discovery (itemdiscoveryid, parent_itemid, itemid) VALUES (15013, 1017, 1030);
INSERT INTO item_discovery (itemdiscoveryid, parent_itemid, itemid) VALUES (15014, 1017, 1031);
INSERT INTO item_discovery (itemdiscoveryid, parent_itemid, itemid) VALUES (15015, 1017, 1032);
INSERT INTO item_discovery (itemdiscoveryid, parent_itemid, itemid) VALUES (15016, 1017, 1033);

-- dependent items: dependent.items.template.1.1
INSERT INTO hosts (hostid, host, name, status, description) VALUES (1002, 'dependent.items.template.1.1', 'dependent.items.template.1.1', 3, '');
INSERT INTO hosts_groups (hostgroupid, hostid, groupid) VALUES (1002, 1002, 1002);
INSERT INTO hosts_templates (hosttemplateid, hostid, templateid) VALUES (1001, 1002, 1001);
INSERT INTO items (itemid, hostid, name, type, key_, value_type, history, status, master_itemid, templateid, params, description, posts, headers                 ) VALUES (1101, 1002, 'master.item.1'                 ,  2, 'master.item.1'                 , 1, '90d', 0, NULL, 1001, '', '', '', '');
INSERT INTO items (itemid, hostid, name, type, key_, value_type, history, status, master_itemid, templateid, params, description, posts, headers                 ) VALUES (1102, 1002, 'dependent.item.1.1'            , 18, 'dependent.item.1.1'            , 1, '90d', 0, 1101, 1002, '', '', '', '');
INSERT INTO items (itemid, hostid, name, type, key_, value_type, history, status, master_itemid, templateid, params, description, posts, headers                 ) VALUES (1103, 1002, 'dependent.item.1.2'            , 18, 'dependent.item.1.2'            , 1, '90d', 0, 1101, 1003, '', '', '', '');
INSERT INTO items (itemid, hostid, name, type, key_, value_type, history, status, master_itemid, templateid, params, description, posts, headers                 ) VALUES (1104, 1002, 'dependent.item.1.1.1'          , 18, 'dependent.item.1.1.1'          , 1, '90d', 0, 1102, 1004, '', '', '', '');
INSERT INTO items (itemid, hostid, name, type, key_, value_type, history, status, master_itemid, templateid, params, description, posts, headers                 ) VALUES (1105, 1002, 'dependent.item.1.1.2'          , 18, 'dependent.item.1.1.2'          , 1, '90d', 0, 1102, 1005, '', '', '', '');
INSERT INTO items (itemid, hostid, name, type, key_, value_type, history, status, master_itemid, templateid, params, description, posts, headers                 ) VALUES (1106, 1002, 'dependent.item.1.2.1'          , 18, 'dependent.item.1.2.1'          , 1, '90d', 0, 1103, 1006, '', '', '', '');
INSERT INTO items (itemid, hostid, name, type, key_, value_type, history, status, master_itemid, templateid, params, description, posts, headers                 ) VALUES (1107, 1002, 'dependent.item.1.2.2'          , 18, 'dependent.item.1.2.2'          , 1, '90d', 0, 1103, 1007, '', '', '', '');
INSERT INTO items (itemid, hostid, name, type, key_, value_type, history, status, master_itemid, templateid, params, description, posts, headers                 ) VALUES (1108, 1002, 'dependent.item.1.1.1.1'        , 18, 'dependent.item.1.1.1.1'        , 1, '90d', 0, 1104, 1008, '', '', '', '');
INSERT INTO items (itemid, hostid, name, type, key_, value_type, history, status, master_itemid, templateid, params, description, posts, headers                 ) VALUES (1109, 1002, 'dependent.item.1.1.1.2'        , 18, 'dependent.item.1.1.1.2'        , 1, '90d', 0, 1104, 1009, '', '', '', '');
INSERT INTO items (itemid, hostid, name, type, key_, value_type, history, status, master_itemid, templateid, params, description, posts, headers                 ) VALUES (1110, 1002, 'dependent.item.1.1.2.1'        , 18, 'dependent.item.1.1.2.1'        , 1, '90d', 0, 1105, 1010, '', '', '', '');
INSERT INTO items (itemid, hostid, name, type, key_, value_type, history, status, master_itemid, templateid, params, description, posts, headers                 ) VALUES (1111, 1002, 'dependent.item.1.1.2.2'        , 18, 'dependent.item.1.1.2.2'        , 1, '90d', 0, 1105, 1011, '', '', '', '');
INSERT INTO items (itemid, hostid, name, type, key_, value_type, history, status, master_itemid, templateid, params, description, posts, headers                 ) VALUES (1112, 1002, 'dependent.item.1.2.1.1'        , 18, 'dependent.item.1.2.1.1'        , 1, '90d', 0, 1106, 1012, '', '', '', '');
INSERT INTO items (itemid, hostid, name, type, key_, value_type, history, status, master_itemid, templateid, params, description, posts, headers                 ) VALUES (1113, 1002, 'dependent.item.1.2.1.2'        , 18, 'dependent.item.1.2.1.2'        , 1, '90d', 0, 1106, 1013, '', '', '', '');
INSERT INTO items (itemid, hostid, name, type, key_, value_type, history, status, master_itemid, templateid, params, description, posts, headers                 ) VALUES (1114, 1002, 'dependent.item.1.2.2.1'        , 18, 'dependent.item.1.2.2.1'        , 1, '90d', 0, 1107, 1014, '', '', '', '');
INSERT INTO items (itemid, hostid, name, type, key_, value_type, history, status, master_itemid, templateid, params, description, posts, headers                 ) VALUES (1115, 1002, 'dependent.item.1.2.2.2'        , 18, 'dependent.item.1.2.2.2'        , 1, '90d', 0, 1107, 1015, '', '', '', '');
INSERT INTO items (itemid, hostid, name, type, key_, value_type, history, status, master_itemid, templateid, params, description, posts, headers                 ) VALUES (1116, 1002, 'trap.1'                        ,  2, 'trap.1'                        , 1, '90d', 0, NULL, 1016, '', '', '', '');
INSERT INTO items (itemid, hostid, name, type, key_, value_type,          status,                templateid, params, description, posts, headers, lifetime, flags) VALUES (1117, 1002, 'discovery.rule.1'              ,  2, 'discovery.rule.1'              , 4,        0,       1017, '', '', '', '', '30d', 1);
INSERT INTO items (itemid, hostid, name, type, key_, value_type, history, status, master_itemid, templateid, params, description, posts, headers,           flags) VALUES (1118, 1002, 'master.item.proto.1'           ,  2, 'master.item.proto.1'           , 1, '90d', 0, NULL, 1018, '', '', '', '',        2);
INSERT INTO items (itemid, hostid, name, type, key_, value_type, history, status, master_itemid, templateid, params, description, posts, headers,           flags) VALUES (1119, 1002, 'dependent.item.proto.1.1'      , 18, 'dependent.item.proto.1.1'      , 1, '90d', 0, 1118, 1019, '', '', '', '',        2);
INSERT INTO items (itemid, hostid, name, type, key_, value_type, history, status, master_itemid, templateid, params, description, posts, headers,           flags) VALUES (1120, 1002, 'dependent.item.proto.1.2'      , 18, 'dependent.item.proto.1.2'      , 1, '90d', 0, 1118, 1020, '', '', '', '',        2);
INSERT INTO items (itemid, hostid, name, type, key_, value_type, history, status, master_itemid, templateid, params, description, posts, headers,           flags) VALUES (1121, 1002, 'dependent.item.proto.1.1.1'    , 18, 'dependent.item.proto.1.1.1'    , 1, '90d', 0, 1119, 1021, '', '', '', '',        2);
INSERT INTO items (itemid, hostid, name, type, key_, value_type, history, status, master_itemid, templateid, params, description, posts, headers,           flags) VALUES (1122, 1002, 'dependent.item.proto.1.1.2'    , 18, 'dependent.item.proto.1.1.2'    , 1, '90d', 0, 1119, 1022, '', '', '', '',        2);
INSERT INTO items (itemid, hostid, name, type, key_, value_type, history, status, master_itemid, templateid, params, description, posts, headers,           flags) VALUES (1123, 1002, 'dependent.item.proto.1.2.1'    , 18, 'dependent.item.proto.1.2.1'    , 1, '90d', 0, 1120, 1023, '', '', '', '',        2);
INSERT INTO items (itemid, hostid, name, type, key_, value_type, history, status, master_itemid, templateid, params, description, posts, headers,           flags) VALUES (1124, 1002, 'dependent.item.proto.1.2.2'    , 18, 'dependent.item.proto.1.2.2'    , 1, '90d', 0, 1120, 1024, '', '', '', '',        2);
INSERT INTO items (itemid, hostid, name, type, key_, value_type, history, status, master_itemid, templateid, params, description, posts, headers,           flags) VALUES (1125, 1002, 'dependent.item.proto.1.1.1.1'  , 18, 'dependent.item.proto.1.1.1.1'  , 1, '90d', 0, 1121, 1025, '', '', '', '',        2);
INSERT INTO items (itemid, hostid, name, type, key_, value_type, history, status, master_itemid, templateid, params, description, posts, headers,           flags) VALUES (1126, 1002, 'dependent.item.proto.1.1.1.2'  , 18, 'dependent.item.proto.1.1.1.2'  , 1, '90d', 0, 1121, 1026, '', '', '', '',        2);
INSERT INTO items (itemid, hostid, name, type, key_, value_type, history, status, master_itemid, templateid, params, description, posts, headers,           flags) VALUES (1127, 1002, 'dependent.item.proto.1.1.2.1'  , 18, 'dependent.item.proto.1.1.2.1'  , 1, '90d', 0, 1122, 1027, '', '', '', '',        2);
INSERT INTO items (itemid, hostid, name, type, key_, value_type, history, status, master_itemid, templateid, params, description, posts, headers,           flags) VALUES (1128, 1002, 'dependent.item.proto.1.1.2.2'  , 18, 'dependent.item.proto.1.1.2.2'  , 1, '90d', 0, 1122, 1028, '', '', '', '',        2);
INSERT INTO items (itemid, hostid, name, type, key_, value_type, history, status, master_itemid, templateid, params, description, posts, headers,           flags) VALUES (1129, 1002, 'dependent.item.proto.1.2.1.1'  , 18, 'dependent.item.proto.1.2.1.1'  , 1, '90d', 0, 1123, 1029, '', '', '', '',        2);
INSERT INTO items (itemid, hostid, name, type, key_, value_type, history, status, master_itemid, templateid, params, description, posts, headers,           flags) VALUES (1130, 1002, 'dependent.item.proto.1.2.1.2'  , 18, 'dependent.item.proto.1.2.1.2'  , 1, '90d', 0, 1123, 1030, '', '', '', '',        2);
INSERT INTO items (itemid, hostid, name, type, key_, value_type, history, status, master_itemid, templateid, params, description, posts, headers,           flags) VALUES (1131, 1002, 'dependent.item.proto.1.2.2.1'  , 18, 'dependent.item.proto.1.2.2.1'  , 1, '90d', 0, 1124, 1031, '', '', '', '',        2);
INSERT INTO items (itemid, hostid, name, type, key_, value_type, history, status, master_itemid, templateid, params, description, posts, headers,           flags) VALUES (1132, 1002, 'dependent.item.proto.1.2.2.2'  , 18, 'dependent.item.proto.1.2.2.2'  , 1, '90d', 0, 1124, 1032, '', '', '', '',        2);
INSERT INTO items (itemid, hostid, name, type, key_, value_type, history, status, master_itemid, templateid, params, description, posts, headers,           flags) VALUES (1133, 1002, 'item.proto.1'                  ,  2, 'item.proto.1'                  , 1, '90d', 0, NULL, 1033, '', '', '', '',        2);
INSERT INTO items (itemid, hostid, name, type, key_, value_type,          status, master_itemid, templateid, params, description, posts, headers, lifetime, flags) VALUES (1134, 1002, 'dependent.discovery.rule.1.1'  , 18, 'dependent.discovery.rule.1.1'  , 4,        0, 1101, NULL, '', '', '', '', '30d', 1);
INSERT INTO item_discovery (itemdiscoveryid, parent_itemid, itemid) VALUES (5101, 1117, 1118);
INSERT INTO item_discovery (itemdiscoveryid, parent_itemid, itemid) VALUES (5102, 1117, 1119);
INSERT INTO item_discovery (itemdiscoveryid, parent_itemid, itemid) VALUES (5103, 1117, 1120);
INSERT INTO item_discovery (itemdiscoveryid, parent_itemid, itemid) VALUES (5104, 1117, 1121);
INSERT INTO item_discovery (itemdiscoveryid, parent_itemid, itemid) VALUES (5105, 1117, 1122);
INSERT INTO item_discovery (itemdiscoveryid, parent_itemid, itemid) VALUES (5106, 1117, 1123);
INSERT INTO item_discovery (itemdiscoveryid, parent_itemid, itemid) VALUES (5107, 1117, 1124);
INSERT INTO item_discovery (itemdiscoveryid, parent_itemid, itemid) VALUES (5108, 1117, 1125);
INSERT INTO item_discovery (itemdiscoveryid, parent_itemid, itemid) VALUES (5109, 1117, 1126);
INSERT INTO item_discovery (itemdiscoveryid, parent_itemid, itemid) VALUES (5110, 1117, 1127);
INSERT INTO item_discovery (itemdiscoveryid, parent_itemid, itemid) VALUES (5111, 1117, 1128);
INSERT INTO item_discovery (itemdiscoveryid, parent_itemid, itemid) VALUES (5112, 1117, 1129);
INSERT INTO item_discovery (itemdiscoveryid, parent_itemid, itemid) VALUES (5113, 1117, 1130);
INSERT INTO item_discovery (itemdiscoveryid, parent_itemid, itemid) VALUES (5114, 1117, 1131);
INSERT INTO item_discovery (itemdiscoveryid, parent_itemid, itemid) VALUES (5115, 1117, 1132);
INSERT INTO item_discovery (itemdiscoveryid, parent_itemid, itemid) VALUES (5116, 1117, 1133);

-- dependent items: dependent.items.template.1.2
INSERT INTO hosts (hostid, host, name, status, description) VALUES (1003, 'dependent.items.template.1.2', 'dependent.items.template.1.2', 3, '');
INSERT INTO hosts_groups (hostgroupid, hostid, groupid) VALUES (1003, 1003, 1002);
INSERT INTO hosts_templates (hosttemplateid, hostid, templateid) VALUES (1002, 1003, 1001);
INSERT INTO items (itemid, hostid, name, type, key_, value_type, history, status, master_itemid, templateid, params, description, posts, headers                 ) VALUES (1201, 1003, 'master.item.1'                 ,  2, 'master.item.1'                 , 1, '90d', 0, NULL, 1001, '', '', '', '');
INSERT INTO items (itemid, hostid, name, type, key_, value_type, history, status, master_itemid, templateid, params, description, posts, headers                 ) VALUES (1202, 1003, 'dependent.item.1.1'            , 18, 'dependent.item.1.1'            , 1, '90d', 0, 1201, 1002, '', '', '', '');
INSERT INTO items (itemid, hostid, name, type, key_, value_type, history, status, master_itemid, templateid, params, description, posts, headers                 ) VALUES (1203, 1003, 'dependent.item.1.2'            , 18, 'dependent.item.1.2'            , 1, '90d', 0, 1201, 1003, '', '', '', '');
INSERT INTO items (itemid, hostid, name, type, key_, value_type, history, status, master_itemid, templateid, params, description, posts, headers                 ) VALUES (1204, 1003, 'dependent.item.1.1.1'          , 18, 'dependent.item.1.1.1'          , 1, '90d', 0, 1202, 1004, '', '', '', '');
INSERT INTO items (itemid, hostid, name, type, key_, value_type, history, status, master_itemid, templateid, params, description, posts, headers                 ) VALUES (1205, 1003, 'dependent.item.1.1.2'          , 18, 'dependent.item.1.1.2'          , 1, '90d', 0, 1202, 1005, '', '', '', '');
INSERT INTO items (itemid, hostid, name, type, key_, value_type, history, status, master_itemid, templateid, params, description, posts, headers                 ) VALUES (1206, 1003, 'dependent.item.1.2.1'          , 18, 'dependent.item.1.2.1'          , 1, '90d', 0, 1203, 1006, '', '', '', '');
INSERT INTO items (itemid, hostid, name, type, key_, value_type, history, status, master_itemid, templateid, params, description, posts, headers                 ) VALUES (1207, 1003, 'dependent.item.1.2.2'          , 18, 'dependent.item.1.2.2'          , 1, '90d', 0, 1203, 1007, '', '', '', '');
INSERT INTO items (itemid, hostid, name, type, key_, value_type, history, status, master_itemid, templateid, params, description, posts, headers                 ) VALUES (1208, 1003, 'dependent.item.1.1.1.1'        , 18, 'dependent.item.1.1.1.1'        , 1, '90d', 0, 1204, 1008, '', '', '', '');
INSERT INTO items (itemid, hostid, name, type, key_, value_type, history, status, master_itemid, templateid, params, description, posts, headers                 ) VALUES (1209, 1003, 'dependent.item.1.1.1.2'        , 18, 'dependent.item.1.1.1.2'        , 1, '90d', 0, 1204, 1009, '', '', '', '');
INSERT INTO items (itemid, hostid, name, type, key_, value_type, history, status, master_itemid, templateid, params, description, posts, headers                 ) VALUES (1210, 1003, 'dependent.item.1.1.2.1'        , 18, 'dependent.item.1.1.2.1'        , 1, '90d', 0, 1205, 1010, '', '', '', '');
INSERT INTO items (itemid, hostid, name, type, key_, value_type, history, status, master_itemid, templateid, params, description, posts, headers                 ) VALUES (1211, 1003, 'dependent.item.1.1.2.2'        , 18, 'dependent.item.1.1.2.2'        , 1, '90d', 0, 1205, 1011, '', '', '', '');
INSERT INTO items (itemid, hostid, name, type, key_, value_type, history, status, master_itemid, templateid, params, description, posts, headers                 ) VALUES (1212, 1003, 'dependent.item.1.2.1.1'        , 18, 'dependent.item.1.2.1.1'        , 1, '90d', 0, 1206, 1012, '', '', '', '');
INSERT INTO items (itemid, hostid, name, type, key_, value_type, history, status, master_itemid, templateid, params, description, posts, headers                 ) VALUES (1213, 1003, 'dependent.item.1.2.1.2'        , 18, 'dependent.item.1.2.1.2'        , 1, '90d', 0, 1206, 1013, '', '', '', '');
INSERT INTO items (itemid, hostid, name, type, key_, value_type, history, status, master_itemid, templateid, params, description, posts, headers                 ) VALUES (1214, 1003, 'dependent.item.1.2.2.1'        , 18, 'dependent.item.1.2.2.1'        , 1, '90d', 0, 1207, 1014, '', '', '', '');
INSERT INTO items (itemid, hostid, name, type, key_, value_type, history, status, master_itemid, templateid, params, description, posts, headers                 ) VALUES (1215, 1003, 'dependent.item.1.2.2.2'        , 18, 'dependent.item.1.2.2.2'        , 1, '90d', 0, 1207, 1015, '', '', '', '');
INSERT INTO items (itemid, hostid, name, type, key_, value_type, history, status, master_itemid, templateid, params, description, posts, headers                 ) VALUES (1216, 1003, 'trap.1'                        ,  2, 'trap.1'                        , 1, '90d', 0, NULL, 1016, '', '', '', '');
INSERT INTO items (itemid, hostid, name, type, key_, value_type,          status,                templateid, params, description, posts, headers, lifetime, flags) VALUES (1217, 1003, 'discovery.rule.1'              ,  2, 'discovery.rule.1'              , 4,        0,       1017, '', '', '', '', '30d', 1);
INSERT INTO items (itemid, hostid, name, type, key_, value_type, history, status, master_itemid, templateid, params, description, posts, headers,           flags) VALUES (1218, 1003, 'master.item.proto.1'           ,  2, 'master.item.proto.1'           , 1, '90d', 0, NULL, 1018, '', '', '', '',        2);
INSERT INTO items (itemid, hostid, name, type, key_, value_type, history, status, master_itemid, templateid, params, description, posts, headers,           flags) VALUES (1219, 1003, 'dependent.item.proto.1.1'      , 18, 'dependent.item.proto.1.1'      , 1, '90d', 0, 1218, 1019, '', '', '', '',        2);
INSERT INTO items (itemid, hostid, name, type, key_, value_type, history, status, master_itemid, templateid, params, description, posts, headers,           flags) VALUES (1220, 1003, 'dependent.item.proto.1.2'      , 18, 'dependent.item.proto.1.2'      , 1, '90d', 0, 1218, 1020, '', '', '', '',        2);
INSERT INTO items (itemid, hostid, name, type, key_, value_type, history, status, master_itemid, templateid, params, description, posts, headers,           flags) VALUES (1221, 1003, 'dependent.item.proto.1.1.1'    , 18, 'dependent.item.proto.1.1.1'    , 1, '90d', 0, 1219, 1021, '', '', '', '',        2);
INSERT INTO items (itemid, hostid, name, type, key_, value_type, history, status, master_itemid, templateid, params, description, posts, headers,           flags) VALUES (1222, 1003, 'dependent.item.proto.1.1.2'    , 18, 'dependent.item.proto.1.1.2'    , 1, '90d', 0, 1219, 1022, '', '', '', '',        2);
INSERT INTO items (itemid, hostid, name, type, key_, value_type, history, status, master_itemid, templateid, params, description, posts, headers,           flags) VALUES (1223, 1003, 'dependent.item.proto.1.2.1'    , 18, 'dependent.item.proto.1.2.1'    , 1, '90d', 0, 1220, 1023, '', '', '', '',        2);
INSERT INTO items (itemid, hostid, name, type, key_, value_type, history, status, master_itemid, templateid, params, description, posts, headers,           flags) VALUES (1224, 1003, 'dependent.item.proto.1.2.2'    , 18, 'dependent.item.proto.1.2.2'    , 1, '90d', 0, 1220, 1024, '', '', '', '',        2);
INSERT INTO items (itemid, hostid, name, type, key_, value_type, history, status, master_itemid, templateid, params, description, posts, headers,           flags) VALUES (1225, 1003, 'dependent.item.proto.1.1.1.1'  , 18, 'dependent.item.proto.1.1.1.1'  , 1, '90d', 0, 1221, 1025, '', '', '', '',        2);
INSERT INTO items (itemid, hostid, name, type, key_, value_type, history, status, master_itemid, templateid, params, description, posts, headers,           flags) VALUES (1226, 1003, 'dependent.item.proto.1.1.1.2'  , 18, 'dependent.item.proto.1.1.1.2'  , 1, '90d', 0, 1221, 1026, '', '', '', '',        2);
INSERT INTO items (itemid, hostid, name, type, key_, value_type, history, status, master_itemid, templateid, params, description, posts, headers,           flags) VALUES (1227, 1003, 'dependent.item.proto.1.1.2.1'  , 18, 'dependent.item.proto.1.1.2.1'  , 1, '90d', 0, 1222, 1027, '', '', '', '',        2);
INSERT INTO items (itemid, hostid, name, type, key_, value_type, history, status, master_itemid, templateid, params, description, posts, headers,           flags) VALUES (1228, 1003, 'dependent.item.proto.1.1.2.2'  , 18, 'dependent.item.proto.1.1.2.2'  , 1, '90d', 0, 1222, 1028, '', '', '', '',        2);
INSERT INTO items (itemid, hostid, name, type, key_, value_type, history, status, master_itemid, templateid, params, description, posts, headers,           flags) VALUES (1229, 1003, 'dependent.item.proto.1.2.1.1'  , 18, 'dependent.item.proto.1.2.1.1'  , 1, '90d', 0, 1223, 1029, '', '', '', '',        2);
INSERT INTO items (itemid, hostid, name, type, key_, value_type, history, status, master_itemid, templateid, params, description, posts, headers,           flags) VALUES (1230, 1003, 'dependent.item.proto.1.2.1.2'  , 18, 'dependent.item.proto.1.2.1.2'  , 1, '90d', 0, 1223, 1030, '', '', '', '',        2);
INSERT INTO items (itemid, hostid, name, type, key_, value_type, history, status, master_itemid, templateid, params, description, posts, headers,           flags) VALUES (1231, 1003, 'dependent.item.proto.1.2.2.1'  , 18, 'dependent.item.proto.1.2.2.1'  , 1, '90d', 0, 1224, 1031, '', '', '', '',        2);
INSERT INTO items (itemid, hostid, name, type, key_, value_type, history, status, master_itemid, templateid, params, description, posts, headers,           flags) VALUES (1232, 1003, 'dependent.item.proto.1.2.2.2'  , 18, 'dependent.item.proto.1.2.2.2'  , 1, '90d', 0, 1224, 1032, '', '', '', '',        2);
INSERT INTO items (itemid, hostid, name, type, key_, value_type, history, status, master_itemid, templateid, params, description, posts, headers,           flags) VALUES (1233, 1003, 'item.proto.1'                  ,  2, 'item.proto.1'                  , 1, '90d', 0, NULL, 1033, '', '', '', '',        2);
INSERT INTO items (itemid, hostid, name, type, key_, value_type,          status, master_itemid, templateid, params, description, posts, headers, lifetime, flags) VALUES (1234, 1003, 'dependent.discovery.rule.1.1'  , 18, 'dependent.discovery.rule.1.1'  , 4,        0, 1201, NULL, '', '', '', '', '30d', 1);
INSERT INTO item_discovery (itemdiscoveryid, parent_itemid, itemid) VALUES (5201, 1217, 1218);
INSERT INTO item_discovery (itemdiscoveryid, parent_itemid, itemid) VALUES (5202, 1217, 1219);
INSERT INTO item_discovery (itemdiscoveryid, parent_itemid, itemid) VALUES (5203, 1217, 1220);
INSERT INTO item_discovery (itemdiscoveryid, parent_itemid, itemid) VALUES (5204, 1217, 1221);
INSERT INTO item_discovery (itemdiscoveryid, parent_itemid, itemid) VALUES (5205, 1217, 1222);
INSERT INTO item_discovery (itemdiscoveryid, parent_itemid, itemid) VALUES (5206, 1217, 1223);
INSERT INTO item_discovery (itemdiscoveryid, parent_itemid, itemid) VALUES (5207, 1217, 1224);
INSERT INTO item_discovery (itemdiscoveryid, parent_itemid, itemid) VALUES (5208, 1217, 1225);
INSERT INTO item_discovery (itemdiscoveryid, parent_itemid, itemid) VALUES (5209, 1217, 1226);
INSERT INTO item_discovery (itemdiscoveryid, parent_itemid, itemid) VALUES (5210, 1217, 1227);
INSERT INTO item_discovery (itemdiscoveryid, parent_itemid, itemid) VALUES (5211, 1217, 1228);
INSERT INTO item_discovery (itemdiscoveryid, parent_itemid, itemid) VALUES (5212, 1217, 1229);
INSERT INTO item_discovery (itemdiscoveryid, parent_itemid, itemid) VALUES (5213, 1217, 1230);
INSERT INTO item_discovery (itemdiscoveryid, parent_itemid, itemid) VALUES (5214, 1217, 1231);
INSERT INTO item_discovery (itemdiscoveryid, parent_itemid, itemid) VALUES (5215, 1217, 1232);
INSERT INTO item_discovery (itemdiscoveryid, parent_itemid, itemid) VALUES (5216, 1217, 1233);

-- dependent items: dependent.items.host.1
INSERT INTO hosts (hostid, host, name, status, description) VALUES (1004, 'dependent.items.host.1', 'dependent.items.host.1', 0, '');
INSERT INTO hosts_groups (hostgroupid, hostid, groupid) VALUES (1004, 1004, 1003);
INSERT INTO interface (interfaceid, hostid, type, ip, useip, port, main) VALUES (1001, 1004, 1, '127.0.0.1', 1, '10050', 1);
INSERT INTO hosts_templates (hosttemplateid, hostid, templateid) VALUES (1003, 1004, 1002);
INSERT INTO items (itemid, hostid, name, type, key_, value_type, history, status, master_itemid, templateid, params, description, posts, headers                 ) VALUES (1301, 1004, 'master.item.1'                 ,  2, 'master.item.1'                 , 1, '90d', 0, NULL, 1101, '', '', '', '');
INSERT INTO items (itemid, hostid, name, type, key_, value_type, history, status, master_itemid, templateid, params, description, posts, headers                 ) VALUES (1302, 1004, 'dependent.item.1.1'            , 18, 'dependent.item.1.1'            , 1, '90d', 0, 1301, 1102, '', '', '', '');
INSERT INTO items (itemid, hostid, name, type, key_, value_type, history, status, master_itemid, templateid, params, description, posts, headers                 ) VALUES (1303, 1004, 'dependent.item.1.2'            , 18, 'dependent.item.1.2'            , 1, '90d', 0, 1301, 1103, '', '', '', '');
INSERT INTO items (itemid, hostid, name, type, key_, value_type, history, status, master_itemid, templateid, params, description, posts, headers                 ) VALUES (1304, 1004, 'dependent.item.1.1.1'          , 18, 'dependent.item.1.1.1'          , 1, '90d', 0, 1302, 1104, '', '', '', '');
INSERT INTO items (itemid, hostid, name, type, key_, value_type, history, status, master_itemid, templateid, params, description, posts, headers                 ) VALUES (1305, 1004, 'dependent.item.1.1.2'          , 18, 'dependent.item.1.1.2'          , 1, '90d', 0, 1302, 1105, '', '', '', '');
INSERT INTO items (itemid, hostid, name, type, key_, value_type, history, status, master_itemid, templateid, params, description, posts, headers                 ) VALUES (1306, 1004, 'dependent.item.1.2.1'          , 18, 'dependent.item.1.2.1'          , 1, '90d', 0, 1303, 1106, '', '', '', '');
INSERT INTO items (itemid, hostid, name, type, key_, value_type, history, status, master_itemid, templateid, params, description, posts, headers                 ) VALUES (1307, 1004, 'dependent.item.1.2.2'          , 18, 'dependent.item.1.2.2'          , 1, '90d', 0, 1303, 1107, '', '', '', '');
INSERT INTO items (itemid, hostid, name, type, key_, value_type, history, status, master_itemid, templateid, params, description, posts, headers                 ) VALUES (1308, 1004, 'dependent.item.1.1.1.1'        , 18, 'dependent.item.1.1.1.1'        , 1, '90d', 0, 1304, 1108, '', '', '', '');
INSERT INTO items (itemid, hostid, name, type, key_, value_type, history, status, master_itemid, templateid, params, description, posts, headers                 ) VALUES (1309, 1004, 'dependent.item.1.1.1.2'        , 18, 'dependent.item.1.1.1.2'        , 1, '90d', 0, 1304, 1109, '', '', '', '');
INSERT INTO items (itemid, hostid, name, type, key_, value_type, history, status, master_itemid, templateid, params, description, posts, headers                 ) VALUES (1310, 1004, 'dependent.item.1.1.2.1'        , 18, 'dependent.item.1.1.2.1'        , 1, '90d', 0, 1305, 1110, '', '', '', '');
INSERT INTO items (itemid, hostid, name, type, key_, value_type, history, status, master_itemid, templateid, params, description, posts, headers                 ) VALUES (1311, 1004, 'dependent.item.1.1.2.2'        , 18, 'dependent.item.1.1.2.2'        , 1, '90d', 0, 1305, 1111, '', '', '', '');
INSERT INTO items (itemid, hostid, name, type, key_, value_type, history, status, master_itemid, templateid, params, description, posts, headers                 ) VALUES (1312, 1004, 'dependent.item.1.2.1.1'        , 18, 'dependent.item.1.2.1.1'        , 1, '90d', 0, 1306, 1112, '', '', '', '');
INSERT INTO items (itemid, hostid, name, type, key_, value_type, history, status, master_itemid, templateid, params, description, posts, headers                 ) VALUES (1313, 1004, 'dependent.item.1.2.1.2'        , 18, 'dependent.item.1.2.1.2'        , 1, '90d', 0, 1306, 1113, '', '', '', '');
INSERT INTO items (itemid, hostid, name, type, key_, value_type, history, status, master_itemid, templateid, params, description, posts, headers                 ) VALUES (1314, 1004, 'dependent.item.1.2.2.1'        , 18, 'dependent.item.1.2.2.1'        , 1, '90d', 0, 1307, 1114, '', '', '', '');
INSERT INTO items (itemid, hostid, name, type, key_, value_type, history, status, master_itemid, templateid, params, description, posts, headers                 ) VALUES (1315, 1004, 'dependent.item.1.2.2.2'        , 18, 'dependent.item.1.2.2.2'        , 1, '90d', 0, 1307, 1115, '', '', '', '');
INSERT INTO items (itemid, hostid, name, type, key_, value_type, history, status, master_itemid, templateid, params, description, posts, headers                 ) VALUES (1316, 1004, 'trap.1'                        ,  2, 'trap.1'                        , 1, '90d', 0, NULL, 1116, '', '', '', '');
INSERT INTO items (itemid, hostid, name, type, key_, value_type,          status,                templateid, params, description, posts, headers, lifetime, flags) VALUES (1317, 1004, 'discovery.rule.1'              ,  2, 'discovery.rule.1'              , 4,        0,       1117, '', '', '', '', '30d', 1);
INSERT INTO items (itemid, hostid, name, type, key_, value_type, history, status, master_itemid, templateid, params, description, posts, headers,           flags) VALUES (1318, 1004, 'master.item.proto.1'           ,  2, 'master.item.proto.1'           , 1, '90d', 0, NULL, 1118, '', '', '', '',        2);
INSERT INTO items (itemid, hostid, name, type, key_, value_type, history, status, master_itemid, templateid, params, description, posts, headers,           flags) VALUES (1319, 1004, 'dependent.item.proto.1.1'      , 18, 'dependent.item.proto.1.1'      , 1, '90d', 0, 1318, 1119, '', '', '', '',        2);
INSERT INTO items (itemid, hostid, name, type, key_, value_type, history, status, master_itemid, templateid, params, description, posts, headers,           flags) VALUES (1320, 1004, 'dependent.item.proto.1.2'      , 18, 'dependent.item.proto.1.2'      , 1, '90d', 0, 1318, 1120, '', '', '', '',        2);
INSERT INTO items (itemid, hostid, name, type, key_, value_type, history, status, master_itemid, templateid, params, description, posts, headers,           flags) VALUES (1321, 1004, 'dependent.item.proto.1.1.1'    , 18, 'dependent.item.proto.1.1.1'    , 1, '90d', 0, 1319, 1121, '', '', '', '',        2);
INSERT INTO items (itemid, hostid, name, type, key_, value_type, history, status, master_itemid, templateid, params, description, posts, headers,           flags) VALUES (1322, 1004, 'dependent.item.proto.1.1.2'    , 18, 'dependent.item.proto.1.1.2'    , 1, '90d', 0, 1319, 1122, '', '', '', '',        2);
INSERT INTO items (itemid, hostid, name, type, key_, value_type, history, status, master_itemid, templateid, params, description, posts, headers,           flags) VALUES (1323, 1004, 'dependent.item.proto.1.2.1'    , 18, 'dependent.item.proto.1.2.1'    , 1, '90d', 0, 1320, 1123, '', '', '', '',        2);
INSERT INTO items (itemid, hostid, name, type, key_, value_type, history, status, master_itemid, templateid, params, description, posts, headers,           flags) VALUES (1324, 1004, 'dependent.item.proto.1.2.2'    , 18, 'dependent.item.proto.1.2.2'    , 1, '90d', 0, 1320, 1124, '', '', '', '',        2);
INSERT INTO items (itemid, hostid, name, type, key_, value_type, history, status, master_itemid, templateid, params, description, posts, headers,           flags) VALUES (1325, 1004, 'dependent.item.proto.1.1.1.1'  , 18, 'dependent.item.proto.1.1.1.1'  , 1, '90d', 0, 1321, 1125, '', '', '', '',        2);
INSERT INTO items (itemid, hostid, name, type, key_, value_type, history, status, master_itemid, templateid, params, description, posts, headers,           flags) VALUES (1326, 1004, 'dependent.item.proto.1.1.1.2'  , 18, 'dependent.item.proto.1.1.1.2'  , 1, '90d', 0, 1321, 1126, '', '', '', '',        2);
INSERT INTO items (itemid, hostid, name, type, key_, value_type, history, status, master_itemid, templateid, params, description, posts, headers,           flags) VALUES (1327, 1004, 'dependent.item.proto.1.1.2.1'  , 18, 'dependent.item.proto.1.1.2.1'  , 1, '90d', 0, 1322, 1127, '', '', '', '',        2);
INSERT INTO items (itemid, hostid, name, type, key_, value_type, history, status, master_itemid, templateid, params, description, posts, headers,           flags) VALUES (1328, 1004, 'dependent.item.proto.1.1.2.2'  , 18, 'dependent.item.proto.1.1.2.2'  , 1, '90d', 0, 1322, 1128, '', '', '', '',        2);
INSERT INTO items (itemid, hostid, name, type, key_, value_type, history, status, master_itemid, templateid, params, description, posts, headers,           flags) VALUES (1329, 1004, 'dependent.item.proto.1.2.1.1'  , 18, 'dependent.item.proto.1.2.1.1'  , 1, '90d', 0, 1323, 1129, '', '', '', '',        2);
INSERT INTO items (itemid, hostid, name, type, key_, value_type, history, status, master_itemid, templateid, params, description, posts, headers,           flags) VALUES (1330, 1004, 'dependent.item.proto.1.2.1.2'  , 18, 'dependent.item.proto.1.2.1.2'  , 1, '90d', 0, 1323, 1130, '', '', '', '',        2);
INSERT INTO items (itemid, hostid, name, type, key_, value_type, history, status, master_itemid, templateid, params, description, posts, headers,           flags) VALUES (1331, 1004, 'dependent.item.proto.1.2.2.1'  , 18, 'dependent.item.proto.1.2.2.1'  , 1, '90d', 0, 1324, 1131, '', '', '', '',        2);
INSERT INTO items (itemid, hostid, name, type, key_, value_type, history, status, master_itemid, templateid, params, description, posts, headers,           flags) VALUES (1332, 1004, 'dependent.item.proto.1.2.2.2'  , 18, 'dependent.item.proto.1.2.2.2'  , 1, '90d', 0, 1324, 1132, '', '', '', '',        2);
INSERT INTO items (itemid, hostid, name, type, key_, value_type, history, status, master_itemid, templateid, params, description, posts, headers,           flags) VALUES (1333, 1004, 'item.proto.1'                  ,  2, 'item.proto.1'                  , 1, '90d', 0, NULL, 1133, '', '', '', '',        2);
INSERT INTO items (itemid, hostid, name, type, key_, value_type,          status, master_itemid, templateid, params, description, posts, headers, lifetime, flags) VALUES (1334, 1004, 'dependent.discovery.rule.1.1'  , 18, 'dependent.discovery.rule.1.1'  , 4,        0, 1301, NULL, '', '', '', '', '30d', 1);
INSERT INTO item_discovery (itemdiscoveryid, parent_itemid, itemid) VALUES (5301, 1317, 1318);
INSERT INTO item_discovery (itemdiscoveryid, parent_itemid, itemid) VALUES (5302, 1317, 1319);
INSERT INTO item_discovery (itemdiscoveryid, parent_itemid, itemid) VALUES (5303, 1317, 1320);
INSERT INTO item_discovery (itemdiscoveryid, parent_itemid, itemid) VALUES (5304, 1317, 1321);
INSERT INTO item_discovery (itemdiscoveryid, parent_itemid, itemid) VALUES (5305, 1317, 1322);
INSERT INTO item_discovery (itemdiscoveryid, parent_itemid, itemid) VALUES (5306, 1317, 1323);
INSERT INTO item_discovery (itemdiscoveryid, parent_itemid, itemid) VALUES (5307, 1317, 1324);
INSERT INTO item_discovery (itemdiscoveryid, parent_itemid, itemid) VALUES (5308, 1317, 1325);
INSERT INTO item_discovery (itemdiscoveryid, parent_itemid, itemid) VALUES (5309, 1317, 1326);
INSERT INTO item_discovery (itemdiscoveryid, parent_itemid, itemid) VALUES (5310, 1317, 1327);
INSERT INTO item_discovery (itemdiscoveryid, parent_itemid, itemid) VALUES (5311, 1317, 1328);
INSERT INTO item_discovery (itemdiscoveryid, parent_itemid, itemid) VALUES (5312, 1317, 1329);
INSERT INTO item_discovery (itemdiscoveryid, parent_itemid, itemid) VALUES (5313, 1317, 1330);
INSERT INTO item_discovery (itemdiscoveryid, parent_itemid, itemid) VALUES (5314, 1317, 1331);
INSERT INTO item_discovery (itemdiscoveryid, parent_itemid, itemid) VALUES (5315, 1317, 1332);
INSERT INTO item_discovery (itemdiscoveryid, parent_itemid, itemid) VALUES (5316, 1317, 1333);

-- dependent items: dependent.items.template.2
INSERT INTO hosts (hostid, host, name, status, description) VALUES (1005, 'dependent.items.template.2', 'dependent.items.template.2', 3, '');
INSERT INTO hosts_groups (hostgroupid, hostid, groupid) VALUES (1005, 1005, 1002);
INSERT INTO items (itemid, hostid, name, type, key_, value_type, history, status, master_itemid, templateid, params, description, posts, headers                 ) VALUES (1401, 1005, 'master.item.1'                 ,  2, 'master.item.1'                 , 1, '90d', 0, NULL, NULL, '', '', '', '');
INSERT INTO items (itemid, hostid, name, type, key_, value_type, history, status, master_itemid, templateid, params, description, posts, headers                 ) VALUES (1402, 1005, 'dependent.item.1.1'            , 18, 'dependent.item.1.1'            , 1, '90d', 0, 1401, NULL, '', '', '', '');

-- dependent items: dependent.items.host.2
INSERT INTO hosts (hostid, host, name, status, description) VALUES (1006, 'dependent.items.host.2', 'dependent.items.host.2', 0, '');
INSERT INTO hosts_groups (hostgroupid, hostid, groupid) VALUES (1006, 1006, 1003);
INSERT INTO interface (interfaceid, hostid, type, ip, useip, port, main) VALUES (1002, 1006, 1, '127.0.0.1', 1, '10050', 1);
INSERT INTO items (itemid, hostid, name, type, key_, value_type, history, status, master_itemid, templateid, params, description, posts, headers                 ) VALUES (1501, 1006, 'dependent.item.1.1'            ,  2, 'dependent.item.1.1'            , 1, '90d', 0, NULL, NULL, '', '', '', '');
INSERT INTO items (itemid, hostid, name, type, key_, value_type, history, status, master_itemid, templateid, params, description, posts, headers                 ) VALUES (1502, 1006, 'dependent.item.1.1.1'          , 18, 'dependent.item.1.1.1'          , 1, '90d', 0, 1501, NULL, '', '', '', '');
INSERT INTO items (itemid, hostid, name, type, key_, value_type, history, status, master_itemid, templateid, params, description, posts, headers                 ) VALUES (1503, 1006, 'dependent.item.1.1.1.1'        , 18, 'dependent.item.1.1.1.1'        , 1, '90d', 0, 1502, NULL, '', '', '', '');
INSERT INTO items (itemid, hostid, name, type, key_, value_type, history, status, master_itemid, templateid, params, description, posts, headers                 ) VALUES (1504, 1006, 'dependent.item.1.1.1.1.1'      , 18, 'dependent.item.1.1.1.1.1'      , 1, '90d', 0, 1503, NULL, '', '', '', '');

-- dependent items: dependent.items.host.3
INSERT INTO hosts (hostid, host, name, status, description) VALUES (1007, 'dependent.items.host.3', 'dependent.items.host.3', 0, '');
INSERT INTO hosts_groups (hostgroupid, hostid, groupid) VALUES (1007, 1007, 1003);
INSERT INTO interface (interfaceid, hostid, type, ip, useip, port, main) VALUES (1003, 1007, 1, '127.0.0.1', 1, '10050', 1);
INSERT INTO items (itemid, hostid, name, type, key_, value_type, history, status, master_itemid, templateid, params, description, posts, headers                 ) VALUES (1601, 1007, 'dependent.item.1.1'            ,  2, 'dependent.item.1.1'            , 1, '90d', 0, NULL, NULL, '', '', '', '');
INSERT INTO items (itemid, hostid, name, type, key_, value_type,          status,                templateid, params, description, posts, headers, lifetime, flags) VALUES (1602, 1007, 'discovery.rule.1'              ,  2, 'discovery.rule.1'              , 4,        0,       NULL, '', '', '', '', '30d', 1);
INSERT INTO items (itemid, hostid, name, type, key_, value_type, history, status, master_itemid, templateid, params, description, posts, headers,           flags) VALUES (1603, 1007, 'dependent.item.proto.1.1.1'    , 18, 'dependent.item.proto.1.1.1'    , 1, '90d', 0, 1601, NULL, '', '', '', '',        2);
INSERT INTO items (itemid, hostid, name, type, key_, value_type, history, status, master_itemid, templateid, params, description, posts, headers,           flags) VALUES (1604, 1007, 'dependent.item.proto.1.1.1.1'  , 18, 'dependent.item.proto.1.1.1.1'  , 1, '90d', 0, 1603, NULL, '', '', '', '',        2);
INSERT INTO items (itemid, hostid, name, type, key_, value_type, history, status, master_itemid, templateid, params, description, posts, headers,           flags) VALUES (1605, 1007, 'dependent.item.proto.1.1.1.1.1', 18, 'dependent.item.proto.1.1.1.1.1', 1, '90d', 0, 1604, NULL, '', '', '', '',        2);
INSERT INTO item_discovery (itemdiscoveryid, parent_itemid, itemid) VALUES (5601, 1602, 1603);
INSERT INTO item_discovery (itemdiscoveryid, parent_itemid, itemid) VALUES (5602, 1602, 1604);
INSERT INTO item_discovery (itemdiscoveryid, parent_itemid, itemid) VALUES (5603, 1602, 1605);

-- dependent items: dependent.items.template.4
INSERT INTO hosts (hostid, host, name, status, description) VALUES (1008, 'dependent.items.template.4', 'dependent.items.template.4', 3, '');
INSERT INTO hosts_groups (hostgroupid, hostid, groupid) VALUES (1008, 1008, 1002);
INSERT INTO items (itemid, hostid, name, type, key_, value_type, history, status, master_itemid, templateid, params, description, posts, headers                 ) VALUES (1701, 1008, 'item.1'                        ,  2, 'item.1'                        , 1, '90d', 0, NULL, NULL, '', '', '', '');
INSERT INTO items (itemid, hostid, name, type, key_, value_type, history, status, master_itemid, templateid, params, description, posts, headers                 ) VALUES (1702, 1008, 'item.2'                        ,  2, 'item.2'                        , 1, '90d', 0, NULL, NULL, '', '', '', '');

-- dependent items: dependent.items.host.4
INSERT INTO hosts (hostid, host, name, status, description) VALUES (1009, 'dependent.items.host.4', 'dependent.items.host.4', 0, '');
INSERT INTO hosts_groups (hostgroupid, hostid, groupid) VALUES (1009, 1009, 1003);
INSERT INTO interface (interfaceid, hostid, type, ip, useip, port, main) VALUES (1004, 1009, 1, '127.0.0.1', 1, '10050', 1);
INSERT INTO hosts_templates (hosttemplateid, hostid, templateid) VALUES (1004, 1009, 1008);
INSERT INTO items (itemid, hostid, name, type, key_, value_type, history, status, master_itemid, templateid, params, description, posts, headers                 ) VALUES (1801, 1009, 'item.1'                        ,  2, 'item.1'                        , 1, '90d', 0, NULL, 1701, '', '', '', '');
INSERT INTO items (itemid, hostid, name, type, key_, value_type, history, status, master_itemid, templateid, params, description, posts, headers                 ) VALUES (1802, 1009, 'item.2'                        ,  2, 'item.2'                        , 1, '90d', 0, NULL, 1702, '', '', '', '');
INSERT INTO items (itemid, hostid, name, type, key_, value_type, history, status, master_itemid, templateid, params, description, posts, headers                 ) VALUES (1803, 1009, 'item.3'                        , 18, 'item.3'                        , 1, '90d', 0, 1802, NULL, '', '', '', '');
INSERT INTO items (itemid, hostid, name, type, key_, value_type, history, status, master_itemid, templateid, params, description, posts, headers                 ) VALUES (1804, 1009, 'item.4'                        , 18, 'item.4'                        , 1, '90d', 0, 1803, NULL, '', '', '', '');
INSERT INTO items (itemid, hostid, name, type, key_, value_type, history, status, master_itemid, templateid, params, description, posts, headers                 ) VALUES (1805, 1009, 'item.5'                        , 18, 'item.5'                        , 1, '90d', 0, 1804, NULL, '', '', '', '');

-- dependent items: dependent.items.template.5
INSERT INTO hosts (hostid, host, name, status, description) VALUES (1010, 'dependent.items.template.5', 'dependent.items.template.5', 3, '');
INSERT INTO hosts_groups (hostgroupid, hostid, groupid) VALUES (1010, 1010, 1002);
INSERT INTO items (itemid, hostid, name, type, key_, value_type, history, status, master_itemid, templateid, params, description, posts, headers                 ) VALUES (1901, 1010, 'item.1'                        ,  2, 'item.1'                        , 1, '90d', 0, NULL, NULL, '', '', '', '');
INSERT INTO items (itemid, hostid, name, type, key_, value_type, history, status, master_itemid, templateid, params, description, posts, headers                 ) VALUES (1902, 1010, 'item.2'                        ,  2, 'item.2'                        , 1, '90d', 0, NULL, NULL, '', '', '', '');

-- dependent items: dependent.items.host.5
INSERT INTO hosts (hostid, host, name, status, description) VALUES (1011, 'dependent.items.host.5', 'dependent.items.host.5', 0, '');
INSERT INTO hosts_groups (hostgroupid, hostid, groupid) VALUES (1011, 1011, 1003);
INSERT INTO interface (interfaceid, hostid, type, ip, useip, port, main) VALUES (1005, 1011, 1, '127.0.0.1', 1, '10050', 1);
INSERT INTO hosts_templates (hosttemplateid, hostid, templateid) VALUES (1005, 1011, 1010);
INSERT INTO items (itemid, hostid, name, type, key_, value_type, history, status, master_itemid, templateid, params, description, posts, headers                 ) VALUES (2001, 1011, 'item.1'                        ,  2, 'item.1'                        , 1, '90d', 0, NULL, 1901, '', '', '', '');
INSERT INTO items (itemid, hostid, name, type, key_, value_type, history, status, master_itemid, templateid, params, description, posts, headers                 ) VALUES (2002, 1011, 'item.2'                        ,  2, 'item.2'                        , 1, '90d', 0, NULL, 1902, '', '', '', '');
INSERT INTO items (itemid, hostid, name, type, key_, value_type,          status,                templateid, params, description, posts, headers, lifetime, flags) VALUES (2003, 1011, 'discovery.rule.1'              ,  2, 'discovery.rule.1'              , 4,        0,       NULL, '', '', '', '', '30d', 1);
INSERT INTO items (itemid, hostid, name, type, key_, value_type, history, status, master_itemid, templateid, params, description, posts, headers,           flags) VALUES (2004, 1011, 'item.proto.3'                  , 18, 'item.proto.3'                  , 1, '90d', 0, 2002, NULL, '', '', '', '',        2);
INSERT INTO items (itemid, hostid, name, type, key_, value_type, history, status, master_itemid, templateid, params, description, posts, headers,           flags) VALUES (2005, 1011, 'item.proto.4'                  , 18, 'item.proto.4'                  , 1, '90d', 0, 2004, NULL, '', '', '', '',        2);
INSERT INTO items (itemid, hostid, name, type, key_, value_type, history, status, master_itemid, templateid, params, description, posts, headers,           flags) VALUES (2006, 1011, 'item.proto.5'                  , 18, 'item.proto.5'                  , 1, '90d', 0, 2005, NULL, '', '', '', '',        2);
INSERT INTO item_discovery (itemdiscoveryid, parent_itemid, itemid) VALUES (6001, 2003, 2004);
INSERT INTO item_discovery (itemdiscoveryid, parent_itemid, itemid) VALUES (6002, 2003, 2005);
INSERT INTO item_discovery (itemdiscoveryid, parent_itemid, itemid) VALUES (6003, 2003, 2006);

-- dependent items: dependent.items.template.6
INSERT INTO hosts (hostid, host, name, status, description) VALUES (1012, 'dependent.items.template.6', 'dependent.items.template.6', 3, '');
INSERT INTO hosts_groups (hostgroupid, hostid, groupid) VALUES (1012, 1012, 1002);
INSERT INTO items (itemid, hostid, name, type, key_, value_type,          status,                templateid, params, description, posts, headers, lifetime, flags) VALUES (2101, 1012, 'discovery.rule.1'              ,  2, 'discovery.rule.1'              , 4,        0,       NULL, '', '', '', '', '30d', 1);
INSERT INTO items (itemid, hostid, name, type, key_, value_type, history, status, master_itemid, templateid, params, description, posts, headers,           flags) VALUES (2102, 1012, 'item.proto.1'                  ,  2, 'item.proto.1'                  , 1, '90d', 0, NULL, NULL, '', '', '', '',        2);
INSERT INTO items (itemid, hostid, name, type, key_, value_type, history, status, master_itemid, templateid, params, description, posts, headers,           flags) VALUES (2103, 1012, 'item.proto.2'                  ,  2, 'item.proto.2'                  , 1, '90d', 0, NULL, NULL, '', '', '', '',        2);
INSERT INTO item_discovery (itemdiscoveryid, parent_itemid, itemid) VALUES (6101, 2101, 2102);
INSERT INTO item_discovery (itemdiscoveryid, parent_itemid, itemid) VALUES (6102, 2101, 2103);

-- dependent items: dependent.items.host.6
INSERT INTO hosts (hostid, host, name, status, description) VALUES (1013, 'dependent.items.host.6', 'dependent.items.host.6', 0, '');
INSERT INTO hosts_groups (hostgroupid, hostid, groupid) VALUES (1013, 1013, 1003);
INSERT INTO interface (interfaceid, hostid, type, ip, useip, port, main) VALUES (1006, 1013, 1, '127.0.0.1', 1, '10050', 1);
INSERT INTO hosts_templates (hosttemplateid, hostid, templateid) VALUES (1006, 1013, 1012);
INSERT INTO items (itemid, hostid, name, type, key_, value_type,          status,                templateid, params, description, posts, headers, lifetime, flags) VALUES (2201, 1013, 'discovery.rule.1'              ,  2, 'discovery.rule.1'              , 4,        0,       2101, '', '', '', '', '30d', 1);
INSERT INTO items (itemid, hostid, name, type, key_, value_type, history, status, master_itemid, templateid, params, description, posts, headers,           flags) VALUES (2202, 1013, 'item.proto.1'                  ,  2, 'item.proto.1'                  , 1, '90d', 0, NULL, 2102, '', '', '', '',        2);
INSERT INTO items (itemid, hostid, name, type, key_, value_type, history, status, master_itemid, templateid, params, description, posts, headers,           flags) VALUES (2203, 1013, 'item.proto.2'                  ,  2, 'item.proto.2'                  , 1, '90d', 0, NULL, 2103, '', '', '', '',        2);
INSERT INTO items (itemid, hostid, name, type, key_, value_type, history, status, master_itemid, templateid, params, description, posts, headers,           flags) VALUES (2204, 1013, 'item.proto.3'                  , 18, 'item.proto.3'                  , 1, '90d', 0, 2203, NULL, '', '', '', '',        2);
INSERT INTO items (itemid, hostid, name, type, key_, value_type, history, status, master_itemid, templateid, params, description, posts, headers,           flags) VALUES (2205, 1013, 'item.proto.4'                  , 18, 'item.proto.4'                  , 1, '90d', 0, 2204, NULL, '', '', '', '',        2);
INSERT INTO items (itemid, hostid, name, type, key_, value_type, history, status, master_itemid, templateid, params, description, posts, headers,           flags) VALUES (2206, 1013, 'item.proto.5'                  , 18, 'item.proto.5'                  , 1, '90d', 0, 2205, NULL, '', '', '', '',        2);
INSERT INTO item_discovery (itemdiscoveryid, parent_itemid, itemid) VALUES (6201, 2201, 2202);
INSERT INTO item_discovery (itemdiscoveryid, parent_itemid, itemid) VALUES (6202, 2201, 2203);
INSERT INTO item_discovery (itemdiscoveryid, parent_itemid, itemid) VALUES (6203, 2201, 2204);
INSERT INTO item_discovery (itemdiscoveryid, parent_itemid, itemid) VALUES (6204, 2201, 2205);
INSERT INTO item_discovery (itemdiscoveryid, parent_itemid, itemid) VALUES (6205, 2201, 2206);

-- dependent items: dependent.items.host.7
INSERT INTO hosts (hostid, host, name, status, description) VALUES (1014, 'dependent.items.host.7', 'dependent.items.host.7', 0, '');
INSERT INTO hosts_groups (hostgroupid, hostid, groupid) VALUES (1014, 1014, 1003);
INSERT INTO interface (interfaceid, hostid, type, ip, useip, port, main) VALUES (1007, 1014, 1, '127.0.0.1', 1, '10050', 1);
INSERT INTO items (itemid, hostid, name, type, key_, value_type,          status,                templateid, params, description, posts, headers, lifetime, flags) VALUES (2301, 1014, 'net.if.disvovery'              ,  2, 'net.if.discovery'              , 4,        0,       NULL, '', '', '', '', '30d', 1);
INSERT INTO items (itemid, hostid, name, type, key_, value_type, history, status, master_itemid, templateid, params, description, posts, headers,           flags) VALUES (2302, 1014, 'net.if[{$IFNAME}]'             ,  2, 'net.if[{#IFNAME}]'             , 1, '90d', 0, NULL, NULL, '', '', '', '',        2);
INSERT INTO items (itemid, hostid, name, type, key_, value_type, history, status, master_itemid, templateid, params, description, posts, headers,           flags) VALUES (2303, 1014, 'net.if.in[{$IFNAME}]'          , 18, 'net.ifi.in[{#IFNAME}]'         , 1, '90d', 0, 2302, NULL, '', '', '', '',        2);
INSERT INTO items (itemid, hostid, name, type, key_, value_type, history, status, master_itemid, templateid, params, description, posts, headers,           flags) VALUES (2304, 1014, 'net.if[eth0]'                  ,  2, 'net.if[eth0]'                  , 1, '90d', 0, NULL, NULL, '', '', '', '',        4);
INSERT INTO items (itemid, hostid, name, type, key_, value_type, history, status, master_itemid, templateid, params, description, posts, headers,           flags) VALUES (2305, 1014, 'net.if.in[eth0]'               , 18, 'net.ifi.in[eth0]'              , 1, '90d', 0, 2304, NULL, '', '', '', '',        4);
INSERT INTO item_discovery (itemdiscoveryid, parent_itemid, itemid) VALUES (6301, 2301, 2302);
INSERT INTO item_discovery (itemdiscoveryid, parent_itemid, itemid) VALUES (6302, 2301, 2303);
INSERT INTO item_discovery (itemdiscoveryid, parent_itemid, itemid) VALUES (6303, 2302, 2304);
INSERT INTO item_discovery (itemdiscoveryid, parent_itemid, itemid) VALUES (6304, 2303, 2305);

-- dependent items: dependent.items.host.8
INSERT INTO hosts (hostid, host, name, status, description) VALUES (1015, 'dependent.items.host.8', 'dependent.items.host.8', 0, '');
INSERT INTO hosts_groups (hostgroupid, hostid, groupid) VALUES (1015, 1015, 1003);
INSERT INTO interface (interfaceid, hostid, type, ip, useip, port, main) VALUES (1008, 1015, 1, '127.0.0.1', 1, '10050', 1);
INSERT INTO items (itemid, hostid, name, type, key_, value_type, history, status, master_itemid, templateid, params, description, posts, headers                 ) VALUES (2401, 1015, 'master.item.1'                 ,  2, 'master.item.1'                 , 1, '90d', 0, NULL, NULL, '', '', '', '');
INSERT INTO items (itemid, hostid, name, type, key_, value_type, history, status, master_itemid, templateid, params, description, posts, headers                 ) VALUES (2402, 1015, 'dependent.item.1.1'            , 18, 'dependent.item.1.1'            , 1, '90d', 0, 2401, NULL, '', '', '', '');
INSERT INTO items (itemid, hostid, name, type, key_, value_type,          status,                templateid, params, description, posts, headers, lifetime, flags) VALUES (2403, 1015, 'discovery.rule.1'              ,  2, 'discovery.rule.1'              , 4,        0,       NULL, '', '', '', '', '30d', 1);
INSERT INTO items (itemid, hostid, name, type, key_, value_type, history, status, master_itemid, templateid, params, description, posts, headers,           flags) VALUES (2404, 1015, 'master.item.proto.1'           ,  2, 'master.item.proto.1'           , 1, '90d', 0, NULL, NULL, '', '', '', '',        2);
INSERT INTO items (itemid, hostid, name, type, key_, value_type, history, status, master_itemid, templateid, params, description, posts, headers,           flags) VALUES (2405, 1015, 'dependent.item.proto.1.1'      , 18, 'dependent.item.proto.1.1'      , 1, '90d', 0, 2404, NULL, '', '', '', '',        2);
INSERT INTO items (itemid, hostid, name, type, key_, value_type,          status,                templateid, params, description, posts, headers, lifetime, flags) VALUES (2406, 1015, 'discovery.rule.2'              ,  2, 'discovery.rule.2'              , 4,        0,       NULL, '', '', '', '', '30d', 1);
INSERT INTO items (itemid, hostid, name, type, key_, value_type, history, status, master_itemid, templateid, params, description, posts, headers,           flags) VALUES (2407, 1015, 'master.item.proto.2'           ,  2, 'master.item.proto.2'           , 1, '90d', 0, NULL, NULL, '', '', '', '',        2);
INSERT INTO items (itemid, hostid, name, type, key_, value_type, history, status, master_itemid, templateid, params, description, posts, headers,           flags) VALUES (2408, 1015, 'dependent.item.proto.2.1'      , 18, 'dependent.item.proto.2.1'      , 1, '90d', 0, 2407, NULL, '', '', '', '',        2);
INSERT INTO items (itemid, hostid, name, type, key_, value_type,          status, master_itemid, templateid, params, description, posts, headers, lifetime, flags) VALUES (2409, 1015, 'dependent.discovery.rule.1.1'  , 18, 'dependent.discovery.rule.1.1'  , 4,        0, 2401, NULL, '', '', '', '', '30d', 1);
INSERT INTO item_discovery (itemdiscoveryid, parent_itemid, itemid) VALUES (6401, 2403, 2404);
INSERT INTO item_discovery (itemdiscoveryid, parent_itemid, itemid) VALUES (6402, 2403, 2405);
INSERT INTO item_discovery (itemdiscoveryid, parent_itemid, itemid) VALUES (6403, 2406, 2407);
INSERT INTO item_discovery (itemdiscoveryid, parent_itemid, itemid) VALUES (6404, 2406, 2408);

-- dependent items: dependent.items.host.9
INSERT INTO hosts (hostid, host, name, status, description) VALUES (1016, 'dependent.items.host.9', 'dependent.items.host.9', 0, '');
INSERT INTO hosts_groups (hostgroupid, hostid, groupid) VALUES (1016, 1016, 1003);
INSERT INTO interface (interfaceid, hostid, type, ip, useip, port, main) VALUES (1009, 1016, 1, '127.0.0.1', 1, '10050', 1);
INSERT INTO items (itemid, hostid, name, type, key_, value_type, history, status, master_itemid, templateid, params, description, posts, headers                 ) VALUES (2501, 1016, 'master.item.1'                 ,  2, 'master.item.1'                 , 1, '90d', 0, NULL, NULL, '', '', '', '');
INSERT INTO items (itemid, hostid, name, type, key_, value_type, history, status, master_itemid, templateid, params, description, posts, headers                 ) VALUES (2502, 1016, 'dependent.item.1.1'            , 18, 'dependent.item.1.1'            , 1, '90d', 0, 2501, NULL, '', '', '', '');
INSERT INTO items (itemid, hostid, name, type, key_, value_type,          status,                templateid, params, description, posts, headers, lifetime, flags) VALUES (2503, 1016, 'discovery.rule.1'              ,  2, 'discovery.rule.1'              , 4,        0,       NULL, '', '', '', '', '30d', 1);
INSERT INTO items (itemid, hostid, name, type, key_, value_type, history, status, master_itemid, templateid, params, description, posts, headers,           flags) VALUES (2504, 1016, 'master.item.proto.1'           ,  2, 'master.item.proto.1'           , 1, '90d', 0, NULL, NULL, '', '', '', '',        2);
INSERT INTO items (itemid, hostid, name, type, key_, value_type, history, status, master_itemid, templateid, params, description, posts, headers,           flags) VALUES (2505, 1016, 'dependent.item.proto.1.1'      , 18, 'dependent.item.proto.1.1'      , 1, '90d', 0, 2504, NULL, '', '', '', '',        2);
INSERT INTO item_discovery (itemdiscoveryid, parent_itemid, itemid) VALUES (6501, 2503, 2504);
INSERT INTO item_discovery (itemdiscoveryid, parent_itemid, itemid) VALUES (6502, 2503, 2505);
-- dependent items: END

-- testTaskCreate
INSERT INTO hosts (hostid,host,name,status,description) VALUES (120001,'Has two items','Has two items',0,'');
INSERT INTO items (itemid,type,hostid,name,description,key_,delay,interfaceid,params,formula,url,posts,query_fields,headers) VALUES (110001,7,120001,'Agent-active','','agent.ping[]',30,NULL,'','','','','','');
INSERT INTO items (itemid,type,hostid,name,description,key_,delay,interfaceid,params,formula,url,posts,query_fields,headers) VALUES (110002,0,120001,'Agent-passive','','agent.ping',30,NULL,'','','','','','');
INSERT INTO hosts (hostid,host,name,status,description) VALUES (120003,'Template with item and lld rule','Template with item',3,'');
INSERT INTO items (itemid,type,hostid,name,description,key_,delay,interfaceid,params,formula,url,posts,query_fields,headers) VALUES (110004,0,120003,'templated-item','','agent.ping[]',30,NULL,'','','','','','');
INSERT INTO items (itemid,type,hostid,name,description,key_,delay,interfaceid,params,formula,url,posts,query_fields,headers,flags) VALUES (110005,0,120003,'templated-lld-rule','','agent.ping[-]',30,NULL,'','','','','','',1);

-- testHost_Delete and testHostGroup_Delete maintenance constraint
INSERT INTO hstgrp (groupid, name) VALUES (62001, 'Host group for maintenances');
INSERT INTO hstgrp (groupid, name) VALUES (62002, 'maintenance_has_only_group');
INSERT INTO hstgrp (groupid, name) VALUES (62003, 'maintenance_has_group_and_host');
INSERT INTO hstgrp (groupid, name) VALUES (62004, 'maintenance_group_1');
INSERT INTO hstgrp (groupid, name) VALUES (62005, 'maintenance_group_2');
INSERT INTO hosts (hostid, host, name, status, description) VALUES (61001, 'maintenance_has_only_host', 'maintenance_has_only_host', 0, '');
INSERT INTO hosts (hostid, host, name, status, description) VALUES (61002, 'maintenance_has_only_group', 'maintenance_has_only_group', 0, '');
INSERT INTO hosts (hostid, host, name, status, description) VALUES (61003, 'maintenance_has_group_and_host', 'maintenance_has_group_and_host', 0, '');
INSERT INTO hosts (hostid, host, name, status, description) VALUES (61004, 'maintenance_host_1', 'maintenance_host_1', 0, '');
INSERT INTO hosts (hostid, host, name, status, description) VALUES (61005, 'maintenance_host_2', 'maintenance_host_2', 0, '');
INSERT INTO hosts_groups (hostgroupid, hostid, groupid) VALUES (50015, 61001, 62001);
INSERT INTO hosts_groups (hostgroupid, hostid, groupid) VALUES (50016, 61002, 62001);
INSERT INTO hosts_groups (hostgroupid, hostid, groupid) VALUES (50017, 61003, 62001);
INSERT INTO hosts_groups (hostgroupid, hostid, groupid) VALUES (50018, 61004, 62001);
INSERT INTO hosts_groups (hostgroupid, hostid, groupid) VALUES (50019, 61005, 62001);
INSERT INTO maintenances (maintenanceid, name, description, active_since, active_till) VALUES (60001, 'maintenance_has_only_host', '', 1539723600, 1539810000);
INSERT INTO maintenances (maintenanceid, name, description, active_since, active_till) VALUES (60002, 'maintenance_has_only_group', '', 1539723600, 1539810000);
INSERT INTO maintenances (maintenanceid, name, description, active_since, active_till) VALUES (60003, 'maintenance_has_group_and_host', '', 1539723600, 1539810000);
INSERT INTO maintenances (maintenanceid, name, description, active_since, active_till) VALUES (60004, 'maintenance_two_hosts', '', 1539723600, 1539810000);
INSERT INTO maintenances (maintenanceid, name, description, active_since, active_till) VALUES (60005, 'maintenance_two_groups', '', 1539723600, 1539810000);
INSERT INTO maintenances_hosts (maintenance_hostid, maintenanceid, hostid) VALUES (1, 60001, 61001);
INSERT INTO maintenances_hosts (maintenance_hostid, maintenanceid, hostid) VALUES (2, 60003, 61003);
INSERT INTO maintenances_hosts (maintenance_hostid, maintenanceid, hostid) VALUES (3, 60004, 61004);
INSERT INTO maintenances_hosts (maintenance_hostid, maintenanceid, hostid) VALUES (4, 60004, 61005);
INSERT INTO maintenances_groups (maintenance_groupid, maintenanceid, groupid) VALUES (1, 60002, 62002);
INSERT INTO maintenances_groups (maintenance_groupid, maintenanceid, groupid) VALUES (2, 60003, 62003);
INSERT INTO maintenances_groups (maintenance_groupid, maintenanceid, groupid) VALUES (3, 60005, 62004);
INSERT INTO maintenances_groups (maintenance_groupid, maintenanceid, groupid) VALUES (4, 60005, 62005);
INSERT INTO timeperiods (timeperiodid) VALUES (1);
INSERT INTO timeperiods (timeperiodid) VALUES (2);
INSERT INTO timeperiods (timeperiodid) VALUES (3);
INSERT INTO timeperiods (timeperiodid) VALUES (4);
INSERT INTO timeperiods (timeperiodid) VALUES (5);
INSERT INTO maintenances_windows (maintenance_timeperiodid, maintenanceid, timeperiodid) VALUES (1, 60001, 1);
INSERT INTO maintenances_windows (maintenance_timeperiodid, maintenanceid, timeperiodid) VALUES (2, 60002, 2);
INSERT INTO maintenances_windows (maintenance_timeperiodid, maintenanceid, timeperiodid) VALUES (3, 60003, 3);
INSERT INTO maintenances_windows (maintenance_timeperiodid, maintenanceid, timeperiodid) VALUES (4, 60004, 4);
INSERT INTO maintenances_windows (maintenance_timeperiodid, maintenanceid, timeperiodid) VALUES (5, 60005, 5);

-- testItemDelete
INSERT INTO hstgrp (groupid, name) VALUES (50018, 'with_lld_discovery');
INSERT INTO hosts (hostid, host, name, status, description) VALUES (120004, 'with_lld_discovery', 'with_lld_discovery', 0, '');
INSERT INTO hosts_groups (hostgroupid, hostid, groupid) VALUES (120004, 120004, 50018);
INSERT INTO interface (interfaceid, hostid, main, type, useip, ip, dns, port) VALUES (2004, 120004, 1, 1, 1, '127.0.0.1', '', '10050');

INSERT INTO items (itemid, type, hostid, name, description, key_, delay, interfaceid, params, formula, url, posts, query_fields, headers, flags) VALUES (40070, 2, 120004, 'discovery_rule', '', 'discovery', '0', NULL, '', '', '', '', '', '', 1);
INSERT INTO items (itemid, type, hostid, name, description, key_, delay, interfaceid, params, formula, url, posts, query_fields, headers, value_type, flags) VALUES (40071, 2, 120004, 'Item {#NAME}', '', 'item[{#NAME}]', '0', NULL, '', '', '', '', '', '', 3, 2);
INSERT INTO triggers (triggerid, expression, description, priority, flags, comments) VALUES (30001,'{99000}>0','Trigger {#NAME}', 2, 2, '');
INSERT INTO functions (functionid, itemid, triggerid, name, parameter) VALUES (99000, 40071, 30001, 'last', '');
INSERT INTO item_discovery (itemdiscoveryid, itemid, parent_itemid, key_) VALUES (14045, 40071, 40070, '');

INSERT INTO items (itemid, type, hostid, name, description, key_, delay, interfaceid, params, formula, url, posts, query_fields, headers, value_type, flags) VALUES (40072, 2, 120004,' Item eth0', '', 'item[eth0]', '0', NULL, '', '', '', '', '', '', 3, 4);
INSERT INTO item_discovery (itemdiscoveryid, itemid, parent_itemid, key_) VALUES (14046, 40072, 40071, 'item[{#NAME}]');
INSERT INTO triggers (triggerid, expression, description, priority, flags, comments, value) VALUES (30002,'{99001}>0','Trigger eth0', 2, 4, '', 1);
INSERT INTO functions (functionid, itemid, triggerid, name, parameter) VALUES (99001, 40072, 30002, 'last', '');
INSERT INTO trigger_discovery (triggerid, parent_triggerid) VALUES (30002, 30001);

INSERT INTO items (itemid, type, hostid, name, description, key_, delay, interfaceid, params, formula, url, posts, query_fields, headers, value_type, flags, master_itemid) VALUES (40073, 18, 120004, 'Item_child {#NAME}', '', 'item_child[{#NAME}]', '0', NULL, '', '', '', '', '', '', 3, 2, 40071);
INSERT INTO triggers (triggerid, expression, description, priority, flags, comments) VALUES (30003,'{99002}>0','Trigger {#NAME}', 2, 2, '');
INSERT INTO functions (functionid, itemid, triggerid, name, parameter) VALUES (99002, 40073, 30003, 'last', '');
INSERT INTO item_discovery (itemdiscoveryid, itemid, parent_itemid, key_) VALUES (14047, 40073, 40070, '');

INSERT INTO items (itemid, type, hostid, name, description, key_, delay, interfaceid, params, formula, url, posts, query_fields, headers, value_type, flags, master_itemid) VALUES (40074, 18, 120004,' Item_child eth0', '', 'item_child[eth0]', '0', NULL, '', '', '', '', '', '', 3, 4, 40072);
INSERT INTO item_discovery (itemdiscoveryid, itemid, parent_itemid, key_) VALUES (14048, 40074, 40073, 'item[{#NAME}]');
INSERT INTO triggers (triggerid, expression, description, priority, flags, comments, value) VALUES (30004,'{99003}>0','Trigger eth0', 2, 4, '', 1);
INSERT INTO functions (functionid, itemid, triggerid, name, parameter) VALUES (99003, 40074, 30004, 'last', '');
INSERT INTO trigger_discovery (triggerid, parent_triggerid) VALUES (30004, 30003);

-- LLD rules
INSERT INTO items (itemid,hostid,interfaceid,type,value_type,name,key_,delay,history,trends,status,params,description,flags,posts,headers) VALUES (110006,50009,50022,0,4,'API LLD rule 1','apilldrule1','30s','90d',0,0,'','',1,'','');
INSERT INTO items (itemid,hostid,interfaceid,type,value_type,name,key_,delay,history,trends,status,params,description,flags,posts,headers) VALUES (110007,50009,50022,0,4,'API LLD rule 2','apilldrule2','30s','90d',0,0,'','',1,'','');
INSERT INTO items (itemid,hostid,interfaceid,type,value_type,name,key_,delay,history,trends,status,params,description,flags,posts,headers) VALUES (110008,50009,50022,0,4,'API LLD rule 3','apilldrule3','30s','90d',0,0,'','',1,'','');
INSERT INTO items (itemid,hostid,interfaceid,type,value_type,name,key_,delay,history,trends,status,params,description,flags,posts,headers) VALUES (110009,50009,50022,0,4,'API LLD rule 4','apilldrule4','30s','90d',0,0,'','',1,'','');
INSERT INTO items (itemid,hostid,interfaceid,type,value_type,name,key_,delay,history,trends,status,params,description,flags,posts,headers) VALUES (110010,50010,null,0,4,'API Template LLD rule','apitemplatelldrule','30s','90d',0,0,'','',1,'','');
INSERT INTO items (itemid,hostid,interfaceid,templateid,type,value_type,name,key_,delay,history,trends,status,params,description,flags,posts,headers) VALUES (110011,50009,50022,110010,0,4,'API Template LLD rule','apitemplatelldrule','30s','90d',0,0,'','',1,'','');
INSERT INTO items (itemid,hostid,interfaceid,type,value_type,name,key_,delay,history,trends,status,params,description,flags,posts,headers) VALUES (110012,50009,50022,0,4,'API LLD rule get LLD macro paths','apilldrulegetlldmacropaths','30s','90d',0,0,'','',1,'','');
INSERT INTO items (itemid,hostid,interfaceid,type,value_type,name,key_,delay,history,trends,status,params,description,flags,posts,headers) VALUES (110013,50009,50022,0,4,'API LLD rule get preprocessing','apilldrulegetpreprocessing','30s','90d',0,0,'','',1,'','');

-- LLD macro paths
INSERT INTO lld_macro_path (lld_macro_pathid,itemid,lld_macro,path) VALUES (991,110006,'{#A}','$.list[:1].type');
INSERT INTO lld_macro_path (lld_macro_pathid,itemid,lld_macro,path) VALUES (992,110006,'{#B}','$.list[:2].type');
INSERT INTO lld_macro_path (lld_macro_pathid,itemid,lld_macro,path) VALUES (993,110006,'{#C}','$.list[:3].type');
INSERT INTO lld_macro_path (lld_macro_pathid,itemid,lld_macro,path) VALUES (994,110006,'{#D}','$.list[:4].type');
INSERT INTO lld_macro_path (lld_macro_pathid,itemid,lld_macro,path) VALUES (995,110006,'{#E}','$.list[:5].type');
INSERT INTO lld_macro_path (lld_macro_pathid,itemid,lld_macro,path) VALUES (996,110007,'{#A}','$.list[:1].type');
INSERT INTO lld_macro_path (lld_macro_pathid,itemid,lld_macro,path) VALUES (997,110007,'{#B}','$.list[:2].type');
INSERT INTO lld_macro_path (lld_macro_pathid,itemid,lld_macro,path) VALUES (998,110007,'{#C}','$.list[:3].type');
INSERT INTO lld_macro_path (lld_macro_pathid,itemid,lld_macro,path) VALUES (999,110008,'{#A}','$.list[:1].type');
INSERT INTO lld_macro_path (lld_macro_pathid,itemid,lld_macro,path) VALUES (1000,110008,'{#B}','$.list[:2].type');
INSERT INTO lld_macro_path (lld_macro_pathid,itemid,lld_macro,path) VALUES (1001,110008,'{#C}','$.list[:3].type');
INSERT INTO lld_macro_path (lld_macro_pathid,itemid,lld_macro,path) VALUES (1002,110010,'{#A}','$.list[:1].type');
INSERT INTO lld_macro_path (lld_macro_pathid,itemid,lld_macro,path) VALUES (1003,110010,'{#B}','$.list[:2].type');
INSERT INTO lld_macro_path (lld_macro_pathid,itemid,lld_macro,path) VALUES (1004,110010,'{#C}','$.list[:3].type');
INSERT INTO lld_macro_path (lld_macro_pathid,itemid,lld_macro,path) VALUES (1005,110011,'{#A}','$.list[:1].type');
INSERT INTO lld_macro_path (lld_macro_pathid,itemid,lld_macro,path) VALUES (1006,110011,'{#B}','$.list[:2].type');
INSERT INTO lld_macro_path (lld_macro_pathid,itemid,lld_macro,path) VALUES (1007,110011,'{#C}','$.list[:3].type');
INSERT INTO lld_macro_path (lld_macro_pathid,itemid,lld_macro,path) VALUES (1008,110012,'{#A}','$.list[:1].type');
INSERT INTO lld_macro_path (lld_macro_pathid,itemid,lld_macro,path) VALUES (1009,110012,'{#B}','$.list[:2].type');
INSERT INTO lld_macro_path (lld_macro_pathid,itemid,lld_macro,path) VALUES (1010,110012,'{#C}','$.list[:3].type');
INSERT INTO lld_macro_path (lld_macro_pathid,itemid,lld_macro,path) VALUES (1011,110012,'{#D}','$.list[:4].type');
INSERT INTO lld_macro_path (lld_macro_pathid,itemid,lld_macro,path) VALUES (1012,110012,'{#E}','$.list[:5].type');

-- LLD preprocessing
INSERT INTO item_preproc (item_preprocid,itemid,step,type,params,error_handler,error_handler_params) VALUES (9900,110006,1,5,'^abc$
123',0,'');
INSERT INTO item_preproc (item_preprocid,itemid,step,type,params,error_handler,error_handler_params) VALUES (9901,110006,2,5,'^def$
123',1,'');
INSERT INTO item_preproc (item_preprocid,itemid,step,type,params,error_handler,error_handler_params) VALUES (9902,110006,3,5,'^ghi$
123',2,'xxx');
INSERT INTO item_preproc (item_preprocid,itemid,step,type,params,error_handler,error_handler_params) VALUES (9903,110006,4,5,'^jkl$
123',3,'error');
INSERT INTO item_preproc (item_preprocid,itemid,step,type,params,error_handler,error_handler_params) VALUES (9904,110010,1,12,'$.path.to.node1',0,'');
INSERT INTO item_preproc (item_preprocid,itemid,step,type,params,error_handler,error_handler_params) VALUES (9905,110010,2,12,'$.path.to.node2',1,'');
INSERT INTO item_preproc (item_preprocid,itemid,step,type,params,error_handler,error_handler_params) VALUES (9906,110010,3,12,'$.path.to.node3',2,'xxx');
INSERT INTO item_preproc (item_preprocid,itemid,step,type,params,error_handler,error_handler_params) VALUES (9907,110010,4,12,'$.path.to.node4',3,'error');
INSERT INTO item_preproc (item_preprocid,itemid,step,type,params,error_handler,error_handler_params) VALUES (9908,110011,1,12,'$.path.to.node1',0,'');
INSERT INTO item_preproc (item_preprocid,itemid,step,type,params,error_handler,error_handler_params) VALUES (9909,110011,2,12,'$.path.to.node2',1,'');
INSERT INTO item_preproc (item_preprocid,itemid,step,type,params,error_handler,error_handler_params) VALUES (9910,110011,3,12,'$.path.to.node3',2,'xxx');
INSERT INTO item_preproc (item_preprocid,itemid,step,type,params,error_handler,error_handler_params) VALUES (9911,110011,4,12,'$.path.to.node4',3,'error');
INSERT INTO item_preproc (item_preprocid,itemid,step,type,params,error_handler,error_handler_params) VALUES (9912,110013,1,5,'^abc$
123',0,'');
INSERT INTO item_preproc (item_preprocid,itemid,step,type,params,error_handler,error_handler_params) VALUES (9913,110013,2,5,'^def$
123',1,'');
INSERT INTO item_preproc (item_preprocid,itemid,step,type,params,error_handler,error_handler_params) VALUES (9914,110013,3,5,'^ghi$
123',2,'xxx');
INSERT INTO item_preproc (item_preprocid,itemid,step,type,params,error_handler,error_handler_params) VALUES (9915,110013,4,5,'^jkl$
123',3,'error');

-- testtriggerfilter
insert into hstgrp (groupid,name,internal) values (139000,'triggerstester',0);
insert into hosts (hostid,host,name,status,description) values (130000,'triggerstester','triggerstester',0,'');
insert into hosts (hostid,host,name,status,description) values (131000,'triggerstestertmpl','triggerstestertmpl',3,'');
insert into hosts_groups (hostgroupid, hostid, groupid) values (139100, 130000, 139000);
insert into hosts_groups (hostgroupid, hostid, groupid) values (139200, 131000, 139000);
insert into items (itemid,hostid,type,name,key_,params,description,posts,headers) values (132000,130000,2,'triggerstesteritem','triggerstesteritem','','','','');
insert into items (itemid,hostid,type,name,key_,params,description,posts,headers) values (132001,131000,2,'triggerstesteritemtmpl','triggerstesteritemtmpl','','','','');
insert into items (itemid,hostid,type,name,key_,flags,params,description,posts,headers) values (132002,130000,2,'triggerstesteritemlld','triggerstesteritemlld',1,'','','','');
insert into items (itemid,hostid,type,name,key_,flags,params,description,posts,headers) values (132003,131000,2,'triggerstesteritemlldtmpl','triggerstesteritemlldtmpl',1,'','','','');
insert into items (itemid,hostid,type,name,key_,flags,params,description,posts,headers) values (132004,130000,2,'triggerstesteritemproto[{#T}]','triggerstesteritemproto[{#T}]',2,'','','','');
insert into items (itemid,hostid,type,name,key_,flags,params,description,posts,headers) values (132005,131000,2,'triggerstesteritemprototmpl[{#T}]','triggerstesteritemprototmpl[{#T}]',2,'','','','');
insert into item_discovery (itemdiscoveryid,itemid,parent_itemid,key_) values (138000,132004,132002,'triggerstesteritemproto[{#T}]');
insert into item_discovery (itemdiscoveryid,itemid,parent_itemid,key_) values (138001,132005,132003,'triggerstesteritemprototmpl[{#T}]');

insert into triggers (triggerid,expression,description,priority,comments) values (134000,'{135000}=0','triggerstester_t0',0,'');
insert into functions (functionid,itemid,triggerid,name,parameter) values (135000,132000,134000,'now','0');
insert into triggers (triggerid,expression,description,priority,comments) values (134001,'{135001}=0','triggerstester_t1',1,'');
insert into functions (functionid,itemid,triggerid,name,parameter) values (135001,132000,134001,'now','0');
insert into triggers (triggerid,expression,description,priority,comments) values (134002,'{135002}=0','triggerstester_t2',2,'');
insert into functions (functionid,itemid,triggerid,name,parameter) values (135002,132000,134002,'now','0');
insert into triggers (triggerid,expression,description,priority,comments) values (134003,'{135003}=0','triggerstester_t3',3,'');
insert into functions (functionid,itemid,triggerid,name,parameter) values (135003,132000,134003,'now','0');
insert into triggers (triggerid,expression,description,priority,comments) values (134004,'{135004}=0','triggerstester_t4',4,'');
insert into functions (functionid,itemid,triggerid,name,parameter) values (135004,132000,134004,'now','0');
insert into triggers (triggerid,expression,description,priority,comments) values (134005,'{135005}=0','triggerstester_t5',5,'');
insert into functions (functionid,itemid,triggerid,name,parameter) values (135005,132000,134005,'now','0');

insert into triggers (triggerid,expression,description,priority,flags,comments) values (134106,'{135106}=0','triggerstesterlld_t0',0,2,'');
insert into functions (functionid,itemid,triggerid,name,parameter) values (135106,132004,134106,'now','0');
-- discovered
INSERT INTO items (itemid,hostid,type,name,key_,flags,params,description,posts,headers) VALUES (132006,130000,2,'TriggersTesterItemLLDDiscovered[res1]','TriggersTesterItemLLDDiscovered[res1]',4,'','','','');
INSERT INTO triggers (triggerid,expression,description,priority,flags,comments) VALUES (134118,'{135118}=0','TriggersTesterLLDTmpl_T0[res1]',0,4,'');
INSERT INTO functions (functionid,itemid,triggerid,name,parameter) VALUES (135118,132006,134118,'now','0');
INSERT INTO trigger_discovery (triggerid,parent_triggerid) VALUES (134118,134106);
insert into item_discovery (itemdiscoveryid,itemid,parent_itemid,key_) values (138002,132006,132004,'triggerstesteritemprototmpl[{#T}]');
-- T4 depends on T5 depends on T0 (LLD discovered version)
INSERT INTO trigger_depends (triggerdepid,triggerid_down,triggerid_up) VALUES (138888,134004,134005);
INSERT INTO trigger_depends (triggerdepid,triggerid_down,triggerid_up) VALUES (138889,134005,134118);

-- testDiscoveryRule
INSERT INTO hstgrp (groupid, name, internal) values (1004, 'testDiscoveryRule', 0);

INSERT INTO hosts (hostid, host, name, status, description) VALUES (1017, 'test.discovery.rule.host.1', 'test.discovery.rule.host.1', 0, '');
INSERT INTO interface (interfaceid, hostid, main, type, useip, ip, dns, port) values (1010, 1017, 1, 1, 1, '127.0.0.1', '', '10050');
INSERT INTO hosts_groups (hostgroupid, hostid, groupid) VALUES (1017, 1017, 1004);
INSERT INTO items (itemid, hostid, name, type, key_, value_type, history, status, master_itemid, templateid, params, description, posts, headers                 ) VALUES (2600, 1017, 'item.1.1.1.1'                  ,  2, 'item.1.1.1.1'                  , 1, '90d', 0, NULL, NULL, '', '', '', '');
INSERT INTO items (itemid, hostid, name, type, key_, value_type, history, status, master_itemid, templateid, params, description, posts, headers, lifetime, flags) VALUES (2601, 1017, 'dependent.lld.1'               , 18, 'dependent.lld.1'               , 4, '90d', 0, 2600, NULL, '', '', '', '', '30d', 1);
INSERT INTO items (itemid, hostid, name, type, key_, value_type, history, status, master_itemid, templateid, params, description, posts, headers                 ) VALUES (2602, 1017, 'item.1'                        ,  2, 'item.1'                        , 1, '90d', 0, NULL, NULL, '', '', '', '');
INSERT INTO items (itemid, hostid, name, type, key_, value_type, history, trends, status, master_itemid, templateid, params, description, posts, headers, lifetime, flags) VALUES (2603, 1017, 'dependent.lld.2'               , 18, 'dependent.lld.2'               , 4, '90d', 0, 0, 2602, NULL, '', '', '', '', '30d', 1);
INSERT INTO items (itemid, hostid, name, type, key_, value_type, history, status, master_itemid, templateid, params, description, posts, headers                 ) VALUES (2604, 1017, 'item.2'                        ,  2, 'item.2'                        , 1, '90d', 0, NULL, NULL, '', '', '', '');
INSERT INTO items (itemid, hostid, name, type, key_, value_type, history, status, master_itemid, templateid, params, description, posts, headers, lifetime, flags) VALUES (2605, 1017, 'dependent.lld.3'               , 18, 'dependent.lld.3'               , 4, '90d', 0, 2604, NULL, '', '', '', '', '30d', 1);

INSERT INTO hosts (hostid, host, name, status, description) VALUES (1018, 'test.discovery.rule.host.2', 'test.discovery.rule.host.2', 0, '');
INSERT INTO interface (interfaceid, hostid, main, type, useip, ip, dns, port) values (1011, 1018, 1, 1, 1, '127.0.0.1', '', '10050');
INSERT INTO hosts_groups (hostgroupid, hostid, groupid) VALUES (1018, 1018, 1004);
INSERT INTO items (itemid, hostid, name, type, key_, value_type, history, status, master_itemid, templateid, params, description, posts, headers                 ) VALUES (2606, 1018, 'item.1'                        ,  2, 'item.1'                        , 1, '90d', 0, NULL, NULL, '', '', '', '');
INSERT INTO items (itemid, hostid, name, type, key_, value_type, history, status, master_itemid, templateid, params, description, posts, headers                 ) VALUES (2607, 1018, 'item.1.1'                      , 18, 'item.1.1'                      , 1, '90d', 0, 2606, NULL, '', '', '', '');
INSERT INTO items (itemid, hostid, name, type, key_, value_type, history, status, master_itemid, templateid, params, description, posts, headers                 ) VALUES (2608, 1018, 'item.1.1.1'                    , 18, 'item.1.1.1'                    , 1, '90d', 0, 2607, NULL, '', '', '', '');
INSERT INTO items (itemid, hostid, name, type, key_, value_type, history, status, master_itemid, templateid, params, description, posts, headers                 ) VALUES (2609, 1018, 'item.1.1.1.1'                  , 18, 'item.1.1.1.1'                  , 1, '90d', 0, 2608, NULL, '', '', '', '');

-- testHistory
INSERT INTO hstgrp (groupid, name) VALUES (1005, 'history.get/hosts');

INSERT INTO hosts (hostid, host, name, status, description) VALUES (120005, 'history.get.host.1', 'history.get.host.1', 1, '');
INSERT INTO hosts_groups (hostgroupid, hostid, groupid) VALUES (1019, 120005, 1005);
INSERT INTO interface (interfaceid, hostid, type, ip, useip, port, main) VALUES (1012, 120005, 1, '127.0.0.1', 1, '10050', 1);
INSERT INTO items (itemid, hostid, name, type, key_, value_type, history, status, master_itemid, templateid, params, description, posts, headers) VALUES (133758, 120005, 'item1', 2, 'item1', 3, '90d', 0, NULL, NULL, '', '', '', '');
INSERT INTO history_uint (itemid, clock, value, ns) VALUES
(133758, 1549350893, 1, 885479055),
(133758, 1549350907, 2, 762947342),
(133758, 1549350908, 3, 727124125),
(133758, 1549350909, 4, 710589839),
(133758, 1549350910, 5, 369715624),
(133758, 1549350910, 5, 738923458),
(133758, 1549350917, 5, 257150200),
(133758, 1549350917, 5, 762668985),
(133758, 1549350918, 5, 394517718),
(133758, 1549350922, 6, 347073267),
(133758, 1549350923, 7, 882834269),
(133758, 1549350926, 8, 410826674),
(133758, 1549350927, 9, 938887279),
(133758, 1549350944, 0, 730916425);
INSERT INTO items (itemid, hostid, name, type, key_, value_type, history, status, master_itemid, templateid, params, description, posts, headers) VALUES (133759, 120005, 'item2', 2, 'item2', 0, '90d', 0, NULL, NULL, '', '', '', '');
INSERT INTO history (itemid, clock, value, ns) VALUES
(133759, 1549350947, 0.0000, 441606890),
(133759, 1549350948, 0.0000, 544936503),
(133759, 1549350950, 0.0000, 866715049),
(133759, 1549350953, 1.0000, 154942891),
(133759, 1549350955, 1.0000, 719111385),
(133759, 1549350957, 1.0000, 594538048),
(133759, 1549350958, 1.5000, 594538048),
(133759, 1549350959, 1.0001, 594538048),
(133759, 1549350960, 1.5000, 594538048),
(133759, 1549350961, -1.0000, 594538048),
(133759, 1549350962, -1.5000, 594538048);
INSERT INTO items (itemid, hostid, name, type, key_, value_type, history, status, master_itemid, templateid, params, description, posts, headers) VALUES (133760, 120005, 'item3', 2, 'item3', 1, '90d', 0, NULL, NULL, '', '', '', '');
INSERT INTO history_str (itemid, clock, value, ns) VALUES
(133760, 1549350960, '1', 754460948),
(133760, 1549350962, '1', 919404393),
(133760, 1549350965, '1', 512878374);
INSERT INTO items (itemid, hostid, name, type, key_, value_type, history, status, master_itemid, templateid, params, description, posts, headers) VALUES (133761, 120005, 'item4', 2, 'item4', 2, '90d', 0, NULL, NULL, '', '', '', '');
INSERT INTO history_log (itemid, clock, timestamp, source, severity, value, logeventid, ns) VALUES
(133761, 1549350969, 0, '', 0, '1', 0, 506909535),
(133761, 1549350973, 0, '', 0, '2', 0, 336068358),
(133761, 1549350976, 0, '', 0, '3', 0, 2798098),
(133761, 1549350987, 0, '', 0, '4', 0, 755363307),
(133761, 1549350992, 0, '', 0, '5', 0, 242736233);
INSERT INTO items (itemid, hostid, name, type, key_, value_type, history, status, master_itemid, templateid, params, description, posts, headers) VALUES (133762, 120005, 'item5', 2, 'item5', 4, '90d', 0, NULL, NULL, '', '', '', '');
INSERT INTO history_text (itemid, clock, value, ns) VALUES
(133762, 1549350998, '1', 450920469),
(133762, 1549350999, '2', 882825407),
(133762, 1549351001, '3', 242835912);

-- Adding records into Auditlog
INSERT INTO auditlog (auditid, userid, clock, action, resourcetype, note, ip, resourceid, resourcename) VALUES (9000, 1, 1582269000, 1, 4, '', '127.0.0.1', 10054, 'H1 updated');
INSERT INTO auditlog_details (auditdetailid, auditid, table_name, field_name, oldvalue, newvalue) VALUES (9000, 9000, 'hosts', 'status', '0', '1');
INSERT INTO auditlog (auditid, userid, clock, action, resourcetype, note, ip, resourceid, resourcename) VALUES (9001, 1, 1582270260, 1, 4, '', '127.0.0.1', 10054, 'H1 updated');
INSERT INTO auditlog_details (auditdetailid, auditid, table_name, field_name, oldvalue, newvalue) VALUES (9001, 9001, 'hosts', 'status', '0', '1');
INSERT INTO auditlog (auditid, userid, clock, action, resourcetype, note, ip, resourceid, resourcename) VALUES (9003, 1, 1582269120, 0, 6, 'Graph [graph1]', '::1', 0, '');
INSERT INTO auditlog (auditid, userid, clock, action, resourcetype, note, ip, resourceid, resourcename) VALUES (9004, 4, 1582269180, 0, 19, 'Name [Audit Map]', '192.168.3.32', 0, '');
INSERT INTO auditlog (auditid, userid, clock, action, resourcetype, note, ip, resourceid, resourcename) VALUES (9005, 1, 1582269240, 1, 14, '', '192.168.3.32', 6, 'HG1 updated');
INSERT INTO auditlog_details (auditdetailid, auditid, table_name, field_name, oldvalue, newvalue) VALUES (9005, 9005, 'groups', 'name', 'HG1', 'HG1 updated');

-- LLD with overrides to delete
INSERT INTO items (itemid,type,snmp_oid,hostid,name,key_,delay,history,trends,status,value_type,trapper_hosts,units,formula,logtimefmt,templateid,valuemapid,params,ipmi_sensor,authtype,username,password,publickey,privatekey,flags,interfaceid,description,inventory_link,lifetime,evaltype,jmx_endpoint,master_itemid,timeout,url,query_fields,posts,status_codes,follow_redirects,post_type,http_proxy,headers,retrieve_mode,request_method,output_format,ssl_cert_file,ssl_key_file,ssl_key_password,verify_peer,verify_host,allow_traps,discover) VALUES (133763,2,'',50009,'Overrides (delete)','overrides.delete','0','90d','0',0,4,'','','','',NULL,NULL,'','',0,'','','','',1,NULL,'',0,'30d',0,'',NULL,'3s','','','','200',1,0,'','',0,0,0,'','','',0,0,0,0);
INSERT INTO lld_override (lld_overrideid,itemid,name,step,evaltype,formula,stop) VALUES (1001,133763,'override',1,3,'{1001} or {1002} or {1003}',1);
INSERT INTO lld_override (lld_overrideid,itemid,name,step,evaltype,formula,stop) VALUES (1002,133763,'override 2',2,0,'',1);
INSERT INTO lld_override_condition (lld_override_conditionid,lld_overrideid,operator,macro,value) VALUES (1001,1001,8,'{#MACRO1}','d{3}$');
INSERT INTO lld_override_condition (lld_override_conditionid,lld_overrideid,operator,macro,value) VALUES (1002,1001,8,'{#MACRO2}','d{2}$');
INSERT INTO lld_override_condition (lld_override_conditionid,lld_overrideid,operator,macro,value) VALUES (1003,1001,8,'{#MACRO3}','d{1}$');
INSERT INTO lld_override_operation (lld_override_operationid,lld_overrideid,operationobject,operator,value) VALUES (1001,1001,0,3,'8');
INSERT INTO lld_override_operation (lld_override_operationid,lld_overrideid,operationobject,operator,value) VALUES (1002,1001,0,1,'wW');
INSERT INTO lld_override_operation (lld_override_operationid,lld_overrideid,operationobject,operator,value) VALUES (1003,1001,1,8,'^c+$');
INSERT INTO lld_override_operation (lld_override_operationid,lld_overrideid,operationobject,operator,value) VALUES (1004,1001,2,2,'123');
INSERT INTO lld_override_operation (lld_override_operationid,lld_overrideid,operationobject,operator,value) VALUES (1005,1001,3,0,'');
INSERT INTO lld_override_operation (lld_override_operationid,lld_overrideid,operationobject,operator,value) VALUES (1006,1002,0,0,'');
INSERT INTO lld_override_opdiscover (lld_override_operationid,discover) VALUES (1002,1);
INSERT INTO lld_override_opdiscover (lld_override_operationid,discover) VALUES (1003,1);
INSERT INTO lld_override_opdiscover (lld_override_operationid,discover) VALUES (1004,1);
INSERT INTO lld_override_opdiscover (lld_override_operationid,discover) VALUES (1005,1);
INSERT INTO lld_override_ophistory (lld_override_operationid,history) VALUES (1002,'92d');
INSERT INTO lld_override_opinventory (lld_override_operationid,inventory_mode) VALUES (1005,1);
INSERT INTO lld_override_opperiod (lld_override_operationid,delay) VALUES (1002,'1m;wd1-3h4-16;10s/1-5,00:00-20:00;5s/5-7,00:00-24:00');
INSERT INTO lld_override_opseverity (lld_override_operationid,severity) VALUES (1003,3);
INSERT INTO lld_override_opstatus (lld_override_operationid,status) VALUES (1001,1);
INSERT INTO lld_override_opstatus (lld_override_operationid,status) VALUES (1002,0);
INSERT INTO lld_override_opstatus (lld_override_operationid,status) VALUES (1003,1);
INSERT INTO lld_override_opstatus (lld_override_operationid,status) VALUES (1005,1);
INSERT INTO lld_override_optag (lld_override_optagid,lld_override_operationid,tag,value) VALUES (1001,1003,'tag1','value1');
INSERT INTO lld_override_optag (lld_override_optagid,lld_override_operationid,tag,value) VALUES (1002,1003,'tag2','value2');
INSERT INTO lld_override_optag (lld_override_optagid,lld_override_operationid,tag,value) VALUES (1003,1005,'tag1','value1');
INSERT INTO lld_override_optag (lld_override_optagid,lld_override_operationid,tag,value) VALUES (1004,1005,'tag2','value2');
INSERT INTO lld_override_optemplate (lld_override_optemplateid,lld_override_operationid,templateid) VALUES (1001,1005,10264);
INSERT INTO lld_override_optemplate (lld_override_optemplateid,lld_override_operationid,templateid) VALUES (1002,1005,10265);
INSERT INTO lld_override_optemplate (lld_override_optemplateid,lld_override_operationid,templateid) VALUES (1003,1005,50010);
INSERT INTO lld_override_optrends (lld_override_operationid,trends) VALUES (1002,'36d');
INSERT INTO lld_override_optrends (lld_override_operationid,trends) VALUES (1006,'5d');

-- LLD with overrides to copy
INSERT INTO items (itemid,type,snmp_oid,hostid,name,key_,delay,history,trends,status,value_type,trapper_hosts,units,formula,logtimefmt,templateid,valuemapid,params,ipmi_sensor,authtype,username,password,publickey,privatekey,flags,interfaceid,description,inventory_link,lifetime,evaltype,jmx_endpoint,master_itemid,timeout,url,query_fields,posts,status_codes,follow_redirects,post_type,http_proxy,headers,retrieve_mode,request_method,output_format,ssl_cert_file,ssl_key_file,ssl_key_password,verify_peer,verify_host,allow_traps,discover) VALUES (133764,2,'',50009,'Overrides (copy)','overrides.copy','0','90d','0',0,4,'','','','',NULL,NULL,'','',0,'','','','',1,NULL,'',0,'30d',0,'',NULL,'3s','','','','200',1,0,'','',0,0,0,'','','',0,0,0,0);
INSERT INTO lld_override (lld_overrideid,itemid,name,step,evaltype,formula,stop) VALUES (1003,133764,'override',1,3,'{1004} or {1005} or {1006}',1);
INSERT INTO lld_override (lld_overrideid,itemid,name,step,evaltype,formula,stop) VALUES (1004,133764,'override 2',2,0,'',1);
INSERT INTO lld_override_condition (lld_override_conditionid,lld_overrideid,operator,macro,value) VALUES (1004,1003,8,'{#MACRO1}','d{3}$');
INSERT INTO lld_override_condition (lld_override_conditionid,lld_overrideid,operator,macro,value) VALUES (1005,1003,8,'{#MACRO2}','d{2}$');
INSERT INTO lld_override_condition (lld_override_conditionid,lld_overrideid,operator,macro,value) VALUES (1006,1003,8,'{#MACRO3}','d{1}$');
INSERT INTO lld_override_operation (lld_override_operationid,lld_overrideid,operationobject,operator,value) VALUES (1007,1003,0,3,'8');
INSERT INTO lld_override_operation (lld_override_operationid,lld_overrideid,operationobject,operator,value) VALUES (1008,1003,0,1,'wW');
INSERT INTO lld_override_operation (lld_override_operationid,lld_overrideid,operationobject,operator,value) VALUES (1009,1003,1,8,'^c+$');
INSERT INTO lld_override_operation (lld_override_operationid,lld_overrideid,operationobject,operator,value) VALUES (1010,1003,2,2,'123');
INSERT INTO lld_override_operation (lld_override_operationid,lld_overrideid,operationobject,operator,value) VALUES (1011,1003,3,0,'');
INSERT INTO lld_override_operation (lld_override_operationid,lld_overrideid,operationobject,operator,value) VALUES (1012,1004,0,0,'');
INSERT INTO lld_override_opdiscover (lld_override_operationid,discover) VALUES (1008,1);
INSERT INTO lld_override_opdiscover (lld_override_operationid,discover) VALUES (1009,1);
INSERT INTO lld_override_opdiscover (lld_override_operationid,discover) VALUES (1010,1);
INSERT INTO lld_override_opdiscover (lld_override_operationid,discover) VALUES (1011,1);
INSERT INTO lld_override_ophistory (lld_override_operationid,history) VALUES (1008,'92d');
INSERT INTO lld_override_opinventory (lld_override_operationid,inventory_mode) VALUES (1011,1);
INSERT INTO lld_override_opperiod (lld_override_operationid,delay) VALUES (1008,'1m;wd1-3h4-16;10s/1-5,00:00-20:00;5s/5-7,00:00-24:00');
INSERT INTO lld_override_opseverity (lld_override_operationid,severity) VALUES (1009,3);
INSERT INTO lld_override_opstatus (lld_override_operationid,status) VALUES (1007,1);
INSERT INTO lld_override_opstatus (lld_override_operationid,status) VALUES (1008,0);
INSERT INTO lld_override_opstatus (lld_override_operationid,status) VALUES (1009,1);
INSERT INTO lld_override_opstatus (lld_override_operationid,status) VALUES (1011,1);
INSERT INTO lld_override_optag (lld_override_optagid,lld_override_operationid,tag,value) VALUES (1005,1009,'tag1','value1');
INSERT INTO lld_override_optag (lld_override_optagid,lld_override_operationid,tag,value) VALUES (1006,1009,'tag2','value2');
INSERT INTO lld_override_optag (lld_override_optagid,lld_override_operationid,tag,value) VALUES (1007,1011,'tag1','value1');
INSERT INTO lld_override_optag (lld_override_optagid,lld_override_operationid,tag,value) VALUES (1008,1011,'tag2','value2');
INSERT INTO lld_override_optemplate (lld_override_optemplateid,lld_override_operationid,templateid) VALUES (1004,1011,10264);
INSERT INTO lld_override_optemplate (lld_override_optemplateid,lld_override_operationid,templateid) VALUES (1005,1011,10265);
INSERT INTO lld_override_optemplate (lld_override_optemplateid,lld_override_operationid,templateid) VALUES (1006,1011,50010);
INSERT INTO lld_override_optrends (lld_override_operationid,trends) VALUES (1008,'36d');
INSERT INTO lld_override_optrends (lld_override_operationid,trends) VALUES (1012,'5d');

-- LLD with overrides to update
INSERT INTO items (itemid,type,snmp_oid,hostid,name,key_,delay,history,trends,status,value_type,trapper_hosts,units,formula,logtimefmt,templateid,valuemapid,params,ipmi_sensor,authtype,username,password,publickey,privatekey,flags,interfaceid,description,inventory_link,lifetime,evaltype,jmx_endpoint,master_itemid,timeout,url,query_fields,posts,status_codes,follow_redirects,post_type,http_proxy,headers,retrieve_mode,request_method,output_format,ssl_cert_file,ssl_key_file,ssl_key_password,verify_peer,verify_host,allow_traps,discover) VALUES (133765,2,'',50009,'Overrides (update)','overrides.update','0','90d','0',0,4,'','','','',NULL,NULL,'','',0,'','','','',1,NULL,'',0,'30d',0,'',NULL,'3s','','','','200',1,0,'','',0,0,0,'','','',0,0,0,0);
INSERT INTO lld_override (lld_overrideid,itemid,name,step,evaltype,formula,stop) VALUES (1005,133765,'override',1,3,'{1007} or {1008} or {1009}',1);
INSERT INTO lld_override (lld_overrideid,itemid,name,step,evaltype,formula,stop) VALUES (1006,133765,'override 2',2,0,'',1);
INSERT INTO lld_override_condition (lld_override_conditionid,lld_overrideid,operator,macro,value) VALUES (1007,1005,8,'{#MACRO1}','d{3}$');
INSERT INTO lld_override_condition (lld_override_conditionid,lld_overrideid,operator,macro,value) VALUES (1008,1005,8,'{#MACRO2}','d{2}$');
INSERT INTO lld_override_condition (lld_override_conditionid,lld_overrideid,operator,macro,value) VALUES (1009,1005,8,'{#MACRO3}','d{1}$');
INSERT INTO lld_override_operation (lld_override_operationid,lld_overrideid,operationobject,operator,value) VALUES (1013,1005,0,3,'8');
INSERT INTO lld_override_operation (lld_override_operationid,lld_overrideid,operationobject,operator,value) VALUES (1014,1005,0,1,'wW');
INSERT INTO lld_override_operation (lld_override_operationid,lld_overrideid,operationobject,operator,value) VALUES (1015,1005,1,8,'^c+$');
INSERT INTO lld_override_operation (lld_override_operationid,lld_overrideid,operationobject,operator,value) VALUES (1016,1005,2,2,'123');
INSERT INTO lld_override_operation (lld_override_operationid,lld_overrideid,operationobject,operator,value) VALUES (1017,1005,3,0,'');
INSERT INTO lld_override_operation (lld_override_operationid,lld_overrideid,operationobject,operator,value) VALUES (1018,1006,0,0,'');
INSERT INTO lld_override_opdiscover (lld_override_operationid,discover) VALUES (1014,1);
INSERT INTO lld_override_opdiscover (lld_override_operationid,discover) VALUES (1015,1);
INSERT INTO lld_override_opdiscover (lld_override_operationid,discover) VALUES (1016,1);
INSERT INTO lld_override_opdiscover (lld_override_operationid,discover) VALUES (1017,1);
INSERT INTO lld_override_ophistory (lld_override_operationid,history) VALUES (1014,'92d');
INSERT INTO lld_override_opinventory (lld_override_operationid,inventory_mode) VALUES (1017,1);
INSERT INTO lld_override_opperiod (lld_override_operationid,delay) VALUES (1014,'1m;wd1-3h4-16;10s/1-5,00:00-20:00;5s/5-7,00:00-24:00');
INSERT INTO lld_override_opseverity (lld_override_operationid,severity) VALUES (1015,3);
INSERT INTO lld_override_opstatus (lld_override_operationid,status) VALUES (1013,1);
INSERT INTO lld_override_opstatus (lld_override_operationid,status) VALUES (1014,0);
INSERT INTO lld_override_opstatus (lld_override_operationid,status) VALUES (1015,1);
INSERT INTO lld_override_opstatus (lld_override_operationid,status) VALUES (1017,1);
INSERT INTO lld_override_optag (lld_override_optagid,lld_override_operationid,tag,value) VALUES (1009,1015,'tag1','value1');
INSERT INTO lld_override_optag (lld_override_optagid,lld_override_operationid,tag,value) VALUES (1010,1015,'tag2','value2');
INSERT INTO lld_override_optag (lld_override_optagid,lld_override_operationid,tag,value) VALUES (1011,1017,'tag1','value1');
INSERT INTO lld_override_optag (lld_override_optagid,lld_override_operationid,tag,value) VALUES (1012,1017,'tag2','value2');
INSERT INTO lld_override_optemplate (lld_override_optemplateid,lld_override_operationid,templateid) VALUES (1007,1017,10264);
INSERT INTO lld_override_optemplate (lld_override_optemplateid,lld_override_operationid,templateid) VALUES (1008,1017,10265);
INSERT INTO lld_override_optemplate (lld_override_optemplateid,lld_override_operationid,templateid) VALUES (1009,1017,50010);
INSERT INTO lld_override_optrends (lld_override_operationid,trends) VALUES (1014,'36d');
INSERT INTO lld_override_optrends (lld_override_operationid,trends) VALUES (1018,'5d');

-- LLD with overrides and template constraint
INSERT INTO hosts (hostid,proxy_hostid,host,status,lastaccess,ipmi_authtype,ipmi_privilege,ipmi_username,ipmi_password,maintenanceid,maintenance_status,maintenance_type,maintenance_from,name,flags,templateid,description,tls_connect,tls_accept,tls_issuer,tls_subject,tls_psk_identity,tls_psk,proxy_address,auto_compress,discover) VALUES (131001,NULL,'Overrides template constraint',3,0,-1,2,'','',NULL,0,0,0,'Overrides template constaint',0,NULL,'',1,1,'','','','','',1,0);
INSERT INTO hstgrp (groupid,name,internal,flags) VALUES (139001,'Overrides',0,0);
INSERT INTO hosts_groups (hostgroupid,hostid,groupid) VALUES (139201,131001,139001);
INSERT INTO items (itemid,type,snmp_oid,hostid,name,key_,delay,history,trends,status,value_type,trapper_hosts,units,formula,logtimefmt,templateid,valuemapid,params,ipmi_sensor,authtype,username,password,publickey,privatekey,flags,interfaceid,description,inventory_link,lifetime,evaltype,jmx_endpoint,master_itemid,timeout,url,query_fields,posts,status_codes,follow_redirects,post_type,http_proxy,headers,retrieve_mode,request_method,output_format,ssl_cert_file,ssl_key_file,ssl_key_password,verify_peer,verify_host,allow_traps,discover) VALUES (133766,0,'',50009,'Overrides (template constraint)','overrides.template.constraint','1m','90d','0',0,4,'','','','',NULL,NULL,'','',0,'','','','',1,50022,'',0,'30d',0,'',NULL,'3s','','','','200',1,0,'','',0,0,0,'','','',0,0,0,0);
INSERT INTO lld_override (lld_overrideid,itemid,name,step,evaltype,formula,stop) VALUES (1007,133766,'Only template operation',1,0,'',0);
INSERT INTO lld_override (lld_overrideid,itemid,name,step,evaltype,formula,stop) VALUES (1008,133766,'Not only template operation',2,0,'',0);
INSERT INTO lld_override_operation (lld_override_operationid,lld_overrideid,operationobject,operator,value) VALUES (1019,1007,3,0,'');
INSERT INTO lld_override_operation (lld_override_operationid,lld_overrideid,operationobject,operator,value) VALUES (1020,1008,3,0,'');
INSERT INTO lld_override_opinventory (lld_override_operationid,inventory_mode) VALUES (1020,0);
INSERT INTO lld_override_optemplate (lld_override_optemplateid,lld_override_operationid,templateid) VALUES (1010,1019,131001);
INSERT INTO lld_override_optemplate (lld_override_optemplateid,lld_override_operationid,templateid) VALUES (1011,1020,131001);

-- graph portotype
INSERT INTO hstgrp (groupid,name,internal,flags) VALUES (139002,'test_graph_prototype',0,0);
INSERT INTO hosts (hostid,proxy_hostid,host,status,lastaccess,ipmi_authtype,ipmi_privilege,ipmi_username,ipmi_password,maintenanceid,maintenance_status,maintenance_type,maintenance_from,name,flags,templateid,description,tls_connect,tls_accept,tls_issuer,tls_subject,tls_psk_identity,tls_psk,proxy_address,auto_compress,discover) VALUES (131002,NULL,'item',0,0,-1,2,'','',NULL,0,0,0,'item',0,NULL,'',1,1,'','','','','',1,0);
INSERT INTO hosts (hostid,proxy_hostid,host,status,lastaccess,ipmi_authtype,ipmi_privilege,ipmi_username,ipmi_password,maintenanceid,maintenance_status,maintenance_type,maintenance_from,name,flags,templateid,description,tls_connect,tls_accept,tls_issuer,tls_subject,tls_psk_identity,tls_psk,proxy_address,auto_compress,discover) VALUES (131003,NULL,'item_prototype',0,0,-1,2,'','',NULL,0,0,0,'item_prototype',0,NULL,'',1,1,'','','','','',1,0);
INSERT INTO hosts_groups (hostgroupid,hostid,groupid) VALUES (139203,131003,139002);
INSERT INTO hosts_groups (hostgroupid,hostid,groupid) VALUES (139202,131002,139002);
INSERT INTO items (itemid,type,snmp_oid,hostid,name,key_,delay,history,trends,status,value_type,trapper_hosts,units,formula,logtimefmt,templateid,valuemapid,params,ipmi_sensor,authtype,username,password,publickey,privatekey,flags,interfaceid,description,inventory_link,lifetime,evaltype,jmx_endpoint,master_itemid,timeout,url,query_fields,posts,status_codes,follow_redirects,post_type,http_proxy,headers,retrieve_mode,request_method,output_format,ssl_cert_file,ssl_key_file,ssl_key_password,verify_peer,verify_host,allow_traps,discover) VALUES (133767,2,'',131003,'rule','a','0','90d','0',0,4,'','','','',NULL,NULL,'','',0,'','','','',1,NULL,'',0,'30d',0,'',NULL,'3s','','','','200',1,0,'','',0,0,0,'','','',0,0,0,0);
INSERT INTO items (itemid,type,snmp_oid,hostid,name,key_,delay,history,trends,status,value_type,trapper_hosts,units,formula,logtimefmt,templateid,valuemapid,params,ipmi_sensor,authtype,username,password,publickey,privatekey,flags,interfaceid,description,inventory_link,lifetime,evaltype,jmx_endpoint,master_itemid,timeout,url,query_fields,posts,status_codes,follow_redirects,post_type,http_proxy,headers,retrieve_mode,request_method,output_format,ssl_cert_file,ssl_key_file,ssl_key_password,verify_peer,verify_host,allow_traps,discover) VALUES (133768,2,'',131003,'prototype','a[{#A}]','0','90d','365d',0,3,'','','','',NULL,NULL,'','',0,'','','','',2,NULL,'',0,'30d',0,'',NULL,'3s','','','','200',1,0,'','',0,0,0,'','','',0,0,0,0);
INSERT INTO items (itemid,type,snmp_oid,hostid,name,key_,delay,history,trends,status,value_type,trapper_hosts,units,formula,logtimefmt,templateid,valuemapid,params,ipmi_sensor,authtype,username,password,publickey,privatekey,flags,interfaceid,description,inventory_link,lifetime,evaltype,jmx_endpoint,master_itemid,timeout,url,query_fields,posts,status_codes,follow_redirects,post_type,http_proxy,headers,retrieve_mode,request_method,output_format,ssl_cert_file,ssl_key_file,ssl_key_password,verify_peer,verify_host,allow_traps,discover) VALUES (133769,2,'',131002,'item','a','0','90d','365d',0,3,'','','','',NULL,NULL,'','',0,'','','','',0,NULL,'',0,'30d',0,'',NULL,'3s','','','','200',1,0,'','',0,0,0,'','','',0,0,0,0);
INSERT INTO item_discovery (itemdiscoveryid,itemid,parent_itemid,key_,lastcheck,ts_delete) VALUES (138003,133768,133767,'',0,0);
INSERT INTO graphs (graphid,name,width,height,yaxismin,yaxismax,templateid,show_work_period,show_triggers,graphtype,show_legend,show_3d,percent_left,percent_right,ymin_type,ymax_type,ymin_itemid,ymax_itemid,flags,discover) VALUES (9000,'graph_prototype',900,200,0,100,NULL,1,1,0,1,0,0,0,0,0,NULL,NULL,2,0);
INSERT INTO graphs_items (gitemid,graphid,itemid,drawtype,sortorder,color,yaxisside,calc_fnc,type) VALUES (50450,9000,133769,0,1,'F63100',0,2,0);
INSERT INTO graphs_items (gitemid,graphid,itemid,drawtype,sortorder,color,yaxisside,calc_fnc,type) VALUES (50451,9000,133768,0,0,'1A7C11',0,2,0);

-- trigger permissions: BEGIN

INSERT INTO hstgrp (groupid, name) VALUES
(50101, 'test-trigger-permissions-group-N'),
(50102, 'test-trigger-permissions-group-D'),
(50103, 'test-trigger-permissions-group-R'),
(50104, 'test-trigger-permissions-group-W');

INSERT INTO usrgrp (usrgrpid, name) VALUES (50101, 'test-trigger-permissions-user-group');
INSERT INTO users (userid, username, passwd, roleid) VALUES (50101, 'test-trigger-permissions-user', '$2y$10$VKVVejdnWSz08PPa0Xb9g.igAz.iWne3EaxXPX5WF8WsbrrA.lE4K', 1);
INSERT INTO users_groups (id, usrgrpid, userid) VALUES (50101, 50101, 50101);
INSERT INTO rights (rightid, groupid, id, permission) VALUES (50101, 50101, 50102, 0), (50102, 50101, 50103, 2), (50103, 50101, 50104, 3);

INSERT INTO hosts (hostid, host, name, status, description) VALUES (50101, 'test-trigger-permissions-host-N', 'test-trigger-permissions-host-N', 0, '');
INSERT INTO hosts_groups (hostgroupid, hostid, groupid) VALUES (50101, 50101, 50101);
INSERT INTO interface (interfaceid, hostid, type, ip, dns, useip, port, main) VALUES (50101, 50101, 1, '127.0.0.1', '', 1, '10050', 1);
INSERT INTO items (itemid, hostid, interfaceid, name, type, key_, value_type, delay, history, trends, params, description, posts, headers, status) VALUES (50101, 50101, 50101, 'test-trigger-permissions-item-N', 0, 'test-trigger-permissions-item-N', 3, '1m', '90d', '365d', '', '', '', '', 0);
INSERT INTO item_rtdata (itemid) VALUES (50101);

INSERT INTO hosts (hostid, host, name, status, description) VALUES (50102, 'test-trigger-permissions-host-D', 'test-trigger-permissions-host-D', 0, '');
INSERT INTO hosts_groups (hostgroupid, hostid, groupid) VALUES (50102, 50102, 50102);
INSERT INTO interface (interfaceid, hostid, type, ip, dns, useip, port, main) VALUES (50102, 50102, 1, '127.0.0.1', '', 1, '10050', 1);
INSERT INTO items (itemid, hostid, interfaceid, name, type, key_, value_type, delay, history, trends, params, description, posts, headers, status) VALUES (50102, 50102, 50102, 'test-trigger-permissions-item-D', 0, 'test-trigger-permissions-item-D', 3, '1m', '90d', '365d', '', '', '', '', 0);
INSERT INTO item_rtdata (itemid) VALUES (50102);

INSERT INTO hosts (hostid, host, name, status, description) VALUES (50103, 'test-trigger-permissions-host-R', 'test-trigger-permissions-host-R', 0, '');
INSERT INTO hosts_groups (hostgroupid, hostid, groupid) VALUES (50103, 50103, 50103);
INSERT INTO interface (interfaceid, hostid, type, ip, dns, useip, port, main) VALUES (50103, 50103, 1, '127.0.0.1', '', 1, '10050', 1);
INSERT INTO items (itemid, hostid, interfaceid, name, type, key_, value_type, delay, history, trends, params, description, posts, headers, status) VALUES (50103, 50103, 50103, 'test-trigger-permissions-item-R', 0, 'test-trigger-permissions-item-R', 3, '1m', '90d', '365d', '', '', '', '', 0);
INSERT INTO item_rtdata (itemid) VALUES (50103);

INSERT INTO hosts (hostid, host, name, status, description) VALUES (50104, 'test-trigger-permissions-host-W', 'test-trigger-permissions-host-W', 0, '');
INSERT INTO hosts_groups (hostgroupid, hostid, groupid) VALUES (50104, 50104, 50104);
INSERT INTO interface (interfaceid, hostid, type, ip, dns, useip, port, main) VALUES (50104, 50104, 1, '127.0.0.1', '', 1, '10050', 1);
INSERT INTO items (itemid, hostid, interfaceid, name, type, key_, value_type, delay, history, trends, params, description, posts, headers, status) VALUES (50104, 50104, 50104, 'test-trigger-permissions-item-W', 0, 'test-trigger-permissions-item-W', 3, '1m', '90d', '365d', '', '', '', '', 0);
INSERT INTO item_rtdata (itemid) VALUES (50104);

INSERT INTO hosts (hostid, host, name, status, description) VALUES (50105, 'test-trigger-permissions-host-ND', 'test-trigger-permissions-host-ND', 0, '');
INSERT INTO hosts_groups (hostgroupid, hostid, groupid) VALUES (50105, 50105, 50101), (50106, 50105, 50102);
INSERT INTO interface (interfaceid, hostid, type, ip, dns, useip, port, main) VALUES (50105, 50105, 1, '127.0.0.1', '', 1, '10050', 1);
INSERT INTO items (itemid, hostid, interfaceid, name, type, key_, value_type, delay, history, trends, params, description, posts, headers, status) VALUES (50105, 50105, 50105, 'test-trigger-permissions-item-ND', 0, 'test-trigger-permissions-item-ND', 3, '1m', '90d', '365d', '', '', '', '', 0);
INSERT INTO item_rtdata (itemid) VALUES (50105);

INSERT INTO hosts (hostid, host, name, status, description) VALUES (50106, 'test-trigger-permissions-host-NR', 'test-trigger-permissions-host-NR', 0, '');
INSERT INTO hosts_groups (hostgroupid, hostid, groupid) VALUES (50107, 50106, 50101), (50108, 50106, 50103);
INSERT INTO interface (interfaceid, hostid, type, ip, dns, useip, port, main) VALUES (50106, 50106, 1, '127.0.0.1', '', 1, '10050', 1);
INSERT INTO items (itemid, hostid, interfaceid, name, type, key_, value_type, delay, history, trends, params, description, posts, headers, status) VALUES (50106, 50106, 50106, 'test-trigger-permissions-item-NR', 0, 'test-trigger-permissions-item-NR', 3, '1m', '90d', '365d', '', '', '', '', 0);
INSERT INTO item_rtdata (itemid) VALUES (50106);

INSERT INTO hosts (hostid, host, name, status, description) VALUES (50107, 'test-trigger-permissions-host-NW', 'test-trigger-permissions-host-NW', 0, '');
INSERT INTO hosts_groups (hostgroupid, hostid, groupid) VALUES (50109, 50107, 50101), (50110, 50107, 50104);
INSERT INTO interface (interfaceid, hostid, type, ip, dns, useip, port, main) VALUES (50107, 50107, 1, '127.0.0.1', '', 1, '10050', 1);
INSERT INTO items (itemid, hostid, interfaceid, name, type, key_, value_type, delay, history, trends, params, description, posts, headers, status) VALUES (50107, 50107, 50107, 'test-trigger-permissions-item-NW', 0, 'test-trigger-permissions-item-NW', 3, '1m', '90d', '365d', '', '', '', '', 0);
INSERT INTO item_rtdata (itemid) VALUES (50107);

INSERT INTO hosts (hostid, host, name, status, description) VALUES (50108, 'test-trigger-permissions-host-DR', 'test-trigger-permissions-host-DR', 0, '');
INSERT INTO hosts_groups (hostgroupid, hostid, groupid) VALUES (50111, 50108, 50102), (50112, 50108, 50103);
INSERT INTO interface (interfaceid, hostid, type, ip, dns, useip, port, main) VALUES (50108, 50108, 1, '127.0.0.1', '', 1, '10050', 1);
INSERT INTO items (itemid, hostid, interfaceid, name, type, key_, value_type, delay, history, trends, params, description, posts, headers, status) VALUES (50108, 50108, 50108, 'test-trigger-permissions-item-DR', 0, 'test-trigger-permissions-item-DR', 3, '1m', '90d', '365d', '', '', '', '', 0);
INSERT INTO item_rtdata (itemid) VALUES (50108);

INSERT INTO hosts (hostid, host, name, status, description) VALUES (50109, 'test-trigger-permissions-host-DW', 'test-trigger-permissions-host-DW', 0, '');
INSERT INTO hosts_groups (hostgroupid, hostid, groupid) VALUES (50113, 50109, 50102), (50114, 50109, 50104);
INSERT INTO interface (interfaceid, hostid, type, ip, dns, useip, port, main) VALUES (50109, 50109, 1, '127.0.0.1', '', 1, '10050', 1);
INSERT INTO items (itemid, hostid, interfaceid, name, type, key_, value_type, delay, history, trends, params, description, posts, headers, status) VALUES (50109, 50109, 50109, 'test-trigger-permissions-item-DW', 0, 'test-trigger-permissions-item-DW', 3, '1m', '90d', '365d', '', '', '', '', 0);
INSERT INTO item_rtdata (itemid) VALUES (50109);

INSERT INTO hosts (hostid, host, name, status, description) VALUES (50110, 'test-trigger-permissions-host-RW', 'test-trigger-permissions-host-RW', 0, '');
INSERT INTO hosts_groups (hostgroupid, hostid, groupid) VALUES (50115, 50110, 50103), (50116, 50110, 50104);
INSERT INTO interface (interfaceid, hostid, type, ip, dns, useip, port, main) VALUES (50110, 50110, 1, '127.0.0.1', '', 1, '10050', 1);
INSERT INTO items (itemid, hostid, interfaceid, name, type, key_, value_type, delay, history, trends, params, description, posts, headers, status) VALUES (50110, 50110, 50110, 'test-trigger-permissions-item-RW', 0, 'test-trigger-permissions-item-RW', 3, '1m', '90d', '365d', '', '', '', '', 0);
INSERT INTO item_rtdata (itemid) VALUES (50110);

INSERT INTO hosts (hostid, host, name, status, description) VALUES (50111, 'test-trigger-permissions-host-NDR', 'test-trigger-permissions-host-NDR', 0, '');
INSERT INTO hosts_groups (hostgroupid, hostid, groupid) VALUES (50117, 50111, 50101), (50118, 50111, 50102), (50119, 50111, 50103);
INSERT INTO interface (interfaceid, hostid, type, ip, dns, useip, port, main) VALUES (50111, 50111, 1, '127.0.0.1', '', 1, '10050', 1);
INSERT INTO items (itemid, hostid, interfaceid, name, type, key_, value_type, delay, history, trends, params, description, posts, headers, status) VALUES (50111, 50111, 50111, 'test-trigger-permissions-item-NDR', 0, 'test-trigger-permissions-item-NDR', 3, '1m', '90d', '365d', '', '', '', '', 0);
INSERT INTO item_rtdata (itemid) VALUES (50111);

INSERT INTO hosts (hostid, host, name, status, description) VALUES (50112, 'test-trigger-permissions-host-NDW', 'test-trigger-permissions-host-NDW', 0, '');
INSERT INTO hosts_groups (hostgroupid, hostid, groupid) VALUES (50120, 50112, 50101), (50121, 50112, 50102), (50122, 50112, 50104);
INSERT INTO interface (interfaceid, hostid, type, ip, dns, useip, port, main) VALUES (50112, 50112, 1, '127.0.0.1', '', 1, '10050', 1);
INSERT INTO items (itemid, hostid, interfaceid, name, type, key_, value_type, delay, history, trends, params, description, posts, headers, status) VALUES (50112, 50112, 50112, 'test-trigger-permissions-item-NDW', 0, 'test-trigger-permissions-item-NDW', 3, '1m', '90d', '365d', '', '', '', '', 0);
INSERT INTO item_rtdata (itemid) VALUES (50112);

INSERT INTO hosts (hostid, host, name, status, description) VALUES (50113, 'test-trigger-permissions-host-NRW', 'test-trigger-permissions-host-NRW', 0, '');
INSERT INTO hosts_groups (hostgroupid, hostid, groupid) VALUES (50123, 50113, 50101), (50124, 50113, 50103), (50125, 50113, 50104);
INSERT INTO interface (interfaceid, hostid, type, ip, dns, useip, port, main) VALUES (50113, 50113, 1, '127.0.0.1', '', 1, '10050', 1);
INSERT INTO items (itemid, hostid, interfaceid, name, type, key_, value_type, delay, history, trends, params, description, posts, headers, status) VALUES (50113, 50113, 50113, 'test-trigger-permissions-item-NRW', 0, 'test-trigger-permissions-item-NRW', 3, '1m', '90d', '365d', '', '', '', '', 0);
INSERT INTO item_rtdata (itemid) VALUES (50113);

INSERT INTO hosts (hostid, host, name, status, description) VALUES (50114, 'test-trigger-permissions-host-DRW', 'test-trigger-permissions-host-DRW', 0, '');
INSERT INTO hosts_groups (hostgroupid, hostid, groupid) VALUES (50126, 50114, 50102), (50127, 50114, 50103), (50128, 50114, 50104);
INSERT INTO interface (interfaceid, hostid, type, ip, dns, useip, port, main) VALUES (50114, 50114, 1, '127.0.0.1', '', 1, '10050', 1);
INSERT INTO items (itemid, hostid, interfaceid, name, type, key_, value_type, delay, history, trends, params, description, posts, headers, status) VALUES (50114, 50114, 50114, 'test-trigger-permissions-item-DRW', 0, 'test-trigger-permissions-item-DRW', 3, '1m', '90d', '365d', '', '', '', '', 0);
INSERT INTO item_rtdata (itemid) VALUES (50114);

INSERT INTO hosts (hostid, host, name, status, description) VALUES (50115, 'test-trigger-permissions-host-NDRW', 'test-trigger-permissions-host-NDRW', 0, '');
INSERT INTO hosts_groups (hostgroupid, hostid, groupid) VALUES (50129, 50115, 50101), (50130, 50115, 50102), (50131, 50115, 50103), (50132, 50115, 50104);
INSERT INTO interface (interfaceid, hostid, type, ip, dns, useip, port, main) VALUES (50115, 50115, 1, '127.0.0.1', '', 1, '10050', 1);
INSERT INTO items (itemid, hostid, interfaceid, name, type, key_, value_type, delay, history, trends, params, description, posts, headers, status) VALUES (50115, 50115, 50115, 'test-trigger-permissions-item-NDRW', 0, 'test-trigger-permissions-item-NDRW', 3, '1m', '90d', '365d', '', '', '', '', 0);
INSERT INTO item_rtdata (itemid) VALUES (50115);

INSERT INTO triggers (triggerid, description, expression, comments) VALUES (50101, 'test-trigger-permissions-trigger-{N}', '{50101}', '');
INSERT INTO functions (functionid, triggerid, itemid, name, parameter) VALUES (50101, 50101, 50101, 'last', '');
INSERT INTO triggers (triggerid, description, expression, comments) VALUES (50102, 'test-trigger-permissions-trigger-{D}', '{50102}', '');
INSERT INTO functions (functionid, triggerid, itemid, name, parameter) VALUES (50102, 50102, 50102, 'last', '');
INSERT INTO triggers (triggerid, description, expression, comments) VALUES (50103, 'test-trigger-permissions-trigger-{R}', '{50103}', '');
INSERT INTO functions (functionid, triggerid, itemid, name, parameter) VALUES (50103, 50103, 50103, 'last', '');
INSERT INTO triggers (triggerid, description, expression, comments) VALUES (50104, 'test-trigger-permissions-trigger-{W}', '{50104}', '');
INSERT INTO functions (functionid, triggerid, itemid, name, parameter) VALUES (50104, 50104, 50104, 'last', '');
INSERT INTO triggers (triggerid, description, expression, comments) VALUES (50105, 'test-trigger-permissions-trigger-{N}-{D}', '{50105} or {50106}', '');
INSERT INTO functions (functionid, triggerid, itemid, name, parameter) VALUES (50105, 50105, 50101, 'last', '');
INSERT INTO functions (functionid, triggerid, itemid, name, parameter) VALUES (50106, 50105, 50102, 'last', '');
INSERT INTO triggers (triggerid, description, expression, comments) VALUES (50106, 'test-trigger-permissions-trigger-{N}-{R}', '{50107} or {50108}', '');
INSERT INTO functions (functionid, triggerid, itemid, name, parameter) VALUES (50107, 50106, 50101, 'last', '');
INSERT INTO functions (functionid, triggerid, itemid, name, parameter) VALUES (50108, 50106, 50103, 'last', '');
INSERT INTO triggers (triggerid, description, expression, comments) VALUES (50107, 'test-trigger-permissions-trigger-{N}-{W}', '{50109} or {50110}', '');
INSERT INTO functions (functionid, triggerid, itemid, name, parameter) VALUES (50109, 50107, 50101, 'last', '');
INSERT INTO functions (functionid, triggerid, itemid, name, parameter) VALUES (50110, 50107, 50104, 'last', '');
INSERT INTO triggers (triggerid, description, expression, comments) VALUES (50108, 'test-trigger-permissions-trigger-{D}-{R}', '{50111} or {50112}', '');
INSERT INTO functions (functionid, triggerid, itemid, name, parameter) VALUES (50111, 50108, 50102, 'last', '');
INSERT INTO functions (functionid, triggerid, itemid, name, parameter) VALUES (50112, 50108, 50103, 'last', '');
INSERT INTO triggers (triggerid, description, expression, comments) VALUES (50109, 'test-trigger-permissions-trigger-{D}-{W}', '{50113} or {50114}', '');
INSERT INTO functions (functionid, triggerid, itemid, name, parameter) VALUES (50113, 50109, 50102, 'last', '');
INSERT INTO functions (functionid, triggerid, itemid, name, parameter) VALUES (50114, 50109, 50104, 'last', '');
INSERT INTO triggers (triggerid, description, expression, comments) VALUES (50110, 'test-trigger-permissions-trigger-{R}-{W}', '{50115} or {50116}', '');
INSERT INTO functions (functionid, triggerid, itemid, name, parameter) VALUES (50115, 50110, 50103, 'last', '');
INSERT INTO functions (functionid, triggerid, itemid, name, parameter) VALUES (50116, 50110, 50104, 'last', '');
INSERT INTO triggers (triggerid, description, expression, comments) VALUES (50111, 'test-trigger-permissions-trigger-{N}-{D}-{R}', '{50117} or {50118} or {50119}', '');
INSERT INTO functions (functionid, triggerid, itemid, name, parameter) VALUES (50117, 50111, 50101, 'last', '');
INSERT INTO functions (functionid, triggerid, itemid, name, parameter) VALUES (50118, 50111, 50102, 'last', '');
INSERT INTO functions (functionid, triggerid, itemid, name, parameter) VALUES (50119, 50111, 50103, 'last', '');
INSERT INTO triggers (triggerid, description, expression, comments) VALUES (50112, 'test-trigger-permissions-trigger-{N}-{D}-{W}', '{50120} or {50121} or {50122}', '');
INSERT INTO functions (functionid, triggerid, itemid, name, parameter) VALUES (50120, 50112, 50101, 'last', '');
INSERT INTO functions (functionid, triggerid, itemid, name, parameter) VALUES (50121, 50112, 50102, 'last', '');
INSERT INTO functions (functionid, triggerid, itemid, name, parameter) VALUES (50122, 50112, 50104, 'last', '');
INSERT INTO triggers (triggerid, description, expression, comments) VALUES (50113, 'test-trigger-permissions-trigger-{N}-{R}-{W}', '{50123} or {50124} or {50125}', '');
INSERT INTO functions (functionid, triggerid, itemid, name, parameter) VALUES (50123, 50113, 50101, 'last', '');
INSERT INTO functions (functionid, triggerid, itemid, name, parameter) VALUES (50124, 50113, 50103, 'last', '');
INSERT INTO functions (functionid, triggerid, itemid, name, parameter) VALUES (50125, 50113, 50104, 'last', '');
INSERT INTO triggers (triggerid, description, expression, comments) VALUES (50114, 'test-trigger-permissions-trigger-{D}-{R}-{W}', '{50126} or {50127} or {50128}', '');
INSERT INTO functions (functionid, triggerid, itemid, name, parameter) VALUES (50126, 50114, 50102, 'last', '');
INSERT INTO functions (functionid, triggerid, itemid, name, parameter) VALUES (50127, 50114, 50103, 'last', '');
INSERT INTO functions (functionid, triggerid, itemid, name, parameter) VALUES (50128, 50114, 50104, 'last', '');
INSERT INTO triggers (triggerid, description, expression, comments) VALUES (50115, 'test-trigger-permissions-trigger-{N}-{D}-{R}-{W}', '{50129} or {50130} or {50131} or {50132}', '');
INSERT INTO functions (functionid, triggerid, itemid, name, parameter) VALUES (50129, 50115, 50101, 'last', '');
INSERT INTO functions (functionid, triggerid, itemid, name, parameter) VALUES (50130, 50115, 50102, 'last', '');
INSERT INTO functions (functionid, triggerid, itemid, name, parameter) VALUES (50131, 50115, 50103, 'last', '');
INSERT INTO functions (functionid, triggerid, itemid, name, parameter) VALUES (50132, 50115, 50104, 'last', '');
INSERT INTO triggers (triggerid, description, expression, comments) VALUES (50116, 'test-trigger-permissions-trigger-{ND}', '{50133}', '');
INSERT INTO functions (functionid, triggerid, itemid, name, parameter) VALUES (50133, 50116, 50105, 'last', '');
INSERT INTO triggers (triggerid, description, expression, comments) VALUES (50117, 'test-trigger-permissions-trigger-{NR}', '{50134}', '');
INSERT INTO functions (functionid, triggerid, itemid, name, parameter) VALUES (50134, 50117, 50106, 'last', '');
INSERT INTO triggers (triggerid, description, expression, comments) VALUES (50118, 'test-trigger-permissions-trigger-{NW}', '{50135}', '');
INSERT INTO functions (functionid, triggerid, itemid, name, parameter) VALUES (50135, 50118, 50107, 'last', '');
INSERT INTO triggers (triggerid, description, expression, comments) VALUES (50119, 'test-trigger-permissions-trigger-{DR}', '{50136}', '');
INSERT INTO functions (functionid, triggerid, itemid, name, parameter) VALUES (50136, 50119, 50108, 'last', '');
INSERT INTO triggers (triggerid, description, expression, comments) VALUES (50120, 'test-trigger-permissions-trigger-{DW}', '{50137}', '');
INSERT INTO functions (functionid, triggerid, itemid, name, parameter) VALUES (50137, 50120, 50109, 'last', '');
INSERT INTO triggers (triggerid, description, expression, comments) VALUES (50121, 'test-trigger-permissions-trigger-{RW}', '{50138}', '');
INSERT INTO functions (functionid, triggerid, itemid, name, parameter) VALUES (50138, 50121, 50110, 'last', '');
INSERT INTO triggers (triggerid, description, expression, comments) VALUES (50122, 'test-trigger-permissions-trigger-{NDR}', '{50139}', '');
INSERT INTO functions (functionid, triggerid, itemid, name, parameter) VALUES (50139, 50122, 50111, 'last', '');
INSERT INTO triggers (triggerid, description, expression, comments) VALUES (50123, 'test-trigger-permissions-trigger-{NDW}', '{50140}', '');
INSERT INTO functions (functionid, triggerid, itemid, name, parameter) VALUES (50140, 50123, 50112, 'last', '');
INSERT INTO triggers (triggerid, description, expression, comments) VALUES (50124, 'test-trigger-permissions-trigger-{NRW}', '{50141}', '');
INSERT INTO functions (functionid, triggerid, itemid, name, parameter) VALUES (50141, 50124, 50113, 'last', '');
INSERT INTO triggers (triggerid, description, expression, comments) VALUES (50125, 'test-trigger-permissions-trigger-{DRW}', '{50142}', '');
INSERT INTO functions (functionid, triggerid, itemid, name, parameter) VALUES (50142, 50125, 50114, 'last', '');
INSERT INTO triggers (triggerid, description, expression, comments) VALUES (50126, 'test-trigger-permissions-trigger-{NDRW}', '{50143}', '');
INSERT INTO functions (functionid, triggerid, itemid, name, parameter) VALUES (50143, 50126, 50115, 'last', '');
INSERT INTO triggers (triggerid, description, expression, comments) VALUES (50127, 'test-trigger-permissions-trigger-{N}-{ND}', '{50144} or {50145}', '');
INSERT INTO functions (functionid, triggerid, itemid, name, parameter) VALUES (50144, 50127, 50101, 'last', '');
INSERT INTO functions (functionid, triggerid, itemid, name, parameter) VALUES (50145, 50127, 50105, 'last', '');
INSERT INTO triggers (triggerid, description, expression, comments) VALUES (50128, 'test-trigger-permissions-trigger-{N}-{NR}', '{50146} or {50147}', '');
INSERT INTO functions (functionid, triggerid, itemid, name, parameter) VALUES (50146, 50128, 50101, 'last', '');
INSERT INTO functions (functionid, triggerid, itemid, name, parameter) VALUES (50147, 50128, 50106, 'last', '');
INSERT INTO triggers (triggerid, description, expression, comments) VALUES (50129, 'test-trigger-permissions-trigger-{N}-{NW}', '{50148} or {50149}', '');
INSERT INTO functions (functionid, triggerid, itemid, name, parameter) VALUES (50148, 50129, 50101, 'last', '');
INSERT INTO functions (functionid, triggerid, itemid, name, parameter) VALUES (50149, 50129, 50107, 'last', '');
INSERT INTO triggers (triggerid, description, expression, comments) VALUES (50130, 'test-trigger-permissions-trigger-{N}-{DR}', '{50150} or {50151}', '');
INSERT INTO functions (functionid, triggerid, itemid, name, parameter) VALUES (50150, 50130, 50101, 'last', '');
INSERT INTO functions (functionid, triggerid, itemid, name, parameter) VALUES (50151, 50130, 50108, 'last', '');
INSERT INTO triggers (triggerid, description, expression, comments) VALUES (50131, 'test-trigger-permissions-trigger-{N}-{DW}', '{50152} or {50153}', '');
INSERT INTO functions (functionid, triggerid, itemid, name, parameter) VALUES (50152, 50131, 50101, 'last', '');
INSERT INTO functions (functionid, triggerid, itemid, name, parameter) VALUES (50153, 50131, 50109, 'last', '');
INSERT INTO triggers (triggerid, description, expression, comments) VALUES (50132, 'test-trigger-permissions-trigger-{N}-{RW}', '{50154} or {50155}', '');
INSERT INTO functions (functionid, triggerid, itemid, name, parameter) VALUES (50154, 50132, 50101, 'last', '');
INSERT INTO functions (functionid, triggerid, itemid, name, parameter) VALUES (50155, 50132, 50110, 'last', '');
INSERT INTO triggers (triggerid, description, expression, comments) VALUES (50133, 'test-trigger-permissions-trigger-{N}-{NDR}', '{50156} or {50157}', '');
INSERT INTO functions (functionid, triggerid, itemid, name, parameter) VALUES (50156, 50133, 50101, 'last', '');
INSERT INTO functions (functionid, triggerid, itemid, name, parameter) VALUES (50157, 50133, 50111, 'last', '');
INSERT INTO triggers (triggerid, description, expression, comments) VALUES (50134, 'test-trigger-permissions-trigger-{N}-{NDW}', '{50158} or {50159}', '');
INSERT INTO functions (functionid, triggerid, itemid, name, parameter) VALUES (50158, 50134, 50101, 'last', '');
INSERT INTO functions (functionid, triggerid, itemid, name, parameter) VALUES (50159, 50134, 50112, 'last', '');
INSERT INTO triggers (triggerid, description, expression, comments) VALUES (50135, 'test-trigger-permissions-trigger-{N}-{NRW}', '{50160} or {50161}', '');
INSERT INTO functions (functionid, triggerid, itemid, name, parameter) VALUES (50160, 50135, 50101, 'last', '');
INSERT INTO functions (functionid, triggerid, itemid, name, parameter) VALUES (50161, 50135, 50113, 'last', '');
INSERT INTO triggers (triggerid, description, expression, comments) VALUES (50136, 'test-trigger-permissions-trigger-{N}-{DRW}', '{50162} or {50163}', '');
INSERT INTO functions (functionid, triggerid, itemid, name, parameter) VALUES (50162, 50136, 50101, 'last', '');
INSERT INTO functions (functionid, triggerid, itemid, name, parameter) VALUES (50163, 50136, 50114, 'last', '');
INSERT INTO triggers (triggerid, description, expression, comments) VALUES (50137, 'test-trigger-permissions-trigger-{N}-{NDRW}', '{50164} or {50165}', '');
INSERT INTO functions (functionid, triggerid, itemid, name, parameter) VALUES (50164, 50137, 50101, 'last', '');
INSERT INTO functions (functionid, triggerid, itemid, name, parameter) VALUES (50165, 50137, 50115, 'last', '');
INSERT INTO triggers (triggerid, description, expression, comments) VALUES (50138, 'test-trigger-permissions-trigger-{D}-{ND}', '{50166} or {50167}', '');
INSERT INTO functions (functionid, triggerid, itemid, name, parameter) VALUES (50166, 50138, 50102, 'last', '');
INSERT INTO functions (functionid, triggerid, itemid, name, parameter) VALUES (50167, 50138, 50105, 'last', '');
INSERT INTO triggers (triggerid, description, expression, comments) VALUES (50139, 'test-trigger-permissions-trigger-{D}-{NR}', '{50168} or {50169}', '');
INSERT INTO functions (functionid, triggerid, itemid, name, parameter) VALUES (50168, 50139, 50102, 'last', '');
INSERT INTO functions (functionid, triggerid, itemid, name, parameter) VALUES (50169, 50139, 50106, 'last', '');
INSERT INTO triggers (triggerid, description, expression, comments) VALUES (50140, 'test-trigger-permissions-trigger-{D}-{NW}', '{50170} or {50171}', '');
INSERT INTO functions (functionid, triggerid, itemid, name, parameter) VALUES (50170, 50140, 50102, 'last', '');
INSERT INTO functions (functionid, triggerid, itemid, name, parameter) VALUES (50171, 50140, 50107, 'last', '');
INSERT INTO triggers (triggerid, description, expression, comments) VALUES (50142, 'test-trigger-permissions-trigger-{D}-{DR}', '{50172} or {50173}', '');
INSERT INTO functions (functionid, triggerid, itemid, name, parameter) VALUES (50172, 50142, 50102, 'last', '');
INSERT INTO functions (functionid, triggerid, itemid, name, parameter) VALUES (50173, 50142, 50108, 'last', '');
INSERT INTO triggers (triggerid, description, expression, comments) VALUES (50143, 'test-trigger-permissions-trigger-{D}-{DW}', '{50174} or {50175}', '');
INSERT INTO functions (functionid, triggerid, itemid, name, parameter) VALUES (50174, 50143, 50102, 'last', '');
INSERT INTO functions (functionid, triggerid, itemid, name, parameter) VALUES (50175, 50143, 50109, 'last', '');
INSERT INTO triggers (triggerid, description, expression, comments) VALUES (50144, 'test-trigger-permissions-trigger-{D}-{RW}', '{50176} or {50177}', '');
INSERT INTO functions (functionid, triggerid, itemid, name, parameter) VALUES (50176, 50144, 50102, 'last', '');
INSERT INTO functions (functionid, triggerid, itemid, name, parameter) VALUES (50177, 50144, 50110, 'last', '');
INSERT INTO triggers (triggerid, description, expression, comments) VALUES (50145, 'test-trigger-permissions-trigger-{D}-{NDR}', '{50178} or {50179}', '');
INSERT INTO functions (functionid, triggerid, itemid, name, parameter) VALUES (50178, 50145, 50102, 'last', '');
INSERT INTO functions (functionid, triggerid, itemid, name, parameter) VALUES (50179, 50145, 50111, 'last', '');
INSERT INTO triggers (triggerid, description, expression, comments) VALUES (50146, 'test-trigger-permissions-trigger-{D}-{NDW}', '{50180} or {50181}', '');
INSERT INTO functions (functionid, triggerid, itemid, name, parameter) VALUES (50180, 50146, 50102, 'last', '');
INSERT INTO functions (functionid, triggerid, itemid, name, parameter) VALUES (50181, 50146, 50112, 'last', '');
INSERT INTO triggers (triggerid, description, expression, comments) VALUES (50147, 'test-trigger-permissions-trigger-{D}-{NRW}', '{50182} or {50183}', '');
INSERT INTO functions (functionid, triggerid, itemid, name, parameter) VALUES (50182, 50147, 50102, 'last', '');
INSERT INTO functions (functionid, triggerid, itemid, name, parameter) VALUES (50183, 50147, 50113, 'last', '');
INSERT INTO triggers (triggerid, description, expression, comments) VALUES (50148, 'test-trigger-permissions-trigger-{D}-{DRW}', '{50184} or {50185}', '');
INSERT INTO functions (functionid, triggerid, itemid, name, parameter) VALUES (50184, 50148, 50102, 'last', '');
INSERT INTO functions (functionid, triggerid, itemid, name, parameter) VALUES (50185, 50148, 50114, 'last', '');
INSERT INTO triggers (triggerid, description, expression, comments) VALUES (50149, 'test-trigger-permissions-trigger-{D}-{NDRW}', '{50186} or {50187}', '');
INSERT INTO functions (functionid, triggerid, itemid, name, parameter) VALUES (50186, 50149, 50102, 'last', '');
INSERT INTO functions (functionid, triggerid, itemid, name, parameter) VALUES (50187, 50149, 50115, 'last', '');
INSERT INTO triggers (triggerid, description, expression, comments) VALUES (50150, 'test-trigger-permissions-trigger-{R}-{ND}', '{50188} or {50189}', '');
INSERT INTO functions (functionid, triggerid, itemid, name, parameter) VALUES (50188, 50150, 50103, 'last', '');
INSERT INTO functions (functionid, triggerid, itemid, name, parameter) VALUES (50189, 50150, 50105, 'last', '');
INSERT INTO triggers (triggerid, description, expression, comments) VALUES (50151, 'test-trigger-permissions-trigger-{R}-{NR}', '{50190} or {50191}', '');
INSERT INTO functions (functionid, triggerid, itemid, name, parameter) VALUES (50190, 50151, 50103, 'last', '');
INSERT INTO functions (functionid, triggerid, itemid, name, parameter) VALUES (50191, 50151, 50106, 'last', '');
INSERT INTO triggers (triggerid, description, expression, comments) VALUES (50152, 'test-trigger-permissions-trigger-{R}-{NW}', '{50192} or {50193}', '');
INSERT INTO functions (functionid, triggerid, itemid, name, parameter) VALUES (50192, 50152, 50103, 'last', '');
INSERT INTO functions (functionid, triggerid, itemid, name, parameter) VALUES (50193, 50152, 50107, 'last', '');
INSERT INTO triggers (triggerid, description, expression, comments) VALUES (50153, 'test-trigger-permissions-trigger-{R}-{DR}', '{50194} or {50195}', '');
INSERT INTO functions (functionid, triggerid, itemid, name, parameter) VALUES (50194, 50153, 50103, 'last', '');
INSERT INTO functions (functionid, triggerid, itemid, name, parameter) VALUES (50195, 50153, 50108, 'last', '');
INSERT INTO triggers (triggerid, description, expression, comments) VALUES (50154, 'test-trigger-permissions-trigger-{R}-{DW}', '{50196} or {50197}', '');
INSERT INTO functions (functionid, triggerid, itemid, name, parameter) VALUES (50196, 50154, 50103, 'last', '');
INSERT INTO functions (functionid, triggerid, itemid, name, parameter) VALUES (50197, 50154, 50109, 'last', '');
INSERT INTO triggers (triggerid, description, expression, comments) VALUES (50155, 'test-trigger-permissions-trigger-{R}-{RW}', '{50198} or {50199}', '');
INSERT INTO functions (functionid, triggerid, itemid, name, parameter) VALUES (50198, 50155, 50103, 'last', '');
INSERT INTO functions (functionid, triggerid, itemid, name, parameter) VALUES (50199, 50155, 50110, 'last', '');
INSERT INTO triggers (triggerid, description, expression, comments) VALUES (50156, 'test-trigger-permissions-trigger-{R}-{NDR}', '{50200} or {50201}', '');
INSERT INTO functions (functionid, triggerid, itemid, name, parameter) VALUES (50200, 50156, 50103, 'last', '');
INSERT INTO functions (functionid, triggerid, itemid, name, parameter) VALUES (50201, 50156, 50111, 'last', '');
INSERT INTO triggers (triggerid, description, expression, comments) VALUES (50157, 'test-trigger-permissions-trigger-{R}-{NDW}', '{50202} or {50203}', '');
INSERT INTO functions (functionid, triggerid, itemid, name, parameter) VALUES (50202, 50157, 50103, 'last', '');
INSERT INTO functions (functionid, triggerid, itemid, name, parameter) VALUES (50203, 50157, 50112, 'last', '');
INSERT INTO triggers (triggerid, description, expression, comments) VALUES (50158, 'test-trigger-permissions-trigger-{R}-{NRW}', '{50204} or {50205}', '');
INSERT INTO functions (functionid, triggerid, itemid, name, parameter) VALUES (50204, 50158, 50103, 'last', '');
INSERT INTO functions (functionid, triggerid, itemid, name, parameter) VALUES (50205, 50158, 50113, 'last', '');
INSERT INTO triggers (triggerid, description, expression, comments) VALUES (50159, 'test-trigger-permissions-trigger-{R}-{DRW}', '{50206} or {50207}', '');
INSERT INTO functions (functionid, triggerid, itemid, name, parameter) VALUES (50206, 50159, 50103, 'last', '');
INSERT INTO functions (functionid, triggerid, itemid, name, parameter) VALUES (50207, 50159, 50114, 'last', '');
INSERT INTO triggers (triggerid, description, expression, comments) VALUES (50160, 'test-trigger-permissions-trigger-{R}-{NDRW}', '{50208} or {50209}', '');
INSERT INTO functions (functionid, triggerid, itemid, name, parameter) VALUES (50208, 50160, 50103, 'last', '');
INSERT INTO functions (functionid, triggerid, itemid, name, parameter) VALUES (50209, 50160, 50115, 'last', '');
INSERT INTO triggers (triggerid, description, expression, comments) VALUES (50161, 'test-trigger-permissions-trigger-{W}-{ND}', '{50210} or {50211}', '');
INSERT INTO functions (functionid, triggerid, itemid, name, parameter) VALUES (50210, 50161, 50104, 'last', '');
INSERT INTO functions (functionid, triggerid, itemid, name, parameter) VALUES (50211, 50161, 50105, 'last', '');
INSERT INTO triggers (triggerid, description, expression, comments) VALUES (50162, 'test-trigger-permissions-trigger-{W}-{NR}', '{50212} or {50213}', '');
INSERT INTO functions (functionid, triggerid, itemid, name, parameter) VALUES (50212, 50162, 50104, 'last', '');
INSERT INTO functions (functionid, triggerid, itemid, name, parameter) VALUES (50213, 50162, 50106, 'last', '');
INSERT INTO triggers (triggerid, description, expression, comments) VALUES (50163, 'test-trigger-permissions-trigger-{W}-{NW}', '{50214} or {50215}', '');
INSERT INTO functions (functionid, triggerid, itemid, name, parameter) VALUES (50214, 50163, 50104, 'last', '');
INSERT INTO functions (functionid, triggerid, itemid, name, parameter) VALUES (50215, 50163, 50107, 'last', '');
INSERT INTO triggers (triggerid, description, expression, comments) VALUES (50164, 'test-trigger-permissions-trigger-{W}-{DR}', '{50216} or {50217}', '');
INSERT INTO functions (functionid, triggerid, itemid, name, parameter) VALUES (50216, 50164, 50104, 'last', '');
INSERT INTO functions (functionid, triggerid, itemid, name, parameter) VALUES (50217, 50164, 50108, 'last', '');
INSERT INTO triggers (triggerid, description, expression, comments) VALUES (50165, 'test-trigger-permissions-trigger-{W}-{DW}', '{50218} or {50219}', '');
INSERT INTO functions (functionid, triggerid, itemid, name, parameter) VALUES (50218, 50165, 50104, 'last', '');
INSERT INTO functions (functionid, triggerid, itemid, name, parameter) VALUES (50219, 50165, 50109, 'last', '');
INSERT INTO triggers (triggerid, description, expression, comments) VALUES (50166, 'test-trigger-permissions-trigger-{W}-{RW}', '{50220} or {50221}', '');
INSERT INTO functions (functionid, triggerid, itemid, name, parameter) VALUES (50220, 50166, 50104, 'last', '');
INSERT INTO functions (functionid, triggerid, itemid, name, parameter) VALUES (50221, 50166, 50110, 'last', '');
INSERT INTO triggers (triggerid, description, expression, comments) VALUES (50167, 'test-trigger-permissions-trigger-{W}-{NDR}', '{50222} or {50223}', '');
INSERT INTO functions (functionid, triggerid, itemid, name, parameter) VALUES (50222, 50167, 50104, 'last', '');
INSERT INTO functions (functionid, triggerid, itemid, name, parameter) VALUES (50223, 50167, 50111, 'last', '');
INSERT INTO triggers (triggerid, description, expression, comments) VALUES (50168, 'test-trigger-permissions-trigger-{W}-{NDW}', '{50224} or {50225}', '');
INSERT INTO functions (functionid, triggerid, itemid, name, parameter) VALUES (50224, 50168, 50104, 'last', '');
INSERT INTO functions (functionid, triggerid, itemid, name, parameter) VALUES (50225, 50168, 50112, 'last', '');
INSERT INTO triggers (triggerid, description, expression, comments) VALUES (50169, 'test-trigger-permissions-trigger-{W}-{NRW}', '{50226} or {50227}', '');
INSERT INTO functions (functionid, triggerid, itemid, name, parameter) VALUES (50226, 50169, 50104, 'last', '');
INSERT INTO functions (functionid, triggerid, itemid, name, parameter) VALUES (50227, 50169, 50113, 'last', '');
INSERT INTO triggers (triggerid, description, expression, comments) VALUES (50170, 'test-trigger-permissions-trigger-{W}-{DRW}', '{50228} or {50229}', '');
INSERT INTO functions (functionid, triggerid, itemid, name, parameter) VALUES (50228, 50170, 50104, 'last', '');
INSERT INTO functions (functionid, triggerid, itemid, name, parameter) VALUES (50229, 50170, 50114, 'last', '');
INSERT INTO triggers (triggerid, description, expression, comments) VALUES (50171, 'test-trigger-permissions-trigger-{W}-{NDRW}', '{50230} or {50231}', '');
INSERT INTO functions (functionid, triggerid, itemid, name, parameter) VALUES (50230, 50171, 50104, 'last', '');
INSERT INTO functions (functionid, triggerid, itemid, name, parameter) VALUES (50231, 50171, 50115, 'last', '');

-- trigger permissions: END

-- test discovered host groups after import parent host
INSERT INTO hstgrp (groupid, name, internal) VALUES (50025, 'Master group', 0);
INSERT INTO hstgrp (groupid, name, internal, flags) VALUES (50026, 'host group discovered', 0, 4);
INSERT INTO hosts (hostid, host, name, status, flags, description) VALUES (99010, 'Host having discovered hosts', 'Host having discovered hosts', 0, 0, '');
INSERT INTO hosts (hostid, host, name, status, flags, description) VALUES (99011, '{#VALUE}', '{#VALUE}', 0, 2, '');
INSERT INTO hosts (hostid, host, name, status, flags, description) VALUES (99012, 'discovered', 'discovered', 0, 4, '');
INSERT INTO items (itemid, type, hostid, name, key_, delay, history, trends, status, value_type, flags, params, description, posts, headers) VALUES (58735, 2, 99010, 'trap', 'trap', '0', '90d', '0', 0, 4, 1, '', '', '', '');
INSERT INTO group_prototype (group_prototypeid, hostid, name) VALUES (110, 99011, 'host group {#VALUE}');
INSERT INTO group_prototype (group_prototypeid, hostid, groupid) VALUES (111, 99011, 50025);
INSERT INTO group_discovery (groupid, parent_group_prototypeid, name) VALUES (50026, 110, 'host group {#VALUE}');
INSERT INTO hosts_groups (hostgroupid, hostid, groupid) VALUES (50020, 99010, 50025);
INSERT INTO hosts_groups (hostgroupid, hostid, groupid) VALUES (50021, 99012, 50025);
INSERT INTO hosts_groups (hostgroupid, hostid, groupid) VALUES (50022, 99012, 50026);
INSERT INTO host_discovery (hostid, parent_itemid, host) VALUES (99011, 58735, '');
INSERT INTO host_discovery (hostid, parent_hostid, host) VALUES (99012, 99011, '{#VALUE}');
INSERT INTO interface (interfaceid, hostid, main, type, useip, ip, port) VALUES (50026, 99010, 1, 1, 1, '127.0.0.1', '10050');
INSERT INTO interface (interfaceid, hostid, main, type, useip, ip, port) VALUES (50027, 99012, 1, 1, 1, '127.0.0.1', '10050');
INSERT INTO interface_discovery (interfaceid, parent_interfaceid) VALUES (50027, 50026);

-- token
INSERT INTO token (tokenid, userid, name, description) VALUES (1, 2, 'test-token-exists', '');
INSERT INTO token (tokenid, userid, name, description) VALUES (2, 5, 'test-delete-1', '');
INSERT INTO token (tokenid, userid, name, description) VALUES (3, 4, 'test-delete-1', '');
INSERT INTO token (tokenid, userid, name, description) VALUES (4, 1, 'test-delete-1', '');
INSERT INTO token (tokenid, userid, name, description) VALUES (5, 5, 'test-delete-2', '');
INSERT INTO token (tokenid, userid, name, description) VALUES (6, 2, 'test-get-1', '');
INSERT INTO token (tokenid, userid, name, description) VALUES (7, 5, 'test-get-1', '');
INSERT INTO token (tokenid, userid, name, description) VALUES (8, 4, 'test-get-1', '');
INSERT INTO token (tokenid, userid, name, description) VALUES (9, 1, 'test-get-1', '');
INSERT INTO token (tokenid, userid, name, description) VALUES (10, 5, 'test-get-2', '');
-- original token string: "a26ddc6178485b5189b103e9775763bdc01e8d19fcbe6c7dea99ae2e2d50ae1a"
INSERT INTO token (tokenid, userid, name, token, description) VALUES (11, 5, 'test-token', '6e93df66b70c69588aeabe56b77e2c6ed0c2a6854d3a79ed8156dac61ed1bce530043b3afb9699336593832552e1f72564a9991a9ae48616b5ea0c639f3f0460', '');
INSERT INTO token (tokenid, userid, name, expires_at, description) VALUES (12, 5, 'test-expires', 123, '');
INSERT INTO token (tokenid, userid, name, description) VALUES (13, 12, 'test-1', '');
INSERT INTO token (tokenid, userid, name, description) VALUES (14, 12, 'test-2', '');
INSERT INTO token (tokenid, userid, name, description) VALUES (15, 1, 'update-super-admin-1', '');
INSERT INTO token (tokenid, userid, name, description) VALUES (16, 1, 'update-super-admin-2', '');
INSERT INTO token (tokenid, userid, name, description) VALUES (17, 5, 'update-user-1', '');
INSERT INTO token (tokenid, userid, name, description) VALUES (18, 5, 'update-user-2', '');
INSERT INTO token (tokenid, userid, name, description) VALUES (19, 5, 'update-user-3', '');
INSERT INTO token (tokenid, userid, name, description) VALUES (20, 5, 'update-user-4', '');
INSERT INTO token (tokenid, userid, name, description) VALUES (21, 5, 'update-user-5', '');
INSERT INTO token (tokenid, userid, name, description) VALUES (22, 5, 'update-user-6', '');
INSERT INTO users (userid,username,passwd,roleid) VALUES (20,'token-creator','5fce1b3e34b520afeffb37ce08c7cd66',2);
INSERT INTO users_groups (id,usrgrpid,userid) VALUES (90020,90000,20);
INSERT INTO token (tokenid, userid, creator_userid, name, description) VALUES (23, 5, 20, 'delete-user-6', '');

-- test filtering by tags
INSERT INTO hstgrp (groupid, name, internal) VALUES (50027, 'Group of hosts with wide usage of tags', 0);
INSERT INTO hosts (hostid, host, name, status, flags, description) VALUES (99013, 'Host OS - Windows', 'Host OS - Windows', 0, 0, '');
INSERT INTO hosts (hostid, host, name, status, flags, description) VALUES (99014, 'Host Browser - Firefox', 'Host Browser - Firefox', 0, 0, '');
INSERT INTO hosts (hostid, host, name, status, flags, description) VALUES (99015, 'Host OS - Linux', 'Host OS - Linux', 0, 0, '');
INSERT INTO hosts (hostid, host, name, status, flags, description) VALUES (99016, 'Host Browser - Chrome', 'Host Browser - Chrome', 0, 0, '');
INSERT INTO hosts (hostid, host, name, status, flags, description) VALUES (99017, 'Host without tags', 'Host without tags', 0, 0, '');
INSERT INTO hosts (hostid, host, name, status, flags, description) VALUES (99018, 'Host with very general tags only', 'Host with very general tags only', 0, 0, '');
INSERT INTO hosts (hostid, host, name, status, flags, description) VALUES (99019, 'Host OS - Android', 'Host OS - Android', 0, 0, '');
INSERT INTO hosts (hostid, host, name, status, flags, description) VALUES (99020, 'Host Browser - IE', 'Host Browser - IE', 0, 0, '');
INSERT INTO hosts (hostid, host, name, status, flags, description) VALUES (99021, 'Host OS', 'Host OS', 0, 0, '');
INSERT INTO hosts (hostid, host, name, status, flags, description) VALUES (99022, 'Host OS - Mac', 'Host OS - Mac', 0, 0, '');
INSERT INTO hosts (hostid, host, name, status, flags, description) VALUES (99023, 'Host Browser', 'Host Browser', 0, 0, '');
INSERT INTO hosts (hostid, host, name, status, flags, description) VALUES (99024, 'Template OS - Windows', 'Template OS - Windows', 3, 0, '');
INSERT INTO hosts (hostid, host, name, status, flags, description) VALUES (99025, 'Template Browser - FF', 'Template Browser - FF', 3, 0, '');
INSERT INTO hosts (hostid, host, name, status, flags, description) VALUES (99026, 'Template OS - Ubuntu Bionic Beaver', 'Template OS - Ubuntu Bionic Beaver', 3, 0, '');
INSERT INTO hosts (hostid, host, name, status, flags, description) VALUES (99027, 'Workstation', 'Workstation', 3, 0, '');
INSERT INTO hosts_groups (hostgroupid, hostid, groupid) VALUES (50023, 99013, 50027);
INSERT INTO hosts_groups (hostgroupid, hostid, groupid) VALUES (50024, 99014, 50027);
INSERT INTO hosts_groups (hostgroupid, hostid, groupid) VALUES (50025, 99015, 50027);
INSERT INTO hosts_groups (hostgroupid, hostid, groupid) VALUES (50026, 99016, 50027);
INSERT INTO hosts_groups (hostgroupid, hostid, groupid) VALUES (50027, 99017, 50027);
INSERT INTO hosts_groups (hostgroupid, hostid, groupid) VALUES (50028, 99018, 50027);
INSERT INTO hosts_groups (hostgroupid, hostid, groupid) VALUES (50029, 99019, 50027);
INSERT INTO hosts_groups (hostgroupid, hostid, groupid) VALUES (50030, 99020, 50027);
INSERT INTO hosts_groups (hostgroupid, hostid, groupid) VALUES (50031, 99021, 50027);
INSERT INTO hosts_groups (hostgroupid, hostid, groupid) VALUES (50032, 99022, 50027);
INSERT INTO hosts_groups (hostgroupid, hostid, groupid) VALUES (50033, 99023, 50027);
INSERT INTO hosts_groups (hostgroupid, hostid, groupid) VALUES (50034, 99024, 50027);
INSERT INTO hosts_groups (hostgroupid, hostid, groupid) VALUES (50035, 99025, 50027);
INSERT INTO hosts_groups (hostgroupid, hostid, groupid) VALUES (50036, 99026, 50027);
INSERT INTO hosts_groups (hostgroupid, hostid, groupid) VALUES (50037, 99027, 50027);
INSERT INTO hosts_templates (hosttemplateid, hostid, templateid) VALUES (50004, 99013, 99024);
INSERT INTO hosts_templates (hosttemplateid, hostid, templateid) VALUES (50005, 99014, 99025);
INSERT INTO hosts_templates (hosttemplateid, hostid, templateid) VALUES (50006, 99015, 99026);
INSERT INTO hosts_templates (hosttemplateid, hostid, templateid) VALUES (50007, 99024, 99027);
INSERT INTO host_tag (hosttagid, hostid, tag, value) VALUES (1000, 99013, 'OS', 'Windows');
INSERT INTO host_tag (hosttagid, hostid, tag, value) VALUES (1001, 99014, 'Browser', 'Firefox');
INSERT INTO host_tag (hosttagid, hostid, tag, value) VALUES (1002, 99015, 'OS', 'Linux');
INSERT INTO host_tag (hosttagid, hostid, tag, value) VALUES (1003, 99016, 'Browser', 'Chrome');
INSERT INTO host_tag (hosttagid, hostid, tag, value) VALUES (1004, 99018, 'Other', '');
INSERT INTO host_tag (hosttagid, hostid, tag, value) VALUES (1005, 99019, 'OS', 'Android');
INSERT INTO host_tag (hosttagid, hostid, tag, value) VALUES (1006, 99020, 'Browser', 'IE');
INSERT INTO host_tag (hosttagid, hostid, tag, value) VALUES (1007, 99021, 'OS', '');
INSERT INTO host_tag (hosttagid, hostid, tag, value) VALUES (1008, 99022, 'OS', 'Mac');
INSERT INTO host_tag (hosttagid, hostid, tag, value) VALUES (1009, 99023, 'Browser', '');
INSERT INTO host_tag (hosttagid, hostid, tag, value) VALUES (1010, 99024, 'OS', 'Win7');
INSERT INTO host_tag (hosttagid, hostid, tag, value) VALUES (1011, 99025, 'Browser', 'FF');
INSERT INTO host_tag (hosttagid, hostid, tag, value) VALUES (1012, 99026, 'OS', 'Ubuntu Bionic Beaver');
INSERT INTO host_tag (hosttagid, hostid, tag, value) VALUES (1013, 99025, 'Webbrowser', 'Mozilla');
INSERT INTO host_tag (hosttagid, hostid, tag, value) VALUES (1014, 99027, 'office', 'Riga');
INSERT INTO items (itemid, hostid, interfaceid, type, value_type, name, key_, delay, history, status, params, description, posts, headers) VALUES (58736, 99013, NULL, 2, 3, 'Item', 'item', 0, 90, 0, '', '', '', '');
INSERT INTO triggers (triggerid, description, expression, comments, value) VALUES (50172, 'trigger1', '{50232}=1', '', '1');
INSERT INTO functions (functionid, triggerid, itemid, name, parameter) VALUES (50232, 50172, 58736, 'last', '');
INSERT INTO trigger_tag (triggertagid, triggerid, tag, value) VALUES (1001, 50172, 'tag1', 'value1');
INSERT INTO trigger_tag (triggertagid, triggerid, tag, value) VALUES (1002, 50172, 'tag2', '');
INSERT INTO trigger_tag (triggertagid, triggerid, tag, value) VALUES (1003, 50172, 'tag3', 'value3');
INSERT INTO trigger_tag (triggertagid, triggerid, tag, value) VALUES (1004, 50172, 'tag3', 'value4');
INSERT INTO triggers (triggerid, description, expression, comments, value) VALUES (50173, 'trigger2', '{50233}=1', '', '1');
INSERT INTO functions (functionid, triggerid, itemid, name, parameter) VALUES (50233, 50173, 58736, 'last', '');
INSERT INTO trigger_tag (triggertagid, triggerid, tag, value) VALUES (1005, 50173, 'tag1', 'value5');
INSERT INTO trigger_tag (triggertagid, triggerid, tag, value) VALUES (1006, 50173, 'tag2', 'value6');
INSERT INTO triggers (triggerid, description, expression, comments, value) VALUES (50174, 'trigger3', '{50234}=1', '', '1');
INSERT INTO functions (functionid, triggerid, itemid, name, parameter) VALUES (50234, 50174, 58736, 'last', '');
INSERT INTO trigger_tag (triggertagid, triggerid, tag, value) VALUES (1007, 50174, 'tag1', 'value7');
INSERT INTO triggers (triggerid, description, expression, comments, value) VALUES (50175, 'trigger4', '{50235}=1', '', '1');
INSERT INTO functions (functionid, triggerid, itemid, name, parameter) VALUES (50235, 50175, 58736, 'last', '');
INSERT INTO events (eventid, source, object, objectid, clock, value, acknowledged, ns, name, severity) VALUES (5000, 0, 0, 50172, 1610000000, 1, 0, 0, 'trigger1', 0);
INSERT INTO event_tag (eventtagid, eventid, tag, value) VALUES (1000, 5000, 'tag1', 'value1');
INSERT INTO event_tag (eventtagid, eventid, tag, value) VALUES (1001, 5000, 'tag2', '');
INSERT INTO event_tag (eventtagid, eventid, tag, value) VALUES (1002, 5000, 'tag3', 'value3');
INSERT INTO event_tag (eventtagid, eventid, tag, value) VALUES (1003, 5000, 'tag3', 'value4');
INSERT INTO event_tag (eventtagid, eventid, tag, value) VALUES (1004, 5000, 'OS', 'Windows');
INSERT INTO event_tag (eventtagid, eventid, tag, value) VALUES (1005, 5000, 'OS', 'Win7');
INSERT INTO problem (eventid, source, object, objectid, clock, ns, r_eventid, r_clock, r_ns, correlationid, userid, name, acknowledged, severity) VALUES (5000, 0, 0, 50172, 1610000000, 0, NULL, 0, 0, NULL, NULL, 'trigger1', 0, 0);
INSERT INTO problem_tag (problemtagid, eventid, tag, value) VALUES (1000, 5000, 'tag1', 'value1');
INSERT INTO problem_tag (problemtagid, eventid, tag, value) VALUES (1001, 5000, 'tag2', '');
INSERT INTO problem_tag (problemtagid, eventid, tag, value) VALUES (1002, 5000, 'tag3', 'value3');
INSERT INTO problem_tag (problemtagid, eventid, tag, value) VALUES (1003, 5000, 'tag3', 'value4');
INSERT INTO problem_tag (problemtagid, eventid, tag, value) VALUES (1004, 5000, 'OS', 'Windows');
INSERT INTO problem_tag (problemtagid, eventid, tag, value) VALUES (1005, 5000, 'OS', 'Win7');
INSERT INTO events (eventid, source, object, objectid, clock, value, acknowledged, ns, name, severity) VALUES (5001, 0, 0, 50173, 1610000000, 1, 0, 0, 'trigger2', 0);
INSERT INTO event_tag (eventtagid, eventid, tag, value) VALUES (1006, 5001, 'tag1', 'value5');
INSERT INTO event_tag (eventtagid, eventid, tag, value) VALUES (1007, 5001, 'tag2', 'value6');
INSERT INTO event_tag (eventtagid, eventid, tag, value) VALUES (1010, 5001, 'OS', 'Windows');
INSERT INTO event_tag (eventtagid, eventid, tag, value) VALUES (1011, 5001, 'OS', 'Win7');
INSERT INTO problem (eventid, source, object, objectid, clock, ns, r_eventid, r_clock, r_ns, correlationid, userid, name, acknowledged, severity) VALUES (5001, 0, 0, 50173, 1610000000, 0, NULL, 0, 0, NULL, NULL, 'trigger2', 0, 0);
INSERT INTO problem_tag (problemtagid, eventid, tag, value) VALUES (1006, 5001, 'tag1', 'value5');
INSERT INTO problem_tag (problemtagid, eventid, tag, value) VALUES (1007, 5001, 'tag2', 'value6');
INSERT INTO problem_tag (problemtagid, eventid, tag, value) VALUES (1010, 5001, 'OS', 'Windows');
INSERT INTO problem_tag (problemtagid, eventid, tag, value) VALUES (1011, 5001, 'OS', 'Win7');
INSERT INTO events (eventid, source, object, objectid, clock, value, acknowledged, ns, name, severity) VALUES (5002, 0, 0, 50174, 1610000000, 1, 0, 0, 'trigger3', 0);
INSERT INTO event_tag (eventtagid, eventid, tag, value) VALUES (1012, 5002, 'tag1', 'value7');
INSERT INTO event_tag (eventtagid, eventid, tag, value) VALUES (1013, 5002, 'OS', 'Windows');
INSERT INTO event_tag (eventtagid, eventid, tag, value) VALUES (1014, 5002, 'OS', 'Win7');
INSERT INTO problem (eventid, source, object, objectid, clock, ns, r_eventid, r_clock, r_ns, correlationid, userid, name, acknowledged, severity) VALUES (5002, 0, 0, 50174, 1610000000, 0, NULL, 0, 0, NULL, NULL, 'trigger3', 0, 0);
INSERT INTO problem_tag (problemtagid, eventid, tag, value) VALUES (1012, 5002, 'tag1', 'value7');
INSERT INTO problem_tag (problemtagid, eventid, tag, value) VALUES (1013, 5002, 'OS', 'Windows');
INSERT INTO problem_tag (problemtagid, eventid, tag, value) VALUES (1014, 5002, 'OS', 'Win7');
INSERT INTO events (eventid, source, object, objectid, clock, value, acknowledged, ns, name, severity) VALUES (5003, 0, 0, 50175, 1610000000, 1, 0, 0, 'trigger4', 0);
INSERT INTO event_tag (eventtagid, eventid, tag, value) VALUES (1015, 5003, 'OS', 'Windows');
INSERT INTO event_tag (eventtagid, eventid, tag, value) VALUES (1016, 5003, 'OS', 'Win7');
INSERT INTO problem (eventid, source, object, objectid, clock, ns, r_eventid, r_clock, r_ns, correlationid, userid, name, acknowledged, severity) VALUES (5003, 0, 0, 50175, 1610000000, 0, NULL, 0, 0, NULL, NULL, 'trigger4', 0, 0);
INSERT INTO problem_tag (problemtagid, eventid, tag, value) VALUES (1015, 5003, 'OS', 'Windows');
INSERT INTO problem_tag (problemtagid, eventid, tag, value) VALUES (1016, 5003, 'OS', 'Win7');

INSERT INTO scripts (scriptid, type, name, command, host_access, usrgrpid, groupid, description) VALUES (200, 5, 'Script for Get','test',2,NULL,NULL,'get description');
INSERT INTO script_param (script_paramid, scriptid, name, value) VALUES (100, 200, 'parameter 1','value 1');
INSERT INTO script_param (script_paramid, scriptid, name, value) VALUES (101, 200, 'parameter 2','value 2');

INSERT INTO scripts (scriptid, type, name, command, host_access, usrgrpid, groupid, description) VALUES (201, 1, 'Script for Get2','test',2,NULL,NULL,'Get2 description');

-- test trigger validation
INSERT INTO hosts (hostid, host, name, status, description) VALUES (99028, 'Trigger validation test host', 'Trigger validation test host', 0, '');
INSERT INTO hosts (hostid, host, name, status, description) VALUES (99029, 'Trigger validation test template', 'Trigger validation test template', 3, '');
INSERT INTO hstgrp (groupid, name, internal) VALUES (50028, 'Trigger validation test host group', 0);
INSERT INTO hosts_groups (hostgroupid, hostid, groupid) VALUES (50038, 99028, 50028);
INSERT INTO hosts_groups (hostgroupid, hostid, groupid) VALUES (50039, 99029, 50028);
INSERT INTO items (itemid, hostid, interfaceid, type, value_type, name, key_, delay, history, status, params, description, posts, headers) VALUES (58737, 99028, NULL, 2, 3, 'item', 'item', '1d', '90d', 0, '', '', '', '');
INSERT INTO items (itemid, hostid, interfaceid, type, value_type, name, key_, delay, history, status, params, description, posts, headers) VALUES (58738, 99029, NULL, 2, 3, 'item', 'item', '1d', '90d', 0, '', '', '', '');
INSERT INTO triggers (triggerid, description, expression, comments) VALUES (50176, 'test-trigger-1', '{50236}=0', '');
INSERT INTO functions (functionid, triggerid, itemid, name, parameter) VALUES (50236, 50176, 58737, 'last', '');
INSERT INTO triggers (triggerid, description, expression, comments) VALUES (50177, 'test-trigger-2', '{50237}=0', '');
INSERT INTO functions (functionid, triggerid, itemid, name, parameter) VALUES (50237, 50177, 58737, 'last', '');
INSERT INTO triggers (triggerid, description, expression, comments) VALUES (50178, 'template-trigger', '{50238}=0', '');
INSERT INTO functions (functionid, triggerid, itemid, name, parameter) VALUES (50238, 50178, 58738, 'last', '');<|MERGE_RESOLUTION|>--- conflicted
+++ resolved
@@ -36,20 +36,6 @@
 INSERT INTO item_application_prototype (item_application_prototypeid,application_prototypeid,itemid) VALUES (1900,900,40067);
 
 -- valuemap
-<<<<<<< HEAD
-INSERT INTO valuemaps (valuemapid,name) VALUES (399,'API value map for update');
-INSERT INTO valuemaps (valuemapid,name) VALUES (400,'API value map for update with mappings');
-INSERT INTO valuemaps (valuemapid,name) VALUES (401,'API value map delete');
-INSERT INTO valuemaps (valuemapid,name) VALUES (402,'API value map delete2');
-INSERT INTO valuemaps (valuemapid,name) VALUES (403,'API value map delete3');
-INSERT INTO valuemaps (valuemapid,name) VALUES (404,'API value map delete4');
-INSERT INTO mappings (mappingid,valuemapid,value,newvalue) VALUES (9904,400,'One','Online');
-INSERT INTO mappings (mappingid,valuemapid,value,newvalue) VALUES (9905,400,'Two','Offline');
-INSERT INTO mappings (mappingid,valuemapid,value,newvalue) VALUES (9906,402,'Three','Other');
-INSERT INTO mappings (mappingid,valuemapid,value,newvalue) VALUES (9907,403,'Four','Unknown');
-INSERT INTO users (userid, username, passwd, autologin, autologout, lang, refresh, roleid, theme, attempt_failed, attempt_clock, rows_per_page) VALUES (4, 'zabbix-admin', '5fce1b3e34b520afeffb37ce08c7cd66', 0, 0, 'en_GB', '30s', 2, 'default', 0, 0, 50);
-INSERT INTO users (userid, username, passwd, autologin, autologout, lang, refresh, roleid, theme, attempt_failed, attempt_clock, rows_per_page) VALUES (5, 'zabbix-user', '5fce1b3e34b520afeffb37ce08c7cd66', 0, 0, 'en_GB', '30s', 1, 'default', 0, 0, 50);
-=======
 INSERT INTO valuemap (valuemapid,hostid,name) VALUES (399,50009,'API value map for update');
 INSERT INTO valuemap (valuemapid,hostid,name) VALUES (400,50009,'API value map for update with mappings');
 INSERT INTO valuemap (valuemapid,hostid,name) VALUES (401,50009,'API value map delete');
@@ -65,9 +51,8 @@
 INSERT INTO valuemap_mapping (valuemap_mappingid,valuemapid,value,newvalue) VALUES (9909,403,'Four','Unknown');
 INSERT INTO valuemap_mapping (valuemap_mappingid,valuemapid,value,newvalue) VALUES (9910,404,'1','Unknown');
 INSERT INTO valuemap_mapping (valuemap_mappingid,valuemapid,value,newvalue) VALUES (9911,405,'1','Unknown');
-INSERT INTO users (userid, alias, passwd, autologin, autologout, lang, refresh, roleid, theme, attempt_failed, attempt_clock, rows_per_page) VALUES (4, 'zabbix-admin', '5fce1b3e34b520afeffb37ce08c7cd66', 0, 0, 'en_GB', '30s', 2, 'default', 0, 0, 50);
-INSERT INTO users (userid, alias, passwd, autologin, autologout, lang, refresh, roleid, theme, attempt_failed, attempt_clock, rows_per_page) VALUES (5, 'zabbix-user', '5fce1b3e34b520afeffb37ce08c7cd66', 0, 0, 'en_GB', '30s', 1, 'default', 0, 0, 50);
->>>>>>> c44275c1
+INSERT INTO users (userid, username, passwd, autologin, autologout, lang, refresh, roleid, theme, attempt_failed, attempt_clock, rows_per_page) VALUES (4, 'zabbix-admin', '5fce1b3e34b520afeffb37ce08c7cd66', 0, 0, 'en_GB', '30s', 2, 'default', 0, 0, 50);
+INSERT INTO users (userid, username, passwd, autologin, autologout, lang, refresh, roleid, theme, attempt_failed, attempt_clock, rows_per_page) VALUES (5, 'zabbix-user', '5fce1b3e34b520afeffb37ce08c7cd66', 0, 0, 'en_GB', '30s', 1, 'default', 0, 0, 50);
 INSERT INTO users_groups (id, usrgrpid, userid) VALUES (6, 8, 4);
 
 -- host groups
