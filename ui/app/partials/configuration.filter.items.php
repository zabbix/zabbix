--- conflicted
+++ resolved
@@ -54,12 +54,8 @@
 
 // First column.
 $filter_column_1
-<<<<<<< HEAD
-	->addRow((new CLabel(_('Host groups'), 'filter_groupids__ms')),
-=======
 	->addRow(
-		new CLabel($data['context'] === 'host' ? _('Host groups') : _('Template groups'), 'filter_groupid_ms'),
->>>>>>> bf935079
+		new CLabel($data['context'] === 'host' ? _('Host groups') : _('Template groups'), 'filter_groupids__ms'),
 		(new CMultiSelect([
 			'name' => 'filter_groupids[]',
 			'object_name' => $data['context'] === 'host' ? 'hostGroup' : 'templateGroup',
@@ -76,12 +72,8 @@
 			]
 		]))->setWidth(ZBX_TEXTAREA_FILTER_SMALL_WIDTH)
 	)
-<<<<<<< HEAD
-	->addRow((new CLabel(($data['context'] === 'host') ? _('Hosts') : _('Templates'), 'filter_hostids__ms')),
-=======
 	->addRow(
-		new CLabel($data['context'] === 'host' ? _('Hosts') : _('Templates'), 'filter_hostid_ms'),
->>>>>>> bf935079
+		new CLabel($data['context'] === 'host' ? _('Hosts') : _('Templates'), 'filter_hostids__ms'),
 		(new CMultiSelect([
 			'name' => 'filter_hostids[]',
 			'object_name' => $data['context'] === 'host' ? 'hosts' : 'templates',
