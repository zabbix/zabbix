--- conflicted
+++ resolved
@@ -75,13 +75,6 @@
 
 // Latest data rows.
 
-<<<<<<< HEAD
-// Resolve delay, history and trend macros.
-$update_interval_parser = new CUpdateIntervalParser(['usermacros' => true]);
-=======
-$config = select_config();
-
->>>>>>> 2867e92d
 $simple_interval_parser = new CSimpleIntervalParser();
 $update_interval_parser = new CUpdateIntervalParser(['usermacros' => true]);
 
@@ -91,31 +84,6 @@
 foreach ($data['rows'] as $row) {
 	$item = $data['items'][$row['itemid']];
 
-<<<<<<< HEAD
-	if (CHousekeepingHelper::get(CHousekeepingHelper::HK_HISTORY_GLOBAL)) {
-		$keep_history = timeUnitToSeconds(CHousekeepingHelper::get(CHousekeepingHelper::HK_HISTORY));
-		$item['history'] = CHousekeepingHelper::get(CHousekeepingHelper::HK_HISTORY);
-	}
-	elseif ($simple_interval_parser->parse($item['history']) == CParser::PARSE_SUCCESS) {
-		$keep_history = timeUnitToSeconds($item['history']);
-	}
-	else {
-		$keep_history = 0;
-		$item['history'] = (new CSpan($item['history']))->addClass(ZBX_STYLE_RED);
-	}
-
-	if ($item['value_type'] == ITEM_VALUE_TYPE_FLOAT || $item['value_type'] == ITEM_VALUE_TYPE_UINT64) {
-		if (CHousekeepingHelper::get(CHousekeepingHelper::HK_TRENDS_GLOBAL)) {
-			$keep_trends = timeUnitToSeconds(CHousekeepingHelper::get(CHousekeepingHelper::HK_TRENDS));
-			$item['trends'] = CHousekeepingHelper::get(CHousekeepingHelper::HK_TRENDS);
-		}
-		elseif ($simple_interval_parser->parse($item['trends']) == CParser::PARSE_SUCCESS) {
-			$keep_trends = timeUnitToSeconds($item['trends']);
-		}
-		else {
-			$keep_trends = 0;
-			$item['trends'] = (new CSpan($item['trends']))->addClass(ZBX_STYLE_RED);
-=======
 	// Secondary header for the next host or application.
 
 	$is_next_host = $item['hostid'] !== $last_hostid;
@@ -128,7 +96,6 @@
 
 		if ($host['status'] == HOST_STATUS_NOT_MONITORED) {
 			$col_host->addClass(ZBX_STYLE_RED);
->>>>>>> 2867e92d
 		}
 
 		$application_name = $row['applicationid']
@@ -186,9 +153,9 @@
 
 	// Other row data preparation.
 
-	if ($config['hk_history_global']) {
-		$keep_history = timeUnitToSeconds($config['hk_history']);
-		$item_history = $config['hk_history'];
+	if (CHousekeepingHelper::get(CHousekeepingHelper::HK_HISTORY_GLOBAL)) {
+		$keep_history = timeUnitToSeconds(CHousekeepingHelper::get(CHousekeepingHelper::HK_HISTORY));
+		$item_history = CHousekeepingHelper::get(CHousekeepingHelper::HK_HISTORY);
 	}
 	elseif ($simple_interval_parser->parse($item['history']) == CParser::PARSE_SUCCESS) {
 		$keep_history = timeUnitToSeconds($item['history']);
@@ -200,9 +167,9 @@
 	}
 
 	if ($item['value_type'] == ITEM_VALUE_TYPE_FLOAT || $item['value_type'] == ITEM_VALUE_TYPE_UINT64) {
-		if ($config['hk_trends_global']) {
-			$keep_trends = timeUnitToSeconds($config['hk_trends']);
-			$item_trends = $config['hk_trends'];
+		if (CHousekeepingHelper::get(CHousekeepingHelper::HK_TRENDS_GLOBAL)) {
+			$keep_trends = timeUnitToSeconds(CHousekeepingHelper::get(CHousekeepingHelper::HK_TRENDS));
+			$item_trends = CHousekeepingHelper::get(CHousekeepingHelper::HK_TRENDS);
 		}
 		elseif ($simple_interval_parser->parse($item['trends']) == CParser::PARSE_SUCCESS) {
 			$keep_trends = timeUnitToSeconds($item['trends']);
