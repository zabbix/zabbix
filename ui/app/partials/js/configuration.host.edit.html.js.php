<?php declare(strict_types = 1);
/*
** Zabbix
** Copyright (C) 2001-2021 Zabbix SIA
**
** This program is free software; you can redistribute it and/or modify
** it under the terms of the GNU General Public License as published by
** the Free Software Foundation; either version 2 of the License, or
** (at your option) any later version.
**
** This program is distributed in the hope that it will be useful,
** but WITHOUT ANY WARRANTY; without even the implied warranty of
** MERCHANTABILITY or FITNESS FOR A PARTICULAR PURPOSE.  See the
** GNU General Public License for more details.
**
** You should have received a copy of the GNU General Public License
** along with this program; if not, write to the Free Software
** Foundation, Inc., 51 Franklin Street, Fifth Floor, Boston, MA  02110-1301, USA.
**/


/**
 * @var CView $this
 */

$linked_templates = ($data['host']['flags'] != ZBX_FLAG_DISCOVERY_CREATED)
	? array_column($data['host']['parentTemplates'], 'templateid')
	: [];
?>

<?php if ($data['host']['flags'] != ZBX_FLAG_DISCOVERY_CREATED): ?>
	<script type="text/x-jquery-tmpl" id="macro-row-tmpl-inherited">
		<?= (new CRow([
				(new CCol([
					(new CTextAreaFlexible('macros[#{rowNum}][macro]', '', ['add_post_js' => false]))
						->addClass('macro')
						->setWidth(ZBX_TEXTAREA_MACRO_WIDTH)
						->setAttribute('placeholder', '{$MACRO}'),
					new CInput('hidden', 'macros[#{rowNum}][inherited_type]', ZBX_PROPERTY_OWN)
				]))->addClass(ZBX_STYLE_TEXTAREA_FLEXIBLE_PARENT),
				(new CCol(
					new CMacroValue(ZBX_MACRO_TYPE_TEXT, 'macros[#{rowNum}]', '', false)
				))->addClass(ZBX_STYLE_TEXTAREA_FLEXIBLE_PARENT),
				(new CCol(
					(new CButton('macros[#{rowNum}][remove]', _('Remove')))
						->addClass(ZBX_STYLE_BTN_LINK)
						->addClass('element-table-remove')
				))->addClass(ZBX_STYLE_NOWRAP),
				[
					new CCol(
						(new CDiv())
							->addClass(ZBX_STYLE_OVERFLOW_ELLIPSIS)
							->setWidth(ZBX_TEXTAREA_MACRO_VALUE_WIDTH)
					),
					new CCol(),
					new CCol(
						(new CDiv())
							->addClass(ZBX_STYLE_OVERFLOW_ELLIPSIS)
							->setWidth(ZBX_TEXTAREA_MACRO_VALUE_WIDTH)
					)
				]
			]))
				->addClass('form_row')
				->toString().
			(new CRow([
				(new CCol(
					(new CTextAreaFlexible('macros[#{rowNum}][description]', '', ['add_post_js' => false]))
						->setMaxlength(DB::getFieldLength('globalmacro', 'description'))
						->setWidth(ZBX_TEXTAREA_STANDARD_WIDTH)
						->setAttribute('placeholder', _('description'))
				))->addClass(ZBX_STYLE_TEXTAREA_FLEXIBLE_PARENT)->setColSpan(8)
			]))
				->addClass('form_row')
				->toString()
		?>
	</script>
	<script type="text/x-jquery-tmpl" id="macro-row-tmpl">
		<?= (new CRow([
				(new CCol([
					(new CTextAreaFlexible('macros[#{rowNum}][macro]', '', ['add_post_js' => false]))
						->addClass('macro')
						->setWidth(ZBX_TEXTAREA_MACRO_WIDTH)
						->setAttribute('placeholder', '{$MACRO}')
				]))->addClass(ZBX_STYLE_TEXTAREA_FLEXIBLE_PARENT),
				(new CCol(
					new CMacroValue(ZBX_MACRO_TYPE_TEXT, 'macros[#{rowNum}]', '', false)
				))->addClass(ZBX_STYLE_TEXTAREA_FLEXIBLE_PARENT),
				(new CCol(
					(new CTextAreaFlexible('macros[#{rowNum}][description]', '', ['add_post_js' => false]))
						->setMaxlength(DB::getFieldLength('globalmacro', 'description'))
						->setWidth(ZBX_TEXTAREA_MACRO_VALUE_WIDTH)
						->setAttribute('placeholder', _('description'))
				))->addClass(ZBX_STYLE_TEXTAREA_FLEXIBLE_PARENT),
				(new CCol(
					(new CButton('macros[#{rowNum}][remove]', _('Remove')))
						->addClass(ZBX_STYLE_BTN_LINK)
						->addClass('element-table-remove')
				))->addClass(ZBX_STYLE_NOWRAP)
			]))
				->addClass('form_row')
				->toString()
		?>
	</script>
<?php endif ?>

<script type="text/javascript">
	'use strict';

	var host_edit = {

		init() {
			this.initHostTab();
			this.initTemplatesTab();
			this.initMacrosTab();
			this.initInventoryTab();
			this.initEncriptionTab();
		},

		initHostTab() {
			const host_field = document.getElementById('host');

			'input paste'.split(' ').forEach(event => {
				host_field.addEventListener(event, e => this.setVisibleNamePlaceholder(e.target.value));
			});
			this.setVisibleNamePlaceholder(host_field.value);
		},

		setVisibleNamePlaceholder(placeholder) {
			document.getElementById('visiblename').placeholder = placeholder;
		},

		initTemplatesTab() {
			document.getElementById('linked-template').addEventListener('click', event => {
				if (event.target.classList.contains('js-tmpl-unlink')) {
					if (event.target.dataset.templateid === undefined) {
						return;
					}

					event.target.closest('tr').remove();
				}
				else if (event.target.classList.contains('js-tmpl-unlink-and-clear')) {
					if (event.target.dataset.templateid === undefined) {
						return;
					}

					event.target.closest('tr').remove();
				}
			});
		},

		initMacrosTab() {
<<<<<<< HEAD
			var linked_templateids = [],
=======
			var linked_templateids = <?= json_encode($linked_templates) ?>,
>>>>>>> 0b54c8be
				$show_inherited_macros = $('input[name="show_inherited_macros"]');

			this.macros_manager = new HostMacrosManager(<?= json_encode([
				'properties' => [
					'readonly' => ($data['host']['flags'] == ZBX_FLAG_DISCOVERY_CREATED)
				],
				'defines' => [
					'ZBX_STYLE_TEXTAREA_FLEXIBLE' => ZBX_STYLE_TEXTAREA_FLEXIBLE,
					'ZBX_PROPERTY_OWN' => ZBX_PROPERTY_OWN,
					'ZBX_MACRO_TYPE_TEXT' => ZBX_MACRO_TYPE_TEXT,
					'ZBX_MACRO_TYPE_SECRET' => ZBX_MACRO_TYPE_SECRET,
					'ZBX_MACRO_TYPE_VAULT' => ZBX_MACRO_TYPE_VAULT,
					'ZBX_STYLE_ICON_TEXT' => ZBX_STYLE_ICON_TEXT,
					'ZBX_STYLE_ICON_INVISIBLE' => ZBX_STYLE_ICON_INVISIBLE,
					'ZBX_STYLE_ICON_SECRET_TEXT' => ZBX_STYLE_ICON_SECRET_TEXT
				]
			]) ?>);

			$('#tabs').on('tabscreate tabsactivate', (event, ui) => {
				var panel = (event.type === 'tabscreate') ? ui.panel : ui.newPanel;

				if (panel.attr('id') === 'macros-tab') {
					let macros_initialized = panel.data('macros_initialized') || false;

					// Please note that macro initialization must take place once and only when the tab is visible.
					if (event.type === 'tabsactivate') {
						let panel_templateids = panel.data('templateids') || [],
							templateids = this.getNewlyAddedTemplates();

						if (panel_templateids.xor(templateids).length > 0) {
							panel.data('templateids', templateids);
							this.macros_manager.load($show_inherited_macros.val(), linked_templateids.concat(templateids));
							panel.data('macros_initialized', true);
						}
					}

					if (macros_initialized) {
						return;
					}

					// Initialize macros.
					<?php if ($data['host']['flags'] == ZBX_FLAG_DISCOVERY_CREATED): ?>
						$('.<?= ZBX_STYLE_TEXTAREA_FLEXIBLE ?>', '#tbl_macros').textareaFlexible();
					<?php else: ?>
						this.macros_manager.initMacroTable(this.macros_manager.getMacroTable(),
							$('input[name="show_inherited_macros"]:checked').val()
						);
					<?php endif ?>

					panel.data('macros_initialized', true);
				}
			});

			$show_inherited_macros.on('change', event => {
				if (event.target.name !== 'show_inherited_macros') {
					return;
				}

				let templateids = linked_templateids.concat(this.getNewlyAddedTemplates());
				this.macros_manager.load(event.target.value, templateids);
			});
		},

		getNewlyAddedTemplates() {
			let $ms = $('#add_templates_'),
				templateids = [];

			// Readonly forms don't have multiselect.
			if ($ms.length) {
				$ms.multiSelect('getData').forEach(template => {
					templateids.push(template.id);
				});
			}

			return templateids;
		},

		initInventoryTab() {
			document.querySelectorAll('[name=inventory_mode]').forEach(item => {
				item.addEventListener('change', function () {
					let inventory_fields = document.querySelectorAll('[name^="host_inventory"]'),
						item_links = document.querySelectorAll('.populating_item');

					switch (this.value) {
						case '<?= HOST_INVENTORY_DISABLED ?>':
							inventory_fields.forEach(i => i.disabled = true);
							item_links.forEach(i => i.style.display = 'none');
							break;

						case '<?= HOST_INVENTORY_MANUAL ?>':
							inventory_fields.forEach(i => i.disabled = false);
							item_links.forEach(i => i.style.display = 'none');
							break;

						case '<?= HOST_INVENTORY_AUTOMATIC ?>':
							inventory_fields.forEach(i => i.disabled = i.classList.contains('linked_to_item'));
							item_links.forEach(i => i.style.display = '');
							break;
					}
				})
			});
		},

		initEncriptionTab() {
			document.querySelectorAll('[name=tls_connect], [name^=tls_in_]').forEach(field => {
				field.addEventListener('change', () => this.updateEncriptionFields());
			});

			if (document.querySelector('#change_psk')) {
				document.querySelector('#change_psk').addEventListener('click', () => {
					document.querySelector('#change_psk').closest('div').remove();
					document.querySelector('[for="change_psk"]').remove();
					this.updateEncriptionFields();
				});
			}

			this.updateEncriptionFields();
		},

		updateEncriptionFields() {
			let selected_connection = document.querySelector('[name="tls_connect"]:checked').value,
				use_psk = (document.querySelector('[name="tls_in_psk"]').checked
					|| selected_connection == <?= HOST_ENCRYPTION_PSK ?>),
				use_cert = (document.querySelector('[name="tls_in_cert"]').checked
					|| selected_connection == <?= HOST_ENCRYPTION_CERTIFICATE ?>);

			// If PSK is selected or checked.
			if (document.querySelector('#change_psk')) {
				document.querySelector('#change_psk').closest('div').style.display = use_psk ? '' : 'none';
				document.querySelector('[for="change_psk"]').style.display = use_psk ? '' : 'none';

				// As long as button is there, other PSK fields must be hidden.
				use_psk = false;
			}
			document.querySelector('#tls_psk_identity').closest('div').style.display = use_psk ? '' : 'none';
			document.querySelector('[for="tls_psk_identity"]').style.display = use_psk ? '' : 'none';
			document.querySelector('#tls_psk').closest('div').style.display = use_psk ? '' : 'none';
			document.querySelector('[for="tls_psk"]').style.display = use_psk ? '' : 'none';

			// If certificate is selected or checked.
			document.querySelector('#tls_issuer').closest('div').style.display = use_cert ? '' : 'none';
			document.querySelector('[for="tls_issuer"]').style.display = use_cert ? '' : 'none';
			document.querySelector('#tls_subject').closest('div').style.display = use_cert ? '' : 'none';
			document.querySelector('[for="tls_subject"]').style.display = use_cert ? '' : 'none';
		},

		deleteHost() {
			const form = Object.assign(document.createElement('form'), {
				action: 'zabbix.php',
				method: 'post',
				style: 'display:none'
			});

			Object.entries({
				action: 'host.massdelete',
				'ids[0]': document.getElementById('hostid').value,
				backurl: this.backurl || '',
				sid: document.getElementById('sid').value
			})
				.forEach(([name, val]) => {
					let input = document.createElement('input');
					input.setAttribute('name', name);
					input.setAttribute('value', val);
					form.appendChild(input);
				});

			document.body.appendChild(form);

			form.submit();
		}
	};
</script><|MERGE_RESOLUTION|>--- conflicted
+++ resolved
@@ -149,11 +149,7 @@
 		},
 
 		initMacrosTab() {
-<<<<<<< HEAD
-			var linked_templateids = [],
-=======
 			var linked_templateids = <?= json_encode($linked_templates) ?>,
->>>>>>> 0b54c8be
 				$show_inherited_macros = $('input[name="show_inherited_macros"]');
 
 			this.macros_manager = new HostMacrosManager(<?= json_encode([
