<?php
/*
** Zabbix
** Copyright (C) 2001-2022 Zabbix SIA
**
** This program is free software; you can redistribute it and/or modify
** it under the terms of the GNU General Public License as published by
** the Free Software Foundation; either version 2 of the License, or
** (at your option) any later version.
**
** This program is distributed in the hope that it will be useful,
** but WITHOUT ANY WARRANTY; without even the implied warranty of
** MERCHANTABILITY or FITNESS FOR A PARTICULAR PURPOSE. See the
** GNU General Public License for more details.
**
** You should have received a copy of the GNU General Public License
** along with this program; if not, write to the Free Software
** Foundation, Inc., 51 Franklin Street, Fifth Floor, Boston, MA  02110-1301, USA.
**/


/**
 * @var CView $this
 * @var array $data
 */

$output = [
	'header' => $data['title'],
	'body' => '',
	'controls' => '',
	'script_inline' => '',
	'buttons' => null
];

$options = $data['options'];
$controls = [];
$form = null;
$script_inline = '';

// Construct table header.
$header_form = ($data['popup_type'] === 'help_items') ? (new CForm())->cleanItems() : new CDiv();
$header_form->setId('generic-popup-form');

// Add host group multiselect control.
if (array_key_exists('groups', $data['filter'])) {
	$multiselect_options = $data['filter']['groups'];
	$multiselect_options['popup']['parameters']['dstfrm'] = $header_form->getId();

	$hostgroup_ms = (new CMultiSelect($multiselect_options))->setWidth(ZBX_TEXTAREA_FILTER_STANDARD_WIDTH);
	$controls[] = (new CFormList())->addRow(new CLabel(_('Host group'), 'popup_host_group_ms'), $hostgroup_ms);

	$script_inline .= $hostgroup_ms->getPostJS(). 'popup_generic.initGroupsFilter();';
}

// Add template group multiselect control.
if (array_key_exists('templategroups', $data['filter'])) {
	$multiselect_options = $data['filter']['templategroups'];
	$multiselect_options['popup']['parameters']['dstfrm'] = $header_form->getId();

	$templategroup_ms = (new CMultiSelect($multiselect_options))->setWidth(ZBX_TEXTAREA_FILTER_STANDARD_WIDTH);
	$controls[] = (new CFormList())
		->addRow(new CLabel(_('Template group'), 'popup_template_group_ms'), $templategroup_ms);

	$script_inline .= $templategroup_ms->getPostJS(). 'popup_generic.initTemplategroupsFilter();';
}

// Add host multiselect.
if (array_key_exists('hosts', $data['filter'])) {
	$multiselect_options = $data['filter']['hosts'];
	$multiselect_options['popup']['parameters']['dstfrm'] = $header_form->getId();

	$host_ms = (new CMultiSelect($multiselect_options))->setWidth(ZBX_TEXTAREA_FILTER_STANDARD_WIDTH);
	if ($multiselect_options['disabled']) {
		$host_ms->setTitle(_('You cannot switch hosts for current selection.'));
	}
	$controls[] = (new CFormList())->addRow(new CLabel(_('Host'), 'popup_host_ms'), $host_ms);

	$script_inline .= $host_ms->getPostJS(). 'popup_generic.initHostsFilter();';
}

// Add template multiselect.
if (array_key_exists('templates', $data['filter'])) {
	$multiselect_options = $data['filter']['templates'];
	$multiselect_options['popup']['parameters']['dstfrm'] = $header_form->getId();

	$template_ms = (new CMultiSelect($multiselect_options))->setWidth(ZBX_TEXTAREA_FILTER_STANDARD_WIDTH);
	if ($multiselect_options['disabled']) {
		$template_ms->setTitle(_('You cannot switch templates for current selection.'));
	}
	$controls[] = (new CFormList())->addRow(new CLabel(_('Template'), 'popup_template_ms'), $template_ms);

	$script_inline .= $template_ms->getPostJS(). 'popup_generic.initTemplatesFilter();';
}

// Show Type dropdown in header for help items.
if ($data['popup_type'] === 'help_items') {
	$types_select = (new CSelect('itemtype'))
		->setId('itemtype')
		->setFocusableElementId('label-itemtype')
		->setAttribute('autofocus', 'autofocus')
		->setValue($options['itemtype']);

	$script_inline .= 'popup_generic.initHelpItems();';

	$header_form
		->addVar('srctbl', $data['popup_type'])
		->addVar('srcfld1', $options['srcfld1'])
		->addVar('dstfrm', $options['dstfrm'])
		->addVar('dstfld1', $options['dstfld1']);

	foreach (CControllerPopupGeneric::ALLOWED_ITEM_TYPES as $type) {
		$types_select->addOption(new CSelectOption($type, item_type2str($type)));
	}

	$controls[] = [
		new CLabel(_('Type'), $types_select->getFocusableElementId()),
		(new CDiv())->addClass(ZBX_STYLE_FORM_INPUT_MARGIN),
		$types_select
	];
}

if ($controls) {
	$header_form->addItem($controls);
	$output['controls'] = $header_form->toString();
}

// Create form.
if ($data['form']) {
	$form = (new CForm())
		->cleanItems()
		->setName($data['form']['name'])
		->setId($data['form']['id']);
}

$table_columns = [];

if ($data['multiselect'] && $form !== null) {
	$ch_box = (new CColHeader(
		(new CCheckBox('all_records'))->onClick("checkAll('".$form->getName()."', 'all_records', 'item');")
	))->addClass(ZBX_STYLE_CELL_WIDTH);

	$table_columns[] = $ch_box;
}

$table = (new CTableInfo())->setHeader(array_merge($table_columns, $data['table_columns']));

if ($data['preselect_required']) {
	$table->setNoDataMessage(_('Specify some filter condition to see the values.'));
}

// Output table rows.
switch ($data['popup_type']) {
	case 'api_methods':
	case 'dashboard':
	case 'drules':
	case 'hosts':
	case 'host_groups':
	case 'host_templates':
	case 'template_groups':
	case 'proxies':
	case 'roles':
	case 'sysmaps':
	case 'templates':
		foreach ($data['table_records'] as $item) {
			$check_box = $data['multiselect']
				? new CCheckBox('item['.$item['id'].']', $item['id'])
				: null;

			if (array_key_exists('_disabled', $item)) {
				if ($data['multiselect']) {
					$check_box->setChecked(1);
					$check_box->setEnabled(false);
				}
				$name = $item['name'];

				unset($data['table_records'][$item['id']]);
			}
			else {
				$name = (new CLink($item['name']))
					->setId('spanid'.$item['id'])
					->setAttribute('data-reference', $options['reference'])
					->setAttribute('data-itemid', $item['id'])
					->setAttribute('data-parentid', $options['parentid'])
					->onClick('
						addValue(this.dataset.reference, this.dataset.itemid, this.dataset.parentid ?? null);
						popup_generic.closePopup(event);
					');
			}

			$table->addRow([$check_box, $name]);
		}
		break;

	case 'users':
		foreach ($data['table_records'] as &$user) {
			$check_box = $data['multiselect']
				? new CCheckBox('item['.$user['userid'].']', $user['userid'])
				: null;

			if (array_key_exists('_disabled', $user)) {
				if ($data['multiselect']) {
					$check_box->setChecked(1);
					$check_box->setEnabled(false);
				}

				$table->addRow([$check_box, $user['username'], $user['name'], $user['surname']]);
			}
			else {
				$username = (new CLink($user['username']))
					->setId('spanid'.$user['userid'])
					->setAttribute('data-reference', $options['reference'])
					->setAttribute('data-userid', $user['userid'])
					->setAttribute('data-parentid', $options['parentid'])
					->onClick('
						addValue(this.dataset.reference, this.dataset.userid, this.dataset.parentid ?? null);
						popup_generic.closePopup(event);
					');

				$table->addRow([$check_box, $username, $user['name'], $user['surname']]);

				$entry = [];
				$srcfld1 = $options['srcfld1'];
				if ($srcfld1 === 'userid') {
					$entry['id'] = $user['userid'];
				}
				elseif ($srcfld1 === 'username') {
					$entry['name'] = $user['username'];
				}

				$srcfld2 = $options['srcfld2'];
				if ($srcfld2 === 'fullname') {
					$entry['name'] = getUserFullname($user);
				}
				elseif (array_key_exists($srcfld2, $user)) {
					$entry[$srcfld2] = $user[$srcfld2];
				}

				$user = $entry;
			}
		}
		unset($user);
		break;

	case 'usrgrp':
		foreach ($data['table_records'] as &$item) {
			$check_box = $data['multiselect']
				? new CCheckBox('item['.$item['usrgrpid'].']', $item['usrgrpid'])
				: null;

			if (array_key_exists('_disabled', $item)) {
				if ($data['multiselect']) {
					$check_box->setChecked(1);
					$check_box->setEnabled(false);
				}

				$name = $item['name'];
			}
			else {
				$name = (new CLink($item['name']))
					->setId('spanid'.$item['usrgrpid'])
					->setAttribute('data-reference', $options['reference'])
					->setAttribute('data-usrgrpid', $item['usrgrpid'])
					->setAttribute('data-parentid', $options['parentid'])
					->onClick('
						addValue(this.dataset.reference, this.dataset.usrgrpid, this.dataset.parentid ?? null);
						popup_generic.closePopup(event);
					');

				$item['id'] = $item['usrgrpid'];
			}

			$table->addRow([$check_box, $name]);
		}
		unset($item);
		break;

	case 'triggers':
	case 'template_triggers':
	case 'trigger_prototypes':
		foreach ($data['table_records'] as &$trigger) {
			$host = reset($trigger['hosts']);
			$trigger['hostname'] = $host['name'];

			$description = new CLink($trigger['description']);
			$trigger['description'] = $trigger['hostname'].NAME_DELIMITER.$trigger['description'];

			$check_box = $data['multiselect']
				? new CCheckBox('item['.zbx_jsValue($trigger[$options['srcfld1']]).']', $trigger['triggerid'])
				: null;

			if (array_key_exists('_disabled', $trigger)) {
				if ($data['multiselect']) {
					$check_box->setChecked(1);
					$check_box->setEnabled(false);
				}
				$description = new CLabel($trigger['description']);
			}

			if ($data['multiselect']) {
				$description
					->setAttribute('data-reference', $options['reference'])
					->setAttribute('data-triggerid', $trigger['triggerid'])
					->setAttribute('data-parentid', $options['parentid'])
					->onClick('
						addValue(this.dataset.reference, this.dataset.triggerid, this.dataset.parentid ?? null);
						popup_generic.closePopup(event);
					');
			}
			else {
				$values = [];

				if ($options['dstfld1'] !== '' && $options['srcfld1'] !== '') {
					$values[$options['dstfld1']] = $trigger[$options['srcfld1']];
				}
				if ($options['dstfld2'] !== '' && $options['srcfld2'] !== '') {
					$values[$options['dstfld2']] = $trigger[$options['srcfld2']];
				}
				if ($options['dstfld3'] !== '' && $options['srcfld3'] !== '') {
					$values[$options['dstfld3']] = $trigger[$options['srcfld3']];
				}

				$description
					->setAttribute('data-dstfrm', $options['dstfrm'])
					->setAttribute('data-values', json_encode($values))
					->onClick('
						addValues(this.dataset.dstfrm, JSON.parse(this.dataset.values));
						popup_generic.closePopup(event);
					');
			}

			if ($trigger['dependencies']) {
				$description = [$description, BR(), bold(_('Depends on')), BR()];

				$dependencies = CMacrosResolverHelper::resolveTriggerNames(
					zbx_toHash($trigger['dependencies'], 'triggerid')
				);

				foreach ($dependencies as $dependency) {
					$description[] = $dependency['description'];
					$description[] = BR();
				}
				array_pop($description);
			}

			$table->addRow([
				$check_box,
				$description,
				CSeverityHelper::makeSeverityCell((int) $trigger['priority']),
				(new CSpan(triggerIndicator($trigger['status'], $trigger['state'])))
					->addClass(triggerIndicatorStyle($trigger['status'], $trigger['state']))
			]);

			if ($data['multiselect']) {
				$trigger = [
					'id' => $trigger['triggerid'],
					'name' => $trigger['description'],
					'triggerid' => $trigger['triggerid'],
					'description' => $trigger['description'],
					'expression' => $trigger['expression'],
					'priority' => $trigger['priority'],
					'status' => $trigger['status'],
					'host' => $trigger['hostname']
				];
			}
		}
		unset($trigger);
		break;

	case 'help_items':
		foreach ($data['table_records'] as $key => $item) {
			$item['key'] = $key;

			$values = [
				$options['dstfld1'] => $item[$options['srcfld1']]
			];

			if ($options['dstfld2'] !== '' && $options['srcfld2'] !== '') {
				$values[$options['dstfld2']] = $item[$options['srcfld2']];
			}

			$name = (new CLink($key))
				->setAttribute('data-dstfld1', $options['dstfld1'])
				->setAttribute('data-dstfld2', $options['dstfld2'])
				->setAttribute('data-values', json_encode($values))
				->onClick('
					const values = JSON.parse(this.dataset.values);

					popup_generic.setPopupOpenerFieldValues({[this.dataset.dstfld1]: values[this.dataset.dstfld1]});

					document
						.getElementById(this.dataset.dstfld1)
						.dispatchEvent(new CustomEvent("help_items.paste"));

					updateItemFormElements();

					if (this.dataset.dstfld2 in values) {
						popup_generic.setPopupOpenerFieldValues({[this.dataset.dstfld2]: values[this.dataset.dstfld2]});
					}

					popup_generic.closePopup(event);
				');
			$table->addRow([$name, $item['description']]);
		}
		unset($data['table_records']);
		break;

	case 'dchecks':
		foreach ($data['table_records'] as $d_rule) {
			foreach ($d_rule['dchecks'] as $d_check) {
				$name = $d_rule['name'].
					NAME_DELIMITER.discovery_check2str($d_check['type'], $d_check['key_'], $d_check['ports']);

				$values = [
					$options['dstfld1'] => $d_check[$options['srcfld1']]
				];

				if ($options['dstfld2'] !== '' && $options['srcfld2'] === 'name') {
					$values[$options['dstfld2']] = $name;
				}

				$table->addRow(
					(new CLink($name))
						->setAttribute('data-dstfld1', $options['dstfld1'])
						->setAttribute('data-dstfld2', $options['dstfld2'])
						->setAttribute('data-values', json_encode($values))
						->onClick('
							const values = JSON.parse(this.dataset.values);

							popup_generic.setPopupOpenerFieldValues({
								[this.dataset.dstfld1]: values[this.dataset.dstfld1]
							});

							if (this.dataset.dstfld2 in values) {
								popup_generic.setPopupOpenerFieldValues({
									[this.dataset.dstfld2]: values[this.dataset.dstfld2]
								});
							}

							popup_generic.closePopup(event);
						')
				);
			}
		}
		unset($data['table_records']);
		break;

	case 'items':
	case 'template_items':
	case 'item_prototypes':

		if ($options['srcfld2'] !== '' && $options['dstfld2'] !== '') {
			// TODO: this condition must be removed after all item and item_prototype fields changing to multiselect
			foreach ($data['table_records'] as &$item) {
				$host = reset($item['hosts']);
				$item['hostname'] = $host['name'];

				$description = (new CLink($item['name']))->addClass(ZBX_STYLE_WORDBREAK);
				$item['name'] = $item['hostname'].NAME_DELIMITER.$item['name'];

				$checkbox_key = is_numeric($item[$options['srcfld1']])
					? $item[$options['srcfld1']]
					: zbx_jsValue($item[$options['srcfld1']]);

				if ($data['multiselect']) {
					$description
						->setAttribute('data-reference', $options['reference'])
						->setAttribute('data-itemid', $options['itemid'])
						->setAttribute('data-parentid', $options['parentid'])
						->onClick('
							addValue(this.dataset.reference, this.dataset.itemid, this.dataset.parentid ?? null);
							popup_generic.closePopup(event);
						');
				}
				else {
					$values = [];

					if ($options['dstfld1'] !== '' && $options['srcfld1'] !== '') {
						$values[$options['dstfld1']] = $item[$options['srcfld1']];
					}
					if ($options['dstfld2'] !== '' && $options['srcfld2'] !== '') {
						$values[$options['dstfld2']] = $item[$options['srcfld2']];
					}
					if ($options['dstfld3'] !== '' && $options['srcfld3'] !== '') {
						$values[$options['dstfld3']] = $item[$options['srcfld3']];
					}

					$description
						->setAttribute('data-dstfrm', $options['dstfrm'])
						->setAttribute('data-values', json_encode($values))
						->onClick('
							addValues(this.dataset.dstfrm, JSON.parse(this.dataset.values));
							popup_generic.closePopup(event);
						');
				}

				$table->addRow([
					$data['multiselect'] ? new CCheckBox('item['.$checkbox_key.']', $item['itemid']) : null,
					$description,
					(new CDiv($item['key_']))->addClass(ZBX_STYLE_WORDWRAP),
					item_type2str($item['type']),
					itemValueTypeString($item['value_type']),
					($data['popup_type'] === 'items')
						? (new CSpan(itemIndicator($item['status'], $item['state'])))
							->addClass(itemIndicatorStyle($item['status'], $item['state']))
						: null
				]);

				if ($data['multiselect']) {
					$item = [
						'id' => $item['itemid'],
						'itemid' => $item['itemid'],
						'name' => $item['name'],
						'key_' => $item['key_'],
						'flags' => $item['flags'],
						'type' => $item['type'],
						'value_type' => $item['value_type'],
						'host' => $item['hostname']
					];
				}
			}
			unset($item);
		}
		else {
			foreach ($data['table_records'] as &$item) {
				$host = reset($item['hosts']);
				$item_pattern = array_key_exists('pattern', $item) ? $item['pattern'] : $item['itemid'];

				$table->addRow([
					$data['multiselect']
						? new CCheckBox('item['.$item['itemid'].']', $item_pattern)
						: null,
					(new CLink($item['name']))
						->setAttribute('data-reference', $options['reference'])
						->setAttribute('data-pattern', $item_pattern)
						->setAttribute('data-parentid', $options['parentid'])
						->onClick('
							addValue(this.dataset.reference, this.dataset.pattern, this.dataset.parentid ?? null);
							popup_generic.closePopup(event);
						')
						->addClass(ZBX_STYLE_WORDBREAK),
					(new CDiv($item['key_']))->addClass(ZBX_STYLE_WORDWRAP),
					item_type2str($item['type']),
					itemValueTypeString($item['value_type']),
					($data['popup_type'] === 'items')
						? (new CSpan(itemIndicator($item['status'], $item['state'])))
							->addClass(itemIndicatorStyle($item['status'], $item['state']))
						: null
				]);

				$item = [
					'id' => $item_pattern,
					'itemid' => $item['itemid'],
					'name' => $options['patternselect']
						? $item['name']
						: $host['name'].NAME_DELIMITER.$item['name'],
					'key_' => $item['key_'],
					'flags' => $item['flags'],
					'type' => $item['type'],
					'value_type' => $item['value_type'],
					'host' => $host['name']
				];
			}
			unset($item);
		}
		break;

	case 'graphs':
	case 'graph_prototypes':
		foreach ($data['table_records'] as &$graph) {
			switch ($graph['graphtype']) {
				case GRAPH_TYPE_STACKED:
					$graphtype = _('Stacked');
					break;
				case GRAPH_TYPE_PIE:
					$graphtype = _('Pie');
					break;
				case GRAPH_TYPE_EXPLODED:
					$graphtype = _('Exploded');
					break;
				default:
					$graphtype = _('Normal');
					break;
			}

			$table->addRow([
				// Multiselect checkbox.
				$data['multiselect']
					? new CCheckBox('item['.json_encode($graph[$options['srcfld1']]).']', $graph['graphid'])
					: null,

				// Clickable graph name.
				(new CLink($graph['name']))
					->setAttribute('data-reference', $options['reference'])
					->setAttribute('data-graphid', $graph['graphid'])
					->setAttribute('data-parentid', $options['parentid'])
					->onClick('
						addValue(this.dataset.reference, this.dataset.graphid, this.dataset.parentid ?? null);
						popup_generic.closePopup(event);
					'),

				// Graph type.
				$graphtype
			]);

			if ($options['patternselect']) {
				$graph_name = $graph['name'];
			}
			else {
				if ($data['popup_type'] === 'graphs') {
					$host_name = $graph['hosts'][0]['name'];
				}
				else {
					$host_names = array_column($graph['hosts'], 'name', 'hostid');
					$host_name = $host_names[$graph['discoveryRule']['hostid']];
				}

				$graph_name = $host_name.NAME_DELIMITER.$graph['name'];
			}

			// For returned data array.
			$graph = [
				'id' => $graph['graphid'],
				'name' => $graph_name
			];
		}
		unset($graph);
		break;

	case 'valuemap_names':
		foreach ($data['table_records'] as $valuemap) {
			$table->addRow([
				new CCheckBox('item['.$valuemap['id'].']', $valuemap['id']),
				(new CLink($valuemap['name'], '#'))
					->setId('spanid'.$valuemap['id'])
					->setAttribute('data-reference', $options['reference'])
					->setAttribute('data-valuemapid', $valuemap['id'])
					->setAttribute('data-parentid', $options['parentid'])
					->onClick('
						addValue(this.dataset.reference, this.dataset.valuemapid, this.dataset.parentid ?? null);
						popup_generic.closePopup(event);
					')
			]);
		}
		break;

	case 'valuemaps':
	case 'template_valuemaps':
		foreach ($data['table_records'] as $valuemap) {
			$name = [];
			$check_box = $data['multiselect']
				? new CCheckBox('item['.$valuemap['id'].']', $valuemap['id'])
				: null;

			$name[] = (new CSpan($valuemap['hostname']))->addClass(ZBX_STYLE_GREY);
			$name[] = NAME_DELIMITER;

			if (array_key_exists('_disabled', $valuemap) && $valuemap['_disabled']) {
				if ($data['multiselect']) {
					$check_box->setChecked(1);
					$check_box->setEnabled(false);
				}
				$name[] = (new CSpan($valuemap['name']))->addClass(ZBX_STYLE_GREY);

				unset($data['table_records'][$valuemap['id']]);
			}
			else {
				$name[] = (new CLink($valuemap['name'], '#'))
					->setId('spanid'.$valuemap['id'])
					->setAttribute('data-reference', $options['reference'])
					->setAttribute('data-valuemapid', $valuemap['id'])
					->setAttribute('data-parentid', $options['parentid'])
					->onClick('
						addValue(this.dataset.reference, this.dataset.valuemapid, this.dataset.parentid ?? null);
						popup_generic.closePopup(event);
					');
			}

			$mappings_table = [];

			foreach (array_slice($valuemap['mappings'], 0, 3) as $mapping) {
				switch ($mapping['type']) {
					case VALUEMAP_MAPPING_TYPE_EQUAL:
						$value = '='.$mapping['value'];
						break;

					case VALUEMAP_MAPPING_TYPE_GREATER_EQUAL:
						$value = '>='.$mapping['value'];
						break;

					case VALUEMAP_MAPPING_TYPE_LESS_EQUAL:
						$value = '<='.$mapping['value'];
						break;

					case VALUEMAP_MAPPING_TYPE_DEFAULT:
						$value = new CTag('em', true, _('default'));
						break;

					default:
						$value = $mapping['value'];
				}

				$mappings_table[] = new CDiv($value);
				$mappings_table[] = new CDiv('⇒');
				$mappings_table[] = new CDiv($mapping['newvalue']);
			}

			$hellip = (count($valuemap['mappings']) > 3) ? '&hellip;' : null;
			$table->addRow([$check_box, $name, [
				(new CDiv($mappings_table))->addClass(ZBX_STYLE_VALUEMAP_MAPPINGS_TABLE), $hellip
			]]);
		}
		break;

	case 'sla':
		foreach ($data['table_records'] as $item) {
			$check_box = $data['multiselect']
				? new CCheckBox('item['.$item['id'].']', $item['id'])
				: null;

			if (array_key_exists('_disabled', $item)) {
				if ($data['multiselect']) {
					$check_box->setChecked(1);
					$check_box->setEnabled(false);
				}
				$name = $item['name'];

				unset($data['table_records'][$item['id']]);
			}
			else {
				$name = (new CLink($item['name']))
					->setId('spanid'.$item['id'])
					->setAttribute('data-reference', $options['reference'])
					->setAttribute('data-itemid', $item['id'])
					->setAttribute('data-parentid', $options['parentid'])
					->onClick('
						addValue(this.dataset.reference, this.dataset.itemid, this.dataset.parentid ?? null);
						popup_generic.closePopup(event);
					');
			}

			if (array_key_exists('status', $item)) {
				$status_tag = $item['status'] == ZBX_SLA_STATUS_ENABLED
					? (new CSpan(_('Enabled')))->addClass(ZBX_STYLE_GREEN)
					: (new CSpan(_('Disabled')))->addClass(ZBX_STYLE_RED);
			}
			else {
				$status_tag = null;
			}

			$table->addRow([$check_box, $name, $status_tag]);
		}
		break;

	case 'actions':
		foreach ($data['table_records'] as &$action) {
			$check_box = $data['multiselect']
				? new CCheckBox('item['.$action['actionid'].']', $action['actionid'])
				: null;

			$name = (new CLink($action['name']))
				->setId('spanid'.$action['actionid'])
				->setAttribute('data-reference', $options['reference'])
				->setAttribute('data-actionid', $action['actionid'])
				->setAttribute('data-parentid', $options['parentid'])
				->onClick('
					addValue(this.dataset.reference, this.dataset.actionid, this.dataset.parentid ?? null);
					popup_generic.closePopup(event);
				');

			$table->addRow([$check_box, $name]);

			$entry = [];

			if ($options['srcfld1'] === 'actionid') {
				$entry['id'] = $action['actionid'];
			}

			if ($options['srcfld2'] === 'name') {
				$entry['name'] = $action['name'];
			}

			$action = $entry;
		}
		unset($action);
		break;

	case 'media_types':
		foreach ($data['table_records'] as &$media_type) {
			$check_box = $data['multiselect']
				? new CCheckBox('item['.$media_type['mediatypeid'].']', $media_type['mediatypeid'])
				: null;

			$name = (new CLink($media_type['name']))
				->setId('spanid'.$media_type['mediatypeid'])
				->setAttribute('data-reference', $options['reference'])
				->setAttribute('data-mediatypeid', $media_type['mediatypeid'])
				->setAttribute('data-parentid', $options['parentid'])
				->onClick('
					addValue(this.dataset.reference, this.dataset.mediatypeid, this.dataset.parentid ?? null);
					popup_generic.closePopup(event);
				');

			$table->addRow([$check_box, $name]);

			$entry = [];

			if ($options['srcfld1'] === 'mediatypeid') {
				$entry['id'] = $media_type['mediatypeid'];
			}

			if ($options['srcfld2'] === 'name') {
				$entry['name'] = $media_type['name'];
			}

			$media_type = $entry;
		}
		unset($media_type);
		break;
}

// Add submit button at footer.
if ($data['multiselect'] && $form !== null) {
	$form
		->setAttribute('data-reference', $options['reference'])
		->setAttribute('data-parentid', $options['parentid']);

	$output['buttons'] = [
		[
			'title' => _('Select'),
			'class' => '',
			'isSubmit' => true,
			'action' => '
				const form = document.getElementById("'.$form->getId().'");
				addSelectedValues(form.dataset.reference, form.dataset.parentid ?? null);
			'
		]
	];
}

// Types require results returned as array.
$types = [
	'actions',
	'api_methods',
	'dashboard',
	'graphs',
	'graph_prototypes',
	'hosts',
	'host_templates',
	'host_groups',
	'items',
	'item_prototypes',
	'media_types',
	'proxies',
	'roles',
	'users',
	'usrgrp',
	'sla',
<<<<<<< HEAD
	'sysmaps',
	'templates',
	'template_groups',
	'valuemaps'
=======
	'valuemaps',
	'template_valuemaps'
>>>>>>> cb6996ed
];

if (array_key_exists('table_records', $data) && ($data['multiselect'] || in_array($data['popup_type'], $types))) {
	$output['data'] = $data['table_records'];
}

$script_inline .= 'popup_generic.init();';

$output['script_inline'] = $this->readJsFile('popup.generic.js.php').
	'jQuery(document).ready(function() {'.
		$script_inline.
	'});';

if ($form) {
	$form->addItem([
		$table,
		(new CInput('submit', 'submit'))
			->addStyle('display: none;')
			->removeId()
	]);
	$output['body'] = (new CDiv([$data['messages'], $form]))->toString();
}
else {
	$output['body'] = (new CDiv([$data['messages'], $table]))->toString();
}

if ($data['user']['debug_mode'] == GROUP_DEBUG_MODE_ENABLED) {
	CProfiler::getInstance()->stop();
	$output['debug'] = CProfiler::getInstance()->make()->toString();
}

echo json_encode($output);<|MERGE_RESOLUTION|>--- conflicted
+++ resolved
@@ -855,15 +855,11 @@
 	'users',
 	'usrgrp',
 	'sla',
-<<<<<<< HEAD
 	'sysmaps',
 	'templates',
 	'template_groups',
+	'template_valuemaps',
 	'valuemaps'
-=======
-	'valuemaps',
-	'template_valuemaps'
->>>>>>> cb6996ed
 ];
 
 if (array_key_exists('table_records', $data) && ($data['multiselect'] || in_array($data['popup_type'], $types))) {
