--- conflicted
+++ resolved
@@ -73,15 +73,10 @@
 	}
 
 	$this->includeJsFile('monitoring.problem.view.js.php', $data);
-<<<<<<< HEAD
 	$html_page
-		->addItem($screen->get())
-=======
-	$widget
 		->addItem(new CPartial('monitoring.problem.view.html', array_intersect_key($data,
 			array_flip(['page', 'action', 'sort', 'sortorder', 'filter', 'tabfilter_idx'])
 		)))
->>>>>>> bb93ce7e
 		->show();
 
 	(new CScriptTag('
