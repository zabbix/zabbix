<?php
/*
** Zabbix
** Copyright (C) 2001-2024 Zabbix SIA
**
** This program is free software; you can redistribute it and/or modify
** it under the terms of the GNU General Public License as published by
** the Free Software Foundation; either version 2 of the License, or
** (at your option) any later version.
**
** This program is distributed in the hope that it will be useful,
** but WITHOUT ANY WARRANTY; without even the implied warranty of
** MERCHANTABILITY or FITNESS FOR A PARTICULAR PURPOSE. See the
** GNU General Public License for more details.
**
** You should have received a copy of the GNU General Public License
** along with this program; if not, write to the Free Software
** Foundation, Inc., 51 Franklin Street, Fifth Floor, Boston, MA  02110-1301, USA.
**/


/**
 * @var CView $this
 * @var array $data
 */

$this->includeJsFile('configuration.discovery.list.js.php');

$html_page = (new CHtmlPage())
	->setTitle(_('Discovery rules'))
	->setDocUrl(CDocHelper::getUrl(CDocHelper::DATA_COLLECTION_DISCOVERY_LIST))
	->setControls(
		(new CTag('nav', true,
			(new CList())->addItem(
				(new CSimpleButton(_('Create discovery rule')))->setId('js-create')
			)
		))->setAttribute('aria-label', _('Content controls'))
	)
	->addItem((new CFilter())
		->setResetUrl((new CUrl('zabbix.php'))->setArgument('action', 'discovery.list'))
		->setProfile($data['profileIdx'])
		->setActiveTab($data['active_tab'])
		->addFilterTab(_('Filter'), [
			(new CFormGrid())
				->addClass(CFormGrid::ZBX_STYLE_FORM_GRID_LABEL_WIDTH_TRUE)
				->addItem([
					new CLabel(_('Name'), 'filter_name'),
					new CFormField(
						(new CTextBox('filter_name', $data['filter']['name']))
							->setWidth(ZBX_TEXTAREA_FILTER_SMALL_WIDTH)
							->setAttribute('autofocus', 'autofocus')
					)
				]),
			(new CFormGrid())
				->addClass(CFormGrid::ZBX_STYLE_FORM_GRID_LABEL_WIDTH_TRUE)
				->addItem([
					new CLabel(_('Status')),
					new CFormField(
						(new CRadioButtonList('filter_status', (int) $data['filter']['status']))
							->addValue(_('Any'), -1)
							->addValue(_('Enabled'), DRULE_STATUS_ACTIVE)
							->addValue(_('Disabled'), DRULE_STATUS_DISABLED)
							->setModern()
					)
				])
		])
		->addVar('action', 'discovery.list')
	);

$discoveryForm = (new CForm())->setName('druleForm');

// create table
$discoveryTable = (new CTableInfo())
	->setHeader([
		(new CColHeader(
			(new CCheckBox('all_drules'))
				->onClick("checkAll('".$discoveryForm->getName()."', 'all_drules', 'druleids');")
		))->addClass(ZBX_STYLE_CELL_WIDTH),
		make_sorting_header(_('Name'), 'name', $data['sort'], $data['sortorder'], (new CUrl('zabbix.php'))
			->setArgument('action', 'discovery.list')
			->getUrl()
		),
		_('IP range'),
		_('Proxy'),
		_('Interval'),
		_('Checks'),
<<<<<<< HEAD
		_('Status')
	])
	->setPageNavigation($data['paging']);
=======
		_('Status'),
		_('Info')
	]);
>>>>>>> 2ece7509

foreach ($data['drules'] as $drule) {
	$status = $drule['status'] == DRULE_STATUS_ACTIVE
		? (new CLink(_('Enabled')))
			->addClass(ZBX_STYLE_LINK_ACTION)
			->addClass(ZBX_STYLE_GREEN)
			->addClass('js-disable-drule')
			->setAttribute('data-druleid', (int) $drule['druleid'])
		: (new CLink(_('Disabled')))
			->addClass(ZBX_STYLE_LINK_ACTION)
			->addClass(ZBX_STYLE_RED)
			->addClass('js-enable-drule')
			->setAttribute('data-druleid', (int) $drule['druleid']);

	$drule_icons = [];
	if ($drule['status'] == DRULE_STATUS_ACTIVE && $drule['error'] !== '') {
		$drule_icons[] = makeErrorIcon($drule['error']);
	}

	$discoveryTable->addRow([
		new CCheckBox('druleids['.$drule['druleid'].']', $drule['druleid']),
		(new CLink($drule['name']))
			->addClass('js-discovery-edit')
			->setAttribute('data-druleid', $drule['druleid']),
		$drule['iprange'],
		$drule['proxy'],
		$drule['delay'],
		!empty($drule['checks']) ? implode(', ', $drule['checks']) : '',
		$status,
		makeInformationList($drule_icons)
	]);
}

$discoveryForm->addItem([
	$discoveryTable,
	new CActionButtonList('action', 'druleids', [
		'discovery.enable' => [
			'content' => (new CSimpleButton(_('Enable')))
				->addClass(ZBX_STYLE_BTN_ALT)
				->setId('js-massenable')
				->addClass('js-no-chkbxrange')
		],
		'discovery.disable' => [
			'content' => (new CSimpleButton(_('Disable')))
				->addClass(ZBX_STYLE_BTN_ALT)
				->setId('js-massdisable')
				->addClass('js-no-chkbxrange')
		],
		'discovery.delete' => [
			'content' => (new CSimpleButton(_('Delete')))
				->addClass(ZBX_STYLE_BTN_ALT)
				->setId('js-massdelete')
				->addClass('js-no-chkbxrange')
		]
	], 'discovery')
]);

$html_page
	->addItem($discoveryForm)
	->show();

(new CScriptTag('view.init();'))
	->setOnDocumentReady()
	->show();<|MERGE_RESOLUTION|>--- conflicted
+++ resolved
@@ -84,15 +84,10 @@
 		_('Proxy'),
 		_('Interval'),
 		_('Checks'),
-<<<<<<< HEAD
-		_('Status')
+		_('Status'),
+		_('Info')
 	])
 	->setPageNavigation($data['paging']);
-=======
-		_('Status'),
-		_('Info')
-	]);
->>>>>>> 2ece7509
 
 foreach ($data['drules'] as $drule) {
 	$status = $drule['status'] == DRULE_STATUS_ACTIVE
