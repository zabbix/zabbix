<?php declare(strict_types = 0);
/*
** Zabbix
** Copyright (C) 2001-2022 Zabbix SIA
**
** This program is free software; you can redistribute it and/or modify
** it under the terms of the GNU General Public License as published by
** the Free Software Foundation; either version 2 of the License, or
** (at your option) any later version.
**
** This program is distributed in the hope that it will be useful,
** but WITHOUT ANY WARRANTY; without even the implied warranty of
** MERCHANTABILITY or FITNESS FOR A PARTICULAR PURPOSE. See the
** GNU General Public License for more details.
**
** You should have received a copy of the GNU General Public License
** along with this program; if not, write to the Free Software
** Foundation, Inc., 51 Franklin Street, Fifth Floor, Boston, MA  02110-1301, USA.
**/


/**
 * @var CView $this
 * @var array $data
 */

$this->includeJsFile('administration.userrole.edit.js.php');

$widget = (new CWidget())
	->setTitle(_('User roles'))
	->setDocUrl(CDocHelper::getUrl(CDocHelper::ADMINISTRATION_USERROLE_EDIT));

$form = (new CForm())
	->setId('userrole-form')
	->setName('user_role_form')
	->setAttribute('aria-labeledby', ZBX_STYLE_PAGE_TITLE);

if ($data['roleid'] !== null) {
	$form->addVar('roleid', $data['roleid']);
}

$form_grid = (new CFormGrid())
	->addItem([
		(new CLabel(_('Name'), 'name'))->setAsteriskMark(),
		new CFormField(
			(new CTextBox('name', $data['name'], $data['readonly'], DB::getFieldLength('role', 'name')))
				->setWidth(ZBX_TEXTAREA_STANDARD_WIDTH)
				->setAriaRequired()
				->setAttribute('autofocus', 'autofocus')
				->setAttribute('maxlength', DB::getFieldLength('role', 'name'))
		)
]);

if ($data['readonly'] || $data['is_own_role']) {
	$form_grid->addItem([
		(new CLabel(_('User type'), 'type')),
		new CFormField([
			(new CTextBox('type', user_type2str()[$data['type']]))
				->setId('type_readonly')
				->setAttribute('readonly', true),
			new CVar('type', $data['type']),
			' ',
			$data['is_own_role']
				? new CSpan(_('User cannot change the user type of own role.'))
				: null
		])
	]);
}
else {
	$form_grid->addItem([
		(new CLabel(_('User type'), 'label-user-type')),
		new CFormField(
			(new CSelect('type'))
				->setId('user-type')
				->setFocusableElementId('label-user-type')
				->setValue($data['type'])
				->addOptions(CSelect::createOptionsFromArray(user_type2str()))
		)
	]);
}

$form_grid->addItem(
	new CFormField(
		(new CTag('h4', true, _('Access to UI elements')))->addClass('input-section-header')
	)
);

foreach ($data['labels']['sections'] as $section_key => $section_label) {
<<<<<<< HEAD
	$ui = [];
	foreach ($data['labels']['rules'][$section_key] as $rule_key => $rule_label) {
		$ui[] = [
			'id' => $rule_key,
			'name' => str_replace('.', '_', $rule_key),
			'label' => $rule_label,
			'value' => 1,
			'checked' => array_key_exists($rule_key, $data['rules']['ui']) && $data['rules']['ui'][$rule_key],
			'unchecked_value' => 0
		];
	}

	$form_grid->addItem([
		new CLabel($section_label, $section_key),
		new CFormField(
			(new CCheckBoxList())
				->setWidth(ZBX_TEXTAREA_STANDARD_WIDTH)
				->setOptions($ui)
				->setVertical(true)
				->setColumns(3)
				->setEnabled(!$data['readonly'])
		)
	]);
=======
	if (count($data['labels']['rules'][$section_key]) === 1) {
		$first_rule_key = array_key_first($data['labels']['rules'][$section_key]);
		$form_grid->addItem([
			new CLabel($section_label, $first_rule_key),
			new CFormField(
				(new CCheckBox(str_replace('.', '_', $first_rule_key), 1))
					->setId($first_rule_key)
					->setChecked(
						array_key_exists($first_rule_key, $data['rules']['ui'])
						&& $data['rules']['ui'][$first_rule_key]
					)
					->setReadonly($data['readonly'])
					->setUncheckedValue(0)
			)
		]);
	} else {
		$ui = [];
		foreach ($data['labels']['rules'][$section_key] as $rule_key => $rule_label) {
			$ui[] = new CDiv(
				(new CCheckBox(str_replace('.', '_', $rule_key), 1))
					->setId($rule_key)
					->setChecked(
						array_key_exists($rule_key, $data['rules']['ui'])
						&& $data['rules']['ui'][$rule_key]
					)
					->setReadonly($data['readonly'])
					->setLabel($rule_label)
					->setUncheckedValue(0)
			);
		}
		$form_grid->addItem([
			new CLabel($section_label, $section_key),
			new CFormField(
				(new CDiv(
					(new CDiv($ui))
						->addClass(ZBX_STYLE_COLUMNS)
						->addClass(ZBX_STYLE_COLUMNS_3)
				))->setWidth(ZBX_TEXTAREA_STANDARD_WIDTH)
			)
		]);
	}
>>>>>>> 1f47baaf
}

if (!$data['readonly']) {
	$form_grid->addItem(
		new CFormField(
			(new CLabel(_('At least one UI element must be checked.')))->setAsteriskMark()
		)
	);
}

$form_grid->addItem([
	new CLabel(_('Default access to new UI elements'), $data['readonly'] ? '' : 'ui.default_access'),
	new CFormField(
		(new CCheckBox('ui_default_access', 1))
			->setId('ui.default_access')
			->setChecked($data['rules']['ui.default_access'])
			->setReadonly($data['readonly'])
			->setUncheckedValue(0)
	)
]);

$form_grid
	->addItem(
		new CFormField(
			(new CTag('h4', true, _('Access to services')))->addClass('input-section-header')
		)
	)
	->addItem([
		new CLabel(_('Read-write access to services'), 'service-write-access'),
		new CFormField(
			(new CRadioButtonList('service_write_access', (int) $data['rules']['service_write_access']))
				->setId('service-write-access')
				->addValue(_('None'), CRoleHelper::SERVICES_ACCESS_NONE)
				->addValue(_('All'), CRoleHelper::SERVICES_ACCESS_ALL)
				->addValue(_('Service list'), CRoleHelper::SERVICES_ACCESS_LIST)
				->setModern(true)
				->setReadonly($data['readonly'])
		)
	])
	->addItem(
		(new CFormField(
			(new CMultiSelect([
				'name' => 'service_write_list[]',
				'object_name' => 'services',
				'data' => CArrayHelper::renameObjectsKeys($data['rules']['service_write_list'], ['serviceid' => 'id']),
				'custom_select' => true
			]))->setWidth(ZBX_TEXTAREA_STANDARD_WIDTH)
		))
			->addClass('js-service-write-access')
			->addStyle('display: none;')
	)
	->addItem([
		(new CLabel(_('Read-write access to services with tag'), 'service-write-tag-tag'))
			->addClass('js-service-write-access')
			->addStyle('display: none;'),
		(new CFormField(
			new CHorList([
				(new CTextBox('service_write_tag_tag', $data['rules']['service_write_tag']['tag']))
					->setId('service-write-tag-tag')
					->setAttribute('placeholder', _('tag'))
					->setWidth(ZBX_TEXTAREA_SMALL_WIDTH),
				(new CTextBox('service_write_tag_value', $data['rules']['service_write_tag']['value']))
					->setAttribute('placeholder', _('value'))
					->setWidth(ZBX_TEXTAREA_SMALL_WIDTH)
			])))
				->addClass('js-service-write-access')
				->addStyle('display: none;')
	])
	->addItem([
		new CLabel(_('Read-only access to services'), 'service-read-access'),
		new CFormField(
			(new CRadioButtonList('service_read_access', (int) $data['rules']['service_read_access']))
				->setId('service-read-access')
				->addValue(_('None'), CRoleHelper::SERVICES_ACCESS_NONE)
				->addValue(_('All'), CRoleHelper::SERVICES_ACCESS_ALL)
				->addValue(_('Service list'), CRoleHelper::SERVICES_ACCESS_LIST)
				->setModern(true)
				->setReadonly($data['readonly'])
		)
	])
	->addItem(
		(new CFormField(
			(new CMultiSelect([
				'name' => 'service_read_list[]',
				'object_name' => 'services',
				'data' => CArrayHelper::renameObjectsKeys($data['rules']['service_read_list'], ['serviceid' => 'id']),
				'custom_select' => true
			]))->setWidth(ZBX_TEXTAREA_STANDARD_WIDTH)
		))
			->addClass('js-service-read-access')
			->addStyle('display: none;')
	)
	->addItem([
		(new CLabel(_('Read-only access to services with tag'), 'service-read-tag-tag'))
			->addClass('js-service-read-access')
			->addStyle('display: none;'),
		(new CFormField(
			new CHorList([
				(new CTextBox('service_read_tag_tag', $data['rules']['service_read_tag']['tag']))
					->setId('service-read-tag-tag')
					->setAttribute('placeholder', _('tag'))
					->setWidth(ZBX_TEXTAREA_SMALL_WIDTH),
				(new CTextBox('service_read_tag_value', $data['rules']['service_read_tag']['value']))
					->setAttribute('placeholder', _('value'))
					->setWidth(ZBX_TEXTAREA_SMALL_WIDTH)
			])))
			->addClass('js-service-read-access')
			->addStyle('display: none;')
	]);

$form_grid->addItem(
	new CFormField(
		(new CTag('h4', true, _('Access to modules')))->addClass('input-section-header')
	)
);

$modules = [];
foreach ($data['labels']['modules'] as $moduleid => $label) {
	$modules[] = new CDiv(
		(new CCheckBox('modules['.$moduleid.']', 1))
			->setChecked(
				array_key_exists($moduleid, $data['rules']['modules']) ? $data['rules']['modules'][$moduleid] : true
			)
			->setReadonly($data['readonly'])
			->setLabel($label)
			->setUncheckedValue(0)
	);
}

if ($modules) {
	$form_grid->addItem([
		new CFormField(
			(new CDiv(
				(new CDiv($modules))
					->addClass(ZBX_STYLE_COLUMNS)
					->addClass(ZBX_STYLE_COLUMNS_3)
			))->setWidth(ZBX_TEXTAREA_STANDARD_WIDTH)
		)
	]);
}
else {
	$form_grid->addItem(
		new CFormField(
			new CLabel(_('No enabled modules found.'))
		)
	);
}

$form_grid
	->addItem([
		new CLabel(_('Default access to new modules'), $data['readonly'] ? '' : 'modules.default_access'),
		new CFormField(
			(new CCheckBox('modules_default_access', 1))
				->setId('modules.default_access')
				->setChecked($data['rules']['modules.default_access'])
				->setReadonly($data['readonly'])
				->setUncheckedValue(0)
		)
	])
	->addItem(
		new CFormField(
			(new CTag('h4', true, _('Access to API')))->addClass('input-section-header')
		)
	)
	->addItem([
		new CLabel(_('Enabled'), $data['readonly'] ? '' : 'api-access'),
		new CFormField(
			(new CCheckBox('api_access', 1))
				->setId('api-access')
				->setChecked($data['rules']['api.access'])
				->setReadonly($data['readonly'])
				->setUncheckedValue(0)
		)
	])
	->addItem([
		new CLabel(_('API methods'), 'api.mode'),
		new CFormField(
			(new CRadioButtonList('api_mode', (int) $data['rules']['api.mode']))
				->setId('api.mode')
				->addValue(_('Allow list'), ZBX_ROLE_RULE_API_MODE_ALLOW)
				->addValue(_('Deny list'), ZBX_ROLE_RULE_API_MODE_DENY)
				->setModern(true)
				->setReadonly($data['readonly'] || !$data['rules']['api.access'])
				->addClass('js-userrole-apimode')
		)
	])
	->addItem(
		new CFormField(
			(new CMultiSelect([
				'name' => 'api_methods[]',
				'object_name' => 'api_methods',
				'data' => $data['rules']['api'],
				'disabled' => $data['readonly'] || !$data['rules']['api.access'],
				'popup' => [
					'parameters' => [
						'srctbl' => 'api_methods',
						'srcfld1' => 'name',
						'dstfrm' => $form->getName(),
						'dstfld1' => zbx_formatDomId('api_methods'.'[]'),
						'user_type' => $data['type'],
						'disable_selected' => true
					]
				]
			]))
				->setWidth(ZBX_TEXTAREA_STANDARD_WIDTH)
				->addClass('js-userrole-ms')
		)
	)
	->addItem(
		new CFormField(
			(new CTag('h4', true, _('Access to actions')))->addClass('input-section-header')
		)
);

$actions = [];
foreach ($data['labels']['actions'] as $action => $label) {
	$actions[] = new CDiv(
		(new CCheckBox(str_replace('.', '_', $action), 1))
			->setId($action)
			->setChecked(array_key_exists($action, $data['rules']['actions']) && $data['rules']['actions'][$action])
			->setReadonly($data['readonly'])
			->setLabel($label)
			->setUncheckedValue(0)
	);
}

$form_grid->addItem(
	new CFormField($actions)
);

$form_grid->addItem([
	new CLabel(_('Default access to new actions'), $data['readonly'] ? '' : 'actions.default_access'),
	new CFormField(
		(new CCheckBox('actions_default_access', 1))
			->setId('actions.default_access')
			->setChecked($data['rules']['actions.default_access'])
			->setReadonly($data['readonly'])
			->setUncheckedValue(0)
	)
]);

$cancel_button = (new CRedirectButton(_('Cancel'),
	(new CUrl('zabbix.php'))
		->setArgument('action', 'userrole.list')
		->setArgument('page', CPagerHelper::loadPage('userrole.list', null))
))->setId('cancel');

$buttons = [$cancel_button];

if ($data['roleid'] !== null) {
	$buttons = [
		(new CSimpleButton(_('Clone')))->setId('clone'),
		(new CRedirectButton(_('Delete'),
			(new CUrl('zabbix.php'))->setArgument('action', 'userrole.delete')
				->setArgument('roleids', [$data['roleid']])
				->setArgumentSID(),
			_('Delete selected role?')
		))
			->setId('delete')
			->setEnabled(!$data['readonly']),
		$cancel_button
	];
}

$form_grid->addItem(
	new CFormActions(
		($data['roleid'] !== null)
			? (new CSubmitButton(_('Update'), 'action', 'userrole.update'))
				->setId('update')
				->setEnabled(!$data['readonly'])
			: (new CSubmitButton(_('Add'), 'action', 'userrole.create'))->setId('add'),
		$buttons
	)
);

$tabs = (new CTabView())->addTab('user_role_tab', _('User role'), $form_grid);

$form->addItem((new CTabView())->addTab('user_role_tab', _('User role'), $form_grid));
$widget->addItem($form);
$widget->show();

(new CScriptTag('
	view.init('.json_encode([
		'readonly' => $data['readonly']
	]).');
'))
	->setOnDocumentReady()
	->show();<|MERGE_RESOLUTION|>--- conflicted
+++ resolved
@@ -86,73 +86,50 @@
 );
 
 foreach ($data['labels']['sections'] as $section_key => $section_label) {
-<<<<<<< HEAD
-	$ui = [];
-	foreach ($data['labels']['rules'][$section_key] as $rule_key => $rule_label) {
-		$ui[] = [
-			'id' => $rule_key,
-			'name' => str_replace('.', '_', $rule_key),
-			'label' => $rule_label,
-			'value' => 1,
-			'checked' => array_key_exists($rule_key, $data['rules']['ui']) && $data['rules']['ui'][$rule_key],
-			'unchecked_value' => 0
-		];
-	}
-
-	$form_grid->addItem([
-		new CLabel($section_label, $section_key),
-		new CFormField(
-			(new CCheckBoxList())
-				->setWidth(ZBX_TEXTAREA_STANDARD_WIDTH)
-				->setOptions($ui)
-				->setVertical(true)
-				->setColumns(3)
-				->setEnabled(!$data['readonly'])
-		)
-	]);
-=======
 	if (count($data['labels']['rules'][$section_key]) === 1) {
 		$first_rule_key = array_key_first($data['labels']['rules'][$section_key]);
 		$form_grid->addItem([
 			new CLabel($section_label, $first_rule_key),
 			new CFormField(
-				(new CCheckBox(str_replace('.', '_', $first_rule_key), 1))
-					->setId($first_rule_key)
-					->setChecked(
-						array_key_exists($first_rule_key, $data['rules']['ui'])
-						&& $data['rules']['ui'][$first_rule_key]
-					)
-					->setReadonly($data['readonly'])
-					->setUncheckedValue(0)
+				(new CCheckBoxList())
+					->setWidth(ZBX_TEXTAREA_STANDARD_WIDTH)
+					->setOptions([[
+						'id' => $first_rule_key,
+						'name' => str_replace('.', '_', $first_rule_key),
+						'value' => 1,
+						'checked' => array_key_exists($first_rule_key, $data['rules']['ui'])
+							&& $data['rules']['ui'][$first_rule_key],
+						'unchecked_value' => 0
+					]])
+					->setVertical()
+					->setColumns(3)
+					->setEnabled(!$data['readonly'])
 			)
 		]);
 	} else {
 		$ui = [];
 		foreach ($data['labels']['rules'][$section_key] as $rule_key => $rule_label) {
-			$ui[] = new CDiv(
-				(new CCheckBox(str_replace('.', '_', $rule_key), 1))
-					->setId($rule_key)
-					->setChecked(
-						array_key_exists($rule_key, $data['rules']['ui'])
-						&& $data['rules']['ui'][$rule_key]
-					)
-					->setReadonly($data['readonly'])
-					->setLabel($rule_label)
-					->setUncheckedValue(0)
-			);
+			$ui[] = [
+				'id' => $rule_key,
+				'name' => str_replace('.', '_', $rule_key),
+				'label' => $rule_label,
+				'value' => 1,
+				'checked' => array_key_exists($rule_key, $data['rules']['ui']) && $data['rules']['ui'][$rule_key],
+				'unchecked_value' => 0
+			];
 		}
 		$form_grid->addItem([
 			new CLabel($section_label, $section_key),
 			new CFormField(
-				(new CDiv(
-					(new CDiv($ui))
-						->addClass(ZBX_STYLE_COLUMNS)
-						->addClass(ZBX_STYLE_COLUMNS_3)
-				))->setWidth(ZBX_TEXTAREA_STANDARD_WIDTH)
+				(new CCheckBoxList())
+					->setWidth(ZBX_TEXTAREA_STANDARD_WIDTH)
+					->setOptions($ui)
+					->setVertical()
+					->setColumns(3)
+					->setEnabled(!$data['readonly'])
 			)
 		]);
 	}
->>>>>>> 1f47baaf
 }
 
 if (!$data['readonly']) {
