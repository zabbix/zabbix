--- conflicted
+++ resolved
@@ -32,17 +32,10 @@
 		]
 		: [
 			new CSubmit('update', _('Update')),
-<<<<<<< HEAD
 			new CButton('clone', _('Clone')),
 			new CButton('full_clone', _('Full clone')),
-			(new CButton('delete', _('Delete selected host?')))
-				->onClick("return confirm('".json_encode(_('Delete selected host?'))."')
-=======
-			new CSubmit('clone', _('Clone')),
-			new CSubmit('full_clone', _('Full clone')),
 			(new CButton('delete', _('Delete')))
 				->onClick("return confirm(".json_encode(_('Delete selected host?')).")
->>>>>>> 78def4d6
 					? host_edit.deleteHost()
 					: false")
 				->setAttribute('data-redirect', (new CUrl('zabbix.php'))
