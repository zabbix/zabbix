<?php declare(strict_types = 0);
/*
** Copyright (C) 2001-2025 Zabbix SIA
**
** This program is free software: you can redistribute it and/or modify it under the terms of
** the GNU Affero General Public License as published by the Free Software Foundation, version 3.
**
** This program is distributed in the hope that it will be useful, but WITHOUT ANY WARRANTY;
** without even the implied warranty of MERCHANTABILITY or FITNESS FOR A PARTICULAR PURPOSE.
** See the GNU Affero General Public License for more details.
**
** You should have received a copy of the GNU Affero General Public License along with this program.
** If not, see <https://www.gnu.org/licenses/>.
**/


/**
 * @var CView $this
 * @var array $data
 */

$dir = '/../../include/views/js/';
$scripts = [
	$this->readJsFile('item.preprocessing.js.php', $data, $dir),
	$this->readJsFile('itemtest.js.php', $data + ['hostid' => $data['host']['hostid']], $dir)
];
$item = $data['item'];
$value_types = [
	ITEM_VALUE_TYPE_UINT64 => _('Numeric (unsigned)'),
	ITEM_VALUE_TYPE_FLOAT => _('Numeric (float)'),
	ITEM_VALUE_TYPE_STR => _('Character'),
	ITEM_VALUE_TYPE_LOG => _('Log'),
	ITEM_VALUE_TYPE_TEXT => _('Text'),
	ITEM_VALUE_TYPE_BINARY => _('Binary')
];
$type_with_key_select = [
	ITEM_TYPE_ZABBIX, ITEM_TYPE_ZABBIX_ACTIVE, ITEM_TYPE_SIMPLE, ITEM_TYPE_INTERNAL, ITEM_TYPE_DB_MONITOR,
	ITEM_TYPE_SNMPTRAP, ITEM_TYPE_JMX, ITEM_TYPE_IPMI
];
$form = (new CForm('post'))
	->setName('itemForm')
	->setId('item-form')
	->addItem((new CVar(CSRF_TOKEN_NAME, CCsrfTokenHelper::get('item')))->removeId())
	->addItem(getMessages())
	->addVar('context', $item['context'])
	->addVar('hostid', $data['host']['hostid'])
	->addVar('itemid', $item['itemid'] ? $item['itemid'] : null)
	->addVar('parent_discoveryid', $item['parent_discoveryid'])
	->addVar('templateid', $item['itemid'] ? $item['templateid'] : null)
	->addStyle('display: none;');

// Enable form submitting on Enter.
$form->addItem((new CSubmitButton())->addClass(ZBX_STYLE_FORM_SUBMIT_HIDDEN));

if (!$item['delay_flex']) {
	$item['delay_flex'] = [['delay' => '', 'period' => '', 'type' => ITEM_DELAY_FLEXIBLE]];
}

if (!$item['parameters']) {
	$item['parameters'] = [['name' => '', 'value' => '']];
}

if (!$item['query_fields']) {
	$item['query_fields'] = [['name' => '', 'value' => '']];
}

if (!$item['headers']) {
	$item['headers'] = [['name' => '', 'value' => '']];
}

if (!$item['tags']) {
	$item['tags'] = [['tag' => '', 'value' => '']];
}

if ($item['itemid']) {
	$buttons = [
		[
			'title' => _('Update'),
			'keepOpen' => true,
			'isSubmit' => true,
			'action' => 'item_edit_form.update()'
		],
		[
			'title' => _('Clone'),
			'class' => ZBX_STYLE_BTN_ALT,
			'keepOpen' => true,
			'isSubmit' => false,
			'action' => 'item_edit_form.clone()'
		],
		[
			'title' => _('Test'),
			'class' => implode(' ', [ZBX_STYLE_BTN_ALT, 'js-test-item']),
			'keepOpen' => true,
			'isSubmit' => false,
			'action' => 'item_edit_form.test('.json_encode(['rules' => $data['js_test_validation_rules']]).');'
		],
		[
			'title' => _('Delete'),
			'confirmation' => _('Delete item prototype?'),
			'class' => ZBX_STYLE_BTN_ALT,
			'keepOpen' => true,
			'isSubmit' => false,
			'enabled' => !$data['readonly'],
			'action' => 'item_edit_form.delete();'
		]
	];
}
else {
	$buttons = [
		[
			'title' => _('Add'),
			'keepOpen' => true,
			'isSubmit' => true,
			'action' => 'item_edit_form.create();'
		],
		[
			'title' => _('Test'),
			'class' => implode(' ', [ZBX_STYLE_BTN_ALT, 'js-test-item']),
			'keepOpen' => true,
			'isSubmit' => false,
			'action' => 'item_edit_form.test('.json_encode(['rules' => $data['js_test_validation_rules']]).');'
		]
	];
}

$tabsid = 'items-tab';
$tabs = (new CTabView(['id' => $tabsid]))
	->setSelected(0)
	->addTab('item-tab', _('Item prototype'),
		new CPartial('item.edit.item.tab', [
			'can_edit_source_timeouts' => $data['can_edit_source_timeouts'],
			'config' => $data['config'],
			'form_name' => $form->getName(),
			'host' => $data['host'],
			'inventory_fields' => [],
			'item' => $item,
			'source' => 'itemprototype',
			'types' => $data['types'],
			'value_types' => $value_types,
			'type_with_key_select' => $type_with_key_select
		])
	)
	->addTab('tags-tab', _('Tags'),
		new CPartial('configuration.tags.tab', [
			'source' => 'item_prototype',
			'tags' => $item['tags'],
			'show_inherited_tags' => $item['show_inherited_tags'],
			'readonly' => $item['discovered'],
			'tabs_id' => $tabsid,
<<<<<<< HEAD
			'tags_tab_id' => 'tags-tab'
=======
			'tags' => $item['tags'],
			'tags_tab_id' => 'tags-tab',
			'has_inline_validation' => true
>>>>>>> 69340b33
		]),
		TAB_INDICATOR_TAGS
	)
	->addTab('processing-tab', _('Preprocessing'),
		new CPartial('item.edit.preprocessing.tab', [
			'item' => $item,
			'preprocessing' => $item['preprocessing'],
			'preprocessing_types' => $data['preprocessing_types'],
			'readonly' => $item['templated'] || $item['discovered'],
			'value_types' => $value_types
		]),
		TAB_INDICATOR_PREPROCESSING
	);

$return_url = (new CUrl('zabbix.php'))
	->setArgument('action', 'item.prototype.list')
	->setArgument('parent_discoveryid', $item['parent_discoveryid'])
	->setArgument('context', $item['context'])
	->getUrl();

$form
	->addItem($tabs)
	->addItem((new CScriptTag('item_edit_form.init('.json_encode([
			'rules' => $data['js_validation_rules'],
			'actions' => [
				'form' => 'item.prototype.edit',
				'update' => 'item.prototype.update',
				'create' => 'item.prototype.create',
				'delete' => 'item.prototype.delete'
			],
			'field_switches' => CItemData::fieldSwitchingConfiguration(['is_discovery_rule' => false]),
			'form_data' => $item,
			'host' => $data['host'],
			'inherited_timeouts' => $data['inherited_timeouts'],
			'interface_types' => $data['interface_types'],
			'readonly' => $item['templated'] || $item['discovered'],
			'source' => 'itemprototype',
			'testable_item_types' => $data['testable_item_types'],
			'type_with_key_select' => $type_with_key_select,
			'value_type_keys' => $data['value_type_keys'],
			'return_url' => $return_url
		]).');'))->setOnDocumentReady()
	);
$output = [
	'header' => $item['itemid'] ? _('Item prototype') : _('New item prototype'),
	'doc_url' => CDocHelper::getUrl(CDocHelper::DATA_COLLECTION_ITEM_PROTOTYPE_EDIT),
	'body' => $form->toString().implode('', $scripts),
	'buttons' => $buttons,
	'script_inline' => getPagePostJs().$this->readJsFile('item.edit.js.php'),
	'dialogue_class' => 'modal-popup-large'
];

if ($data['user']['debug_mode'] == GROUP_DEBUG_MODE_ENABLED) {
	CProfiler::getInstance()->stop();
	$output['debug'] = CProfiler::getInstance()->make()->toString();
}

echo json_encode($output);<|MERGE_RESOLUTION|>--- conflicted
+++ resolved
@@ -147,13 +147,8 @@
 			'show_inherited_tags' => $item['show_inherited_tags'],
 			'readonly' => $item['discovered'],
 			'tabs_id' => $tabsid,
-<<<<<<< HEAD
-			'tags_tab_id' => 'tags-tab'
-=======
-			'tags' => $item['tags'],
 			'tags_tab_id' => 'tags-tab',
 			'has_inline_validation' => true
->>>>>>> 69340b33
 		]),
 		TAB_INDICATOR_TAGS
 	)
