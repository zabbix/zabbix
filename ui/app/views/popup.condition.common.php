<?php declare(strict_types = 0);
/*
** Zabbix
** Copyright (C) 2001-2022 Zabbix SIA
**
** This program is free software; you can redistribute it and/or modify
** it under the terms of the GNU General Public License as published by
** the Free Software Foundation; either version 2 of the License, or
** (at your option) any later version.
**
** This program is distributed in the hope that it will be useful,
** but WITHOUT ANY WARRANTY; without even the implied warranty of
** MERCHANTABILITY or FITNESS FOR A PARTICULAR PURPOSE. See the
** GNU General Public License for more details.
**
** You should have received a copy of the GNU General Public License
** along with this program; if not, write to the Free Software
** Foundation, Inc., 51 Franklin Street, Fifth Floor, Boston, MA  02110-1301, USA.
**/


/**
 * @var CView $this
 * @var array $data
 */

$inline_js = getPagePostJs().$this->readJsFile('popup.condition.common.js.php');
require_once __DIR__ .'/../../include/actions.inc.php';

$form = (new CForm())
	->setId('popup.condition')
	->setName('popup.condition')
	->addVar('action', $data['action'])
	->addVar('type', '1')
	->addVar('source', $data['eventsource'])
	->addItem((new CInput('submit', null))->addStyle('display: none;'));

if (array_key_exists('eventsource', $data)) {
	$form->addVar('eventsource', $data['eventsource']);
}

$condition_type = (int) $data['last_type'];
$form_grid = (new CFormGrid())->cleanItems();

switch ($data['type']) {
	case ZBX_POPUP_CONDITION_TYPE_EVENT_CORR:
		// Type select.
		$form_grid
			->addItem([
				new CLabel(_('Type'), 'label-condition-type'),
				new CFormField((new CSelect('condition_type'))
					->setFocusableElementId('label-condition-type')
					->setId('condition-type')
					->addOptions(CSelect::createOptionsFromArray(CCorrelationHelper::getConditionTypes()))
				)
			]);

		$inline_js .= '$(() => $("#condition-type").on("change",'
			.'(e) => reloadPopup($(e.target).closest("form").get(0), "popup.condition.event.corr")));';

		switch ($condition_type) {
			// Old|New event tag form elements.
			case ZBX_CORR_CONDITION_OLD_EVENT_TAG:
			case ZBX_CORR_CONDITION_NEW_EVENT_TAG:
				$operator = (new CRadioButtonList('', CONDITION_OPERATOR_EQUAL))
					->setModern(true)
					->addValue(CCorrelationHelper::getLabelByOperator(
						CCorrelationHelper::getOperatorsByConditionType(ZBX_CORR_CONDITION_OLD_EVENT_TAG)[0]
					), CCorrelationHelper::getOperatorsByConditionType(ZBX_CORR_CONDITION_OLD_EVENT_TAG)[0]);
				$new_condition_tag = (new CTextAreaFlexible('tag'))->setWidth(ZBX_TEXTAREA_MEDIUM_WIDTH);

			$inline_js .= $new_condition_tag->getPostJS();

				$form_grid
					->addItem([
						new CLabel(_('Operator')),
						new CFormField([$operator, new CVar('operator', CONDITION_OPERATOR_EQUAL)])
					])
					->addItem([
						new CLabel(_('Tag')),
						new CFormField($new_condition_tag)
					]);

<<<<<<< HEAD
=======
				$form_list
					->addRow(_('Operator'), [$operator, new CVar('operator', CONDITION_OPERATOR_EQUAL)])
					->addRow(new CLabel(_('Tag'), 'tag'), $new_condition_tag);
>>>>>>> d914b835
				break;

			// New event host group form elements.
			case ZBX_CORR_CONDITION_NEW_EVENT_HOSTGROUP:
				$operator = (new CRadioButtonList('operator', CONDITION_OPERATOR_EQUAL))->setModern(true);
				foreach (CCorrelationHelper::getOperatorsByConditionType(ZBX_CORR_CONDITION_NEW_EVENT_HOSTGROUP)
						as $value) {
					$operator->addValue(CCorrelationHelper::getLabelByOperator($value), $value);
				}

				$hostgroup_multiselect = (new CMultiSelect([
					'name' => 'groupids[]',
					'object_name' => 'hostGroup',
					'default_value' => 0,
					'popup' => [
						'parameters' => [
							'srctbl' => 'host_groups',
							'srcfld1' => 'groupid',
							'dstfrm' => $form->getName(),
							'dstfld1' => 'groupids_'
						]
					]
				]))->setWidth(ZBX_TEXTAREA_MEDIUM_WIDTH);

				$inline_js .= $hostgroup_multiselect->getPostJS();

<<<<<<< HEAD
				$form_grid
					->addItem([
						new CLabel(_('Operator')),
						new CFormField($operator)
					])
					->addItem([
						new CLabel(_('Host groups')),
						new CFormField($hostgroup_multiselect)
					]);

=======
				$form_list
					->addRow(_('Operator'), $operator)
					->addRow(new CLabel(_('Host groups'), 'groupids__ms'), $hostgroup_multiselect);
>>>>>>> d914b835
				break;

			// Event tag pair form elements.
			case ZBX_CORR_CONDITION_EVENT_TAG_PAIR:
				$operator = (new CRadioButtonList('', CONDITION_OPERATOR_EQUAL))
					->setModern(true)
					->addValue(CCorrelationHelper::getLabelByOperator(
						CCorrelationHelper::getOperatorsByConditionType(ZBX_CORR_CONDITION_EVENT_TAG_PAIR)[0]
					), CCorrelationHelper::getOperatorsByConditionType(ZBX_CORR_CONDITION_EVENT_TAG_PAIR)[0]);
				$new_condition_oldtag = (new CTextAreaFlexible('oldtag'))->setWidth(ZBX_TEXTAREA_MEDIUM_WIDTH);
				$new_condition_newtag = (new CTextAreaFlexible('newtag'))->setWidth(ZBX_TEXTAREA_MEDIUM_WIDTH);

				$inline_js .= $new_condition_oldtag->getPostJS();
				$inline_js .= $new_condition_newtag->getPostJS();

<<<<<<< HEAD
				$form_grid
					->addItem([
						new CLabel(_('Old tag name')),
						new CFormField($new_condition_oldtag)
					])
					->addItem([
						new CLabel(_('Operator')),
						new CFormField([$operator, new CVar('operator', CONDITION_OPERATOR_EQUAL)])
					])
					->addItem([
						new CLabel(_('New tag name')),
						new CFormField($new_condition_newtag)
					]);

=======
				$form_list
					->addRow(new CLabel(_('Old tag name'), 'oldtag'), $new_condition_oldtag)
					->addRow(_('Operator'), [$operator, new CVar('operator', CONDITION_OPERATOR_EQUAL)])
					->addRow(new CLabel(_('New tag name'), 'newtag'), $new_condition_newtag);
>>>>>>> d914b835
				break;

			// Old|New event tag value form elements.
			case ZBX_CORR_CONDITION_OLD_EVENT_TAG_VALUE:
			case ZBX_CORR_CONDITION_NEW_EVENT_TAG_VALUE:
				$operator = (new CRadioButtonList('operator', CONDITION_OPERATOR_EQUAL))->setModern(true);
				foreach (CCorrelationHelper::getOperatorsByConditionType($condition_type) as $value) {
					$operator->addValue(CCorrelationHelper::getLabelByOperator($value), $value);
				}

				$new_condition_tag = (new CTextAreaFlexible('tag'))->setWidth(ZBX_TEXTAREA_MEDIUM_WIDTH);
				$new_condition_value = (new CTextAreaFlexible('value'))->setWidth(ZBX_TEXTAREA_MEDIUM_WIDTH);

				$inline_js .= $new_condition_tag->getPostJS();
				$inline_js .= $new_condition_value->getPostJS();

<<<<<<< HEAD
				$form_grid
					->addItem([
						new CLabel(_('Tag')),
						new CFormField($new_condition_tag)
					])
					->addItem([
						new CLabel(_('Operator')),
						new CFormField($operator)
					])
					->addItem([
						new CLabel(_('Value')),
						new CFormField($new_condition_value)
					]);

=======
				$form_list
					->addRow(new CLabel(_('Tag'), 'tag'), $new_condition_tag)
					->addRow(_('Operator'), $operator)
					->addRow(new CLabel(_('Value'), 'value'), $new_condition_value);
>>>>>>> d914b835
				break;
		}
		break;

	case ZBX_POPUP_CONDITION_TYPE_ACTION:
		require_once __DIR__ .'/../../include/actions.inc.php';

		// Collect all operators options.
		$operators_by_condition = [];
		$action_conditions = [];
		foreach ($data['allowed_conditions'] as $type) {
			if ($data['eventsource'] == EVENT_SOURCE_SERVICE && $type == CONDITION_TYPE_EVENT_TAG) {
				$action_conditions[$type] = _('Service tag name');
			}
			elseif ($data['eventsource'] == EVENT_SOURCE_SERVICE && $type == CONDITION_TYPE_EVENT_TAG_VALUE) {
				$action_conditions[$type] = _('Service tag value');
			}
			else {
				$action_conditions[$type] = condition_type2str($type);
			}

			foreach (get_operators_by_conditiontype($type) as $value) {
				$operators_by_condition[$type][$value] = condition_operator2str($value);
			}
		}

		// Type select.
	$form_grid
		->addItem([
			new CLabel(_('Type'), 'label-condition-type'),
			new CFormField((new CSelect('condition_type'))
				->setFocusableElementId('label-condition-type')
				->setValue($condition_type)
				->setId('condition-type')
				->addOptions(CSelect::createOptionsFromArray($action_conditions))
			)
		]);

		switch ($condition_type) {
			// Trigger form elements.
			case CONDITION_TYPE_TRIGGER:
				$operator = (new CRadioButtonList('operator', CONDITION_OPERATOR_EQUAL))->setModern(true);
				foreach ($operators_by_condition[CONDITION_TYPE_TRIGGER] as $key => $value) {
					$operator->addValue($value, $key);
				}

				$trigger_multiselect = $data['trigger_context'] === 'host'
					? (new CMultiSelect([
						'name' => 'value[]',
						'object_name' => 'triggers',
						'default_value' => 0,
						'popup' => [
							'parameters' => [
								'srctbl' => 'triggers',
								'srcfld1' => 'triggerid',
								'dstfrm' => $form->getName(),
								'dstfld1' => 'trigger_new_condition',
								'with_triggers' => true,
								'real_hosts' => true,
								'editable' => true
							]
						]
					]))
						->setId('trigger_new_condition')
						->setWidth(ZBX_TEXTAREA_MEDIUM_WIDTH)
					: (new CMultiSelect([
						'name' => 'value[]',
						'object_name' => 'triggers',
						'default_value' => 0,
						'popup' => [
							'parameters' => [
								'srctbl' => 'template_triggers',
								'srcfld1' => 'triggerid',
								'dstfrm' => $form->getName(),
								'dstfld1' => 'trigger_new_condition',
								'with_triggers' => true,
								'editable' => true
							]
						]
					]))
						->setId('trigger_new_condition')
						->setWidth(ZBX_TEXTAREA_MEDIUM_WIDTH);

				$inline_js .= $trigger_multiselect->getPostJS();

				$form_grid
					->addItem([new CLabel(_('Operator')), new CFormField($operator)])
					->addItem([
						new CLabel(_('Trigger source')),
						new CFormField((new CRadioButtonList('trigger_context', $data['trigger_context']))
							->addValue(_('Host'), 'host')
							->addValue(_('Template'), 'template')
<<<<<<< HEAD
							->setModern(true))
					])
					->addItem([
						new CLabel(_('Triggers')),
						new CFormField($trigger_multiselect)
					]);
=======
							->setModern(true)
					)
					->addRow(new CLabel(_('Triggers'), 'trigger_new_condition_ms'), $trigger_multiselect);
>>>>>>> d914b835

				break;

			// Trigger severity form elements.
			case CONDITION_TYPE_TRIGGER_SEVERITY:
				$operator = (new CRadioButtonList('operator', CONDITION_OPERATOR_EQUAL))->setModern(true);
				foreach ($operators_by_condition[CONDITION_TYPE_TRIGGER_SEVERITY] as $key => $value) {
					$operator->addValue($value, $key);
				}
				$form_grid
					->addItem([
						new CLabel(_('Operator')),
						new CFormField($operator)
					])
					->addItem([
						new CLabel(_('Severity')),
						new CFormField(new CSeverity('value', TRIGGER_SEVERITY_NOT_CLASSIFIED))
					]);

				break;

			// Host form elements.
			case CONDITION_TYPE_HOST:
				$operator = (new CRadioButtonList('operator', CONDITION_OPERATOR_EQUAL))->setModern(true);
				foreach ($operators_by_condition[CONDITION_TYPE_HOST] as $key => $value) {
					$operator->addValue($value, $key);
				}

				$host_multiselect = (new CMultiSelect([
					'name' => 'value[]',
					'object_name' => 'hosts',
					'default_value' => 0,
					'popup' => [
						'parameters' => [
							'srctbl' => 'hosts',
							'srcfld1' => 'hostid',
							'dstfrm' => $form->getName(),
							'dstfld1' => 'host_new_condition',
							'editable' => true
						]
					]
				]))
					->setId('host_new_condition')
					->setWidth(ZBX_TEXTAREA_MEDIUM_WIDTH);

				$inline_js .= $host_multiselect->getPostJS();

<<<<<<< HEAD
				$form_grid
					->addItem([
						new CLabel(_('Operator')),
						new CFormField($operator)
					])
					->addItem([
						new CLabel(_('Hosts')),
						new CFormField($host_multiselect)
					]);

=======
				$form_list
					->addRow(_('Operator'), $operator)
					->addRow(new CLabel(_('Hosts'), 'host_new_condition_ms'), $host_multiselect);
>>>>>>> d914b835
				break;

			// Host group form elements.
			case CONDITION_TYPE_HOST_GROUP:
				$operator = (new CRadioButtonList('operator', CONDITION_OPERATOR_EQUAL))->setModern(true);
				foreach ($operators_by_condition[CONDITION_TYPE_HOST_GROUP] as $key => $value) {
					$operator->addValue($value, $key);
				}

				$hostgroup_multiselect = (new CMultiSelect([
					'name' => 'value[]',
					'object_name' => 'hostGroup',
					'default_value' => 0,
					'popup' => [
						'parameters' => [
							'srctbl' => 'host_groups',
							'srcfld1' => 'groupid',
							'dstfrm' => $form->getName(),
							'dstfld1' => 'hostgroup_new_condition',
							'editable' => true
						]
					]
				]))
					->setId('hostgroup_new_condition')
					->setWidth(ZBX_TEXTAREA_MEDIUM_WIDTH);

				$inline_js .= $hostgroup_multiselect->getPostJS();

<<<<<<< HEAD
				$form_grid
					->addItem([
						new CLabel(_('Operator')),
						new CFormField($operator)
					])
					->addItem([
						new CLabel(_('Host groups')),
						new CFormField($hostgroup_multiselect)
					]);

=======
				$form_list
					->addRow(_('Operator'), $operator)
					->addRow(new CLabel(_('Host groups'), 'hostgroup_new_condition_ms'), $hostgroup_multiselect);
>>>>>>> d914b835
				break;

			// Problem is suppressed form elements.
			case CONDITION_TYPE_SUPPRESSED:
				$operator = (new CRadioButtonList('operator', CONDITION_OPERATOR_NO))->setModern(true);
				foreach ($operators_by_condition[CONDITION_TYPE_SUPPRESSED] as $key => $value) {
					$operator->addValue($value, $key);
				}

				$form_grid->addItem([
					new CLabel(_('Operator')),
					new CFormField($operator)
				]);

				break;

			// Tag form elements.
			case CONDITION_TYPE_EVENT_TAG:
				$operator = (new CRadioButtonList('operator', CONDITION_OPERATOR_EQUAL))->setModern(true);
				foreach ($operators_by_condition[CONDITION_TYPE_EVENT_TAG] as $key => $value) {
					$operator->addValue($value, $key);
				}
				$new_condition_value = (new CTextAreaFlexible('value'))->setWidth(ZBX_TEXTAREA_MEDIUM_WIDTH);

				$inline_js .= $new_condition_value->getPostJS();

<<<<<<< HEAD
				$form_grid
					->addItem([
						new CLabel(_('Operator')),
						new CFormField($operator)
					])
					->addItem([
						(new CLabel(_('Tag')))->setAsteriskMark(),
						new CFormField($new_condition_value)
					]);

=======
				$form_list
					->addRow(_('Operator'), $operator)
					->addRow((new CLabel(_('Tag'), 'value'))->setAsteriskMark(), $new_condition_value);
>>>>>>> d914b835
				break;

			// Tag value form elements.
			case CONDITION_TYPE_EVENT_TAG_VALUE:
				$operator = (new CRadioButtonList('operator', CONDITION_OPERATOR_EQUAL))->setModern(true);
				foreach ($operators_by_condition[CONDITION_TYPE_EVENT_TAG_VALUE] as $key => $value) {
					$operator->addValue($value, $key);
				}
				$new_condition_value2 = (new CTextAreaFlexible('value2'))->setWidth(ZBX_TEXTAREA_MEDIUM_WIDTH);
				$new_condition_value = (new CTextAreaFlexible('value'))->setWidth(ZBX_TEXTAREA_MEDIUM_WIDTH);

				$inline_js .= $new_condition_value2->getPostJS();
				$inline_js .= $new_condition_value->getPostJS();

<<<<<<< HEAD
				$form_grid
					->addItem([
						(new CLabel(_('Tag')))->setAsteriskMark(),
						new CFormField($new_condition_value2)
					])
					->addItem([
						new CLabel(_('Operator')),
						new CFormField($operator)
					])
					->addItem([
						new CLabel(_('Value')),
						new CFormField($new_condition_value)
					]);

=======
				$form_list
					->addRow((new CLabel(_('Tag'), 'value2'))->setAsteriskMark(), $new_condition_value2)
					->addRow(_('Operator'), $operator)
					->addRow(new CLabel(_('Value'), 'value'), $new_condition_value);
>>>>>>> d914b835
				break;

			// Template form elements.
			case CONDITION_TYPE_TEMPLATE:
				$operator = (new CRadioButtonList('operator', CONDITION_OPERATOR_EQUAL))->setModern(true);
				foreach ($operators_by_condition[CONDITION_TYPE_TEMPLATE] as $key => $value) {
					$operator->addValue($value, $key);
				}

				$template_multiselect = (new CMultiSelect([
					'name' => 'value[]',
					'object_name' => 'templates',
					'default_value' => 0,
					'popup' => [
						'parameters' => [
							'srctbl' => 'templates',
							'srcfld1' => 'hostid',
							'srcfld2' => 'host',
							'dstfrm' => $form->getName(),
							'dstfld1' => 'template_new_condition',
							'editable' => true
						]
					]
				]))
					->setId('template_new_condition')
					->setWidth(ZBX_TEXTAREA_MEDIUM_WIDTH);

				$inline_js .= $template_multiselect->getPostJS();

<<<<<<< HEAD
				$form_grid
					->addItem([
						new CLabel(_('Operator')),
						new CFormField($operator)
					])
					->addItem([
						new CLabel(_('Templates')),
						new CFormField($template_multiselect)
					]);

=======
				$form_list
					->addRow(_('Operator'), $operator)
					->addRow(new CLabel(_('Templates'), 'template_new_condition_ms'), $template_multiselect);
>>>>>>> d914b835
				break;

			// Time period form elements.
			case CONDITION_TYPE_TIME_PERIOD:
				$operator = (new CRadioButtonList('operator', CONDITION_OPERATOR_IN))->setModern(true);
				foreach ($operators_by_condition[CONDITION_TYPE_TIME_PERIOD] as $key => $value) {
					$operator->addValue($value, $key);
				}

				$new_condition_value = (new CTextBox('value', ZBX_DEFAULT_INTERVAL))
					->setWidth(ZBX_TEXTAREA_MEDIUM_WIDTH);

				$form_grid
					->addItem([
						new CLabel(_('Operator')),
						new CFormField($operator)
					])
					->addItem([
						new CLabel(_('Value')),
						new CFormField($new_condition_value)
					]);

				break;

			// Discovery host ip form elements.
			case CONDITION_TYPE_DHOST_IP:
				$operator = (new CRadioButtonList('operator', CONDITION_OPERATOR_EQUAL))->setModern(true);
				foreach ($operators_by_condition[CONDITION_TYPE_DHOST_IP] as $key => $value) {
					$operator->addValue($value, $key);
				}

				$new_condition_value = (new CTextBox('value', '192.168.0.1-127,192.168.2.1'))
					->setWidth(ZBX_TEXTAREA_MEDIUM_WIDTH);

				$form_grid
					->addItem([
						new CLabel(_('Operator')),
						new CFormField($operator)
					])
					->addItem([
						new CLabel(_('Value')),
						new CFormField($new_condition_value)
					]);

				break;

			// Discovery check form elements.
			case CONDITION_TYPE_DCHECK:
				$operator = (new CRadioButtonList('operator', CONDITION_OPERATOR_EQUAL))->setModern(true);
				foreach ($operators_by_condition[CONDITION_TYPE_DCHECK] as $key => $value) {
					$operator->addValue($value, $key);
				}

				$dcheck_popup_select = [
					(new CInput('hidden', 'value', '0'))
						->removeId()
						->setId('dcheck_new_condition_value'),
					(new CTextBox('dcheck', '', true))->setWidth(ZBX_TEXTAREA_MEDIUM_WIDTH),
					(new CDiv())->addClass(ZBX_STYLE_FORM_INPUT_MARGIN),
					(new CButton('btn1', _('Select')))
						->addClass(ZBX_STYLE_BTN_GREY)
						->onClick(
							'return PopUp("popup.generic", '. json_encode([
								'srctbl' => 'dchecks',
								'srcfld1' => 'dcheckid',
								'srcfld2' => 'name',
								'dstfrm' => $form->getName(),
								'dstfld1' => 'dcheck_new_condition_value',
								'dstfld2' => 'dcheck',
								'writeonly' => '1'
							]).', {dialogue_class: "modal-popup-generic"});'
						)
				];

				$form_grid
					->addItem([
						new CLabel(_('Operator')),
						new CFormField($operator)
					])
					->addItem([
						new CLabel(_('Discovery check')),
						new CFormField($dcheck_popup_select)
					]);

				break;

			// Discovery object form elements.
			case CONDITION_TYPE_DOBJECT:
				$operator = (new CRadioButtonList('', CONDITION_OPERATOR_EQUAL))
					->setModern(true)
					->addValue(
						$operators_by_condition[CONDITION_TYPE_DOBJECT][CONDITION_OPERATOR_EQUAL],
						CONDITION_OPERATOR_EQUAL
					);
				$new_condition_value = (new CRadioButtonList('value', EVENT_OBJECT_DHOST))
					->setModern(true)
					->addValue(discovery_object2str(EVENT_OBJECT_DHOST), EVENT_OBJECT_DHOST)
					->addValue(discovery_object2str(EVENT_OBJECT_DSERVICE), EVENT_OBJECT_DSERVICE);

				$form_grid
					->addItem([
						new CLabel(_('Operator')),
						new CFormField([$operator, new CVar('operator', CONDITION_OPERATOR_EQUAL)])
					])
					->addItem([
						new CLabel(_('Discovery object')),
						new CFormField($new_condition_value)
					]);

				break;

			// Discovery rule form elements.
			case CONDITION_TYPE_DRULE:
				$operator = (new CRadioButtonList('operator', CONDITION_OPERATOR_EQUAL))->setModern(true);
				foreach ($operators_by_condition[CONDITION_TYPE_DRULE] as $key => $value) {
					$operator->addValue($value, $key);
				}

				$drule_multiselect = (new CMultiSelect([
					'name' => 'value[]',
					'object_name' => 'drules',
					'default_value' => 0,
					'popup' => [
						'parameters' => [
							'srctbl' => 'drules',
							'srcfld1' => 'druleid',
							'dstfrm' => $form->getName(),
							'dstfld1' => 'drule_new_condition'
						]
					]
				]))
					->setId('drule_new_condition')
					->setWidth(ZBX_TEXTAREA_MEDIUM_WIDTH);

				$inline_js .= $drule_multiselect->getPostJS();

<<<<<<< HEAD
				$form_grid
					->addItem([
						new CLabel(_('Operator')),
						new CFormField($operator)
					])
					->addItem([
						new CLabel(_('Discovery rules')),
						new CFormField($drule_multiselect)
					]);

=======
				$form_list
					->addRow(_('Operator'), $operator)
					->addRow(new CLabel(_('Discovery rules'), 'drule_new_condition_ms'), $drule_multiselect);
>>>>>>> d914b835
				break;

			// Discovery status form elements.
			case CONDITION_TYPE_DSTATUS:
				$operator = (new CRadioButtonList('', CONDITION_OPERATOR_EQUAL))
					->setModern(true)
					->addValue(
						$operators_by_condition[CONDITION_TYPE_DSTATUS][CONDITION_OPERATOR_EQUAL],
						CONDITION_OPERATOR_EQUAL
					);
				$new_condition_value = (new CRadioButtonList('value', DOBJECT_STATUS_UP))
				->setModern(true)
				->addValue(discovery_object_status2str(DOBJECT_STATUS_UP), DOBJECT_STATUS_UP)
				->addValue(discovery_object_status2str(DOBJECT_STATUS_DOWN), DOBJECT_STATUS_DOWN)
				->addValue(discovery_object_status2str(DOBJECT_STATUS_DISCOVER), DOBJECT_STATUS_DISCOVER)
				->addValue(discovery_object_status2str(DOBJECT_STATUS_LOST), DOBJECT_STATUS_LOST);

				$form_grid
					->addItem([
						new CLabel(_('Operator')),
						new CFormField([$operator, new CVar('operator', CONDITION_OPERATOR_EQUAL)])
					])
					->addItem([
						new CLabel(_('Discovery status')),
						new CFormField($new_condition_value)
					]);

				break;

			// Proxy form elements.
			case CONDITION_TYPE_PROXY:
				$operator = (new CRadioButtonList('operator', CONDITION_OPERATOR_EQUAL))->setModern(true);
				foreach ($operators_by_condition[CONDITION_TYPE_PROXY] as $key => $value) {
					$operator->addValue($value, $key);
				}

				$proxy_multiselect = (new CMultiSelect([
					'name' => 'value',
					'object_name' => 'proxies',
					'multiple' => false,
					'default_value' => 0,
					'popup' => [
						'parameters' => [
							'srctbl' => 'proxies',
							'srcfld1' => 'proxyid',
							'srcfld2' => 'host',
							'dstfrm' => $form->getName(),
							'dstfld1' => 'proxy_new_condition'
						]
					]
				]))
					->setId('proxy_new_condition')
					->setWidth(ZBX_TEXTAREA_MEDIUM_WIDTH);

				$inline_js .= $proxy_multiselect->getPostJS();

<<<<<<< HEAD
				$form_grid
					->addItem([
						new CLabel(_('Operator')),
						new CFormField($operator)
					])
					->addItem([
						new CLabel(_('Proxy')),
						new CFormField($proxy_multiselect)
					]);

=======
				$form_list
					->addRow(_('Operator'), $operator)
					->addRow(new CLabel(_('Proxy'), 'proxy_new_condition_ms'), $proxy_multiselect);
>>>>>>> d914b835
				break;

			// Received value form elements.
			case CONDITION_TYPE_DVALUE:
				$new_condition_value = (new CTextAreaFlexible('value'))->setWidth(ZBX_TEXTAREA_MEDIUM_WIDTH);

				$inline_js .= $new_condition_value->getPostJS();

<<<<<<< HEAD
				$form_grid
					->addItem([
						new CLabel(_('Operator'), 'label-operator'),
						new CFormField((new CSelect('operator'))
							->setValue(CONDITION_OPERATOR_EQUAL)
							->setFocusableElementId('label-operator')
							->addOptions(CSelect::createOptionsFromArray($operators_by_condition[CONDITION_TYPE_DVALUE]))
						)
					])
					->addItem([
						new CLabel(_('Value')),
						new CFormField($new_condition_value)
					]);

=======
				$form_list
					->addRow(new CLabel(_('Operator'), 'label-operator'), (new CSelect('operator'))
						->setValue(CONDITION_OPERATOR_EQUAL)
						->setFocusableElementId('label-operator')
						->addOptions(CSelect::createOptionsFromArray($operators_by_condition[CONDITION_TYPE_DVALUE]))
					)
					->addRow(new CLabel(_('Value'), 'value'), $new_condition_value);
>>>>>>> d914b835
				break;

			// Service port form elements.
			case CONDITION_TYPE_DSERVICE_PORT:
				$operator = (new CRadioButtonList('operator', CONDITION_OPERATOR_EQUAL))->setModern(true);
				foreach ($operators_by_condition[CONDITION_TYPE_DSERVICE_PORT] as $key => $value) {
					$operator->addValue($value, $key);
				}

				$new_condition_value = (new CTextBox('value', '0-1023,1024-49151'))->setWidth(ZBX_TEXTAREA_MEDIUM_WIDTH);

				$form_grid
					->addItem([
						new CLabel(_('Operator')),
						new CFormField($operator)
					])
					->addItem([
						new CLabel(_('Value')),
						new CFormField($new_condition_value)
					]);

				break;

			// Service type form elements.
			case CONDITION_TYPE_DSERVICE_TYPE:
				$operator = (new CRadioButtonList('operator', CONDITION_OPERATOR_EQUAL))->setModern(true);
				foreach ($operators_by_condition[CONDITION_TYPE_DSERVICE_TYPE] as $key => $value) {
					$operator->addValue($value, $key);
				}

				$discovery_check_types = discovery_check_type2str();
				order_result($discovery_check_types);

				$form_grid
					->addItem([
						new CLabel(_('Operator')),
						new CFormField($operator)
					])
					->addItem([
						new CLabel(_('Service type'), 'label-condition-service-type'),
						new CFormField((new CSelect('value'))
							->setFocusableElementId('label-condition-service-type')
							->addOptions(CSelect::createOptionsFromArray($discovery_check_types))
						)
					]);

				break;

			// Discovery uptime|downtime form elements.
			case CONDITION_TYPE_DUPTIME:
				$operator = (new CRadioButtonList('operator', CONDITION_OPERATOR_MORE_EQUAL))->setModern(true);
				foreach ($operators_by_condition[CONDITION_TYPE_DUPTIME] as $key => $value) {
					$operator->addValue($value, $key);
				}
				$new_condition_value = (new CNumericBox('value', 600, 15))->setWidth(ZBX_TEXTAREA_NUMERIC_BIG_WIDTH);

				$form_grid
					->addItem([
						new CLabel(_('Operator')),
						new CFormField($operator)
					])
					->addItem([
						new CLabel(_('Value')),
						new CFormField($new_condition_value)
					]);

				break;

			// Trigger name form elements.
			case CONDITION_TYPE_TRIGGER_NAME:
			// Host name form elements.
			case CONDITION_TYPE_HOST_NAME:
			// Host metadata form elements.
			case CONDITION_TYPE_HOST_METADATA:
			// Service name form elements.
			case CONDITION_TYPE_SERVICE_NAME:
				$operator = (new CRadioButtonList('operator', CONDITION_OPERATOR_LIKE))->setModern(true);
				foreach ($operators_by_condition[$condition_type] as $key => $value) {
					$operator->addValue($value, $key);
				}
				$new_condition_value = (new CTextAreaFlexible('value'))->setWidth(ZBX_TEXTAREA_MEDIUM_WIDTH);

				$inline_js .= $new_condition_value->getPostJS();

<<<<<<< HEAD
				$form_grid
					->addItem([
						new CLabel(_('Operator')),
						new CFormField($operator)
					])
					->addItem([
						(new CLabel(_('Value')))->setAsteriskMark(),
						new CFormField($new_condition_value)
					]);

=======
				$form_list
					->addRow(_('Operator'), $operator)
					->addRow((new CLabel(_('Value'), 'value'))->setAsteriskMark(), $new_condition_value);
>>>>>>> d914b835
				break;

			// Event type form elements.
			case CONDITION_TYPE_EVENT_TYPE:
				$operator = (new CRadioButtonList('', CONDITION_OPERATOR_EQUAL))
					->setModern(true)
					->addValue($operators_by_condition[CONDITION_TYPE_EVENT_TYPE][CONDITION_OPERATOR_EQUAL],
						CONDITION_OPERATOR_EQUAL
					);

				$form_grid
					->addItem([
						new CLabel(_('Operator')),
						new CFormField([$operator, new CVar('operator', CONDITION_OPERATOR_EQUAL)])
					])
					->addItem([
						new CLabel(_('Event type'), 'label-condition-event-type'),
						new CFormField((new CSelect('value'))
							->setFocusableElementId('label-condition-event-type')
							->addOptions(CSelect::createOptionsFromArray(eventType()))
						)
					]);

				break;

			// Service form elements.
			case CONDITION_TYPE_SERVICE:
				$operator = (new CRadioButtonList('operator', CONDITION_OPERATOR_EQUAL))->setModern(true);
				foreach ($operators_by_condition[CONDITION_TYPE_SERVICE] as $key => $value) {
					$operator->addValue($value, $key);
				}

				$service_multiselect = (new CMultiSelect([
					'name' => 'value[]',
					'object_name' => 'services',
					'custom_select' => true
				]))
					->setId('service-new-condition')
					->addClass('new-condition')
					->setWidth(ZBX_TEXTAREA_MEDIUM_WIDTH);

				$inline_js .= $service_multiselect->getPostJS();

				$form_grid
					->addItem([
						new CLabel(_('Operator')),
						new CFormField($operator)
					])
					->addItem([
						(new CLabel(_('Services')))->setAsteriskMark(),
						new CFormField($service_multiselect)
					]);

				break;
		}
		break;

	case ZBX_POPUP_CONDITION_TYPE_ACTION_OPERATION:
		require_once __DIR__ .'/../../include/actions.inc.php';

		// Collect all options for select.
		$condition_options = [];
		foreach ($data['allowed_conditions'] as $type) {
			$condition_options[$type] = condition_type2str($type);
		}

		// Type select.
		$form_grid
			->addItem([
				new CLabel(_('Type'), 'label-condition-type'),
				new CFormField((new CSelect('condition_type'))
					->setFocusableElementId('label-condition-type')
					->setValue($condition_type)
					->setId('condition-type')
					->addOptions(CSelect::createOptionsFromArray($condition_options))
				)
			]);

//		$inline_js .= '$(() => $("#condition-type").on("change",'
//			.'(e) => reloadPopup($(e.target).closest("form").get(0), "popup.condition.operations")));';

		// Acknowledge form elements.
		$operators_options = [];
		foreach (get_operators_by_conditiontype(CONDITION_TYPE_EVENT_ACKNOWLEDGED) as $type) {
			$operators_options[$type] = condition_operator2str($type);
		}

		$operator = (new CRadioButtonList('', CONDITION_OPERATOR_EQUAL))
			->setModern(true)
			->addValue(condition_operator2str(CONDITION_OPERATOR_EQUAL), CONDITION_OPERATOR_EQUAL);

		$condition_value = (new CRadioButtonList('value', EVENT_NOT_ACKNOWLEDGED))
			->setModern(true)
			->addValue(_('No'), EVENT_NOT_ACKNOWLEDGED)
			->addValue(_('Yes'), EVENT_ACKNOWLEDGED);

		$form_grid
			->addItem([
				new CLabel(_('Operator')),
				new CFormField([$operator, new CVar('operator', CONDITION_OPERATOR_EQUAL)])
			])
			->addItem([
				new CLabel(_('Acknowledged')),
				new CFormField($condition_value)
			]);

		break;
}

$form->addItem([
	$form_grid,
	(new CInput('submit', 'submit'))->addStyle('display: none;')
]);

$output = [
	'header' => $data['title'],
	'script_inline' => $inline_js . 'condition_popup.init('.$data['eventsource'].');',
	'body' => $form->toString(),
	'buttons' => [
		[
			'title' => _('Add'),
			'class' => '',
			'keepOpen' => true,
			'isSubmit' => true,
			'action' => 'condition_popup.submit()'
		]
	]
];

if ($data['user']['debug_mode'] == GROUP_DEBUG_MODE_ENABLED) {
	CProfiler::getInstance()->stop();
	$output['debug'] = CProfiler::getInstance()->make()->toString();
}

echo json_encode($output);<|MERGE_RESOLUTION|>--- conflicted
+++ resolved
@@ -77,16 +77,10 @@
 						new CFormField([$operator, new CVar('operator', CONDITION_OPERATOR_EQUAL)])
 					])
 					->addItem([
-						new CLabel(_('Tag')),
+						new CLabel(_('Tag'), 'tag'),
 						new CFormField($new_condition_tag)
 					]);
 
-<<<<<<< HEAD
-=======
-				$form_list
-					->addRow(_('Operator'), [$operator, new CVar('operator', CONDITION_OPERATOR_EQUAL)])
-					->addRow(new CLabel(_('Tag'), 'tag'), $new_condition_tag);
->>>>>>> d914b835
 				break;
 
 			// New event host group form elements.
@@ -113,22 +107,16 @@
 
 				$inline_js .= $hostgroup_multiselect->getPostJS();
 
-<<<<<<< HEAD
-				$form_grid
-					->addItem([
-						new CLabel(_('Operator')),
-						new CFormField($operator)
-					])
-					->addItem([
-						new CLabel(_('Host groups')),
+				$form_grid
+					->addItem([
+						new CLabel(_('Operator')),
+						new CFormField($operator)
+					])
+					->addItem([
+						new CLabel(_('Host groups'), 'groupids__ms'),
 						new CFormField($hostgroup_multiselect)
 					]);
 
-=======
-				$form_list
-					->addRow(_('Operator'), $operator)
-					->addRow(new CLabel(_('Host groups'), 'groupids__ms'), $hostgroup_multiselect);
->>>>>>> d914b835
 				break;
 
 			// Event tag pair form elements.
@@ -144,10 +132,9 @@
 				$inline_js .= $new_condition_oldtag->getPostJS();
 				$inline_js .= $new_condition_newtag->getPostJS();
 
-<<<<<<< HEAD
-				$form_grid
-					->addItem([
-						new CLabel(_('Old tag name')),
+				$form_grid
+					->addItem([
+						new CLabel(_('Old tag name'), 'oldtag'),
 						new CFormField($new_condition_oldtag)
 					])
 					->addItem([
@@ -155,16 +142,10 @@
 						new CFormField([$operator, new CVar('operator', CONDITION_OPERATOR_EQUAL)])
 					])
 					->addItem([
-						new CLabel(_('New tag name')),
+						new CLabel(_('New tag name'), 'newtag'),
 						new CFormField($new_condition_newtag)
 					]);
 
-=======
-				$form_list
-					->addRow(new CLabel(_('Old tag name'), 'oldtag'), $new_condition_oldtag)
-					->addRow(_('Operator'), [$operator, new CVar('operator', CONDITION_OPERATOR_EQUAL)])
-					->addRow(new CLabel(_('New tag name'), 'newtag'), $new_condition_newtag);
->>>>>>> d914b835
 				break;
 
 			// Old|New event tag value form elements.
@@ -181,10 +162,9 @@
 				$inline_js .= $new_condition_tag->getPostJS();
 				$inline_js .= $new_condition_value->getPostJS();
 
-<<<<<<< HEAD
-				$form_grid
-					->addItem([
-						new CLabel(_('Tag')),
+				$form_grid
+					->addItem([
+						new CLabel(_('Tag'), 'tag'),
 						new CFormField($new_condition_tag)
 					])
 					->addItem([
@@ -192,16 +172,10 @@
 						new CFormField($operator)
 					])
 					->addItem([
-						new CLabel(_('Value')),
-						new CFormField($new_condition_value)
-					]);
-
-=======
-				$form_list
-					->addRow(new CLabel(_('Tag'), 'tag'), $new_condition_tag)
-					->addRow(_('Operator'), $operator)
-					->addRow(new CLabel(_('Value'), 'value'), $new_condition_value);
->>>>>>> d914b835
+						new CLabel(_('Value'), 'value'),
+						new CFormField($new_condition_value)
+					]);
+
 				break;
 		}
 		break;
@@ -294,18 +268,12 @@
 						new CFormField((new CRadioButtonList('trigger_context', $data['trigger_context']))
 							->addValue(_('Host'), 'host')
 							->addValue(_('Template'), 'template')
-<<<<<<< HEAD
 							->setModern(true))
 					])
 					->addItem([
-						new CLabel(_('Triggers')),
+						new CLabel(_('Triggers'), 'trigger_new_condition_ms'),
 						new CFormField($trigger_multiselect)
 					]);
-=======
-							->setModern(true)
-					)
-					->addRow(new CLabel(_('Triggers'), 'trigger_new_condition_ms'), $trigger_multiselect);
->>>>>>> d914b835
 
 				break;
 
@@ -353,22 +321,16 @@
 
 				$inline_js .= $host_multiselect->getPostJS();
 
-<<<<<<< HEAD
-				$form_grid
-					->addItem([
-						new CLabel(_('Operator')),
-						new CFormField($operator)
-					])
-					->addItem([
-						new CLabel(_('Hosts')),
+				$form_grid
+					->addItem([
+						new CLabel(_('Operator')),
+						new CFormField($operator)
+					])
+					->addItem([
+						new CLabel(_('Hosts'), 'host_new_condition_ms'),
 						new CFormField($host_multiselect)
 					]);
 
-=======
-				$form_list
-					->addRow(_('Operator'), $operator)
-					->addRow(new CLabel(_('Hosts'), 'host_new_condition_ms'), $host_multiselect);
->>>>>>> d914b835
 				break;
 
 			// Host group form elements.
@@ -397,22 +359,16 @@
 
 				$inline_js .= $hostgroup_multiselect->getPostJS();
 
-<<<<<<< HEAD
-				$form_grid
-					->addItem([
-						new CLabel(_('Operator')),
-						new CFormField($operator)
-					])
-					->addItem([
-						new CLabel(_('Host groups')),
+				$form_grid
+					->addItem([
+						new CLabel(_('Operator')),
+						new CFormField($operator)
+					])
+					->addItem([
+						new CLabel(_('Host groups'), 'hostgroup_new_condition_ms'),
 						new CFormField($hostgroup_multiselect)
 					]);
 
-=======
-				$form_list
-					->addRow(_('Operator'), $operator)
-					->addRow(new CLabel(_('Host groups'), 'hostgroup_new_condition_ms'), $hostgroup_multiselect);
->>>>>>> d914b835
 				break;
 
 			// Problem is suppressed form elements.
@@ -439,22 +395,16 @@
 
 				$inline_js .= $new_condition_value->getPostJS();
 
-<<<<<<< HEAD
-				$form_grid
-					->addItem([
-						new CLabel(_('Operator')),
-						new CFormField($operator)
-					])
-					->addItem([
-						(new CLabel(_('Tag')))->setAsteriskMark(),
-						new CFormField($new_condition_value)
-					]);
-
-=======
-				$form_list
-					->addRow(_('Operator'), $operator)
-					->addRow((new CLabel(_('Tag'), 'value'))->setAsteriskMark(), $new_condition_value);
->>>>>>> d914b835
+				$form_grid
+					->addItem([
+						new CLabel(_('Operator')),
+						new CFormField($operator)
+					])
+					->addItem([
+						(new CLabel(_('Tag'), 'value'))->setAsteriskMark(),
+						new CFormField($new_condition_value)
+					]);
+
 				break;
 
 			// Tag value form elements.
@@ -469,10 +419,9 @@
 				$inline_js .= $new_condition_value2->getPostJS();
 				$inline_js .= $new_condition_value->getPostJS();
 
-<<<<<<< HEAD
-				$form_grid
-					->addItem([
-						(new CLabel(_('Tag')))->setAsteriskMark(),
+				$form_grid
+					->addItem([
+						(new CLabel(_('Tag'), 'value2'))->setAsteriskMark(),
 						new CFormField($new_condition_value2)
 					])
 					->addItem([
@@ -480,16 +429,10 @@
 						new CFormField($operator)
 					])
 					->addItem([
-						new CLabel(_('Value')),
-						new CFormField($new_condition_value)
-					]);
-
-=======
-				$form_list
-					->addRow((new CLabel(_('Tag'), 'value2'))->setAsteriskMark(), $new_condition_value2)
-					->addRow(_('Operator'), $operator)
-					->addRow(new CLabel(_('Value'), 'value'), $new_condition_value);
->>>>>>> d914b835
+						new CLabel(_('Value'), 'value'),
+						new CFormField($new_condition_value)
+					]);
+
 				break;
 
 			// Template form elements.
@@ -519,22 +462,16 @@
 
 				$inline_js .= $template_multiselect->getPostJS();
 
-<<<<<<< HEAD
-				$form_grid
-					->addItem([
-						new CLabel(_('Operator')),
-						new CFormField($operator)
-					])
-					->addItem([
-						new CLabel(_('Templates')),
+				$form_grid
+					->addItem([
+						new CLabel(_('Operator')),
+						new CFormField($operator)
+					])
+					->addItem([
+						new CLabel(_('Templates'), 'template_new_condition_ms'),
 						new CFormField($template_multiselect)
 					]);
 
-=======
-				$form_list
-					->addRow(_('Operator'), $operator)
-					->addRow(new CLabel(_('Templates'), 'template_new_condition_ms'), $template_multiselect);
->>>>>>> d914b835
 				break;
 
 			// Time period form elements.
@@ -671,22 +608,16 @@
 
 				$inline_js .= $drule_multiselect->getPostJS();
 
-<<<<<<< HEAD
-				$form_grid
-					->addItem([
-						new CLabel(_('Operator')),
-						new CFormField($operator)
-					])
-					->addItem([
-						new CLabel(_('Discovery rules')),
+				$form_grid
+					->addItem([
+						new CLabel(_('Operator')),
+						new CFormField($operator)
+					])
+					->addItem([
+						new CLabel(_('Discovery rules'), 'drule_new_condition_ms'),
 						new CFormField($drule_multiselect)
 					]);
 
-=======
-				$form_list
-					->addRow(_('Operator'), $operator)
-					->addRow(new CLabel(_('Discovery rules'), 'drule_new_condition_ms'), $drule_multiselect);
->>>>>>> d914b835
 				break;
 
 			// Discovery status form elements.
@@ -743,22 +674,16 @@
 
 				$inline_js .= $proxy_multiselect->getPostJS();
 
-<<<<<<< HEAD
-				$form_grid
-					->addItem([
-						new CLabel(_('Operator')),
-						new CFormField($operator)
-					])
-					->addItem([
-						new CLabel(_('Proxy')),
+				$form_grid
+					->addItem([
+						new CLabel(_('Operator')),
+						new CFormField($operator)
+					])
+					->addItem([
+						new CLabel(_('Proxy'), 'proxy_new_condition_ms'),
 						new CFormField($proxy_multiselect)
 					]);
 
-=======
-				$form_list
-					->addRow(_('Operator'), $operator)
-					->addRow(new CLabel(_('Proxy'), 'proxy_new_condition_ms'), $proxy_multiselect);
->>>>>>> d914b835
 				break;
 
 			// Received value form elements.
@@ -767,7 +692,6 @@
 
 				$inline_js .= $new_condition_value->getPostJS();
 
-<<<<<<< HEAD
 				$form_grid
 					->addItem([
 						new CLabel(_('Operator'), 'label-operator'),
@@ -778,19 +702,10 @@
 						)
 					])
 					->addItem([
-						new CLabel(_('Value')),
-						new CFormField($new_condition_value)
-					]);
-
-=======
-				$form_list
-					->addRow(new CLabel(_('Operator'), 'label-operator'), (new CSelect('operator'))
-						->setValue(CONDITION_OPERATOR_EQUAL)
-						->setFocusableElementId('label-operator')
-						->addOptions(CSelect::createOptionsFromArray($operators_by_condition[CONDITION_TYPE_DVALUE]))
-					)
-					->addRow(new CLabel(_('Value'), 'value'), $new_condition_value);
->>>>>>> d914b835
+						new CLabel(_('Value'), 'value'),
+						new CFormField($new_condition_value)
+					]);
+
 				break;
 
 			// Service port form elements.
@@ -875,22 +790,16 @@
 
 				$inline_js .= $new_condition_value->getPostJS();
 
-<<<<<<< HEAD
-				$form_grid
-					->addItem([
-						new CLabel(_('Operator')),
-						new CFormField($operator)
-					])
-					->addItem([
-						(new CLabel(_('Value')))->setAsteriskMark(),
-						new CFormField($new_condition_value)
-					]);
-
-=======
-				$form_list
-					->addRow(_('Operator'), $operator)
-					->addRow((new CLabel(_('Value'), 'value'))->setAsteriskMark(), $new_condition_value);
->>>>>>> d914b835
+				$form_grid
+					->addItem([
+						new CLabel(_('Operator')),
+						new CFormField($operator)
+					])
+					->addItem([
+						(new CLabel(_('Value'), 'value'))->setAsteriskMark(),
+						new CFormField($new_condition_value)
+					]);
+
 				break;
 
 			// Event type form elements.
