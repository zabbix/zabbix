<?php declare(strict_types = 0);
/*
** Copyright (C) 2001-2025 Zabbix SIA
**
** This program is free software: you can redistribute it and/or modify it under the terms of
** the GNU Affero General Public License as published by the Free Software Foundation, version 3.
**
** This program is distributed in the hope that it will be useful, but WITHOUT ANY WARRANTY;
** without even the implied warranty of MERCHANTABILITY or FITNESS FOR A PARTICULAR PURPOSE.
** See the GNU Affero General Public License for more details.
**
** You should have received a copy of the GNU Affero General Public License along with this program.
** If not, see <https://www.gnu.org/licenses/>.
**/


/**
 * @var CView $this
 * @var array $data
 */

$this->includeJsFile('administration.proxy.list.js.php');

$filter = (new CFilter())
	->addVar('action', 'proxy.list')
	->setResetUrl(
		(new CUrl('zabbix.php'))->setArgument('action', 'proxy.list')
	)
	->setProfile('web.proxies.filter')
	->setActiveTab($data['active_tab'])
	->addFilterTab(_('Filter'), [
		(new CFormGrid())
			->addClass(CFormGrid::ZBX_STYLE_FORM_GRID_LABEL_WIDTH_TRUE)
			->addItem([
				new CLabel(_('Name'), 'filter_name'),
				new CFormField(
					(new CTextBox('filter_name', $data['filter']['name']))
						->setWidth(ZBX_TEXTAREA_FILTER_SMALL_WIDTH)
						->setAttribute('autofocus', 'autofocus')
				)
			]),
		(new CFormGrid())
			->addClass(CFormGrid::ZBX_STYLE_FORM_GRID_LABEL_WIDTH_TRUE)
			->addItem([
				new CLabel(_('Mode')),
				new CFormField(
					(new CRadioButtonList('filter_operating_mode', (int) $data['filter']['operating_mode']))
						->addValue(_('Any'), -1)
						->addValue(_('Active'), PROXY_OPERATING_MODE_ACTIVE)
						->addValue(_('Passive'), PROXY_OPERATING_MODE_PASSIVE)
						->setModern(true)
				)
			]),
		(new CFormGrid())
			->addClass(CFormGrid::ZBX_STYLE_FORM_GRID_LABEL_WIDTH_TRUE)
			->addItem([
				new CLabel(_('Version')),
				new CFormField(
					(new CRadioButtonList('filter_version', (int) $data['filter']['version']))
						->addValue(_('Any'), -1)
						->addValue(_('Current'), ZBX_PROXY_VERSION_CURRENT)
						->addValue(_('Outdated'), ZBX_PROXY_VERSION_ANY_OUTDATED)
						->setModern(true)
				)
			])
	]);

$form = (new CForm())
	->setId('proxy-list')
	->setName('proxy_list');

$view_url = (new CUrl('zabbix.php'))
	->setArgument('action', 'proxy.list')
	->getUrl();

$proxy_list = (new CTableInfo())
	->setHeader([
		(new CColHeader(
			(new CCheckBox('all_hosts'))->onClick("checkAll('".$form->getName()."', 'all_hosts', 'proxyids');")
		))->addClass(ZBX_STYLE_CELL_WIDTH),
		make_sorting_header(_('Name'), 'name', $data['sort'], $data['sortorder'], $view_url),
		make_sorting_header(_('Mode'), 'operating_mode', $data['sort'], $data['sortorder'], $view_url),
		make_sorting_header(_('Encryption'), 'tls_accept', $data['sort'], $data['sortorder'], $view_url),
		_('State'),
		make_sorting_header(_('Version'), 'version', $data['sort'], $data['sortorder'], $view_url),
		make_sorting_header(_('Last seen (age)'), 'lastaccess', $data['sort'], $data['sortorder'], $view_url),
		_('Item count'),
		_('Required vps'),
		(new CColHeader(_('Hosts')))->setColSpan(2)
	])
	->setPageNavigation($data['paging']);

foreach ($data['proxies'] as $proxyid => $proxy) {
	$proxy_name_prefix = [];

	if ($proxy['proxyGroup']) {
		$proxy_group_url = (new CUrl('zabbix.php'))
			->setArgument('action', 'popup')
			->setArgument('popup', 'proxygroup.edit')
			->setArgument('proxy_groupid', $proxy['proxy_groupid'])
			->getUrl();

		$proxy_name_prefix[] = $data['user']['can_edit_proxy_groups']
			? (new CLink($proxy['proxyGroup']['name'], $proxy_group_url))
				->addClass(ZBX_STYLE_LINK_ALT)
				->addClass(ZBX_STYLE_GREY)
			: $proxy['proxyGroup']['name'];
		$proxy_name_prefix[] = NAME_DELIMITER;
	}

	$version = $proxy['version'];

	// Info icons.
	$info_icons = [];
	if ($proxy['compatibility'] == ZBX_PROXY_VERSION_OUTDATED) {
		$version = (new CSpan($version))->addClass(ZBX_STYLE_RED);
		$info_icons[] = makeWarningIcon(_s(
			'Proxy version is outdated, only data collection and remote execution is available with server version %1$s.',
			$data['server_version']
		));
	}
	elseif ($proxy['compatibility'] == ZBX_PROXY_VERSION_UNSUPPORTED) {
		$version = (new CSpan($version))->addClass(ZBX_STYLE_RED);
		$info_icons[] = makeErrorIcon(
			_s('Proxy version is not supported by server version %1$s.', $data['server_version'])
		);
	}

	if ($proxy['operating_mode'] == PROXY_OPERATING_MODE_PASSIVE) {
		switch ($proxy['tls_connect']) {
			case HOST_ENCRYPTION_NONE:
				$encryption = (new CSpan(_('None')))->addClass(ZBX_STYLE_STATUS_GREEN);
				break;

			case HOST_ENCRYPTION_PSK:
				$encryption = (new CSpan(_('PSK')))->addClass(ZBX_STYLE_STATUS_GREEN);
				break;

			default:
				$encryption = (new CSpan(_('CERT')))->addClass(ZBX_STYLE_STATUS_GREEN);
				break;
		}
	}
	else {
		$encryption = (new CDiv())->addClass(ZBX_STYLE_STATUS_CONTAINER);

		if (($proxy['tls_accept'] & HOST_ENCRYPTION_NONE) != 0) {
			$encryption->addItem((new CSpan(_('None')))->addClass(ZBX_STYLE_STATUS_GREEN));
		}

		if (($proxy['tls_accept'] & HOST_ENCRYPTION_PSK) != 0) {
			$encryption->addItem((new CSpan(_('PSK')))->addClass(ZBX_STYLE_STATUS_GREEN));
		}

		if (($proxy['tls_accept'] & HOST_ENCRYPTION_CERTIFICATE) != 0) {
			$encryption->addItem((new CSpan(_('CERT')))->addClass(ZBX_STYLE_STATUS_GREEN));
		}
	}

	switch ($proxy['state']) {
		case ZBX_PROXY_STATE_UNKNOWN:
			$state = (new CSpan(_('Unknown')))->addClass(ZBX_STYLE_STATUS_GREY);
			break;

		case ZBX_PROXYGROUP_STATE_OFFLINE:
			$state = (new CSpan(_('Offline')))->addClass(ZBX_STYLE_STATUS_RED);
			break;

		case ZBX_PROXY_STATE_ONLINE:
			$state = (new CSpan(_('Online')))->addClass(ZBX_STYLE_STATUS_GREEN);
			break;
	}

	$can_enable_disable_hosts = false;
	$host_count_total = '';
	$hosts = [];

	if ($proxy['hosts']) {
		foreach ($proxy['hosts'] as $host) {
			if ($host['monitored_by'] == ZBX_MONITORED_BY_PROXY) {
				$can_enable_disable_hosts = true;
			}

			$host_url = (new CUrl('zabbix.php'))
				->setArgument('action', 'popup')
				->setArgument('popup', 'host.edit')
				->setArgument('hostid', $host['hostid'])
				->getUrl();

			$hosts[] = $data['user']['can_edit_hosts']
				? (new CLink($host['name'], $host_url))
					->addClass($host['status'] == HOST_STATUS_NOT_MONITORED ? ZBX_STYLE_RED : null)
				: (new CSpan($host['name']))
					->addClass($host['status'] == HOST_STATUS_NOT_MONITORED ? ZBX_STYLE_RED : null);
			$hosts[] = ', ';
		}

		array_pop($hosts);

		if ($proxy['host_count_total'] > count($proxy['hosts'])) {
			$hosts[] = [', ', HELLIP()];
		}

		$host_count_total = (new CSpan($proxy['host_count_total']))->addClass(ZBX_STYLE_ENTITY_COUNT);
	}

	$proxy_url = (new CUrl('zabbix.php'))
		->setArgument('action', 'popup')
		->setArgument('popup', 'proxy.edit')
		->setArgument('proxyid', $proxyid)
		->getUrl();

	$proxy_list->addRow([
		(new CCheckBox('proxyids['.$proxyid.']', $proxyid))
			->setAttribute('data-actions', $can_enable_disable_hosts ? 'enable_hosts disable_hosts' : null),
		(new CCol([
			$proxy_name_prefix,
<<<<<<< HEAD
			(new CLink($proxy['name'], $proxy_url))
				->setAttribute('data-proxyid', $proxyid)
				->setAttribute('data-action', 'proxy.edit')
		]))->addClass(ZBX_STYLE_NOWRAP),
=======
			new CLink($proxy['name'], $proxy_url)
		]))->addClass(ZBX_STYLE_WORDBREAK),
>>>>>>> 98780d03
		$proxy['operating_mode'] == PROXY_OPERATING_MODE_ACTIVE ? _('Active') : _('Passive'),
		$encryption,
		$state,
		$info_icons ? [$version, NBSP(), makeInformationList($info_icons)] : $version,
		$proxy['lastaccess'] == 0
			? (new CSpan(_('Never')))->addClass(ZBX_STYLE_RED)
			: zbx_date2age($proxy['lastaccess']),
		array_key_exists('item_count', $proxy) ? $proxy['item_count'] : '',
		array_key_exists('vps_total', $proxy) ? $proxy['vps_total'] : '',
		(new CCol($host_count_total))->addClass(ZBX_STYLE_CELL_WIDTH),
		$hosts
	]);
}

$form->addItem([
	$proxy_list,
	new CActionButtonList('action', 'proxyids', [
		'proxy.config.refresh' => [
			'content' => (new CSimpleButton(_('Refresh configuration')))
				->addClass(ZBX_STYLE_BTN_ALT)
				->addClass('js-refresh-proxy-config')
				->addClass('js-no-chkbxrange')
		],
		'proxy.host.massenable' => [
			'content' => (new CSimpleButton(_('Enable hosts')))
				->addClass(ZBX_STYLE_BTN_ALT)
				->addClass('js-massenable-proxy-host')
				->addClass('js-no-chkbxrange')
				->setAttribute('data-required', 'enable_hosts')
		],
		'proxy.host.massdisable' => [
			'content' => (new CSimpleButton(_('Disable hosts')))
				->addClass(ZBX_STYLE_BTN_ALT)
				->addClass('js-massdisable-proxy-host')
				->addClass('js-no-chkbxrange')
				->setAttribute('data-required', 'disable_hosts')
		],
		'proxy.massdelete' => [
			'content' => (new CSimpleButton(_('Delete')))
				->addClass(ZBX_STYLE_BTN_ALT)
				->addClass('js-massdelete-proxy')
				->addClass('js-no-chkbxrange')
		]
	], 'proxy')
]);

(new CHtmlPage())
	->setTitle(_('Proxies'))
	->setDocUrl(CDocHelper::getUrl(CDocHelper::ADMINISTRATION_PROXY_LIST))
	->setControls(
		(new CTag('nav', true,
			(new CList())->addItem(
				(new CSimpleButton(_('Create proxy')))->addClass('js-create-proxy')
			)
		))->setAttribute('aria-label', _('Content controls'))
	)
	->addItem($filter)
	->addItem($form)
	->show();

(new CScriptTag('view.init();'))
	->setOnDocumentReady()
	->show();<|MERGE_RESOLUTION|>--- conflicted
+++ resolved
@@ -215,15 +215,8 @@
 			->setAttribute('data-actions', $can_enable_disable_hosts ? 'enable_hosts disable_hosts' : null),
 		(new CCol([
 			$proxy_name_prefix,
-<<<<<<< HEAD
-			(new CLink($proxy['name'], $proxy_url))
-				->setAttribute('data-proxyid', $proxyid)
-				->setAttribute('data-action', 'proxy.edit')
+			new CLink($proxy['name'], $proxy_url)
 		]))->addClass(ZBX_STYLE_NOWRAP),
-=======
-			new CLink($proxy['name'], $proxy_url)
-		]))->addClass(ZBX_STYLE_WORDBREAK),
->>>>>>> 98780d03
 		$proxy['operating_mode'] == PROXY_OPERATING_MODE_ACTIVE ? _('Active') : _('Passive'),
 		$encryption,
 		$state,
