--- conflicted
+++ resolved
@@ -91,14 +91,9 @@
 		make_sorting_header(_('Last seen (age)'), 'lastaccess', $data['sort'], $data['sortorder'], $view_url),
 		_('Item count'),
 		_('Required vps'),
-<<<<<<< HEAD
-		_('Hosts')
+		(new CColHeader(_('Hosts')))->setColSpan(2)
 	])
 	->setPageNavigation($data['paging']);
-=======
-		(new CColHeader(_('Hosts')))->setColSpan(2)
-	]);
->>>>>>> f4e2c554
 
 foreach ($data['proxies'] as $proxyid => $proxy) {
 	$proxy_name_prefix = [];
