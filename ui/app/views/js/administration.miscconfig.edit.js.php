<?php
/*
** Zabbix
** Copyright (C) 2001-2023 Zabbix SIA
**
** This program is free software; you can redistribute it and/or modify
** it under the terms of the GNU General Public License as published by
** the Free Software Foundation; either version 2 of the License, or
** (at your option) any later version.
**
** This program is distributed in the hope that it will be useful,
** but WITHOUT ANY WARRANTY; without even the implied warranty of
** MERCHANTABILITY or FITNESS FOR A PARTICULAR PURPOSE. See the
** GNU General Public License for more details.
**
** You should have received a copy of the GNU General Public License
** along with this program; if not, write to the Free Software
** Foundation, Inc., 51 Franklin Street, Fifth Floor, Boston, MA  02110-1301, USA.
**/


/**
 * @var CView $this
 */

$default_inventory_mode = DB::getDefault('config', 'default_inventory_mode');
?>

<script type="text/javascript">
	$(document).ready(function() {
		const $form = jQuery('#miscconfig-form');

		$('#validate_uri_schemes').change(function() {
			$('#uri_valid_schemes').prop('disabled', !this.checked);
		});

		$('#x_frame_header_enabled').change(function() {
			$('#x_frame_options').prop('disabled', !this.checked);
		});

		$('#iframe_sandboxing_enabled').change(function() {
			$('#iframe_sandboxing_exceptions').prop('disabled', !this.checked);
		});

		$form.on('submit', () => {
<<<<<<< HEAD
			$form.trimValues(['#x_frame_options']);
=======
			$form.trimValues(['#url', '#login_block', '#uri_valid_schemes', '#x_frame_options',
				'#iframe_sandboxing_exceptions', '#socket_timeout', '#connect_timeout', '#media_type_test_timeout',
				'#script_timeout', '#item_test_timeout', '#report_test_timeout'
			]);
>>>>>>> ef903671
		});

		$("#resetDefaults").click(function() {
			overlayDialogue({
				'title': <?= json_encode(_('Reset confirmation')) ?>,
				'class': 'position-middle',
				'content': $('<span>').text(<?= json_encode(_('Reset all fields to default values?')) ?>),
				'buttons': [
					{
						'title': <?= json_encode(_('Cancel')) ?>,
						'cancel': true,
						'class': '<?= ZBX_STYLE_BTN_ALT ?>',
						'action': function() {}
					},
					{
						'title': <?= json_encode(_('Reset defaults')) ?>,
						'focused': true,
						'action': function() {
							$('main')
								.prev('.msg-bad')
								.remove();

							$('#url').val("<?= DB::getDefault('config', 'url') ?>");
							$('#discovery_groupid').multiSelect('clean');
							$('#default_inventory_mode input[value=<?= $default_inventory_mode ?>]')
								.prop('checked', true);
							$('#alert_usrgrpid').multiSelect('clean');
							$('#snmptrap_logging').prop('checked',
								<?= (DB::getDefault('config', 'snmptrap_logging') == 0) ? 'false' : 'true' ?>
							);

							// authorization
							$('#login_attempts').val("<?= DB::getDefault('config', 'login_attempts') ?>");
							$('#login_block').val("<?= DB::getDefault('config', 'login_block') ?>");

							// security
							$('#validate_uri_schemes')
								.prop('checked',
									<?= (DB::getDefault('config', 'validate_uri_schemes') == 0) ? 'false' : 'true' ?>
								)
								.change();
							$('#uri_valid_schemes').val("<?= DB::getDefault('config', 'uri_valid_schemes') ?>");
							$('#x_frame_header_enabled')
								.prop('checked',
									<?= DB::getDefault('config', 'x_frame_options') === 'null' ? 'false' : 'true' ?>
								)
								.change();
							$('#x_frame_options').val("<?= DB::getDefault('config', 'x_frame_options') ?>");
							$('#iframe_sandboxing_enabled')
								.prop('checked',
									<?= (DB::getDefault('config', 'iframe_sandboxing_enabled') == 0) ? 'false' : 'true' ?>
								)
								.change();
							$('#iframe_sandboxing_exceptions').val(
								"<?= DB::getDefault('config', 'iframe_sandboxing_exceptions') ?>"
							);

							// communication with Zabbix server
							$('#socket_timeout').val("<?= DB::getDefault('config', 'socket_timeout') ?>");
							$('#connect_timeout').val("<?= DB::getDefault('config', 'connect_timeout') ?>");
							$('#media_type_test_timeout').val(
								"<?= DB::getDefault('config', 'media_type_test_timeout') ?>"
							);
							$('#script_timeout').val("<?= DB::getDefault('config', 'script_timeout') ?>");
							$('#item_test_timeout').val("<?= DB::getDefault('config', 'item_test_timeout') ?>");
							$('#report_test_timeout').val("<?= DB::getDefault('config', 'report_test_timeout') ?>");
						}
					}
				]
			}, this);
		});
	});
</script><|MERGE_RESOLUTION|>--- conflicted
+++ resolved
@@ -43,14 +43,10 @@
 		});
 
 		$form.on('submit', () => {
-<<<<<<< HEAD
-			$form.trimValues(['#x_frame_options']);
-=======
 			$form.trimValues(['#url', '#login_block', '#uri_valid_schemes', '#x_frame_options',
 				'#iframe_sandboxing_exceptions', '#socket_timeout', '#connect_timeout', '#media_type_test_timeout',
 				'#script_timeout', '#item_test_timeout', '#report_test_timeout'
 			]);
->>>>>>> ef903671
 		});
 
 		$("#resetDefaults").click(function() {
