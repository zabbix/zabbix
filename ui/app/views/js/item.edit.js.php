--- conflicted
+++ resolved
@@ -73,10 +73,6 @@
 			else {
 				this.type_interfaceids[host_interface.type] = [host_interface.interfaceid];
 			}
-		}
-
-		if (form_data.timeout !== '') {
-			this.override_timeout = form_data.timeout;
 		}
 
 		this.overlay = overlays_stack.end();
@@ -203,7 +199,6 @@
 		this.field.type.addEventListener('change', this.#typeChangeHandler.bind(this));
 		this.field.value_type.addEventListener('change', this.#valueTypeChangeHandler.bind(this));
 		this.field.request_method.addEventListener('change', this.updateFieldsVisibility.bind(this));
-		this.field.timeout.addEventListener('keyup', () => this.override_timeout = this.field.timeout.value);
 		this.form.addEventListener('click', e => {
 			const target = e.target;
 
@@ -646,7 +641,6 @@
 		const custom_timeout = [].filter.call(this.field.custom_timeout, e => e.matches(':checked')).pop();
 		const inherited_hidden = custom_timeout.value == ZBX_ITEM_CUSTOM_TIMEOUT_ENABLED;
 
-		this.field.timeout.value = inherited_hidden ? this.override_timeout : this.field.inherited_timeout.value;
 		this.form.inherited_timeout.classList.toggle(ZBX_STYLE_DISPLAY_NONE, inherited_hidden);
 		this.form.timeout.classList.toggle(ZBX_STYLE_DISPLAY_NONE, !inherited_hidden);
 	}
@@ -774,16 +768,10 @@
 	#typeChangeHandler(e) {
 		this.field.inherited_timeout.value = this.inherited_timeouts[e.target.value] || '';
 
-<<<<<<< HEAD
 		const custom_timeout_value = [...this.field.custom_timeout].filter(element => element.checked)[0].value;
 
 		if (this.field.timeout.value === '' && custom_timeout_value != ZBX_ITEM_CUSTOM_TIMEOUT_ENABLED) {
 			this.field.timeout.value = this.field.inherited_timeout.value;
-=======
-		if (this.field.timeout.value === '' || this.override_timeout === undefined
-				|| this.form.querySelector('[name=custom_timeout]:checked').value != ZBX_ITEM_CUSTOM_TIMEOUT_ENABLED) {
-			this.override_timeout = this.field.inherited_timeout.value;
->>>>>>> 7289f5c0
 		}
 
 		this.updateFieldsVisibility();
