<?php declare(strict_types = 0);
/*
** Copyright (C) 2001-2024 Zabbix SIA
**
** This program is free software: you can redistribute it and/or modify it under the terms of
** the GNU Affero General Public License as published by the Free Software Foundation, version 3.
**
** This program is distributed in the hope that it will be useful, but WITHOUT ANY WARRANTY;
** without even the implied warranty of MERCHANTABILITY or FITNESS FOR A PARTICULAR PURPOSE.
** See the GNU Affero General Public License for more details.
**
** You should have received a copy of the GNU Affero General Public License along with this program.
** If not, see <https://www.gnu.org/licenses/>.
**/
?>


window.proxy_edit_popup = new class {

	constructor() {
		this.clone_proxyid = null;
	}

	init({proxyid}) {
		this.proxyid = proxyid;

		this.overlay = overlays_stack.getById('proxy_edit');
		this.dialogue = this.overlay.$dialogue[0];
		this.form = this.overlay.$dialogue.$body[0].querySelector('form');
		this.footer = this.overlay.$dialogue.$footer[0];

		this.display_change_psk =
			this.form.querySelector('#tls_connect input:checked').value == <?= HOST_ENCRYPTION_PSK ?>
				|| document.getElementById('tls_accept_psk').checked;

		if (this.display_change_psk) {
			document
				.getElementById('tls-psk-change')
				.addEventListener('click', () => this._changePsk());

			for (const element of this.form.querySelectorAll('.js-tls-psk-identity, .js-tls-psk')) {
				element.style.display = 'none';
			}
		}

		jQuery('#proxy_groupid').on('change', () => this._update());

		for (const id of ['operating_mode', 'tls_connect', 'tls_accept_psk', 'tls_accept_certificate',
				'custom_timeouts']) {
			document
				.getElementById(id)
				.addEventListener('change', () => this._update());
		}

		this._update();

		document.getElementById('proxy-form').style.display = '';
		document.getElementById('name').focus();
	}

	_changePsk() {
		for (const element of this.form.querySelectorAll('.js-tls-psk-change')) {
			element.remove();
		}

		for (const element of this.form.querySelectorAll('.js-tls-psk-identity, .js-tls-psk')) {
			element.style.display = '';
		}

		for (const id of ['tls_psk_identity', 'tls_psk']) {
			document.getElementById(id).disabled = false;
		}

		this.display_change_psk = false;
	}

	_update() {
		const $proxy_group = jQuery('#proxy_groupid').multiSelect('getData');

		for (const element of this.form.querySelectorAll('.js-local-address')) {
			element.style.display = $proxy_group.length ? '' : 'none';
		}

		const operating_mode_active =
			document.querySelector('#operating_mode input:checked').value == <?= PROXY_OPERATING_MODE_ACTIVE ?>;

		for (const element of this.form.querySelectorAll('.js-interface')) {
			element.style.display = operating_mode_active ? 'none' : '';
		}

		for (const element of this.form.querySelectorAll('.js-proxy-address')) {
			element.style.display = operating_mode_active ? '' : 'none';
		}

		for (const element of this.form.querySelectorAll('#tls_connect input')) {
			element.disabled = operating_mode_active;
		}

		for (const id of ['tls_accept_none', 'tls_accept_psk', 'tls_accept_certificate']) {
			document.getElementById(id).disabled = !operating_mode_active;
		}

		const tls_connect = this.form.querySelector('#tls_connect input:checked').value;
		const tls_connect_psk = tls_connect == <?= HOST_ENCRYPTION_PSK ?>;
		const tls_connect_certificate = tls_connect == <?= HOST_ENCRYPTION_CERTIFICATE ?>;

		const tls_accept_psk = document.getElementById('tls_accept_psk').checked;
		const tls_accept_certificate = document.getElementById('tls_accept_certificate').checked;

		for (const element of this.form.querySelectorAll('.js-tls-issuer, .js-tls-subject')) {
			element.style.display = tls_connect_certificate || tls_accept_certificate ? '' : 'none';
		}

		for (const id of ['tls_issuer', 'tls_subject']) {
			document.getElementById(id).disabled =
				!(operating_mode_active && tls_accept_certificate || !operating_mode_active && tls_connect_certificate);
		}

		if (this.display_change_psk) {
			for (const id of ['tls_psk_identity', 'tls_psk']) {
				document.getElementById(id).disabled = true;
			}

			for (const element of this.form.querySelectorAll('.js-tls-psk-change')) {
				element.style.display = tls_connect_psk || tls_accept_psk ? '' : 'none';
			}

			document.getElementById('tls-psk-change').disabled =
				!(operating_mode_active && tls_accept_psk || !operating_mode_active && tls_connect_psk);
		}
		else {
			for (const element of this.form.querySelectorAll('.js-tls-psk-identity, .js-tls-psk')) {
				element.style.display = tls_connect_psk || tls_accept_psk ? '' : 'none';
			}

			for (const id of ['tls_psk_identity', 'tls_psk']) {
				document.getElementById(id).disabled =
					!(operating_mode_active && tls_accept_psk || !operating_mode_active && tls_connect_psk);
			}
		}

		const custom_timeouts_enabled =
			this.form.querySelector('#custom_timeouts input:checked').value == <?= ZBX_PROXY_CUSTOM_TIMEOUTS_ENABLED ?>;

		for (const id of ['timeout_zabbix_agent', 'timeout_simple_check', 'timeout_snmp_agent',
				'timeout_external_check', 'timeout_db_monitor', 'timeout_http_agent', 'timeout_ssh_agent',
<<<<<<< HEAD
				'timeout_telnet_agent', 'timeout_script']) {
			document.getElementById(id).readOnly = !custom_timeouts_enabled;
=======
				'timeout_telnet_agent', 'timeout_script', 'timeout_browser']) {
			document.getElementById(id).disabled = custom_timeouts_disabled;
>>>>>>> e3fadc6a
		}
	}

	refreshConfig() {
		const curl = new Curl('zabbix.php');
		curl.setArgument('action', 'proxy.config.refresh');
		curl.setArgument('<?= CCsrfTokenHelper::CSRF_TOKEN_NAME ?>',
			<?= json_encode(CCsrfTokenHelper::get('proxy')) ?>
		);

		this._post(curl.getUrl(), {proxyids: [this.proxyid]}, (response) => {
			for (const element of this.form.parentNode.children) {
				if (element.matches('.msg-good, .msg-bad, .msg-warning')) {
					element.parentNode.removeChild(element);
				}
			}

			const message_box = makeMessageBox('good', response.success.messages, response.success.title)[0];

			this.form.parentNode.insertBefore(message_box, this.form);
		});
	}

	clone({title, buttons}) {
		this.clone_proxyid = this.proxyid;
		this.proxyid = null;

		this.overlay.unsetLoading();
		this.overlay.setProperties({title, buttons});
		this.overlay.recoverFocus();
		this.overlay.containFocus();
	}

	delete() {
		const curl = new Curl('zabbix.php');
		curl.setArgument('action', 'proxy.delete');
		curl.setArgument('<?= CCsrfTokenHelper::CSRF_TOKEN_NAME ?>',
			<?= json_encode(CCsrfTokenHelper::get('proxy')) ?>
		);

		this._post(curl.getUrl(), {proxyids: [this.proxyid]}, (response) => {
			overlayDialogueDestroy(this.overlay.dialogueid);

			this.dialogue.dispatchEvent(new CustomEvent('dialogue.submit', {detail: response}));
		});
	}

	submit() {
		const fields = getFormFields(this.form);

		if (this.proxyid !== null) {
			fields.proxyid = this.proxyid;
			fields.update_psk = !this.display_change_psk;
		}
		else if (this.clone_proxyid !== null) {
			fields.clone_proxyid = this.clone_proxyid;
			fields.clone_psk = this.display_change_psk;
		}
		else {
			fields.clone_psk = false;
		}

		for (const name of ['name', 'local_address', 'local_port', 'allowed_addresses', 'address', 'port',
				'description', 'tls_psk_identity', 'tls_psk', 'tls_issuer', 'tls_subject', 'timeout_zabbix_agent',
				'timeout_simple_check', 'timeout_snmp_agent', 'timeout_external_check', 'timeout_db_monitor',
				'timeout_http_agent', 'timeout_ssh_agent', 'timeout_telnet_agent', 'timeout_script',
				'timeout_browser']) {
			if (name in fields) {
				fields[name] = fields[name].trim();
			}
		}

		const curl = new Curl('zabbix.php');
		curl.setArgument('action', this.proxyid !== null ? 'proxy.update' : 'proxy.create');

		this._post(curl.getUrl(), fields, (response) => {
			overlayDialogueDestroy(this.overlay.dialogueid);

			this.dialogue.dispatchEvent(new CustomEvent('dialogue.submit', {detail: response}));
		});
	}

	_post(url, data, success_callback) {
		fetch(url, {
			method: 'POST',
			headers: {'Content-Type': 'application/json'},
			body: JSON.stringify(data)
		})
			.then((response) => response.json())
			.then((response) => {
				if ('error' in response) {
					throw {error: response.error};
				}

				return response;
			})
			.then(success_callback)
			.catch((exception) => {
				for (const element of this.form.parentNode.children) {
					if (element.matches('.msg-good, .msg-bad, .msg-warning')) {
						element.parentNode.removeChild(element);
					}
				}

				let title, messages;

				if (typeof exception === 'object' && 'error' in exception) {
					title = exception.error.title;
					messages = exception.error.messages;
				}
				else {
					messages = [<?= json_encode(_('Unexpected server error.')) ?>];
				}

				const message_box = makeMessageBox('bad', messages, title)[0];

				this.form.parentNode.insertBefore(message_box, this.form);
			})
			.finally(() => {
				this.overlay.unsetLoading();
			});
	}
};<|MERGE_RESOLUTION|>--- conflicted
+++ resolved
@@ -144,13 +144,8 @@
 
 		for (const id of ['timeout_zabbix_agent', 'timeout_simple_check', 'timeout_snmp_agent',
 				'timeout_external_check', 'timeout_db_monitor', 'timeout_http_agent', 'timeout_ssh_agent',
-<<<<<<< HEAD
-				'timeout_telnet_agent', 'timeout_script']) {
+				'timeout_telnet_agent', 'timeout_script', 'timeout_browser']) {
 			document.getElementById(id).readOnly = !custom_timeouts_enabled;
-=======
-				'timeout_telnet_agent', 'timeout_script', 'timeout_browser']) {
-			document.getElementById(id).disabled = custom_timeouts_disabled;
->>>>>>> e3fadc6a
 		}
 	}
 
