<?php declare(strict_types = 1);
/*
** Zabbix
** Copyright (C) 2001-2023 Zabbix SIA
**
** This program is free software; you can redistribute it and/or modify
** it under the terms of the GNU General Public License as published by
** the Free Software Foundation; either version 2 of the License, or
** (at your option) any later version.
**
** This program is distributed in the hope that it will be useful,
** but WITHOUT ANY WARRANTY; without even the implied warranty of
** MERCHANTABILITY or FITNESS FOR A PARTICULAR PURPOSE. See the
** GNU General Public License for more details.
**
** You should have received a copy of the GNU General Public License
** along with this program; if not, write to the Free Software
** Foundation, Inc., 51 Franklin Street, Fifth Floor, Boston, MA  02110-1301, USA.
**/
?>

<script>
	const view = new class {

		init({groupid, name}) {
			this.form = document.getElementById('templategroupForm');
			this.groupid = groupid;
			this.name = name;

			this.form.addEventListener('submit', (e) => this._onSubmit(e));
			this._initActionButtons();
		}

		_initActionButtons() {
			document.addEventListener('click', (e) => {
				if (e.target.classList.contains('js-update-templategroup')) {
					this._submit(e.target);
				}
				else if (e.target.classList.contains('js-clone-templategroup')) {
					this._clone();
				}
				else if (e.target.classList.contains('js-delete-templategroup')) {
					this._delete(e.target);
				}
			});
		}

		_submit(button) {
			this._setLoading(button);

			const fields = getFormFields(this.form);
			fields.name = fields.name.trim();

			const curl = new Curl('zabbix.php');
			curl.setArgument('action', this.groupid !== null ? 'templategroup.update' : 'templategroup.create');

			this._post(curl.getUrl(), fields, (response) => {
				postMessageOk(response.success.title);

				if ('messages' in response.success) {
					postMessageDetails('success', response.success.messages);
				}

				const url = new Curl('zabbix.php');
				url.setArgument('action', 'templategroup.list');

				location.href = url.getUrl();
			});
		}

		_clone() {
			const fields = getFormFields(this.form);
			const curl = new Curl('zabbix.php');
			curl.setArgument('action', 'templategroup.edit');

			post(curl.getUrl(), {name: fields.name});
		}

<<<<<<< HEAD
		_delete() {
			const curl = new Curl('zabbix.php');
=======
		_delete(button) {
			const confirm_text = button.getAttribute('confirm');

			if (!confirm(confirm_text)) {
				return;
			}

			const curl = new Curl('zabbix.php', false);
>>>>>>> adcd8bde
			curl.setArgument('action', 'templategroup.delete');
			curl.setArgument('<?= CCsrfTokenHelper::CSRF_TOKEN_NAME ?>',
				<?= json_encode(CCsrfTokenHelper::get('templategroup')) ?>
			);

			this._post(curl.getUrl(), {groupids: [this.groupid]}, (response) => {
				postMessageOk(response.success.title);

				if ('messages' in response.success) {
					postMessageDetails('success', response.success.messages);
				}

				const url = new Curl('zabbix.php');
				url.setArgument('action', 'templategroup.list');

				location.href = url.getUrl();
			});
		}

		_setLoading(active_button) {
			active_button.classList.add('is-loading');

			for (const button of this.form.querySelectorAll('.tfoot-buttons button:not(.js-cancel)')) {
				button.disabled = true;
			}
		}

		_unsetLoading() {
			for (const button of this.form.querySelectorAll('.tfoot-buttons button:not(.js-cancel)')) {
				button.classList.remove('is-loading');
				button.disabled = false;
			}
		}

		_post(url, data, success_callback) {
			fetch(url, {
				method: 'POST',
				headers: {'Content-Type': 'application/json'},
				body: JSON.stringify(data)
			})
				.then((response) => response.json())
				.then((response) => {
					if ('error' in response) {
						throw {error: response.error};
					}

					return response
				})
				.then(success_callback)
				.catch((exception) => {
					for (const element of this.form.parentNode.children) {
						if (element.matches('.msg-good, .msg-bad, .msg-warning')) {
							element.parentNode.removeChild(element);
						}
					}

					let title, messages;

					if (typeof exception === 'object' && 'error' in exception) {
						title = exception.error.title;
						messages = exception.error.messages;
					}
					else {
						messages = [<?= json_encode(_('Unexpected server error.')) ?>];
					}

					const message_box = makeMessageBox('bad', messages, title)[0];

					clearMessages();
					addMessage(message_box);
				})
				.finally(() => {
					this._unsetLoading();
				});
		}

		_onSubmit(e) {
			e.preventDefault();
			const button = this.form.querySelector('.tfoot-buttons button[type="submit"]');
			this._submit(button);
		}
	}
</script><|MERGE_RESOLUTION|>--- conflicted
+++ resolved
@@ -76,10 +76,6 @@
 			post(curl.getUrl(), {name: fields.name});
 		}
 
-<<<<<<< HEAD
-		_delete() {
-			const curl = new Curl('zabbix.php');
-=======
 		_delete(button) {
 			const confirm_text = button.getAttribute('confirm');
 
@@ -87,8 +83,7 @@
 				return;
 			}
 
-			const curl = new Curl('zabbix.php', false);
->>>>>>> adcd8bde
+			const curl = new Curl('zabbix.php');
 			curl.setArgument('action', 'templategroup.delete');
 			curl.setArgument('<?= CCsrfTokenHelper::CSRF_TOKEN_NAME ?>',
 				<?= json_encode(CCsrfTokenHelper::get('templategroup')) ?>
