--- conflicted
+++ resolved
@@ -82,16 +82,8 @@
 				prevent_navigation: true
 			});
 
-<<<<<<< HEAD
-			overlay.$dialogue[0].addEventListener('dialogue.submit', this.events.hostSuccess, {once: true});
-			overlay.$dialogue[0].addEventListener('dialogue.create', this.events.hostSuccess, {once: true});
-			overlay.$dialogue[0].addEventListener('dialogue.update', this.events.hostSuccess, {once: true});
-			overlay.$dialogue[0].addEventListener('dialogue.delete', this.events.hostSuccess, {once: true});
-			overlay.$dialogue[0].addEventListener('overlay.close', () => {
-=======
 			overlay.$dialogue[0].addEventListener('dialogue.submit', this.events.elementSuccess, {once: true});
 			overlay.$dialogue[0].addEventListener('dialogue.close', () => {
->>>>>>> ee3fc441
 				history.replaceState({}, '', this.original_url);
 			}, {once: true});
 		},
