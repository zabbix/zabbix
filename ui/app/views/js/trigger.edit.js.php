<?php
/*
** Copyright (C) 2001-2025 Zabbix SIA
**
** This program is free software: you can redistribute it and/or modify it under the terms of
** the GNU Affero General Public License as published by the Free Software Foundation, version 3.
**
** This program is distributed in the hope that it will be useful, but WITHOUT ANY WARRANTY;
** without even the implied warranty of MERCHANTABILITY or FITNESS FOR A PARTICULAR PURPOSE.
** See the GNU Affero General Public License for more details.
**
** You should have received a copy of the GNU Affero General Public License along with this program.
** If not, see <https://www.gnu.org/licenses/>.
**/


/**
 * @var CView $this
 */

?>
window.trigger_edit_popup = new class {

	init({rules, triggerid, expression_popup_parameters, recovery_popup_parameters, readonly, dependencies, action,
			context, db_trigger, return_url, overlayid, parent_discoveryid
	}) {
		this.triggerid = triggerid;
		this.expression_popup_parameters = expression_popup_parameters;
		this.recovery_popup_parameters = recovery_popup_parameters;
		this.readonly = readonly;
		this.dependencies = dependencies;
		this.action = action;
		this.context = context;
		this.db_trigger = db_trigger;
		this.overlay = overlays_stack.getById(overlayid);
		this.parent_discoveryid = parent_discoveryid;
		this.dialogue = this.overlay.$dialogue[0];
		this.form_element = this.overlay.$dialogue.$body[0].querySelector('form');
		this.form = new CForm(this.form_element, rules);
		this.expression = this.form_element.querySelector('#expression');
		this.expr_temp = this.form_element.querySelector('#expr_temp');
		this.name = this.form_element.querySelector('#name');
		this.recovery_expression = this.form_element.querySelector('#recovery_expression');
		this.recovery_expr_temp = this.form_element.querySelector('#recovery_expr_temp');
		this.expression_constructor_active = false;
		this.recovery_expression_constructor_active = false;
		this.selected_dependencies = [];

		ZABBIX.PopupManager.setReturnUrl(return_url);

		window.addPopupValues = (data) => {
			this.addPopupValues(data.values);
		}

		this.form_element.style.display = '';

		this.#initActions();
		this.#initPopupListeners();
		this.#initTriggersTab();
		this.#changeRecoveryMode();
		this.#changeCorrelationMode();

		if (this.dependencies) {
			this.#loadDependencyTable(this.dependencies);
		}

		this.overlay.recoverFocus();
	}

	#initActions() {
		['input', 'keydown', 'paste'].forEach((event_type) => {
			this.name.addEventListener(event_type,
				(e) => {
					this.form_element.querySelector('#event_name').placeholder = e.target.value;
					$(this.form_element.querySelector('#event_name')).textareaFlexible('updateHeight');
				}
			);
			this.name.dispatchEvent(new Event('input'));
		});

		// Form submit on Enter for event_name field, because textareaflexible.js triggers JQuery event.
		this.form_element.querySelector('[name="event_name"]').addEventListener('keyup', e => {
			if (e.key === 'Enter') {
<<<<<<< HEAD
				if (e.target.readOnly) {
					return;
				}

				$(this.form).submit();
=======
				$(this.form_element).submit();
>>>>>>> fabaf05d
			}
		});

		// Tags tab events.
		this.form_element.querySelectorAll('[name="show_inherited_tags"]')
			.forEach(o => o.addEventListener('change', e => this.#toggleInheritedTags()));

		this.form_element.addEventListener('click', (e) => {
			if (e.target.id === 'expression-constructor' || e.target.id === 'close-expression-constructor') {
				if (!this.expression_constructor_active && this.expression.value) {
					this.form.validateFieldsForAction(['expression'])
						.then((result) => result && this.#toggleExpressionConstructor(e.target.id))
				}
				else {
					this.#toggleExpressionConstructor(e.target.id);
				}
			}
			else if (e.target.id === 'insert-expression') {
				this.#openPopupTriggerExpr({
					dstfld1: this.expression_constructor_active ? 'expr_temp' : 'expression',
					expression: this.expression.value
				});
			}
			else if (e.target.id === 'add_expression' || e.target.id === 'and_expression'
					|| e.target.id === 'or_expression' || e.target.id === 'replace_expression') {
				const fields = {};
				fields[e.target.id] = '1';

				this.#expressionConstructor(fields);
			}
			else if (e.target.classList.contains('js_remove_expression')) {
				this.#expressionConstructor({'remove_expression': e.target.dataset.id});
			}
			else if (e.target.classList.contains('js-expression')) {
				this.#copy_expression(e.target);
			}
			else if (e.target.id === 'test-expression') {
				return PopUp('popup.testtriggerexpr', {expression: this.expr_temp.value},
					{dialogue_class: 'modal-popup-generic'}
				);
			}
			else if (e.target.name === 'correlation_mode' && !e.target.readOnly) {
				this.#changeCorrelationMode();
			}
			else if (e.target.name === 'recovery_mode' && !e.target.readOnly) {
				this.#changeRecoveryMode();
				this.#changeCorrelationMode();
			}
			else if (e.target.id === 'recovery-expression-constructor'
					|| e.target.id === 'close-recovery-expression-constructor') {
				if (!this.recovery_expression_constructor_active && this.recovery_expression.value) {
					this.form.validateFieldsForAction(['recovery_expression'])
						.then((result) => result && this.#toggleRecoveryExpressionConstructor(e.target.id))
				}
				else {
					this.#toggleRecoveryExpressionConstructor(e.target.id);
				}
			}
			else if (e.target.id === 'insert-recovery-expression') {
				this.#openPopupTriggerExpr({
					dstfld1: this.recovery_expression_constructor_active ? 'recovery_expr_temp' : 'recovery_expression',
					expression: this.recovery_expression.value
				});
			}
			else if (e.target.id === 'add_expression_recovery' || e.target.id === 'and_expression_recovery'
					|| e.target.id === 'or_expression_recovery' || e.target.id === 'replace_expression_recovery') {
				const fields = {};
				const parameter = e.target.id.split('_recovery');
				fields[parameter[0]] = '1';

				this.#expressionConstructor(fields, <?= TRIGGER_RECOVERY_EXPRESSION ?>);
			}
			else if (e.target.classList.contains('js_remove_recovery_expression')) {
				this.#expressionConstructor({'remove_expression': e.target.dataset.id},
					<?= TRIGGER_RECOVERY_EXPRESSION ?>
				);
			}
			else if (e.target.id === 'test-recovery-expression') {
				return PopUp('popup.testtriggerexpr', {expression: this.recovery_expr_temp.value},
					{dialogue_class: 'modal-popup-generic'}
				);
			}
			else if (e.target.classList.contains('js-recovery-expression')) {
				this.#copy_expression(e.target);
			}
			else if (e.target.id === 'add-dep-trigger' || e.target.id === 'add-dep-template-trigger'
					|| e.target.id === 'add-dep-host-trigger' || e.target.id === 'add-dep-trigger-prototype') {
				if (this.action === 'trigger.edit') {
					this.#addDepTrigger(e.target);
				}
				else {
					this.#addDepTriggerPrototype(e.target);
				}
			}
			else if (e.target.classList.contains('js-remove-dependency')) {
				this.#removeDependency(e.target.dataset.triggerid);
			}
			else if (e.target.classList.contains('js-check-target')) {
				check_target(e.target, <?= json_encode(TRIGGER_EXPRESSION) ?>);
			}
			else if (e.target.classList.contains('js-check-recovery-target')) {
				check_target(e.target, <?= json_encode(TRIGGER_RECOVERY_EXPRESSION) ?>);
			}
		});

		this.expression.addEventListener('change', (e) => {
			const button_ids = ['#add_expression', '#and_expression', '#or_expression', '#replace_expression'];

			this.#disableExpressionConstructorButtons(button_ids, e.target);
			this.form.validateChanges(['expression']);
		})

		this.recovery_expression.addEventListener('change', (e) => {
			const button_ids = ['#add_expression_recovery', '#and_expression_recovery', '#or_expression_recovery',
				'#replace_expression_recovery'
			];

			this.#disableExpressionConstructorButtons(button_ids, e.target);
			this.form.validateChanges(['expression_recovery']);
		})
	}

	#initPopupListeners() {
		const subscriptions = [];

		for (const action of ['template.edit', 'trigger.edit', 'trigger.prototype.edit']) {
			subscriptions.push(
				ZABBIX.EventHub.subscribe({
					require: {
						context: CPopupManager.EVENT_CONTEXT,
						event: CPopupManagerEvent.EVENT_OPEN,
						action
					},
					callback: ({data, event}) => {
						if (data.action_parameters.triggerid === this.triggerid || this.triggerid === null) {
							return;
						}

						if (!this.#isConfirmed()) {
							event.preventDefault();
						}
					}
				})
			);
		}

		subscriptions.push(
			ZABBIX.EventHub.subscribe({
				require: {
					context: CPopupManager.EVENT_CONTEXT,
					event: CPopupManagerEvent.EVENT_END_SCRIPTING,
					action: this.overlay.dialogueid
				},
				callback: () => ZABBIX.EventHub.unsubscribeAll(subscriptions)
			})
		);
	}

	#initTriggersTab() {
		$('#tabs').on('tabsactivate', (event, ui) => {
			if (ui.newPanel.is('#triggersTab')) {
				ui.newPanel.find('.<?= ZBX_STYLE_TEXTAREA_FLEXIBLE ?>').textareaFlexible();
			}
		});
		$('#triggersTab .<?= ZBX_STYLE_TEXTAREA_FLEXIBLE ?>').textareaFlexible();
	}

	#addDepTrigger(button) {
		let popup_parameters = {
			srctbl: 'triggers',
			srcfld1: 'triggerid',
			reference: 'deptrigger',
			multiselect: 1,
			with_triggers: 1,
			excludeids: [this.triggerid],
			disableids: this.selected_dependencies
		};

		if (button.id === 'add-dep-trigger') {
			popup_parameters.hostid = button.dataset.hostid;
			popup_parameters.real_hosts = 1;
		}
		else if (button.id === 'add-dep-template-trigger') {
			popup_parameters.srctbl = 'template_triggers';
			popup_parameters.templateid = button.dataset.templateid;
		}
		else {
			popup_parameters.real_hosts = 1;
		}

		PopUp('popup.generic', popup_parameters, {dialogue_class: 'modal-popup-generic'});
	}

	#addDepTriggerPrototype(button) {
		let popup_parameters = {
			srcfld1: 'triggerid',
			reference: 'deptrigger',
			multiselect: 1,
			excludeids: [this.triggerid],
			disableids: this.selected_dependencies
		};

		if (button.id === 'add-dep-trigger') {
			popup_parameters.srctbl = 'triggers';
			popup_parameters.hostid = button.dataset.hostid;
			popup_parameters.with_triggers = 1;
			popup_parameters.real_hosts = 1;
			popup_parameters.normal_only = 1;
		}
		else if (button.id === 'add-dep-trigger-prototype') {
			popup_parameters.srctbl = 'trigger_prototypes';
			popup_parameters.parent_discoveryid = button.dataset.parent_discoveryid;
		}
		else if (button.id === 'add-dep-template-trigger') {
			popup_parameters.srctbl = 'template_triggers';
			popup_parameters.templateid = button.dataset.templateid;
			popup_parameters.with_triggers = 1;
		}
		else {
			popup_parameters.srctbl = 'triggers';
			popup_parameters.with_triggers = 1;
			popup_parameters.real_hosts = 1;
			popup_parameters.normal_only = 1;
		}

		PopUp('popup.generic', popup_parameters, {dialogue_class: 'modal-popup-generic'});
	}

	#changeRecoveryMode() {
		const recovery_mode = this.form_element.querySelector('input[name=recovery_mode]:checked').value;
		const recovery_expression_row = this.form_element.querySelector('#recovery-expression-row');
		const ok_event_closes = this.form_element.querySelector('#ok-event-closes');
		const recovery_fields = [recovery_expression_row, recovery_expression_row.previousElementSibling,
			ok_event_closes, ok_event_closes.previousElementSibling];

		this.form_element.querySelector('#expression-row').previousElementSibling.textContent =
			(recovery_mode == <?= ZBX_RECOVERY_MODE_RECOVERY_EXPRESSION ?>)
				? <?= json_encode(_('Problem expression')) ?>
				: <?= json_encode(_('Expression')) ?>;

		if (recovery_mode == <?= ZBX_RECOVERY_MODE_RECOVERY_EXPRESSION ?>) {
			recovery_fields.forEach((field) => {
				field.style.display = '';
			})
		}
		else if (recovery_mode == <?= ZBX_RECOVERY_MODE_NONE ?>) {
			recovery_fields.forEach((field) => {
				field.style.display = 'none';
			})
		}
		else {
			recovery_expression_row.style.display = 'none';
			recovery_expression_row.previousElementSibling.style.display = 'none';
			ok_event_closes.style.display = '';
			ok_event_closes.previousElementSibling.style.display = '';
		}
	}

	#changeCorrelationMode() {
		const recovery_mode = this.form_element.querySelector('input[name=recovery_mode]:checked').value;
		const correlation_mode = this.form_element.querySelector('input[name=correlation_mode]:checked').value;
		const correlation_tag = this.form_element.querySelector('#correlation_tag');

		if ((recovery_mode == <?= ZBX_RECOVERY_MODE_EXPRESSION ?>
				|| recovery_mode == <?= ZBX_RECOVERY_MODE_RECOVERY_EXPRESSION ?>)
				&& correlation_mode == <?= ZBX_TRIGGER_CORRELATION_TAG ?>
		) {
			correlation_tag.style.display = '';
			correlation_tag.previousElementSibling.style.display = '';
		}
		else {
			correlation_tag.style.display = 'none';
			correlation_tag.previousElementSibling.style.display = 'none';
		}
	}

	#loadDependencyTable(data) {
		let dependencies = this.#prepareDependencies(data);

		this.#addDependencies(dependencies);
	}

	#removeDependency(triggerid) {
		const dependency_element = document.querySelector('#dependency_' + triggerid);

		dependency_element.parentNode.removeChild(dependency_element);
		this.selected_dependencies = this.selected_dependencies.filter((el) => el !== triggerid);
	}

	#prepareDependencies(data) {
		const dependencies = [];

		Object.values(data).forEach((dependency) => {
			const hosts = dependency.hosts.map(item => item['name']);
			const name = hosts.join(', ') + <?= json_encode(NAME_DELIMITER) ?> + dependency.description;
			const prototype = dependency.flags == <?= json_encode(ZBX_FLAG_DISCOVERY_PROTOTYPE)?> ? '1' : '0';

			dependencies.push({
				name: name,
				triggerid: dependency.triggerid,
				prototype,
				trigger_url: this.#constructTriggerUrl(dependency.triggerid, prototype === '1')
			});
		});

		return dependencies;
	}

	#addDependencies(dependencies) {
		const template = new Template(document.getElementById('dependency-row-tmpl').innerHTML);
		const tbody = Object.values(dependencies).map(row => template.evaluate(row)).join('');

		this.form_element.querySelector('#dependency-table tbody').insertAdjacentHTML('beforeend', tbody);
		this.selected_dependencies = dependencies.map(({triggerid}) => triggerid);
	}

	#toggleExpressionConstructor(id) {
		const elements = [
			'#insert-macro', '#expression-constructor-buttons', '#expression-table',
			'#close-expression-constructor-field'
		];
		const expression_constructor = this.form_element.querySelector('#expression-constructor');
		const insert_expression = this.form_element.querySelector('#insert-expression');

		if (id === 'expression-constructor') {
			elements.forEach((element) => {
				this.form_element.querySelector(element).style.display = '';
			});

			expression_constructor.style.display = 'none';
			this.expression.readOnly = true;
			this.expression.name = 'expr_temp';
			this.expression.id = 'expr_temp';
			this.expr_temp.name = 'expression';
			this.expr_temp.id = 'expression';
			insert_expression.textContent = <?= json_encode(_('Edit')) ?>;
			this.expression_constructor_active = true;

			if (this.expression.value === '') {
				this.#showConstructorAddButton();
			}
			else {
				this.#showConstructorAddButton(false);
			}

			this.#expressionConstructor();
		}
		else {
			elements.forEach((element) => {
				this.form_element.querySelector(element).style.display = 'none';
			});

			expression_constructor.style.display = '';
			this.expression.name = 'expression';
			this.expression.id = 'expression';
			this.expr_temp.name = 'expr_temp';
			this.expr_temp.id = 'expr_temp';
			this.expression.readOnly = this.readonly;
			insert_expression.textContent = <?= json_encode(_('Add')) ?>;
			this.expression.value = this.expr_temp.value;
			this.expression_constructor_active = false;
		}

		this.form.discoverAllFields();
		this.form.findFieldByName('expression').setErrors({message: '', level: 0});
		this.form.findFieldByName('expr_temp').setErrors({message: '', level: 0});
		this.form.validateChanges(['expression']);
	}

	#toggleRecoveryExpressionConstructor(id) {
		const elements = [
			'#recovery-constructor-buttons', '#recovery-expression-table',
			'#close-recovery-expression-constructor-field'
		];

		const recovery_expression_constructor = this.form_element.querySelector('#recovery-expression-constructor');
		const insert_recovery_expression = this.form_element.querySelector('#insert-recovery-expression');

		if (id === 'recovery-expression-constructor') {
			elements.forEach((element) => {
				this.form_element.querySelector(element).style.display = '';
			});

			recovery_expression_constructor.style.display = 'none';
			this.recovery_expression.readOnly = true;
			this.recovery_expression.name = 'recovery_expr_temp';
			this.recovery_expression.id = 'recovery_expr_temp';
			this.recovery_expr_temp.name = 'recovery_expression';
			this.recovery_expr_temp.id = 'recovery_expression';
			insert_recovery_expression.textContent = <?= json_encode(_('Edit')) ?>;
			this.recovery_expression_constructor_active = true;

			if (this.recovery_expression.value === '') {
				this.#showRecoveryConstructorAddButton();
			}
			else {
				this.#showRecoveryConstructorAddButton(false);
			}

			this.#expressionConstructor({}, <?= TRIGGER_RECOVERY_EXPRESSION ?>);
		}
		else {
			elements.forEach((element) => {
				this.form_element.querySelector(element).style.display = 'none';
			});

			recovery_expression_constructor.style.display = '';
			this.recovery_expression.name = 'recovery_expression';
			this.recovery_expression.id = 'recovery_expression';
			this.recovery_expr_temp.name = 'recovery_expr_temp';
			this.recovery_expr_temp.id = 'recovery_expr_temp';
			this.recovery_expression.readOnly = this.readonly;
			insert_recovery_expression.textContent = <?= json_encode(_('Add')) ?>;
			this.recovery_expression.value = this.recovery_expr_temp.value;
			this.recovery_expression_constructor_active = false;
		}

		this.form.discoverAllFields();
		this.form.findFieldByName('recovery_expression').setErrors({message: '', level: 0});
		this.form.findFieldByName('recovery_expr_temp').setErrors({message: '', level: 0});
		this.form.validateChanges(['recovery_expression']);
	}

	#openPopupTriggerExpr(trigger_options) {
		PopUp('popup.triggerexpr', {...this.expression_popup_parameters, ...trigger_options},
			{dialogueid: 'trigger-expr', dialogue_class: 'modal-popup-generic'}
		);
	}

	#expressionConstructor(fields = {}, expression_type = <?= TRIGGER_EXPRESSION ?>) {
		if (fields.remove_expression !== undefined) {
			if (!window.confirm(<?= json_encode(_('Delete expression?')) ?>)) {
				return;
			}
		}

		if (expression_type === <?= TRIGGER_EXPRESSION ?>) {
			if (Object.keys(fields).length === 0 || fields.add_expression) {
				fields.expression = this.expression.value.trim();
			}
			else {
				fields.expression = this.expr_temp.value.trim();
				fields.expr_temp = this.expression.value.trim();
				fields.expr_target_single = this.form_element
					.querySelector('input[name="expr_target_single"]:checked').value;
			}

			this.expression.value = '';
			this.expression.dispatchEvent(new Event('change'));
		}
		else {
			if (Object.keys(fields).length === 0 || fields.add_expression) {
				fields.recovery_expression = this.recovery_expression.value.trim();
			}
			else {
				fields.recovery_expression = this.recovery_expr_temp.value.trim();
				fields.recovery_expr_temp = this.recovery_expression.value.trim();
				fields.recovery_expr_target_single = this.form_element
					.querySelector('input[name="recovery_expr_target_single"]:checked').value;
			}

			this.recovery_expression.value = '';
			this.recovery_expression.dispatchEvent(new Event('change'));
		}

		fields.readonly = this.readonly;

		const curl = new Curl('zabbix.php');
		curl.setArgument('action', 'trigger.expression.constructor');

		fetch(curl.getUrl(), {
			method: 'POST',
			headers: {'Content-Type': 'application/json'},
			body: JSON.stringify(fields)
		})
			.then((response) => response.json())
			.then((response) => {

				if ('error' in response) {
					throw {error: response.error};
				}

				if (expression_type === <?= TRIGGER_EXPRESSION ?>) {
					const table = this.form_element.querySelector('#expression-table');
					const error_container = table.querySelector('.error-container');
					table.innerHTML = response.body;
					table.appendChild(error_container);
					this.expr_temp.value = response.expression;

					if (table.querySelector('tbody').innerHTML !== '') {
						this.#showConstructorAddButton(false);
					}
					else {
						this.#showConstructorAddButton();
					}
				}
				else {
					const table = this.form_element.querySelector('#recovery-expression-table');
					const error_container = table.querySelector('.error-container');
					table.innerHTML = response.body;
					table.appendChild(error_container);
					this.recovery_expr_temp.value = response.expression;

					if (table.querySelector('tbody').innerHTML !== '') {
						this.#showRecoveryConstructorAddButton(false);
					}
					else {
						this.#showRecoveryConstructorAddButton();
					}
				}

			})
			.catch((exception) => {
				for (const element of this.form_element.parentNode.children) {
					if (element.matches('.msg-good, .msg-bad, .msg-warning')) {
						element.parentNode.removeChild(element);
					}
				}

				let title, messages;

				if (typeof exception === 'object' && 'error' in exception) {
					title = exception.error.title;
					messages = exception.error.messages;
				}
				else {
					messages = [<?= json_encode(_('Unexpected server error.')) ?>];
				}

				const message_box = makeMessageBox('bad', messages, title)[0];

				if (expression_type === <?= TRIGGER_EXPRESSION ?>) {
					this.expr_temp.value = exception.error.expression;
					this.#toggleExpressionConstructor();
				}
				else {
					this.recovery_expr_temp.value = exception.error.expression;
					this.#toggleRecoveryExpressionConstructor();
				}

				this.form_element.parentNode.insertBefore(message_box, this.form_element);
			})
			.finally(() => {
				this.overlay.unsetLoading();
			});

	}

	#showConstructorAddButton(show = true) {
		const and_button = this.form_element.querySelector('#and_expression');
		const or_button = this.form_element.querySelector('#or_expression');
		const replace_button = this.form_element.querySelector('#replace_expression');
		const add_button = this.form_element.querySelector('#add_expression');

		if (show) {
			and_button.style.display = 'none';
			or_button.style.display = 'none';
			replace_button.style.display = 'none';
			add_button.style.display = '';
		}
		else {
			and_button.style.display = '';
			or_button.style.display = '';
			replace_button.style.display = '';
			add_button.style.display = 'none';
		}
	}

	#showRecoveryConstructorAddButton(show = true) {
		const and_button = this.form_element.querySelector('#and_expression_recovery');
		const or_button = this.form_element.querySelector('#or_expression_recovery');
		const replace_button = this.form_element.querySelector('#replace_expression_recovery');
		const add_button = this.form_element.querySelector('#add_expression_recovery');

		if (show) {
			and_button.style.display = 'none';
			or_button.style.display = 'none';
			replace_button.style.display = 'none';
			add_button.style.display = '';
		}
		else {
			and_button.style.display = '';
			or_button.style.display = '';
			replace_button.style.display = '';
			add_button.style.display = 'none';
		}
	}

	#toggleInheritedTags() {
		const form_refresh = document.createElement('input');

		form_refresh.setAttribute('type', 'hidden');
		form_refresh.setAttribute('name', 'form_refresh');
		form_refresh.setAttribute('value', 1);
		this.form_element.append(form_refresh);

		reloadPopup(this.form_element, this.action);
	}

	#getFormFields() {
		return this.form.getAllValues();
	}

	#isConfirmed() {
		return !this.#isFormModified()
			|| window.confirm(<?= json_encode(_('Any changes made in the current form will be lost.')) ?>);
	}

	#isFormModified() {
		if (this.triggerid === null) {
			return true;
		}

		let form_fields = {
			dependencies: [],
			discover: String(<?= TRIGGER_NO_DISCOVER ?>),
			manual_close: String(<?= ZBX_TRIGGER_MANUAL_CLOSE_NOT_ALLOWED ?>),
			status: String(<?= TRIGGER_STATUS_DISABLED ?>),
			...this.#getFormFields()
		}

		// Values are modified to match this.db_trigger values.
		if (form_fields.tags) {
			// Remove empty tags and add tags in array instead of object.
			form_fields.tags = Object.values(form_fields.tags).filter(obj => {
				for (const key in obj) {
					if (obj[key] === '') {
						return false;
					}
					return true;
				}
			});
		}

		delete form_fields.context;
		delete form_fields[CSRF_TOKEN_NAME];

		this.db_trigger.dependencies = [];

		if (Object.keys(this.dependencies).length > 0) {
			// Dependencies are sorted alphabetically as in form to appear in the same order for JSON.stringify().
			let dependencies = this.#prepareDependencies(this.dependencies);
			this.db_trigger.dependencies = dependencies.map(obj => obj.triggerid);
		}

		if (form_fields.show_inherited_tags == 1) {
			form_fields.tags = form_fields.tags.filter((tag) => {
				return tag.type !== '1'; // 'ZBX_PROPERTY_INHERITED'
			});

			for (const tag of form_fields.tags) {
				delete tag.type;
			}
		}

		delete form_fields.show_inherited_tags;

		return JSON.stringify({...form_fields, ...this.db_trigger}) !== JSON.stringify(form_fields);
	}

	#disableExpressionConstructorButtons(buttons, target) {
		if (target.value != '') {
			buttons.forEach((button) => {
				this.form_element.querySelector(button).disabled = false;
			});
		}
		else {
			buttons.forEach((button) => {
				this.form_element.querySelector(button).disabled = true;
			});
		}
	}

	#copy_expression(target) {
		const element = (target.classList.contains('js-expression'))
			? this.expression
			: this.recovery_expression;

		if (element.value.length > 0
				&& !confirm(<?= json_encode(_('Do you wish to replace the conditional expression?')) ?>)) {
			return;
		}

		if (typeof target.textContent != 'undefined') {
			element.value = target.textContent;
		}
		else {
			element.value = target.innerText;
		}

		element.dispatchEvent(new Event('change'))
	}

	#post(url, data) {
		fetch(url, {
			method: 'POST',
			headers: {'Content-Type': 'application/json'},
			body: JSON.stringify(data)
		})
			.then((response) => response.json())
			.then((response) => {
				if ('error' in response) {
					throw {error: response.error};
				}
				overlayDialogueDestroy(this.overlay.dialogueid);

				this.dialogue.dispatchEvent(new CustomEvent('dialogue.submit', {detail: response}));
			})
			.catch((exception) => {
				for (const element of this.form_element.parentNode.children) {
					if (element.matches('.msg-good, .msg-bad, .msg-warning')) {
						element.parentNode.removeChild(element);
					}
				}

				let title, messages;

				if (typeof exception === 'object' && 'error' in exception) {
					title = exception.error.title;
					messages = exception.error.messages;
				}
				else {
					messages = [<?= json_encode(_('Unexpected server error.')) ?>];
				}

				const message_box = makeMessageBox('bad', messages, title)[0];

				this.form_element.parentNode.insertBefore(message_box, this.form_element);
			})
			.finally(() => {
				this.overlay.unsetLoading();
			});
	}

	submit() {
		const fields = this.#getFormFields();
		const curl = new Curl('zabbix.php');

		if (this.action === 'trigger.edit') {
			curl.setArgument('action', this.triggerid !== null ? 'trigger.update' : 'trigger.create');
		}
		else {
			curl.setArgument('action', this.triggerid !== null
				? 'trigger.prototype.update'
				: 'trigger.prototype.create'
			);
		}

		this.form.validateSubmit(fields).then((result) => {
			if (!result) {
				this.overlay.unsetLoading();
				return;
			}

			this.#post(curl.getUrl(), fields);
		});
	}

	clone({title, buttons, rules}) {
		this.form.reload(rules);
		if (!this.readonly) {
			this.triggerid = null;
			this.overlay.setProperties({title, buttons});
			this.overlay.recoverFocus();
			this.overlay.containFocus();
			return;
		}

		const form_refresh = document.createElement('input');

		form_refresh.setAttribute('type', 'hidden');
		form_refresh.setAttribute('name', 'form_refresh');
		form_refresh.setAttribute('value', 1);
		this.form_element.append(form_refresh);

		this.form_element.querySelector('[name="triggerid"]').remove();
		reloadPopup(this.form_element, this.action);
	}

	delete() {
		const action = this.action === 'trigger.edit' ? 'trigger.delete' : 'trigger.prototype.delete';

		const curl = new Curl('zabbix.php');
		curl.setArgument('action', action);
		curl.setArgument(CSRF_TOKEN_NAME, <?= json_encode(CCsrfTokenHelper::get('trigger')) ?>);

		this.#post(curl.getUrl(), {triggerids: [this.triggerid]}, (response) => {
			overlayDialogueDestroy(this.overlay.dialogueid);

			this.dialogue.dispatchEvent(new CustomEvent('dialogue.submit', {detail: response}));
		});
	}

	/**
	 * @see init.js add.popup event
	 */
	addPopupValues(data) {
		const dependency_table = this.form_element.querySelector('#dependency-table tbody');
		let dependencies = [];

		dependency_table
			.querySelectorAll('.js-related-trigger-edit')
			.forEach(row => {
				dependencies.push({
					name: row.textContent,
					triggerid: row.dataset.triggerid,
					prototype: row.dataset.prototype,
					trigger_url: this.#constructTriggerUrl(row.dataset.triggerid, row.dataset.prototype === '1')
				});
			});

		Object.values(data).forEach((new_dependency) => {
			if (dependencies.some(dependency => dependency.triggerid === new_dependency.triggerid)) {
				return;
			}

			new_dependency.trigger_url = this.#constructTriggerUrl(
				new_dependency.triggerid,
				new_dependency.prototype === '1'
			);

			dependencies.push(new_dependency);
		})

		dependency_table.innerHTML = '';

		this.#addDependencies(dependencies);
	}

	#constructTriggerUrl(triggerid, is_prototype) {
		const url = new Curl('zabbix.php');

		url.setArgument('action', 'popup');
		url.setArgument('popup', is_prototype ? 'trigger.prototype.edit' : 'trigger.edit');
		url.setArgument('triggerid', triggerid);
		url.setArgument('context', this.context);

		if (is_prototype) {
			url.setArgument('parent_discoveryid', this.parent_discoveryid);
		}

		return url.getUrl();
	}
}<|MERGE_RESOLUTION|>--- conflicted
+++ resolved
@@ -81,15 +81,11 @@
 		// Form submit on Enter for event_name field, because textareaflexible.js triggers JQuery event.
 		this.form_element.querySelector('[name="event_name"]').addEventListener('keyup', e => {
 			if (e.key === 'Enter') {
-<<<<<<< HEAD
 				if (e.target.readOnly) {
 					return;
 				}
 
-				$(this.form).submit();
-=======
 				$(this.form_element).submit();
->>>>>>> fabaf05d
 			}
 		});
 
