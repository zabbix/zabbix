<?php declare(strict_types = 0);
/*
** Copyright (C) 2001-2025 Zabbix SIA
**
** This program is free software: you can redistribute it and/or modify it under the terms of
** the GNU Affero General Public License as published by the Free Software Foundation, version 3.
**
** This program is distributed in the hope that it will be useful, but WITHOUT ANY WARRANTY;
** without even the implied warranty of MERCHANTABILITY or FITNESS FOR A PARTICULAR PURPOSE.
** See the GNU Affero General Public License for more details.
**
** You should have received a copy of the GNU Affero General Public License along with this program.
** If not, see <https://www.gnu.org/licenses/>.
**/
?>


<script>

window.maintenance_edit = new class {

	/**
	 * @type {HTMLElement}
	 */
	form_element;

	/**
	 * @type {CForm}
	 */
	form;

	init({maintenanceid, timeperiods, tags, allowed_edit, rules, rules_for_clone = null}) {
		this._maintenanceid = maintenanceid;

		this._overlay = overlays_stack.getById('maintenance.edit');
		this._dialogue = this._overlay.$dialogue[0];
<<<<<<< HEAD
		this.form_element = this._overlay.$dialogue.$body[0].querySelector('form');
		this.form = new CForm(this.form_element, rules);
		this.rules_for_clone = rules_for_clone;
=======
		this._form = this._overlay.$dialogue.$body[0].querySelector('form');
		this._allowed_edit = allowed_edit;
>>>>>>> 4af7e3fe

		const return_url = new URL('zabbix.php', location.href);
		return_url.searchParams.set('action', 'maintenance.list');
		ZABBIX.PopupManager.setReturnUrl(return_url.href);

		timeperiods.forEach((timeperiod, row_index) => {
			this.#addTimePeriod({row_index, ...timeperiod});
		});

		// Setup Tags.
		jQuery(document.getElementById('tags')).dynamicRows({
			template: '#tag-row-tmpl',
			rows: tags,
			allow_empty: true
		});

		if (allowed_edit) {
			// Setup Time periods.
			document.getElementById('timeperiods').addEventListener('click', (e) => {
				if (e.target.classList.contains('js-add')) {
					this.#editTimePeriod();
				}
				else if (e.target.classList.contains('js-edit')) {
					this.#editTimePeriod(e.target.closest('tr'));
				}
				else if (e.target.classList.contains('js-remove')) {
					e.target.closest('tr').remove();
				}
			});

			// Preselect already selected data in multiselect popups.

			const $groupids = $('#groupids_');

			$groupids.on('change', () => this.#updateMultiselect($groupids));
			this.#updateMultiselect($groupids);

			const $hostids = $('#hostids_');

			$hostids.on('change', () => this.#updateMultiselect($hostids));
			this.#updateMultiselect($hostids);

			// Update form field state according to the form data.
<<<<<<< HEAD

			document.getElementById('maintenance_type').addEventListener('change', () => this.#update());

			this.#update();
		}

		this.form_element.style.display = '';
=======
			document.getElementById('maintenance_type').addEventListener('change', () => this._update());
		}

		this._update();

		this._form.style.display = '';
>>>>>>> 4af7e3fe
		this._overlay.recoverFocus();
	}

	#update() {
		const tags_enabled = this.form_element
			.querySelector('[name="maintenance_type"]:checked').value == <?= MAINTENANCE_TYPE_NORMAL ?>;

		const tags_container = document.getElementById('tags');

		tags_container.querySelectorAll('[name$="[tag]"], [name$="[value]"]').forEach((text_input) => {
			text_input.disabled = !tags_enabled;

			const field = this.form.findFieldByName(text_input.name);

			if (text_input.disabled) {
				field && field.unsetErrors();
			}
		});

<<<<<<< HEAD
		const tags_evaltypes = this.form_element.querySelectorAll('[name="tags_evaltype"]');
		const tags_operators = tags_container.querySelectorAll('[name$="[operator]"]');

		[...tags_evaltypes, ...tags_operators].forEach((radio_button) => {
			radio_button.disabled = !tags_enabled;
=======
		tags_container.querySelectorAll('[name="tags_evaltype"], [name$="[operator]"]').forEach((radio_button) => {
			radio_button.disabled = !tags_enabled || !this._allowed_edit;
>>>>>>> 4af7e3fe
		});

		tags_container.querySelectorAll('.element-table-add, .element-table-remove').forEach((button) => {
			button.disabled = !tags_enabled || !this._allowed_edit;
		});

		tags_container.querySelectorAll('[name$="[tag]"]').forEach((tag_text_input) => {
			tag_text_input.placeholder = tags_enabled ? <?= json_encode(_('tag')) ?> : '';
		});

		tags_container.querySelectorAll('[name$="[value]"]').forEach((value_text_input) => {
			value_text_input.placeholder = tags_enabled ? <?= json_encode(_('value')) ?> : '';
		});
	}

	#editTimePeriod(row = null) {
		let popup_params;

		if (row !== null) {
			const row_index = row.dataset.row_index;

			popup_params = {
				edit: '1',
				row_index,
				timeperiod_type: row.querySelector(`[name="timeperiods[${row_index}][timeperiod_type]"`).value,
				every: row.querySelector(`[name="timeperiods[${row_index}][every]"`).value,
				month: row.querySelector(`[name="timeperiods[${row_index}][month]"`).value,
				dayofweek: row.querySelector(`[name="timeperiods[${row_index}][dayofweek]"`).value,
				day: row.querySelector(`[name="timeperiods[${row_index}][day]"`).value,
				start_time: row.querySelector(`[name="timeperiods[${row_index}][start_time]"`).value,
				period: row.querySelector(`[name="timeperiods[${row_index}][period]"`).value,
				start_date: row.querySelector(`[name="timeperiods[${row_index}][start_date]"`).value
			};
		}
		else {
			let row_index = 0;

			while (document.querySelector(`#timeperiods [data-row_index="${row_index}"]`) !== null) {
				row_index++;
			}

			popup_params = {row_index};
		}

		const overlay = PopUp('maintenance.timeperiod.edit', popup_params, {
			dialogueid: 'maintenance-timeperiod-edit',
			dialogue_class: 'modal-popup-medium'
		});

		overlay.$dialogue[0].addEventListener('dialogue.submit', (e) => {
			if (row !== null) {
				this.#updateTimePeriod(row, e.detail)
			}
			else {
				this.#addTimePeriod(e.detail);
			}
		});
	}

	#addTimePeriod(timeperiod) {
		const template = new Template(document.getElementById('timeperiod-row-tmpl').innerHTML);

		document
			.querySelector('#timeperiods tbody')
			.insertAdjacentHTML('beforeend', template.evaluate(timeperiod));
	}

	#updateTimePeriod(row, timeperiod) {
		const template = new Template(document.getElementById('timeperiod-row-tmpl').innerHTML);

		row.insertAdjacentHTML('afterend', template.evaluate(timeperiod));
		row.remove();
	}

	clone({title, buttons}) {
		this._maintenanceid = null;

		this.form.reload(this.rules_for_clone);

		this._overlay.unsetLoading();
		this._overlay.setProperties({title, buttons});
		this._overlay.recoverFocus();
		this._overlay.containFocus();
	}

	delete() {
		const post_data = {
			maintenanceids: [this._maintenanceid],
			[CSRF_TOKEN_NAME]: <?= json_encode(CCsrfTokenHelper::get('maintenance')) ?>
		};

		const curl = new Curl('zabbix.php');

		curl.setArgument('action', 'maintenance.delete');

		this.#post(curl.getUrl(), post_data, (response) => {
			overlayDialogueDestroy(this._overlay.dialogueid);

			this._dialogue.dispatchEvent(new CustomEvent('dialogue.submit', {detail: response}));
		});
	}

	submit() {
		const fields = this.form.getAllValues();

		if (this._maintenanceid !== null) {
			fields.maintenanceid = this._maintenanceid;
		}

		this.form.validateSubmit(fields).then((result) => {
			if (!result) {
				this._overlay.unsetLoading();

				return;
			}

			const curl = new Curl('zabbix.php');

			curl.setArgument('action', this._maintenanceid !== null ? 'maintenance.update' : 'maintenance.create');

			this.#post(curl.getUrl(), fields, (response) => {
				overlayDialogueDestroy(this._overlay.dialogueid);

				this._dialogue.dispatchEvent(new CustomEvent('dialogue.submit', {detail: response}));
			});
		});
	}

	#post(url, data, success_callback) {
		this._overlay.setLoading();

		fetch(url, {
			method: 'POST',
			headers: {'Content-Type': 'application/json'},
			body: JSON.stringify(data)
		})
			.then((response) => response.json())
			.then((response) => {
				if ('form_errors' in response) {
					this.form.setErrors(response.form_errors, true, true);
					this.form.renderErrors();

					return;
				}
				else if ('error' in response) {
					throw {error: response.error};
				}

				success_callback(response);
			})
			.catch((exception) => {
				for (const element of this.form_element.parentNode.children) {
					if (element.matches('.msg-good, .msg-bad, .msg-warning')) {
						element.parentNode.removeChild(element);
					}
				}

				let title, messages;

				if (typeof exception === 'object' && 'error' in exception) {
					title = exception.error.title;
					messages = exception.error.messages;
				}
				else {
					messages = [<?= json_encode(_('Unexpected server error.')) ?>];
				}

				const message_box = makeMessageBox('bad', messages, title)[0];

				this.form_element.parentNode.insertBefore(message_box, this.form_element);
			})
			.finally(() => {
				this._overlay.unsetLoading();
			});
	}

	#updateMultiselect($ms) {
		$ms.multiSelect('setDisabledEntries', [...$ms.multiSelect('getData').map((entry) => entry.id)]);
	}
}

</script><|MERGE_RESOLUTION|>--- conflicted
+++ resolved
@@ -34,14 +34,10 @@
 
 		this._overlay = overlays_stack.getById('maintenance.edit');
 		this._dialogue = this._overlay.$dialogue[0];
-<<<<<<< HEAD
 		this.form_element = this._overlay.$dialogue.$body[0].querySelector('form');
 		this.form = new CForm(this.form_element, rules);
+		this._allowed_edit = allowed_edit;
 		this.rules_for_clone = rules_for_clone;
-=======
-		this._form = this._overlay.$dialogue.$body[0].querySelector('form');
-		this._allowed_edit = allowed_edit;
->>>>>>> 4af7e3fe
 
 		const return_url = new URL('zabbix.php', location.href);
 		return_url.searchParams.set('action', 'maintenance.list');
@@ -85,22 +81,12 @@
 			this.#updateMultiselect($hostids);
 
 			// Update form field state according to the form data.
-<<<<<<< HEAD
-
 			document.getElementById('maintenance_type').addEventListener('change', () => this.#update());
-
-			this.#update();
-		}
+		}
+
+		this.#update();
 
 		this.form_element.style.display = '';
-=======
-			document.getElementById('maintenance_type').addEventListener('change', () => this._update());
-		}
-
-		this._update();
-
-		this._form.style.display = '';
->>>>>>> 4af7e3fe
 		this._overlay.recoverFocus();
 	}
 
@@ -120,16 +106,11 @@
 			}
 		});
 
-<<<<<<< HEAD
 		const tags_evaltypes = this.form_element.querySelectorAll('[name="tags_evaltype"]');
 		const tags_operators = tags_container.querySelectorAll('[name$="[operator]"]');
 
 		[...tags_evaltypes, ...tags_operators].forEach((radio_button) => {
-			radio_button.disabled = !tags_enabled;
-=======
-		tags_container.querySelectorAll('[name="tags_evaltype"], [name$="[operator]"]').forEach((radio_button) => {
 			radio_button.disabled = !tags_enabled || !this._allowed_edit;
->>>>>>> 4af7e3fe
 		});
 
 		tags_container.querySelectorAll('.element-table-add, .element-table-remove').forEach((button) => {
