--- conflicted
+++ resolved
@@ -26,11 +26,7 @@
 	form: null,
 	form_element: null,
 
-<<<<<<< HEAD
-	init({rules, popup_url, host_interfaces, proxy_groupid, host_is_discovered, warnings}) {
-=======
-	init({host_interfaces, proxy_groupid, host_is_discovered, warnings}) {
->>>>>>> 6799e5f5
+	init({rules, host_interfaces, proxy_groupid, host_is_discovered, warnings}) {
 		this.overlay = overlays_stack.getById('host.edit');
 		this.dialogue = this.overlay.$dialogue[0];
 		this.form_element = this.overlay.$dialogue.$body[0].querySelector('form');
@@ -63,21 +59,9 @@
 	},
 
 	initEvents() {
-<<<<<<< HEAD
-		this.form_element.addEventListener('click', (e) => {
-			const target = e.target;
-
-			if (target.matches('.js-edit-template') || target.matches('.js-edit-proxy')
-					|| target.matches('.js-update-item')) {
-				this.setActions(e.target.dataset);
-			}
-			else if (e.target.classList.contains('js-unlink')) {
-				this.unlinkTemplate(e.target)
-=======
-		this.form.addEventListener('click', e => {
+		this.form_element.addEventListener('click', e => {
 			if (e.target.classList.contains('js-unlink')) {
 				this.unlinkTemplate(e.target);
->>>>>>> 6799e5f5
 			}
 			else if (e.target.classList.contains('js-unlink-and-clear')) {
 				this.unlinkAndClearTemplate(e.target, e.target.dataset.templateid);
@@ -234,42 +218,6 @@
 		this.unlinkTemplate(button);
 	},
 
-<<<<<<< HEAD
-	setActions(dataset) {
-		const {action, ...params} = dataset;
-
-		window.popupManagerInstance.setAdditionalActions(() => {
-			const form_fields = getFormFields(this.form_element);
-
-			const url = new Curl('zabbix.php');
-			url.setArgument('action', 'popup');
-			url.setArgument('popup', action);
-
-			for (const [key, value] of Object.entries(params)) {
-				url.setArgument(key, value);
-			}
-
-			if (JSON.stringify(this.initial_form_fields) !== JSON.stringify(form_fields)) {
-				if (!window.confirm(<?= json_encode(_('Any changes made in the current form will be lost.')) ?>)) {
-					return false;
-				}
-				else {
-					overlayDialogueDestroy(this.overlay.dialogueid);
-					history.replaceState(null, '', url.getUrl());
-
-					return true;
-				}
-			}
-
-			overlayDialogueDestroy(this.overlay.dialogueid);
-			history.replaceState(null, '', url.getUrl());
-
-			return true;
-		});
-	},
-
-=======
->>>>>>> 6799e5f5
 	/**
 	 * Helper to get linked template IDs as an array.
 	 *
@@ -549,20 +497,8 @@
 	},
 
 	isConfirmed() {
-<<<<<<< HEAD
-		const form_fields = getFormFields(this.form_element);
-
-		if (JSON.stringify(this.initial_form_fields) !== JSON.stringify(form_fields)) {
-			if (!window.confirm(<?= json_encode(_('Any changes made in the current form will be lost.')) ?>)) {
-				return false;
-			}
-		}
-
-		return true;
-=======
-		return JSON.stringify(this.initial_form_fields) === JSON.stringify(getFormFields(this.form))
+		return JSON.stringify(this.initial_form_fields) === JSON.stringify(getFormFields(this.form_element))
 			|| window.confirm(<?= json_encode(_('Any changes made in the current form will be lost.')) ?>);
->>>>>>> 6799e5f5
 	},
 
 	submit() {
@@ -616,13 +552,8 @@
 		delete parameters.sid;
 		parameters.clone = 1;
 
-<<<<<<< HEAD
 		this.form.release();
-
-		this.overlay = window.popupManagerInstance.openPopup('host.edit', parameters);
-=======
 		this.overlay = ZABBIX.PopupManager.open('host.edit', parameters);
->>>>>>> 6799e5f5
 	},
 
 	delete(hostid) {
