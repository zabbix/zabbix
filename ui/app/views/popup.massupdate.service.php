--- conflicted
+++ resolved
@@ -44,13 +44,8 @@
 					->addStyle('margin-bottom: 5px;'),
 				renderTagTable([['tag' => '', 'value' => '']])
 					->setHeader([_('Name'), _('Value'), _('Action')])
-<<<<<<< HEAD
-					->setId('tags-table'),
+					->addClass('tags-table'),
 				(new CTemplateTag('tag-row-tmpl'))
-=======
-					->addClass('tags-table'),
-				(new CScriptTemplate('tag-row-tmpl'))
->>>>>>> bb93ce7e
 					->addItem(renderTagTableRow('#{rowNum}', '', '', ZBX_TAG_MANUAL, ['add_post_js' => false]))
 			]))
 				->setId('tags-div')
