<?php
/*
** Zabbix
** Copyright (C) 2001-2024 Zabbix SIA
**
** This program is free software; you can redistribute it and/or modify
** it under the terms of the GNU General Public License as published by
** the Free Software Foundation; either version 2 of the License, or
** (at your option) any later version.
**
** This program is distributed in the hope that it will be useful,
** but WITHOUT ANY WARRANTY; without even the implied warranty of
** MERCHANTABILITY or FITNESS FOR A PARTICULAR PURPOSE. See the
** GNU General Public License for more details.
**
** You should have received a copy of the GNU General Public License
** along with this program; if not, write to the Free Software
** Foundation, Inc., 51 Franklin Street, Fifth Floor, Boston, MA  02110-1301, USA.
**/


/**
 * @var CView $this
 */

$form = (new CForm())
	->setId('preprocessing-test-form');

if ($data['show_prev']) {
	$form
		->addVar('upd_last', '')
		->addVar('upd_prev', '');
}

foreach ($data['inputs']['item'] as $name => $value) {
	if ($name === 'interface') {
		// SNMPv3 additional details about interface.
		if (array_key_exists('useip', $value)) {
			$form->addVar('interface[useip]', $value['useip']);
		}

		if (array_key_exists('interfaceid', $value)) {
			$form->addVar('interface[interfaceid]', $value['interfaceid']);
		}
	}
<<<<<<< HEAD
	elseif (in_array($name, ['query_fields', 'headers', 'parameters'])) {
		foreach (['name', 'value'] as $key) {
			if (array_key_exists($key, $value)) {
				$form->addVar($name.'['.$key.']', $value[$key]);
			}
=======
	elseif ($name === 'host' && array_key_exists('hostid', $value)) {
		$form->addVar('hostid', $value['hostid']);
		continue;
	}
	elseif ($name === 'proxyid') {
		continue;
	}
	elseif ($name === 'query_fields' || $name === 'headers' || $name === 'parameters') {
		foreach ($value as $num => $row) {
			$form->addVar($name.'['.$num.'][name]', $row['name']);
			$form->addVar($name.'['.$num.'][value]', $row['value']);
>>>>>>> 119db958
		}
	}
	else {
		$form->addItem((new CInput('hidden', $name, $value))->removeId());
	}
}

foreach ($data['inputs']['host'] as $name => $value) {
	if ($name === 'proxyid') {
		continue;
	}

	$form->addItem((new CInput('hidden', $name, $value))->removeId());
}

// Create macros table.
$macros_table = $data['macros'] ? (new CTable())->addClass(ZBX_STYLE_TEXTAREA_FLEXIBLE_CONTAINER) : null;

$i = 0;
foreach ($data['macros'] as $macro_name => $macro_value) {
	$macros_table->addRow([
		(new CCol(
			(new CTextAreaFlexible('macro_rows['.$i++.']', $macro_name, ['readonly' => true]))
				->setWidth(ZBX_TEXTAREA_MACRO_WIDTH)
				->removeId()
				->removeAttribute('name')
		))->addClass(ZBX_STYLE_TEXTAREA_FLEXIBLE_PARENT),
		(new CCol(RARR()))->addStyle('vertical-align: top;'),
		(new CCol(
			(new CTextAreaFlexible('macros['.$macro_name.']', $macro_value))
				->setWidth(ZBX_TEXTAREA_MACRO_VALUE_WIDTH)
				->setMaxlength(CControllerPopupItemTest::INPUT_MAX_LENGTH)
				->setAttribute('placeholder', _('value'))
				->disableSpellcheck()
				->removeId()
		))->addClass(ZBX_STYLE_TEXTAREA_FLEXIBLE_PARENT)
	]);
}

$form_grid = (new CFormGrid())
	->addClass(CFormGrid::ZBX_STYLE_FORM_GRID_3_1);

if ($data['is_item_testable']) {
	$form_grid->addItem([
		new CLabel(_('Get value from host'), 'get_value'),
		(new CFormField(
			(new CCheckBox('get_value', 1))->setChecked($data['get_value'])
		))->addClass(CFormField::ZBX_STYLE_FORM_FIELD_FLUID),

		(new CLabel(_('Host address'), 'interface_address'))
			->setAsteriskMark($data['interface_address_enabled'])
			->addClass('js-host-address-row'),
		(new CFormField(
			$data['interface_address_enabled']
				? (new CTextBox('interface[address]', $data['inputs']['item']['interface']['address'], false,
						CControllerPopupItemTest::INPUT_MAX_LENGTH
					))->setWidth(ZBX_TEXTAREA_STANDARD_WIDTH)
				: (new CTextBox('interface[address]', '', false, CControllerPopupItemTest::INPUT_MAX_LENGTH))
					->setWidth(ZBX_TEXTAREA_STANDARD_WIDTH)
					->setEnabled(false)
		))->addClass('js-host-address-row'),

		(new CLabel(_('Port'), 'interface_port'))->addClass('js-host-address-row'),
		(new CFormField(
			$data['interface_port_enabled']
				? (new CTextBox('interface[port]', $data['inputs']['item']['interface']['port'], '', 64))
					->setWidth(ZBX_TEXTAREA_SMALL_WIDTH)
				: (new CTextBox('interface[port]'))
					->setWidth(ZBX_TEXTAREA_SMALL_WIDTH)
					->setEnabled(false)
		))->addClass('js-host-address-row')
	]);

	if ($data['show_snmp_form']) {
		$form_grid->addItem([
			(new CLabel(_('SNMP version'), 'label-interface-details-version'))
				->addClass('js-popup-row-snmp-version'),
			(new CFormField(
				(new CSelect('interface[details][version]'))
					->setId('interface_details_version')
					->setFocusableElementId('label-interface-details-version')
					->setValue($data['inputs']['item']['interface']['details']['version'])
					->addOptions(CSelect::createOptionsFromArray([
						SNMP_V1 => _('SNMPv1'),
						SNMP_V2C => _('SNMPv2'),
						SNMP_V3 => _('SNMPv3')
					]))
			))
				->addClass(CFormField::ZBX_STYLE_FORM_FIELD_FLUID)
				->addClass('js-popup-row-snmp-version'),

			(new CLabel(_('SNMP community'), 'interface[details][community]'))
				->setAsteriskMark()
				->addClass('js-popup-row-snmp-community'),
			(new CFormField(
				(new CTextBox('interface[details][community]',
					$data['inputs']['item']['interface']['details']['community'], false,
					CControllerPopupItemTest::INPUT_MAX_LENGTH
				))
					->setWidth(ZBX_TEXTAREA_STANDARD_WIDTH)
					->setAriaRequired()
			))
				->addClass(CFormField::ZBX_STYLE_FORM_FIELD_FLUID)
				->addClass('js-popup-row-snmp-community'),

			(new CLabel(_('Max repetition count'), 'interface[details][max_repetitions]'))
				->addClass('js-popup-row-snmp-max-repetition'),
			(new CFormField(
					(new CTextBox('interface[details][max_repetitions]',
						$data['inputs']['item']['interface']['details']['max_repetitions'], false,
						CControllerPopupItemTest::INPUT_MAX_LENGTH
					))
						->setWidth(ZBX_TEXTAREA_STANDARD_WIDTH)
						->setAriaRequired()
				))
					->addClass(CFormField::ZBX_STYLE_FORM_FIELD_FLUID)
					->addClass('js-popup-row-snmp-max-repetition'),

			(new CLabel(_('Context name'), 'interface[details][contextname]'))
				->addClass('js-popup-row-snmpv3-contextname'),
			(new CFormField(
				(new CTextBox('interface[details][contextname]',
					$data['inputs']['item']['interface']['details']['contextname'], false,
					CControllerPopupItemTest::INPUT_MAX_LENGTH
				))->setWidth(ZBX_TEXTAREA_STANDARD_WIDTH)
			))
				->addClass(CFormField::ZBX_STYLE_FORM_FIELD_FLUID)
				->addClass('js-popup-row-snmpv3-contextname'),

			(new CLabel(_('Security name'), 'interface[details][securityname]'))
				->addClass('js-popup-row-snmpv3-securityname'),
			(new CFormField(
				(new CTextBox('interface[details][securityname]',
					$data['inputs']['item']['interface']['details']['securityname'], false,
					CControllerPopupItemTest::INPUT_MAX_LENGTH
				))->setWidth(ZBX_TEXTAREA_STANDARD_WIDTH)
			))
				->addClass(CFormField::ZBX_STYLE_FORM_FIELD_FLUID)
				->addClass('js-popup-row-snmpv3-securityname'),

			(new CLabel(_('Security level'), 'label-interface-details-securitylevel'))
				->addClass('js-popup-row-snmpv3-securitylevel'),
			(new CFormField(
				(new CSelect('interface[details][securitylevel]'))
					->setId('interface_details_securitylevel')
					->setValue($data['inputs']['item']['interface']['details']['securitylevel'])
					->setFocusableElementId('label-interface-details-securitylevel')
					->addOptions(CSelect::createOptionsFromArray([
						ITEM_SNMPV3_SECURITYLEVEL_NOAUTHNOPRIV => 'noAuthNoPriv',
						ITEM_SNMPV3_SECURITYLEVEL_AUTHNOPRIV => 'authNoPriv',
						ITEM_SNMPV3_SECURITYLEVEL_AUTHPRIV => 'authPriv'
					]))
			))
				->addClass(CFormField::ZBX_STYLE_FORM_FIELD_FLUID)
				->addClass('js-popup-row-snmpv3-securitylevel'),

			(new CLabel(_('Authentication protocol'), 'label-authprotocol'))
				->addClass('js-popup-row-snmpv3-authprotocol'),
			(new CFormField(
				(new CSelect('interfaces[details][authprotocol]'))
					->setValue((int) $data['inputs']['item']['interface']['details']['authprotocol'])
					->setFocusableElementId('label-authprotocol')
					->addOptions(CSelect::createOptionsFromArray(getSnmpV3AuthProtocols()))
			))
				->addClass(CFormField::ZBX_STYLE_FORM_FIELD_FLUID)
				->addClass('js-popup-row-snmpv3-authprotocol'),

			(new CLabel(_('Authentication passphrase'), 'interface[details][authpassphrase]'))
				->addClass('js-popup-row-snmpv3-authpassphrase'),
			(new CFormField(
				(new CTextBox('interface[details][authpassphrase]',
					$data['inputs']['item']['interface']['details']['authpassphrase'], false,
					CControllerPopupItemTest::INPUT_MAX_LENGTH
				))->setWidth(ZBX_TEXTAREA_STANDARD_WIDTH)
			))
				->addClass(CFormField::ZBX_STYLE_FORM_FIELD_FLUID)
				->addClass('js-popup-row-snmpv3-authpassphrase'),

			(new CLabel(_('Privacy protocol'), 'label-privprotocol'))->addClass('js-popup-row-snmpv3-privprotocol'),
			(new CFormField(
				(new CSelect('interfaces[details][privprotocol]'))
					->setValue((int) $data['inputs']['item']['interface']['details']['privprotocol'])
					->setFocusableElementId('label-privprotocol')
					->addOptions(CSelect::createOptionsFromArray(getSnmpV3PrivProtocols()))
			))
				->addClass(CFormField::ZBX_STYLE_FORM_FIELD_FLUID)
				->addClass('js-popup-row-snmpv3-privprotocol'),

			(new CLabel(_('Privacy passphrase'), 'interface[details][privpassphrase]'))
				->addClass('js-popup-row-snmpv3-privpassphrase'),
			(new CFormField(
				(new CTextBox('interface[details][privpassphrase]',
					$data['inputs']['item']['interface']['details']['privpassphrase'], false,
					CControllerPopupItemTest::INPUT_MAX_LENGTH
				))->setWidth(ZBX_TEXTAREA_STANDARD_WIDTH)
			))
				->addClass(CFormField::ZBX_STYLE_FORM_FIELD_FLUID)
				->addClass('js-popup-row-snmpv3-privpassphrase')
		]);
	}

	$form_grid->addItem([
		(new CLabel(_('Proxy'), 'label-proxy-hostid'))->addClass('js-proxy-hostid-row'),
		(new CFormField(
			(new CSelect('proxyid'))
				->setReadonly(!$data['proxies_enabled'])
				->addOptions(CSelect::createOptionsFromArray([0 => _('(no proxy)')] + $data['proxies']))
				->setFocusableElementId('label-proxy-hostid')
				->setValue(
					array_key_exists('proxyid', $data['inputs']['host']) ? $data['inputs']['host']['proxyid'] : 0
				)
				->setId('proxyid')
				->setWidth(ZBX_TEXTAREA_SMALL_WIDTH)
		))
			->addClass(CFormField::ZBX_STYLE_FORM_FIELD_FLUID)
			->addClass('js-proxy-hostid-row'),

		(new CFormField(
			(new CSimpleButton(_('Get value')))
				->setId('get_value_btn')
				->addClass(ZBX_STYLE_BTN_ALT)
		))
			->addClass(CFormField::ZBX_STYLE_FORM_FIELD_OFFSET_3)
			->addClass('js-get-value-row')
			->addStyle('text-align: right;')
	]);
}

$form_grid->addItem([
	new CLabel([
		_('Value'),
		makeWarningIcon('#{warning}')
			->setId('value_warning')
			->addStyle('display: none;')
	], 'value'),
	new CFormField(
		(new CMultilineInput('value', '', [
			'disabled' => false,
			'readonly' => false
		]))->setWidth(ZBX_TEXTAREA_STANDARD_WIDTH)
	),

	new CLabel(_('Time'), 'time'),
	new CFormField(
		(new CTextBox(null, 'now', true))
			->setWidth(ZBX_TEXTAREA_SMALL_WIDTH)
			->setId('time')
	),

	($data['test_type'] == CControllerPopupItemTestEdit::ZBX_TEST_TYPE_LLD)
		? null
		: (new CFormField([
			(new CCheckBox('not_supported'))->setLabel(_('Not supported'))->setChecked((bool) $data['not_supported']),
			(new CDiv([
				(new CLabel(_('Error'), 'runtime_error_match'))->setFor('runtime_error'),
				(new CMultilineInput('runtime_error', '', ['readonly' => false]))
			]))
		]))
			->addClass(CFormField::ZBX_STYLE_FORM_FIELD_FLUID)
			->addClass('runtime-error-fields')
			->addStyle('width: '.ZBX_TEXTAREA_STANDARD_WIDTH.'px;'),

	new CLabel(_('Previous value'), 'prev_item_value'),
	new CFormField(
		(new CMultilineInput('prev_value', '', [
			'disabled' => !$data['show_prev']
		]))->setWidth(ZBX_TEXTAREA_STANDARD_WIDTH)
	),

	new CLabel(_('Prev. time'), 'prev_time'),
	new CFormField(
		(new CTextBox('prev_time', $data['prev_time']))
			->setEnabled($data['show_prev'])
			->setWidth(ZBX_TEXTAREA_SMALL_WIDTH)
	),

	new CLabel(_('End of line sequence'), 'eol'),
	(new CFormField(
		(new CRadioButtonList('eol', $data['eol']))
			->addValue(_('LF'), ZBX_EOL_LF)
			->addValue(_('CRLF'), ZBX_EOL_CRLF)
			->setModern(true)
	))->addClass(CFormField::ZBX_STYLE_FORM_FIELD_FLUID)
]);

if ($macros_table) {
	$form_grid->addItem([
		new CLabel(_('Macros')),
		(new CFormField(
			(new CDiv($macros_table))
				->addStyle('width: 675px;')
				->addClass(ZBX_STYLE_TABLE_FORMS_SEPARATOR)
		))->addClass(CFormField::ZBX_STYLE_FORM_FIELD_FLUID)
	]);
}

if (count($data['steps']) > 0) {
	// Create results table.
	$result_table = (new CTable())
		->setId('preprocessing-steps')
		->addClass('table-forms preprocessing-test-results')
		->addStyle('width: 100%;')
		->setHeader([
			'',
			(new CColHeader(_('Name')))->addStyle('width: 100%;'),
			(new CColHeader(_('Result')))->addClass(ZBX_STYLE_RIGHT)
		]);

	foreach ($data['steps'] as $i => $step) {
		$form
			->addVar('steps['.$i.'][type]', $step['type'])
			->addVar('steps['.$i.'][error_handler]', $step['error_handler'])
			->addVar('steps['.$i.'][error_handler_params]', $step['error_handler_params']);

		// Temporary solution to fix "\n\n1" conversion to "\n1" in the hidden textarea field after jQuery.append().
		if ($step['type'] == ZBX_PREPROC_CSV_TO_JSON || $step['type'] == ZBX_PREPROC_VALIDATE_RANGE) {
			$form->addItem(new CInput('hidden', 'steps['.$i.'][params]', $step['params']));
		}
		else {
			$form->addVar('steps['.$i.'][params]', $step['params']);
		}

		$result_table->addRow([
			(new CCol($step['num'].':')),
			(new CCol($step['name']))
				->setId('preproc-test-step-'.$i.'-name')
				->addClass(ZBX_STYLE_WORDBREAK),
			(new CCol())
				->addClass(ZBX_STYLE_RIGHT)
				->setId('preproc-test-step-'.$i.'-result')
		]);
	}

	$form_grid->addItem([
		new CLabel(_('Preprocessing steps')),
		(new CFormField(
			(new CDiv($result_table))
				->addClass(ZBX_STYLE_TABLE_FORMS_SEPARATOR)
				->addStyle('width: 675px;')
		))->addClass(CFormField::ZBX_STYLE_FORM_FIELD_FLUID)
	]);
}

if ($data['show_final_result']) {
	$form_grid->addItem([
		(new CLabel(_('Result')))->addClass('js-final-result'),
		(new CFormField())->addClass(CFormField::ZBX_STYLE_FORM_FIELD_FLUID)
	]);
}

$form->addItem($form_grid);

// Enable form submitting on Enter.
$form->addItem((new CSubmitButton())->addClass(ZBX_STYLE_FORM_SUBMIT_HIDDEN));

$form->addItem([
	(new CTemplateTag('preprocessing-step-error-icon'))->addItem(
		makeErrorIcon('#{error}')
	),
	(new CTemplateTag('preprocessing-gray-label'))->addItem(
		(new CDiv('#{label}'))
			->addStyle('margin-top: 5px;')
			->addClass(ZBX_STYLE_GREY)
	),
	(new CTemplateTag('preprocessing-step-result'))->addItem(
		(new CDiv(
			(new CSpan('#{result}'))
				->addClass(ZBX_STYLE_LINK_ACTION)
				->setHint('#{result_hint}', 'hintbox-wrap')
		))
			->addStyle('max-width: '.ZBX_TEXTAREA_STANDARD_WIDTH.'px;')
			->addClass(ZBX_STYLE_OVERFLOW_ELLIPSIS)
	),
	(new CTemplateTag('preprocessing-step-result-warning'))->addItem(
		(new CDiv([
			(new CDiv('#{result}'))
				->addClass(ZBX_STYLE_LINK_ACTION)
				->addClass(ZBX_STYLE_OVERFLOW_ELLIPSIS)
				->setHint('#{result}', 'hintbox-wrap'),
			makeWarningIcon('#{warning}')
		]))
			->addStyle('max-width: '.ZBX_TEXTAREA_STANDARD_WIDTH.'px; display: inline-flex;')
	),
	(new CTemplateTag('preprocessing-step-action-done'))->addItem(
		(new CDiv([
			'#{action_name} ',
			(new CDiv(
				(new CSpan('#{failed}'))
					->addClass(ZBX_STYLE_LINK_ACTION)
					->setHint('#{failed_hint}', 'hintbox-wrap')
				))
				->addStyle('max-width: '.ZBX_TEXTAREA_STANDARD_WIDTH.'px;')
				->addClass(ZBX_STYLE_OVERFLOW_ELLIPSIS)
				->addClass(ZBX_STYLE_REL_CONTAINER)
		]))
			->addStyle('margin-top: 1px;')
			->addClass(ZBX_STYLE_GREY)
	)
]);

$warning_box = $data['show_warning']
	? makeMessageBox(ZBX_STYLE_MSG_WARNING, [[
		'message' => _('Item contains user-defined macros with secret values. Values of these macros should be entered manually.')
	]])
	: null;

$output = [
	'header' => $data['title'],
	'doc_url' => CDocHelper::getUrl(CDocHelper::POPUP_TEST_EDIT),
	'script_inline' => $this->readJsFile('popup.itemtestedit.view.js.php'),
	'body' => (new CDiv([$warning_box, $form]))->toString(),
	'cancel_action' => 'return saveItemTestInputs();',
	'buttons' => [
		[
			'title' => ($data['is_item_testable'] && $data['get_value']) ? _('Get value and test') : _('Test'),
			'keepOpen' => true,
			'enabled' => true,
			'isSubmit' => true,
			'action' => 'return itemCompleteTest(overlay);'
		]
	]
];

if ($data['user']['debug_mode'] == GROUP_DEBUG_MODE_ENABLED) {
	CProfiler::getInstance()->stop();
	$output['debug'] = CProfiler::getInstance()->make()->toString();
}

echo json_encode($output);<|MERGE_RESOLUTION|>--- conflicted
+++ resolved
@@ -43,25 +43,10 @@
 			$form->addVar('interface[interfaceid]', $value['interfaceid']);
 		}
 	}
-<<<<<<< HEAD
 	elseif (in_array($name, ['query_fields', 'headers', 'parameters'])) {
-		foreach (['name', 'value'] as $key) {
-			if (array_key_exists($key, $value)) {
-				$form->addVar($name.'['.$key.']', $value[$key]);
-			}
-=======
-	elseif ($name === 'host' && array_key_exists('hostid', $value)) {
-		$form->addVar('hostid', $value['hostid']);
-		continue;
-	}
-	elseif ($name === 'proxyid') {
-		continue;
-	}
-	elseif ($name === 'query_fields' || $name === 'headers' || $name === 'parameters') {
 		foreach ($value as $num => $row) {
 			$form->addVar($name.'['.$num.'][name]', $row['name']);
 			$form->addVar($name.'['.$num.'][value]', $row['value']);
->>>>>>> 119db958
 		}
 	}
 	else {
