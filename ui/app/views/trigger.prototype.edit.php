<?php
/*
** Copyright (C) 2001-2025 Zabbix SIA
**
** This program is free software: you can redistribute it and/or modify it under the terms of
** the GNU Affero General Public License as published by the Free Software Foundation, version 3.
**
** This program is distributed in the hope that it will be useful, but WITHOUT ANY WARRANTY;
** without even the implied warranty of MERCHANTABILITY or FITNESS FOR A PARTICULAR PURPOSE.
** See the GNU Affero General Public License for more details.
**
** You should have received a copy of the GNU Affero General Public License along with this program.
** If not, see <https://www.gnu.org/licenses/>.
**/


/**
 * @var CView $this
 * @var array $data
 */

$readonly = $data['limited'] || $data['is_discovered_prototype'];

$trigger_form = (new CForm())
	->addItem((new CVar(CSRF_TOKEN_NAME, CCsrfTokenHelper::get('trigger')))->removeId())
	->setId('trigger-prototype-form')
	->setName('trigger_edit_form')
	->setAttribute('aria-labelledby', CHtmlPage::PAGE_TITLE_ID)
	->addItem((new CVar('parent_discoveryid', $data['parent_discoveryid']))->removeId())
	->addVar('hostid', $data['hostid'])
	->addVar('context', $data['context'])
	->addStyle('display: none;');

// Enable form submitting on Enter.
$trigger_form->addItem((new CSubmitButton())->addClass(ZBX_STYLE_FORM_SUBMIT_HIDDEN));

if ($data['triggerid'] !== null) {
	$trigger_form->addVar('triggerid', $data['triggerid']);
}

if ($data['limited']) {
	$trigger_form
		->addItem((new CVar('opdata', $data['opdata']))->removeId())
		->addItem((new CVar('recovery_mode', $data['recovery_mode']))->removeId())
		->addItem((new CVar('type', $data['type']))->removeId())
		->addItem((new CVar('correlation_mode', $data['correlation_mode']))->removeId())
		->addItem((new CVar('manual_close', $data['manual_close']))->removeId());
}

$data['form_name'] = $trigger_form->getName();

// Append tabs to form.
$triggers_tab = (new CTabView())
	->addTab('triggersTab',_('Trigger prototype'),
		new CPartial('trigger.edit.trigger.tab', $data + ['readonly' => $readonly])
	)
	->addTab('tags-tab', _('Tags'),
		new CPartial('configuration.tags.tab', [
			'source' => 'trigger_prototype',
			'tags' => $data['tags'],
			'show_inherited_tags' => $data['show_inherited_tags'],
			'tabs_id' => 'tabs',
			'tags_tab_id' => 'tags-tab',
<<<<<<< HEAD
			'readonly' => $data['is_discovered_prototype']
=======
			'has_inline_validation' => true
>>>>>>> fabaf05d
		]), TAB_INDICATOR_TAGS
	)
	->addTab('dependenciesTab', _('Dependencies'),
		new CPartial('trigger.edit.dependencies.tab', $data + ['readonly' => $data['is_discovered_prototype']]),
		TAB_INDICATOR_DEPENDENCY
	);

if ($data['form_refresh'] == 0) {
	$triggers_tab->setSelected(0);
}

if (!$data['triggerid']) {
	$buttons = [
		[
			'title' => _('Add'),
			'keepOpen' => true,
			'isSubmit' => true,
			'action' => 'trigger_edit_popup.submit();'
		]
	];
}
else {
	$buttons = [
		[
			'title' => _('Update'),
			'keepOpen' => true,
			'isSubmit' => true,
			'action' => 'trigger_edit_popup.submit();',
			'enabled' => !$data['is_discovered_prototype']
		],
		[
			'title' => _('Clone'),
			'class' => ZBX_STYLE_BTN_ALT, 'js-clone',
			'keepOpen' => true,
			'isSubmit' => false,
<<<<<<< HEAD
			'action' => 'trigger_edit_popup.clone();',
			'enabled' => !$data['is_discovered_prototype']
=======
			'action' => 'trigger_edit_popup.clone('.json_encode([
				'title' => _('New trigger prototype'),
				'buttons' => [
					[
						'title' => _('Add'),
						'class' => 'js-add',
						'keepOpen' => true,
						'isSubmit' => true,
						'action' => 'trigger_edit_popup.submit();'
					],
					[
						'title' => _('Cancel'),
						'class' => ZBX_STYLE_BTN_ALT,
						'cancel' => true,
						'action' => ''
					]
				],
				'rules' => (new CFormValidator(CControllerTriggerPrototypeCreate::getValidationRules()))->getRules()
			]).');'
>>>>>>> fabaf05d
		],
		[
			'title' => _('Delete'),
			'confirmation' => _('Delete trigger prototype?'),
			'class' => ZBX_STYLE_BTN_ALT,
			'keepOpen' => true,
			'isSubmit' => false,
			'enabled' => !$data['limited'],
			'action' => 'trigger_edit_popup.delete();'
		]
	];
}

$popup_parameters = [
	'dstfrm' => $trigger_form->getName(),
	'context' => $data['context']
];

$return_url = (new CUrl('zabbix.php'))
	->setArgument('action', 'trigger.prototype.list')
	->setArgument('context', $data['context']);

if (array_key_exists('parent_discoveryid', $data)) {
	$popup_parameters['parent_discoveryid'] = $data['parent_discoveryid'];

	$return_url->setArgument('parent_discoveryid', $data['parent_discoveryid']);
}

if ($data['hostid']) {
	$popup_parameters['hostid'] = $data['hostid'];
}

$trigger_form
	->addItem($triggers_tab)
	->addItem((new CScriptTag('trigger_edit_popup.init('.json_encode([
			'rules' => $data['js_validation_rules'],
			'triggerid' => $data['triggerid'],
			'expression_popup_parameters' => $popup_parameters,
			'readonly' => $readonly,
			'dependencies' => $data['db_dependencies'],
			'action' => 'trigger.prototype.edit',
			'context' => $data['context'],
			'db_trigger' => $data['db_trigger'],
			'return_url' => $return_url->getUrl(),
			'overlayid' => 'trigger.prototype.edit',
			'parent_discoveryid' => array_key_exists('parent_discoveryid', $data) ? $data['parent_discoveryid'] : null
		]).');'))->setOnDocumentReady()
	);

$output = [
	'header' => $data['triggerid'] === null ? _('New trigger prototype') : _('Trigger prototype'),
	'doc_url' => CDocHelper::getUrl(CDocHelper::DATA_COLLECTION_TRIGGER_PROTOTYPE_EDIT),
	'body' => $trigger_form->toString(),
	'buttons' => $buttons,
	'script_inline' => getPagePostJs().$this->readJsFile('trigger.edit.js.php'),
	'dialogue_class' => 'modal-popup-large'
];

if ($data['user']['debug_mode'] == GROUP_DEBUG_MODE_ENABLED) {
	CProfiler::getInstance()->stop();
	$output['debug'] = CProfiler::getInstance()->make()->toString();
}

echo json_encode($output);<|MERGE_RESOLUTION|>--- conflicted
+++ resolved
@@ -61,11 +61,8 @@
 			'show_inherited_tags' => $data['show_inherited_tags'],
 			'tabs_id' => 'tabs',
 			'tags_tab_id' => 'tags-tab',
-<<<<<<< HEAD
+			'has_inline_validation' => true,
 			'readonly' => $data['is_discovered_prototype']
-=======
-			'has_inline_validation' => true
->>>>>>> fabaf05d
 		]), TAB_INDICATOR_TAGS
 	)
 	->addTab('dependenciesTab', _('Dependencies'),
@@ -101,10 +98,6 @@
 			'class' => ZBX_STYLE_BTN_ALT, 'js-clone',
 			'keepOpen' => true,
 			'isSubmit' => false,
-<<<<<<< HEAD
-			'action' => 'trigger_edit_popup.clone();',
-			'enabled' => !$data['is_discovered_prototype']
-=======
 			'action' => 'trigger_edit_popup.clone('.json_encode([
 				'title' => _('New trigger prototype'),
 				'buttons' => [
@@ -123,8 +116,8 @@
 					]
 				],
 				'rules' => (new CFormValidator(CControllerTriggerPrototypeCreate::getValidationRules()))->getRules()
-			]).');'
->>>>>>> fabaf05d
+			]).');',
+			'enabled' => !$data['is_discovered_prototype']
 		],
 		[
 			'title' => _('Delete'),
