<?php
/*
** Copyright (C) 2001-2025 Zabbix SIA
**
** This program is free software: you can redistribute it and/or modify it under the terms of
** the GNU Affero General Public License as published by the Free Software Foundation, version 3.
**
** This program is distributed in the hope that it will be useful, but WITHOUT ANY WARRANTY;
** without even the implied warranty of MERCHANTABILITY or FITNESS FOR A PARTICULAR PURPOSE.
** See the GNU Affero General Public License for more details.
**
** You should have received a copy of the GNU Affero General Public License along with this program.
** If not, see <https://www.gnu.org/licenses/>.
**/


/**
 * @var CView $this
 * @var array $data
 */

$form = (new CForm())
	->setId('maintenance-timeperiod-form')
	->setName('maintenance_timeperiod_form')
	->addVar('row_index', $data['row_index'])
	->addStyle('display: none;')
	->addItem(getMessages());

// Enable form submitting on Enter.
$form->addItem((new CSubmitButton())->addClass(ZBX_STYLE_FORM_SUBMIT_HIDDEN));

$weekly_days_options = [];
$monthly_days_options = [];

foreach (range(0, 6) as $day) {
	$value = 1 << $day;

	$weekly_days_options[] = [
		'label' => getDayOfWeekCaption($day + 1),
		'value' => $value,
		'checked' => $data['form']['timeperiod_type'] == TIMEPERIOD_TYPE_WEEKLY
			&& ($value & $data['form']['dayofweek'])
	];

	$monthly_days_options[] = [
		'label' => getDayOfWeekCaption($day + 1),
		'value' => $value,
		'checked' => $data['form']['timeperiod_type'] == TIMEPERIOD_TYPE_MONTHLY
			&& ($value & $data['form']['dayofweek'])
	];
}

$months_options = [];

foreach (range(0, 11) as $month) {
	$value = 1 << $month;

	$months_options[] = [
		'label' => getMonthCaption($month + 1),
		'value' => $value,
		'checked' => $data['form']['timeperiod_type'] == TIMEPERIOD_TYPE_MONTHLY
			&& ($value & $data['form']['month'])
	];
}

$form_grid = (new CFormGrid())
	->addItem([
		new CLabel(_('Period type'), 'timeperiod_type-focusable'),
		(new CFormField(
			(new CSelect('timeperiod_type'))
				->setFocusableElementId('timeperiod-type-focusable')
				->setValue($data['form']['timeperiod_type'])
				->addOptions(CSelect::createOptionsFromArray([
					TIMEPERIOD_TYPE_ONETIME => _('One time only'),
					TIMEPERIOD_TYPE_DAILY => _('Daily'),
					TIMEPERIOD_TYPE_WEEKLY => _('Weekly'),
					TIMEPERIOD_TYPE_MONTHLY => _('Monthly')
				]))
		))
	])
	->addItem([
		(new CLabel(_('Every day(s)'), 'every_day'))
			->addClass('js-every-day')
			->setAsteriskMark(),
		(new CFormField(
			(new CNumericBox('every_day',
				$data['form']['timeperiod_type'] == TIMEPERIOD_TYPE_DAILY ? $data['form']['every'] : 1, 3
			))
				->setWidth(ZBX_TEXTAREA_NUMERIC_STANDARD_WIDTH)
				->setAriaRequired()
		))->addClass('js-every-day')
	])
	->addItem([
		(new CLabel(_('Every week(s)'), 'every_week'))
			->addClass('js-every-week')
			->setAsteriskMark(),
		(new CFormField(
			(new CNumericBox('every_week',
				$data['form']['timeperiod_type'] == TIMEPERIOD_TYPE_WEEKLY ? $data['form']['every'] : 1, 2
			))
				->setWidth(ZBX_TEXTAREA_NUMERIC_STANDARD_WIDTH)
				->setAriaRequired()
		))->addClass('js-every-week')
	])
	->addItem([
		(new CLabel(_('Day of week'), 'weekly_days'))
			->addClass('js-weekly-days')
			->setAsteriskMark(),
		(new CFormField(
			(new CCheckBoxList('weekly_days'))
				->setWidth(ZBX_TEXTAREA_STANDARD_WIDTH)
				->setOptions($weekly_days_options)
				->setVertical()
				->setColumns(3)
				->setAttribute('data-field-type', 'array')
				->setAttribute('data-field-name', 'weekly_days')
				->setAttribute('data-error-container', 'weekly_days_error_container')
		))->addClass('js-weekly-days')
	])
	->addItem(
		(new CFormField())
			->addClass(ZBX_STYLE_ERROR_CONTAINER)
			->setId('weekly_days_error_container')
	)
	->addItem([
		(new CLabel(_('Month'), 'months'))
			->addClass('js-months')
			->setAsteriskMark(),
		(new CFormField(
			(new CCheckBoxList('months'))
				->setWidth(ZBX_TEXTAREA_STANDARD_WIDTH)
				->setOptions($months_options)
				->setVertical()
				->setColumns(3)
				->setAttribute('data-field-type', 'array')
				->setAttribute('data-field-name', 'months')
				->setAttribute('data-error-container', 'months_error_container')
		))->addClass('js-months')
	])
	->addItem(
		(new CFormField())
			->addClass(ZBX_STYLE_ERROR_CONTAINER)
			->setId('months_error_container')
	)
	->addItem([
		(new CLabel(_('Date'), 'month_date_type'))->addClass('js-month-date-type'),
		(new CFormField(
			(new CRadioButtonList('month_date_type', (int) $data['form']['month_date_type']))
				->addValue(_('Day of month'), 0)
				->addValue(_('Day of week'), 1)
				->setModern()
		))->addClass('js-month-date-type')
	])
	->addItem([
		(new CLabel(_('Day of week'), 'every-dow-focusable'))
			->addClass('js-every-dow')
			->setAsteriskMark(),
		(new CFormField(
			(new CSelect('every_dow'))
				->setFocusableElementId('every-dow-focusable')
				->addOptions(CSelect::createOptionsFromArray(CMaintenanceHelper::getTimePeriodEveryNames()))
				->setValue($data['form']['timeperiod_type'] == TIMEPERIOD_TYPE_MONTHLY
						&& $data['form']['month_date_type'] == 1
					? $data['form']['every']
					: 1
				)
		))->addClass('js-every-dow')
	])
	->addItem(
		(new CFormField(
			(new CCheckBoxList('monthly_days'))
				->setWidth(ZBX_TEXTAREA_STANDARD_WIDTH)
				->setOptions($monthly_days_options)
				->setVertical()
				->setColumns(3)
				->setAttribute('data-field-type', 'array')
				->setAttribute('data-field-name', 'monthly_days')
				->setAttribute('data-error-container', 'monthly_days_error_container')
		))->addClass('js-monthly-days')
	)
	->addItem(
		(new CFormField())
			->addClass(ZBX_STYLE_ERROR_CONTAINER)
			->setId('monthly_days_error_container')
	)
	->addItem([
		(new CLabel(_('Day of month'), 'day'))
			->addClass('js-day')
			->setAsteriskMark(),
		(new CFormField(
			(new CNumericBox('day', $data['form']['month_date_type'] == 0 ? $data['form']['day'] : 1, 2))
				->setWidth(ZBX_TEXTAREA_NUMERIC_STANDARD_WIDTH)
				->setAriaRequired()
		))->addClass('js-day')
	])
	->addItem([
		(new CLabel(_('Date'), 'start_date'))
			->addClass('js-start-date')
			->setAsteriskMark(),
		(new CFormField(
			(new CDateSelector('start_date', $data['form']['start_date']))
				->setDateFormat(ZBX_DATE_TIME)
				->setPlaceholder(_('YYYY-MM-DD hh:mm'))
				->setAriaRequired()
		))->addClass('js-start-date')
	])
	->addItem([
		(new CLabel(_('At (hour:minute)'), 'hour'))->addClass('js-hour-minute')->setAsteriskMark(),
		(new CFormField([
<<<<<<< HEAD
			(new CNumericBox('hour', $data['form']['hour'], 2))
				->setWidth(ZBX_TEXTAREA_NUMERIC_STANDARD_WIDTH)
				->setErrorContainer('hour_minute_error_container')
				->setErrorLabel(_('Hour')),
			' : ',
			(new CNumericBox('minute', $data['form']['minute'], 2))
				->setWidth(ZBX_TEXTAREA_NUMERIC_STANDARD_WIDTH)
				->setErrorContainer('hour_minute_error_container')
				->setErrorLabel(_('Minute')),
			(new CDiv())
				->addClass(ZBX_STYLE_ERROR_CONTAINER)
				->setId('hour_minute_error_container')
=======
			(new CNumericBox('hour', $data['form']['hour'], 2, false, false, false))
				->setWidth(ZBX_TEXTAREA_NUMERIC_STANDARD_WIDTH)
				->padWithZeroes(2),
			' : ',
			(new CNumericBox('minute', $data['form']['minute'], 2, false, false, false))
				->setWidth(ZBX_TEXTAREA_NUMERIC_STANDARD_WIDTH)
				->padWithZeroes(2)
>>>>>>> f2de30ab
		]))->addClass('js-hour-minute')
	])
	->addItem([
		(new CLabel(_('Maintenance period length'), 'period_days'))->setAsteriskMark(),
		(new CFormField([
			(new CDiv([
				(new CNumericBox('period_days', $data['form']['period_days'], 3))
					->setWidth(ZBX_TEXTAREA_NUMERIC_STANDARD_WIDTH)
					->setErrorContainer('period_length_error_container'),
				new CLabel(_('Days'), 'period_days'),
				(new CSelect('period_hours'))
					->setFocusableElementId('period-hours-focusable')
					->addOptions(CSelect::createOptionsFromArray(range(0, 23)))
					->setValue($data['form']['period_hours'])
					->setErrorContainer('period_length_error_container'),
				new CLabel(_('Hours'), 'period-hours-focusable'),
				(new CSelect('period_minutes'))
					->setFocusableElementId('period-minutes-focusable')
					->addOptions(CSelect::createOptionsFromArray(range(0, 59)))
					->setValue($data['form']['period_minutes'])
					->setErrorContainer('period_length_error_container'),
				new CLabel(_('Minutes'), 'period-minutes-focusable')
			]))->addClass(ZBX_STYLE_FORM_FIELDS_INLINE),
			(new CDiv())
				->addClass(ZBX_STYLE_ERROR_CONTAINER)
				->setId('period_length_error_container')
		]))
	]);

$form
	->addItem($form_grid)
	->addItem(
		(new CScriptTag('
			maintenance_timeperiod_edit.init('.json_encode([
				'rules' => $data['js_validation_rules']
			]).');
		'))->setOnDocumentReady()
	);

$output = [
	'header' => $data['title'],
	'body' => $form->toString(),
	'buttons' => [
		[
			'title' => $data['is_edit'] ? _('Update') : _('Add'),
			'keepOpen' => true,
			'isSubmit' => true,
			'action' => 'maintenance_timeperiod_edit.submit();'
		]
	],
	'script_inline' => getPagePostJs().
		$this->readJsFile('maintenance.timeperiod.edit.js.php')
];

if ($data['user']['debug_mode'] == GROUP_DEBUG_MODE_ENABLED) {
	CProfiler::getInstance()->stop();
	$output['debug'] = CProfiler::getInstance()->make()->toString();
}

echo json_encode($output);<|MERGE_RESOLUTION|>--- conflicted
+++ resolved
@@ -207,28 +207,20 @@
 	->addItem([
 		(new CLabel(_('At (hour:minute)'), 'hour'))->addClass('js-hour-minute')->setAsteriskMark(),
 		(new CFormField([
-<<<<<<< HEAD
-			(new CNumericBox('hour', $data['form']['hour'], 2))
+			(new CNumericBox('hour', $data['form']['hour'], 2, false, false, false))
+				->padWithZeroes(2)
 				->setWidth(ZBX_TEXTAREA_NUMERIC_STANDARD_WIDTH)
 				->setErrorContainer('hour_minute_error_container')
 				->setErrorLabel(_('Hour')),
 			' : ',
-			(new CNumericBox('minute', $data['form']['minute'], 2))
+			(new CNumericBox('minute', $data['form']['minute'], 2, false, false, false))
+				->padWithZeroes(2)
 				->setWidth(ZBX_TEXTAREA_NUMERIC_STANDARD_WIDTH)
 				->setErrorContainer('hour_minute_error_container')
 				->setErrorLabel(_('Minute')),
 			(new CDiv())
 				->addClass(ZBX_STYLE_ERROR_CONTAINER)
 				->setId('hour_minute_error_container')
-=======
-			(new CNumericBox('hour', $data['form']['hour'], 2, false, false, false))
-				->setWidth(ZBX_TEXTAREA_NUMERIC_STANDARD_WIDTH)
-				->padWithZeroes(2),
-			' : ',
-			(new CNumericBox('minute', $data['form']['minute'], 2, false, false, false))
-				->setWidth(ZBX_TEXTAREA_NUMERIC_STANDARD_WIDTH)
-				->padWithZeroes(2)
->>>>>>> f2de30ab
 		]))->addClass('js-hour-minute')
 	])
 	->addItem([
