<?php declare(strict_types = 0);
/*
** Copyright (C) 2001-2024 Zabbix SIA
**
** This program is free software: you can redistribute it and/or modify it under the terms of
** the GNU Affero General Public License as published by the Free Software Foundation, version 3.
**
** This program is distributed in the hope that it will be useful, but WITHOUT ANY WARRANTY;
** without even the implied warranty of MERCHANTABILITY or FITNESS FOR A PARTICULAR PURPOSE.
** See the GNU Affero General Public License for more details.
**
** You should have received a copy of the GNU Affero General Public License along with this program.
** If not, see <https://www.gnu.org/licenses/>.
**/


/**
 * @var CView $this
 * @var array $data
 */

$form = (new CForm('post'))
	->addItem((new CVar(CCsrfTokenHelper::CSRF_TOKEN_NAME, CCsrfTokenHelper::get('proxy')))->removeId())
	->setId('proxy-form')
	->setName('proxy_form')
	->addStyle('display: none;')
	->addItem(getMessages());

// Enable form submitting on Enter.
$form->addItem((new CSubmitButton())->addClass(ZBX_STYLE_FORM_SUBMIT_HIDDEN));

// Proxy tab.

$local_address = (new CTable())
	->setHeader([_('Address'), _('Port')])
	->addRow([
		(new CTextBox('local_address', $data['form']['local_address'], false,
			DB::getFieldLength('proxy', 'local_address')
		))->setWidth(336),
		(new CTextBox('local_port', $data['form']['local_port'], false, DB::getFieldLength('proxy', 'local_port')))
			->setWidth(ZBX_TEXTAREA_INTERFACE_PORT_WIDTH)
			->setAriaRequired()
	]);
$interface = (new CTable())
	->setHeader([_('Address'), _('Port')])
	->addRow([
		(new CTextBox('address', $data['form']['address'], false, DB::getFieldLength('proxy', 'address')))
			->setWidth(336),
		(new CTextBox('port', $data['form']['port'], false, DB::getFieldLength('proxy', 'port')))
			->setWidth(ZBX_TEXTAREA_INTERFACE_PORT_WIDTH)
			->setAriaRequired()
	]);

$proxy_tab = (new CFormGrid())
	->addItem([
		(new CLabel(_('Proxy name'), 'name'))->setAsteriskMark(),
		new CFormField(
			(new CTextBox('name', $data['form']['name'], false, DB::getFieldLength('proxy', 'name')))
				->setWidth(ZBX_TEXTAREA_STANDARD_WIDTH)
				->setAriaRequired()
				->setAttribute('autofocus', 'autofocus')
		)
	])
	->addItem([
		new CLabel(_('Proxy group'), 'proxy_groupid_ms'),
		new CFormField(
			(new CMultiSelect([
				'name' => 'proxy_groupid',
				'object_name' => 'proxy_groups',
				'multiple' => false,
				'data' => $data['ms_proxy_group'],
				'popup' => [
					'parameters' => [
						'srctbl' => 'proxy_groups',
						'srcfld1' => 'proxy_groupid',
						'srcfld2' => 'name',
						'dstfrm' => $form->getName(),
						'dstfld1' => 'proxy_groupid'
					]
				]
			]))->setWidth(ZBX_TEXTAREA_STANDARD_WIDTH)
		)
	])
	->addItem([
		(new CLabel(_('Address for active agents')))
			->addClass('js-local-address')
			->setAsteriskMark(),
		(new CFormField(
			(new CDiv($local_address))->addClass(ZBX_STYLE_TABLE_FORMS_SEPARATOR)
		))->addClass('js-local-address')
	])
	->addItem([
		new CLabel(_('Proxy mode'), 'operating_mode'),
		new CFormField(
			(new CRadioButtonList('operating_mode', $data['form']['operating_mode']))
				->addValue(_('Active'), PROXY_OPERATING_MODE_ACTIVE)
				->addValue(_('Passive'), PROXY_OPERATING_MODE_PASSIVE)
				->setModern(true)
		)
	])
	->addItem([
		(new CLabel(_('Interface')))
			->addClass('js-interface')
			->setAsteriskMark(),
		(new CFormField(
			(new CDiv($interface))->addClass(ZBX_STYLE_TABLE_FORMS_SEPARATOR)
		))->addClass('js-interface')
	])
	->addItem([
		(new CLabel(_('Proxy address'), 'allowed_addresses'))->addClass('js-proxy-address'),
		(new CFormField(
			(new CTextBox('allowed_addresses', $data['form']['allowed_addresses'], false,
				DB::getFieldLength('proxy', 'allowed_addresses')
			))->setWidth(ZBX_TEXTAREA_STANDARD_WIDTH)
		))->addClass('js-proxy-address')
	])
	->addItem([
		new CLabel(_('Description'), 'description'),
		new CFormField(
			(new CTextArea('description', $data['form']['description']))
				->setMaxlength(DB::getFieldLength('proxy', 'description'))
				->setWidth(ZBX_TEXTAREA_STANDARD_WIDTH)
		)
	]);

// Encryption tab.

$encryption_tab = (new CFormGrid())
	->addItem([
		new CLabel(_('Connections to proxy'), 'tls_connect'),
		new CFormField(
			(new CRadioButtonList('tls_connect', $data['form']['tls_connect']))
				->addValue(_('No encryption'), HOST_ENCRYPTION_NONE)
				->addValue(_('PSK'), HOST_ENCRYPTION_PSK)
				->addValue(_('Certificate'), HOST_ENCRYPTION_CERTIFICATE)
				->setModern(true)
		)
	])
	->addItem([
		new CLabel(_('Connections from proxy')),
		new CFormField(
			(new CList())
				->addClass(ZBX_STYLE_LIST_CHECK_RADIO)
				->addItem(
					(new CCheckBox('tls_accept_none'))
						->setLabel(_('No encryption'))
						->setChecked(($data['form']['tls_accept'] & HOST_ENCRYPTION_NONE) != 0)
				)
				->addItem(
					(new CCheckBox('tls_accept_psk'))
						->setLabel(_('PSK'))
						->setChecked(($data['form']['tls_accept'] & HOST_ENCRYPTION_PSK) != 0)
				)
				->addItem(
					(new CCheckBox('tls_accept_certificate'))
						->setLabel(_('Certificate'))
						->setChecked(($data['form']['tls_accept'] & HOST_ENCRYPTION_CERTIFICATE) != 0)
				)
		)
	])
	->addItem([
		(new CLabel(_('PSK identity'), 'tls_psk_identity'))
			->addClass('js-tls-psk-identity')
			->setAsteriskMark(),
		(new CFormField(
			(new CTextBox('tls_psk_identity', $data['form']['tls_psk_identity'], false,
				DB::getFieldLength('proxy', 'tls_psk_identity')
			))
				->setWidth(ZBX_TEXTAREA_STANDARD_WIDTH)
				->setAriaRequired()
		))->addClass('js-tls-psk-identity')
	])
	->addItem([
		(new CLabel(_('PSK'), 'tls_psk'))
			->addClass('js-tls-psk')
			->setAsteriskMark(),
		(new CFormField(
			(new CTextBox('tls_psk', $data['form']['tls_psk'], false, DB::getFieldLength('proxy', 'tls_psk')))
				->setWidth(ZBX_TEXTAREA_STANDARD_WIDTH)
				->setAriaRequired()
				->disableAutocomplete()
		))->addClass('js-tls-psk')
	]);

if ($data['form']['tls_connect'] == HOST_ENCRYPTION_PSK
		|| ($data['form']['tls_accept'] & HOST_ENCRYPTION_PSK) != 0) {
	$encryption_tab->addItem([
		(new CLabel(_('PSK')))
			->addClass('js-tls-psk-change')
			->setAsteriskMark(),
		(new CFormField(
			(new CSimpleButton(_('Change PSK')))
				->setId('tls-psk-change')
				->addClass(ZBX_STYLE_BTN_GREY)
		))->addClass('js-tls-psk-change')
	]);
}

$encryption_tab
	->addItem([
		(new CLabel(_('Issuer'), 'tls_issuer'))->addClass('js-tls-issuer'),
		(new CFormField(
			(new CTextBox('tls_issuer', $data['form']['tls_issuer'], false,
				DB::getFieldLength('hosts', 'tls_issuer')
			))->setWidth(ZBX_TEXTAREA_STANDARD_WIDTH)
		))->addClass('js-tls-issuer')
	])
	->addItem([
		(new CLabel(_x('Subject', 'encryption certificate'), 'tls_subject'))->addClass('js-tls-subject'),
		(new CFormField(
			(new CTextBox('tls_subject', $data['form']['tls_subject'], false,
				DB::getFieldLength('hosts', 'tls_subject')
			))->setWidth(ZBX_TEXTAREA_STANDARD_WIDTH)
		))->addClass('js-tls-subject')
	]);

// Timeouts tab.
<<<<<<< HEAD
$custom_timeouts_disabled = $data['form']['custom_timeouts'] == ZBX_PROXY_CUSTOM_TIMEOUTS_DISABLED;
=======

$custom_timeouts_enabled = $data['form']['custom_timeouts'] == ZBX_PROXY_CUSTOM_TIMEOUTS_ENABLED;
>>>>>>> e3fadc6a
$version_mismatch_hint = $data['version_mismatch']
	? new CSpan(makeWarningIcon(_('Timeouts are disabled because the proxy and server versions do not match.')))
	: null;

$timeouts_tab = (new CFormGrid())
	->addItem([
		new CLabel([_('Timeouts for item types'), $version_mismatch_hint], 'custom_timeouts'),
		new CFormField([
			(new CRadioButtonList('custom_timeouts', $data['form']['custom_timeouts']))
				->addValue(_('Global'), ZBX_PROXY_CUSTOM_TIMEOUTS_DISABLED)
				->addValue(_('Override'), ZBX_PROXY_CUSTOM_TIMEOUTS_ENABLED)
				->setModern()
				->setEnabled(!$data['version_mismatch']),
			$data['user']['can_edit_global_timeouts']
				? (new CLink(_('Global timeouts'),
					(new CUrl('zabbix.php'))->setArgument('action', 'timeouts.edit')
				))
					->addClass(ZBX_STYLE_LINK)
					->setTarget('_blank')
				: null
		])
	])
	->addItem([
		(new CLabel(_('Zabbix agent'), 'timeout_zabbix_agent'))->setAsteriskMark(),
		new CFormField(
			(new CTextBox('timeout_zabbix_agent', $data['form']['timeout_zabbix_agent'], false,
				DB::getFieldLength('proxy', 'timeout_zabbix_agent')
			))
				->setWidth(ZBX_TEXTAREA_SMALL_WIDTH)
				->setReadonly($custom_timeouts_disabled)
				->setAriaRequired()
		)
	])
	->addItem([
		(new CLabel(_('Simple check'), 'timeout_simple_check'))->setAsteriskMark(),
		new CFormField(
			(new CTextBox('timeout_simple_check', $data['form']['timeout_simple_check'], false,
				DB::getFieldLength('proxy', 'timeout_simple_check')
			))
				->setWidth(ZBX_TEXTAREA_SMALL_WIDTH)
				->setReadonly($custom_timeouts_disabled)
				->setAriaRequired()
		)
	])
	->addItem([
		(new CLabel(_('SNMP agent'), 'timeout_snmp_agent'))->setAsteriskMark(),
		new CFormField(
			(new CTextBox('timeout_snmp_agent', $data['form']['timeout_snmp_agent'], false,
				DB::getFieldLength('proxy', 'timeout_snmp_agent')
			))
				->setWidth(ZBX_TEXTAREA_SMALL_WIDTH)
				->setReadonly($custom_timeouts_disabled)
				->setAriaRequired()
		)
	])
	->addItem([
		(new CLabel(_('External check'), 'timeout_external_check'))->setAsteriskMark(),
		new CFormField(
			(new CTextBox('timeout_external_check', $data['form']['timeout_external_check'], false,
				DB::getFieldLength('proxy', 'timeout_external_check')
			))
				->setWidth(ZBX_TEXTAREA_SMALL_WIDTH)
				->setReadonly($custom_timeouts_disabled)
				->setAriaRequired()
		)
	])
	->addItem([
		(new CLabel(_('Database monitor'), 'timeout_db_monitor'))->setAsteriskMark(),
		new CFormField(
			(new CTextBox('timeout_db_monitor', $data['form']['timeout_db_monitor'], false,
				DB::getFieldLength('proxy', 'timeout_db_monitor')
			))
				->setWidth(ZBX_TEXTAREA_SMALL_WIDTH)
				->setReadonly($custom_timeouts_disabled)
				->setAriaRequired()
		)
	])
	->addItem([
		(new CLabel(_('HTTP agent'), 'timeout_http_agent'))->setAsteriskMark(),
		new CFormField(
			(new CTextBox('timeout_http_agent', $data['form']['timeout_http_agent'], false,
				DB::getFieldLength('proxy', 'timeout_http_agent')
			))
				->setWidth(ZBX_TEXTAREA_SMALL_WIDTH)
				->setReadonly($custom_timeouts_disabled)
				->setAriaRequired()
		)
	])
	->addItem([
		(new CLabel(_('SSH agent'), 'timeout_ssh_agent'))->setAsteriskMark(),
		new CFormField(
			(new CTextBox('timeout_ssh_agent', $data['form']['timeout_ssh_agent'], false,
				DB::getFieldLength('proxy', 'timeout_ssh_agent')
			))
				->setWidth(ZBX_TEXTAREA_SMALL_WIDTH)
				->setReadonly($custom_timeouts_disabled)
				->setAriaRequired()
		)
	])
	->addItem([
		(new CLabel(_('TELNET agent'), 'timeout_telnet_agent'))->setAsteriskMark(),
		new CFormField(
			(new CTextBox('timeout_telnet_agent', $data['form']['timeout_telnet_agent'], false,
				DB::getFieldLength('proxy', 'timeout_telnet_agent')
			))
				->setWidth(ZBX_TEXTAREA_SMALL_WIDTH)
				->setReadonly($custom_timeouts_disabled)
				->setAriaRequired()
		)
	])
	->addItem([
		(new CLabel(_('Script'), 'timeout_script'))->setAsteriskMark(),
		new CFormField(
			(new CTextBox('timeout_script', $data['form']['timeout_script'], false,
				DB::getFieldLength('proxy', 'timeout_script')
			))
				->setWidth(ZBX_TEXTAREA_SMALL_WIDTH)
				->setReadonly($custom_timeouts_disabled)
				->setAriaRequired()
		)
	])
	->addItem([
		(new CLabel(_('Browser'), 'timeout_browser'))->setAsteriskMark(),
		new CFormField(
			(new CTextBox('timeout_browser', $data['form']['timeout_browser'], false,
				DB::getFieldLength('proxy', 'timeout_browser')
			))
				->setWidth(ZBX_TEXTAREA_SMALL_WIDTH)
				->setEnabled($custom_timeouts_enabled)
				->setAriaRequired()
		)
	]);

$tabs = (new CTabView(['id' => 'proxy-tabs']))
	->setSelected(0)
	->addTab('proxy-tab', _('Proxy'), $proxy_tab)
	->addTab('proxy-encryption-tab', _('Encryption'), $encryption_tab, TAB_INDICATOR_PROXY_ENCRYPTION)
	->addTab('proxy-timeouts-tab', _('Timeouts'), $timeouts_tab, TAB_INDICATOR_PROXY_TIMEOUTS);

// Output.

$form
	->addItem($tabs)
	->addItem(
		(new CScriptTag('
			proxy_edit_popup.init('.json_encode([
				'proxyid' => $data['proxyid']
			]).');
		'))->setOnDocumentReady()
	);

if ($data['proxyid'] !== null) {
	$title = _('Proxy');
	$buttons = [
		[
			'title' => _('Update'),
			'class' => 'js-update',
			'keepOpen' => true,
			'isSubmit' => true,
			'action' => 'proxy_edit_popup.submit();'
		],
		[
			'title' => _('Refresh configuration'),
			'confirmation' => _('Refresh configuration of the selected proxy?'),
			'class' => implode(' ', [ZBX_STYLE_BTN_ALT, 'js-refresh-config']),
			'keepOpen' => true,
			'isSubmit' => false,
			'action' => 'proxy_edit_popup.refreshConfig();'
		],
		[
			'title' => _('Clone'),
			'class' => implode(' ', [ZBX_STYLE_BTN_ALT, 'js-clone']),
			'keepOpen' => true,
			'isSubmit' => false,
			'action' => 'proxy_edit_popup.clone('.json_encode([
				'title' => _('New proxy'),
				'buttons' => [
					[
						'title' => _('Add'),
						'class' => 'js-add',
						'keepOpen' => true,
						'isSubmit' => true,
						'action' => 'proxy_edit_popup.submit();'
					],
					[
						'title' => _('Cancel'),
						'class' => implode(' ', [ZBX_STYLE_BTN_ALT, 'js-cancel']),
						'cancel' => true,
						'action' => ''
					]
				]
			]).');'
		],
		[
			'title' => _('Delete'),
			'confirmation' => _('Delete selected proxy?'),
			'class' => implode(' ', [ZBX_STYLE_BTN_ALT, 'js-delete']),
			'keepOpen' => true,
			'isSubmit' => false,
			'action' => 'proxy_edit_popup.delete();'
		]
	];
}
else {
	$title = _('New proxy');
	$buttons = [
		[
			'title' => _('Add'),
			'class' => 'js-add',
			'keepOpen' => true,
			'isSubmit' => true,
			'action' => 'proxy_edit_popup.submit();'
		]
	];
}

$output = [
	'header' => $title,
	'doc_url' => CDocHelper::getUrl(CDocHelper::ADMINISTRATION_PROXY_EDIT),
	'body' => $form->toString(),
	'buttons' => $buttons,
	'script_inline' => getPagePostJs().
		$this->readJsFile('popup.proxy.edit.js.php')
];

if ($data['user']['debug_mode'] == GROUP_DEBUG_MODE_ENABLED) {
	CProfiler::getInstance()->stop();
	$output['debug'] = CProfiler::getInstance()->make()->toString();
}

echo json_encode($output);<|MERGE_RESOLUTION|>--- conflicted
+++ resolved
@@ -215,12 +215,7 @@
 	]);
 
 // Timeouts tab.
-<<<<<<< HEAD
 $custom_timeouts_disabled = $data['form']['custom_timeouts'] == ZBX_PROXY_CUSTOM_TIMEOUTS_DISABLED;
-=======
-
-$custom_timeouts_enabled = $data['form']['custom_timeouts'] == ZBX_PROXY_CUSTOM_TIMEOUTS_ENABLED;
->>>>>>> e3fadc6a
 $version_mismatch_hint = $data['version_mismatch']
 	? new CSpan(makeWarningIcon(_('Timeouts are disabled because the proxy and server versions do not match.')))
 	: null;
@@ -338,7 +333,7 @@
 				DB::getFieldLength('proxy', 'timeout_script')
 			))
 				->setWidth(ZBX_TEXTAREA_SMALL_WIDTH)
-				->setReadonly($custom_timeouts_disabled)
+				->setEnabled($custom_timeouts_disabled)
 				->setAriaRequired()
 		)
 	])
@@ -349,7 +344,7 @@
 				DB::getFieldLength('proxy', 'timeout_browser')
 			))
 				->setWidth(ZBX_TEXTAREA_SMALL_WIDTH)
-				->setEnabled($custom_timeouts_enabled)
+				->setReadonly($custom_timeouts_disabled)
 				->setAriaRequired()
 		)
 	]);
