<?php
/*
** Zabbix
** Copyright (C) 2001-2020 Zabbix SIA
**
** This program is free software; you can redistribute it and/or modify
** it under the terms of the GNU General Public License as published by
** the Free Software Foundation; either version 2 of the License, or
** (at your option) any later version.
**
** This program is distributed in the hope that it will be useful,
** but WITHOUT ANY WARRANTY; without even the implied warranty of
** MERCHANTABILITY or FITNESS FOR A PARTICULAR PURPOSE. See the
** GNU General Public License for more details.
**
** You should have received a copy of the GNU General Public License
** along with this program; if not, write to the Free Software
** Foundation, Inc., 51 Franklin Street, Fifth Floor, Boston, MA  02110-1301, USA.
**/


class CControllerAuthenticationUpdate extends CController {

	/**
	 * @var CControllerResponseRedirect
	 */
	private $response;

	protected function init() {
		$this->response = new CControllerResponseRedirect((new CUrl('zabbix.php'))
			->setArgument('action', 'authentication.edit')
			->getUrl()
		);

		$this->disableSIDValidation();
	}

	protected function checkInput() {
		$fields = [
			'form_refresh' =>				'string',
			'ldap_test_user' =>				'string',
			'ldap_test_password' =>			'string',
			'ldap_test' =>					'in 1',
			'db_authentication_type' =>		'int32',
			'change_bind_password' =>		'in 0,1',
			'authentication_type' =>		'in '.ZBX_AUTH_INTERNAL.','.ZBX_AUTH_LDAP,
			'http_case_sensitive' =>		'in '.ZBX_AUTH_CASE_INSENSITIVE.','.ZBX_AUTH_CASE_SENSITIVE,
			'ldap_case_sensitive' =>		'in '.ZBX_AUTH_CASE_INSENSITIVE.','.ZBX_AUTH_CASE_SENSITIVE,
			'ldap_configured' =>			'in '.ZBX_AUTH_LDAP_DISABLED.','.ZBX_AUTH_LDAP_ENABLED,
			'ldap_host' =>					'db config.ldap_host',
			'ldap_port' =>					'int32',
			'ldap_base_dn' =>				'db config.ldap_base_dn',
			'ldap_bind_dn' =>				'db config.ldap_bind_dn',
			'ldap_search_attribute' =>		'db config.ldap_search_attribute',
			'ldap_bind_password' =>			'db config.ldap_bind_password',
			'http_auth_enabled' =>			'in '.ZBX_AUTH_HTTP_DISABLED.','.ZBX_AUTH_HTTP_ENABLED,
			'http_login_form' =>			'in '.ZBX_AUTH_FORM_ZABBIX.','.ZBX_AUTH_FORM_HTTP,
			'http_strip_domains' =>			'db config.http_strip_domains',
			'saml_auth_enabled' =>			'in '.ZBX_AUTH_SAML_DISABLED.','.ZBX_AUTH_SAML_ENABLED,
			'saml_idp_entityid' =>			'db config.saml_idp_entityid',
			'saml_sso_url' =>				'db config.saml_sso_url',
			'saml_slo_url' =>				'db config.saml_slo_url',
			'saml_username_attribute' =>	'db config.saml_username_attribute',
			'saml_sp_entityid' =>			'db config.saml_sp_entityid',
			'saml_nameid_format' =>			'db config.saml_nameid_format',
			'saml_sign_messages' =>			'in 0,1',
			'saml_sign_assertions' =>		'in 0,1',
			'saml_sign_authn_requests' =>	'in 0,1',
			'saml_sign_logout_requests' =>	'in 0,1',
			'saml_sign_logout_responses' =>	'in 0,1',
			'saml_encrypt_nameid' =>		'in 0,1',
			'saml_encrypt_assertions' =>	'in 0,1',
			'saml_case_sensitive' =>		'in '.ZBX_AUTH_CASE_INSENSITIVE.','.ZBX_AUTH_CASE_SENSITIVE
		];

		$ret = $this->validateInput($fields);

		if (!$ret) {
			$this->response->setFormData($this->getInputAll());
			$this->setResponse($this->response);
		}

		return $ret;
	}

	/**
	 * Validate default authentication. Do not allow user to change default authentication to LDAP if LDAP is not
	 * configured.
	 *
	 * @return bool
	 */
	private function validateDefaultAuth() {
		$data = [
			'ldap_configured' => ZBX_AUTH_LDAP_DISABLED,
			'authentication_type' => ZBX_AUTH_INTERNAL
		];
		$this->getInputs($data, array_keys($data));

		$is_valid = ($data['authentication_type'] != ZBX_AUTH_LDAP
				|| $data['ldap_configured'] == ZBX_AUTH_LDAP_ENABLED);

		if (!$is_valid) {
			CMessageHelper::setErrorTitle(_s('Incorrect value for field "%1$s": %2$s.', 'authentication_type',
				_('LDAP is not configured')
			));
		}

		return $is_valid;
	}

	/**
	 * Validate LDAP settings.
	 *
	 * @return bool
	 */
	private function validateLdap() {
		$is_valid = true;
		$ldap_status = (new CFrontendSetup())->checkPhpLdapModule();
		$ldap_fields = ['ldap_host', 'ldap_port', 'ldap_base_dn', 'ldap_search_attribute', 'ldap_configured'];
		$ldap_auth_original = [
			'ldap_host' => CAuthenticationHelper::get(CAuthenticationHelper::LDAP_HOST),
			'ldap_port' => CAuthenticationHelper::get(CAuthenticationHelper::LDAP_PORT),
			'ldap_base_dn' => CAuthenticationHelper::get(CAuthenticationHelper::LDAP_BASE_DN),
			'ldap_search_attribute' => CAuthenticationHelper::get(CAuthenticationHelper::LDAP_SEARCH_ATTRIBUTE),
			'ldap_configured' => CAuthenticationHelper::get(CAuthenticationHelper::LDAP_CONFIGURED),
			'ldap_bind_dn' => CAuthenticationHelper::get(CAuthenticationHelper::LDAP_BIND_DN),
			'ldap_bind_password' => CAuthenticationHelper::get(CAuthenticationHelper::LDAP_BIND_PASSWORD)
		];
		$ldap_auth = $ldap_auth_original;
		$this->getInputs($ldap_auth, array_merge($ldap_fields, ['ldap_bind_dn', 'ldap_bind_password']));
		$ldap_auth_changed = array_diff_assoc($ldap_auth, $ldap_auth_original);

		if (!$ldap_auth_changed && !$this->hasInput('ldap_test')) {
			return $is_valid;
		}

		if ($this->getInput('ldap_bind_password', '') !== '') {
			$ldap_fields[] = 'ldap_bind_dn';
		}

		foreach ($ldap_fields as $field) {
<<<<<<< HEAD
			if (trim($config[$field]) === '') {
				CMessageHelper::setErrorTitle(_s('Incorrect value for field "%1$s": %2$s.', $field, _('cannot be empty')));
=======
			if (trim($ldap_auth[$field]) === '') {
				$this->response->setMessageError(
					_s('Incorrect value for field "%1$s": %2$s.', $field, _('cannot be empty'))
				);
>>>>>>> 12dd3ea3
				$is_valid = false;
				break;
			}
		}

<<<<<<< HEAD
		if ($is_valid && ($config['ldap_port'] < ZBX_MIN_PORT_NUMBER || $config['ldap_port'] > ZBX_MAX_PORT_NUMBER)) {
			CMessageHelper::setErrorTitle(_s(
=======
		if ($is_valid
				&& ($ldap_auth['ldap_port'] < ZBX_MIN_PORT_NUMBER
					|| $ldap_auth['ldap_port'] > ZBX_MAX_PORT_NUMBER)) {
			$this->response->setMessageError(_s(
>>>>>>> 12dd3ea3
				'Incorrect value "%1$s" for "%2$s" field: must be between %3$s and %4$s.', $this->getInput('ldap_port'),
				'ldap_port', ZBX_MIN_PORT_NUMBER, ZBX_MAX_PORT_NUMBER
			));
			$is_valid = false;
		}

		if ($ldap_status['result'] != CFrontendSetup::CHECK_OK) {
			CMessageHelper::setErrorTitle($ldap_status['error']);
			$is_valid = false;
		}
		elseif ($is_valid) {
			$ldap_validator = new CLdapAuthValidator([
				'conf' => [
					'host' => $ldap_auth['ldap_host'],
					'port' => $ldap_auth['ldap_port'],
					'base_dn' => $ldap_auth['ldap_base_dn'],
					'bind_dn' => $ldap_auth['ldap_bind_dn'],
					'bind_password' => $ldap_auth['ldap_bind_password'],
					'search_attribute' => $ldap_auth['ldap_search_attribute']
				]
			]);

			$login = $ldap_validator->validate([
				'user' => $this->getInput('ldap_test_user', CWebUser::$data['alias']),
				'password' => $this->getInput('ldap_test_password', '')
			]);

			if (!$login) {
				CMessageHelper::setErrorTitle($ldap_validator->getError());
				$is_valid = false;
			}
		}

		return $is_valid;
	}

	/**
	 * Validate SAML authentication settings.
	 *
	 * @return bool
	 */
	private function validateSamlAuth() {
		$openssl_status = (new CFrontendSetup())->checkPhpOpenSsl();

		if ($openssl_status['result'] != CFrontendSetup::CHECK_OK) {
			CMessageHelper::setErrorTitle($openssl_status['error']);

			return false;
		}

		$saml_fields = ['saml_idp_entityid', 'saml_sso_url', 'saml_sp_entityid', 'saml_username_attribute'];
		$saml_auth = [
			'saml_idp_entityid' => CAuthenticationHelper::get(CAuthenticationHelper::SAML_IDP_ENTITYID),
			'saml_sso_url' => CAuthenticationHelper::get(CAuthenticationHelper::SAML_SSO_URL),
			'saml_sp_entityid' => CAuthenticationHelper::get(CAuthenticationHelper::SAML_SP_ENTITYID),
			'saml_username_attribute' => CAuthenticationHelper::get(CAuthenticationHelper::SAML_USERNAME_ATTRIBUTE)
		];
		$this->getInputs($saml_auth, $saml_fields);

		foreach ($saml_fields as $field) {
<<<<<<< HEAD
			if (trim($config[$field]) === '') {
				CMessageHelper::setErrorTitle(_s('Incorrect value for field "%1$s": %2$s.', $field, _('cannot be empty')));
=======
			if (trim($saml_auth[$field]) === '') {
				$this->response->setMessageError(
					_s('Incorrect value for field "%1$s": %2$s.', $field, _('cannot be empty'))
				);
>>>>>>> 12dd3ea3

				return false;
			}
		}

		return true;
	}

	/**
	 * Validate is user allowed to change configuration.
	 *
	 * @return bool
	 */
	protected function checkPermissions() {
		return $this->getUserType() == USER_TYPE_SUPER_ADMIN;
	}

	protected function doAction() {
		$auth_valid = ($this->getInput('ldap_configured', '') == ZBX_AUTH_LDAP_ENABLED)
			? $this->validateLdap()
			: $this->validateDefaultAuth();

		if ($auth_valid && $this->getInput('saml_auth_enabled', ZBX_AUTH_SAML_DISABLED) == ZBX_AUTH_SAML_ENABLED) {
			$auth_valid &= $this->validateSamlAuth();
		}

		if (!$auth_valid) {
			$this->response->setFormData($this->getInputAll());
			$this->setResponse($this->response);

			return;
		}

		// Only ZBX_AUTH_LDAP have 'Test' option.
		if ($this->hasInput('ldap_test')) {
			CMessageHelper::setSuccessTitle(_('LDAP login successful'));
			$this->response->setFormData($this->getInputAll());
			$this->setResponse($this->response);

			return;
		}

		$auth_params = [
			CAuthenticationHelper::AUTHENTICATION_TYPE,
			CAuthenticationHelper::HTTP_AUTH_ENABLED,
			CAuthenticationHelper::HTTP_LOGIN_FORM,
			CAuthenticationHelper::HTTP_STRIP_DOMAINS,
			CAuthenticationHelper::HTTP_CASE_SENSITIVE,
			CAuthenticationHelper::LDAP_CASE_SENSITIVE,
			CAuthenticationHelper::LDAP_CONFIGURED,
			CAuthenticationHelper::LDAP_HOST,
			CAuthenticationHelper::LDAP_PORT,
			CAuthenticationHelper::LDAP_BASE_DN,
			CAuthenticationHelper::LDAP_BIND_DN,
			CAuthenticationHelper::LDAP_SEARCH_ATTRIBUTE,
			CAuthenticationHelper::LDAP_BIND_PASSWORD,
			CAuthenticationHelper::SAML_AUTH_ENABLED,
			CAuthenticationHelper::SAML_IDP_ENTITYID,
			CAuthenticationHelper::SAML_SSO_URL,
			CAuthenticationHelper::SAML_SLO_URL,
			CAuthenticationHelper::SAML_USERNAME_ATTRIBUTE,
			CAuthenticationHelper::SAML_SP_ENTITYID,
			CAuthenticationHelper::SAML_NAMEID_FORMAT,
			CAuthenticationHelper::SAML_SIGN_MESSAGES,
			CAuthenticationHelper::SAML_SIGN_ASSERTIONS,
			CAuthenticationHelper::SAML_SIGN_AUTHN_REQUESTS,
			CAuthenticationHelper::SAML_SIGN_LOGOUT_REQUESTS,
			CAuthenticationHelper::SAML_SIGN_LOGOUT_RESPONSES,
			CAuthenticationHelper::SAML_ENCRYPT_NAMEID,
			CAuthenticationHelper::SAML_ENCRYPT_ASSERTIONS,
			CAuthenticationHelper::SAML_CASE_SENSITIVE
		];
		$auth = [];
		foreach ($auth_params as $param) {
			$auth[$param] = CAuthenticationHelper::get($param);
		}

		$fields = [
			'authentication_type' => ZBX_AUTH_INTERNAL,
			'ldap_configured' => ZBX_AUTH_LDAP_DISABLED,
			'http_auth_enabled' => ZBX_AUTH_HTTP_DISABLED,
			'saml_auth_enabled' => ZBX_AUTH_SAML_DISABLED
		];

		if ($this->getInput('http_auth_enabled', ZBX_AUTH_HTTP_DISABLED) == ZBX_AUTH_HTTP_ENABLED) {
			$fields += [
				'http_case_sensitive' => 0,
				'http_login_form' => 0,
				'http_strip_domains' => ''
			];
		}

		if ($this->getInput('ldap_configured', ZBX_AUTH_LDAP_DISABLED) == ZBX_AUTH_LDAP_ENABLED) {
			$fields += [
				'ldap_host' => '',
				'ldap_port' => '',
				'ldap_base_dn' => '',
				'ldap_bind_dn' => '',
				'ldap_search_attribute' => '',
				'ldap_case_sensitive' => 0
			];

			if ($this->hasInput('ldap_bind_password')) {
				$fields['ldap_bind_password'] = '';
			}
			else {
				unset($auth[CAuthenticationHelper::LDAP_BIND_PASSWORD]);
			}
		}

		if ($this->getInput('saml_auth_enabled', ZBX_AUTH_SAML_DISABLED) == ZBX_AUTH_SAML_ENABLED) {
			$fields += [
				'saml_idp_entityid' => '',
				'saml_sso_url' => '',
				'saml_slo_url' => '',
				'saml_username_attribute' => '',
				'saml_sp_entityid' => '',
				'saml_nameid_format' => '',
				'saml_sign_messages' => 0,
				'saml_sign_assertions' => 0,
				'saml_sign_authn_requests' => 0,
				'saml_sign_logout_requests' => 0,
				'saml_sign_logout_responses' => 0,
				'saml_encrypt_nameid' => 0,
				'saml_encrypt_assertions' => 0,
				'saml_case_sensitive' => ZBX_AUTH_CASE_INSENSITIVE
			];
		}

		$data = $fields + $auth;
		$this->getInputs($data, array_keys($fields));
		$data = array_diff_assoc($data, $auth);

		if (array_key_exists('ldap_bind_dn', $data) && trim($data['ldap_bind_dn']) === '') {
			$data['ldap_bind_password'] = '';
		}

		if ($data) {
			$result = API::Authentication()->update($data);

			if ($result) {
				if (array_key_exists('authentication_type', $data)) {
					$this->invalidateSessions();
				}

<<<<<<< HEAD
				CMessageHelper::setSuccessTitle(_('Authentication settings updated'));
				add_audit(AUDIT_ACTION_UPDATE, AUDIT_RESOURCE_ZABBIX_CONFIG, _('Authentication method changed'));
=======
				$this->response->setMessageOk(_('Authentication settings updated'));
>>>>>>> 12dd3ea3
			}
			else {
				$this->response->setFormData($this->getInputAll());
				CMessageHelper::setErrorTitle(_('Cannot update authentication'));
			}
		}

		$this->setResponse($this->response);
	}

	/**
	 * Mark all active GROUP_GUI_ACCESS_INTERNAL sessions, except current user sessions, as ZBX_SESSION_PASSIVE.
	 *
	 * @return bool
	 */
	private function invalidateSessions() {
		$result = true;
		$internal_auth_user_groups = API::UserGroup()->get([
			'output' => [],
			'filter' => [
				'gui_access' => GROUP_GUI_ACCESS_INTERNAL
			],
			'preservekeys' => true
		]);

		$internal_auth_users = API::User()->get([
			'output' => [],
			'usrgrpids' => array_keys($internal_auth_user_groups),
			'preservekeys' => true
		]);
		unset($internal_auth_users[CWebUser::$data['userid']]);

		if ($internal_auth_users) {
			DBstart();
			$result = DB::update('sessions', [
				'values' => ['status' => ZBX_SESSION_PASSIVE],
				'where' => ['userid' => array_keys($internal_auth_users)]
			]);
			$result = DBend($result);
		}

		return $result;
	}
}<|MERGE_RESOLUTION|>--- conflicted
+++ resolved
@@ -139,29 +139,17 @@
 		}
 
 		foreach ($ldap_fields as $field) {
-<<<<<<< HEAD
-			if (trim($config[$field]) === '') {
+			if (trim($ldap_auth[$field]) === '') {
 				CMessageHelper::setErrorTitle(_s('Incorrect value for field "%1$s": %2$s.', $field, _('cannot be empty')));
-=======
-			if (trim($ldap_auth[$field]) === '') {
-				$this->response->setMessageError(
-					_s('Incorrect value for field "%1$s": %2$s.', $field, _('cannot be empty'))
-				);
->>>>>>> 12dd3ea3
 				$is_valid = false;
 				break;
 			}
 		}
 
-<<<<<<< HEAD
-		if ($is_valid && ($config['ldap_port'] < ZBX_MIN_PORT_NUMBER || $config['ldap_port'] > ZBX_MAX_PORT_NUMBER)) {
-			CMessageHelper::setErrorTitle(_s(
-=======
 		if ($is_valid
 				&& ($ldap_auth['ldap_port'] < ZBX_MIN_PORT_NUMBER
 					|| $ldap_auth['ldap_port'] > ZBX_MAX_PORT_NUMBER)) {
-			$this->response->setMessageError(_s(
->>>>>>> 12dd3ea3
+			CMessageHelper::setErrorTitle(_s(
 				'Incorrect value "%1$s" for "%2$s" field: must be between %3$s and %4$s.', $this->getInput('ldap_port'),
 				'ldap_port', ZBX_MIN_PORT_NUMBER, ZBX_MAX_PORT_NUMBER
 			));
@@ -222,15 +210,8 @@
 		$this->getInputs($saml_auth, $saml_fields);
 
 		foreach ($saml_fields as $field) {
-<<<<<<< HEAD
-			if (trim($config[$field]) === '') {
+			if (trim($saml_auth[$field]) === '') {
 				CMessageHelper::setErrorTitle(_s('Incorrect value for field "%1$s": %2$s.', $field, _('cannot be empty')));
-=======
-			if (trim($saml_auth[$field]) === '') {
-				$this->response->setMessageError(
-					_s('Incorrect value for field "%1$s": %2$s.', $field, _('cannot be empty'))
-				);
->>>>>>> 12dd3ea3
 
 				return false;
 			}
@@ -376,12 +357,7 @@
 					$this->invalidateSessions();
 				}
 
-<<<<<<< HEAD
 				CMessageHelper::setSuccessTitle(_('Authentication settings updated'));
-				add_audit(AUDIT_ACTION_UPDATE, AUDIT_RESOURCE_ZABBIX_CONFIG, _('Authentication method changed'));
-=======
-				$this->response->setMessageOk(_('Authentication settings updated'));
->>>>>>> 12dd3ea3
 			}
 			else {
 				$this->response->setFormData($this->getInputAll());
