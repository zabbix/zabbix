--- conflicted
+++ resolved
@@ -28,39 +28,13 @@
 	}
 
 	protected function checkInput(): bool {
-<<<<<<< HEAD
 		$allow_any = [];
 		foreach (array_keys(CControllerTriggerUpdate::getValidationRules()['fields']) as $name) {
 			$allow_any[$name] = [];
 		}
-=======
-		$fields = [
-			'context' =>				'required|in '.implode(',', ['host', 'template']),
-			'correlation_mode' =>		'db triggers.correlation_mode|in '.implode(',', [ZBX_TRIGGER_CORRELATION_NONE, ZBX_TRIGGER_CORRELATION_TAG]),
-			'correlation_tag' =>		'db triggers.correlation_tag',
-			'dependencies' =>			'array',
-			'description' =>			'db triggers.comments',
-			'event_name' =>				'db triggers.event_name',
-			'expression' =>				'string',
-			'hostid' =>					'db hosts.hostid',
-			'manual_close' =>			'db triggers.manual_close|in '.implode(',',[ZBX_TRIGGER_MANUAL_CLOSE_NOT_ALLOWED, ZBX_TRIGGER_MANUAL_CLOSE_ALLOWED]),
-			'name' =>					'string',
-			'opdata' =>					'db triggers.opdata',
-			'priority' =>				'db triggers.priority|in 0,1,2,3,4,5',
-			'recovery_expression' =>	'string',
-			'recovery_mode' =>			'db triggers.recovery_mode|in '.implode(',', [ZBX_RECOVERY_MODE_EXPRESSION, ZBX_RECOVERY_MODE_RECOVERY_EXPRESSION, ZBX_RECOVERY_MODE_NONE]),
-			'status' =>					'db triggers.status|in '.implode(',', [TRIGGER_STATUS_ENABLED, TRIGGER_STATUS_DISABLED]),
-			'show_inherited_tags' =>	'in 0,1',
-			'form_refresh' =>			'in 0,1',
-			'tags' =>					'array',
-			'triggerid' =>				'db triggers.triggerid',
-			'type' =>					'db triggers.type|in 0,1',
-			'url' =>					'db triggers.url',
-			'url_name' =>				'db triggers.url_name'
-		];
->>>>>>> e450b863
 
 		$ret = $this->validateInput(['object', 'fields' => [
+			'context' => ['string', 'required', 'in' => ['host', 'template']],
 			'show_inherited_tags' => ['integer', 'in' => [0, 1]],
 			'form_refresh' => ['integer', 'in' => [0, 1]]
 		] + $allow_any]);
