--- conflicted
+++ resolved
@@ -1,8 +1,4 @@
-<<<<<<< HEAD
-<?php declare(strict_types = 1);
-=======
 <?php declare(strict_types = 0);
->>>>>>> 377f3b3e
 /*
 ** Zabbix
 ** Copyright (C) 2001-2022 Zabbix SIA
