<?php declare(strict_types=0);
/*
** Copyright (C) 2001-2025 Zabbix SIA
**
** This program is free software: you can redistribute it and/or modify it under the terms of
** the GNU Affero General Public License as published by the Free Software Foundation, version 3.
**
** This program is distributed in the hope that it will be useful, but WITHOUT ANY WARRANTY;
** without even the implied warranty of MERCHANTABILITY or FITNESS FOR A PARTICULAR PURPOSE.
** See the GNU Affero General Public License for more details.
**
** You should have received a copy of the GNU Affero General Public License along with this program.
** If not, see <https://www.gnu.org/licenses/>.
**/


class CControllerItemPrototypeList extends CControllerItemPrototype {

	private array $parent_discovery = [];

	protected function init() {
		$this->disableCsrfValidation();
	}

	protected function checkInput() {
		$fields = [
			'context'				=> 'required|in host,template',
			'parent_discoveryid'	=> 'required|id',
			'sort'					=> 'in '.implode(',', ['delay', 'history', 'key_', 'name', 'status', 'trends', 'type', 'discover']),
			'sortorder'				=> 'in '.implode(',', [ZBX_SORT_DOWN.','.ZBX_SORT_UP]),
			'page'					=> 'ge 1'
		];

		$ret = $this->validateInput($fields);

		if (!$ret) {
			$this->setResponse(new CControllerResponseFatal());
		}

		return $ret;
	}

	protected function checkPermissions(): bool {
		if (!parent::checkPermissions()) {
			return false;
		}

		$options = [
			'output' => ['itemid', 'name', 'hostid', 'flags'],
			'selectDiscoveryData' => ['parent_itemid'],
			'selectHosts' => ['status'],
			'itemids' => $this->getInput('parent_discoveryid'),
			'editable' => true
		];

		$this->parent_discovery =
			API::DiscoveryRule()->get($options) ?: API::DiscoveryRulePrototype()->get($options);

		if (!$this->parent_discovery) {
			return false;
		}

		$this->parent_discovery = reset($this->parent_discovery);

		return true;
	}

	public function doAction() {
		$profile = $this->getProfiles();

		if ($this->getInput('sort', $profile['sort']) !== $profile['sort']
				|| $this->getInput('sortorder', $profile['sortorder']) !== $profile['sortorder']) {
			$this->getInputs($profile, ['sort', 'sortorder']);
			$this->updateProfileSort();
		}

		$data = [
			'action' => $this->getAction(),
			'allowed_ui_conf_templates' => CWebUser::checkAccess(CRoleHelper::UI_CONFIGURATION_TEMPLATES),
			'context' => $this->getInput('context'),
			'hostid' => $this->parent_discovery['hostid'],
			'items' => [],
			'parent_discoveryid' => $this->getInput('parent_discoveryid'),
			'is_parent_discovered' => $this->parent_discovery['flags'] & ZBX_FLAG_DISCOVERY_CREATED,
			'sort' => $profile['sort'],
			'sortorder' => $profile['sortorder']
		];
		$context = $this->getInput('context');
		$is_template_lld = $this->parent_discovery['hosts'][0]['status'] == HOST_STATUS_TEMPLATE;

		if (($context === 'template' && $is_template_lld) || ($context === 'host' && !$is_template_lld)) {
			$data['items'] = $this->getItems($profile);

			if ($this->parent_discovery['flags'] & ZBX_FLAG_DISCOVERY_CREATED) {
				$data['source_link_data'] = [
					'parent_itemid' => $this->parent_discovery['discoveryData']['parent_itemid'],
					'name' => $this->parent_discovery['name']
				];
			}
		}

		$data['paging'] = CPagerHelper::paginate($this->getInput('page', 1), $data['items'], $profile['sort'],
			(new CUrl('zabbix.php'))
				->setArgument('action', $data['action'])
				->setArgument('parent_discoveryid', $data['parent_discoveryid'])
				->setArgument('context', $data['context'])
		);
		$data['parent_templates'] = getItemParentTemplates($data['items'], ZBX_FLAG_DISCOVERY_PROTOTYPE);
		$data['items'] = mergeRegularAndInheritedTags($data['items'], ZBX_TAG_OBJECT_ITEM_PROTOTYPE);
		$data['tags'] = makeTags($data['items'], true, 'itemid', ZBX_TAG_COUNT_DEFAULT);

		$response = new CControllerResponseData($data);
		$response->setTitle(_('Configuration of item prototypes'));
		$this->setResponse($response);
	}

	protected function getItems(array $profile): array {
		$limit = CSettingsHelper::get(CSettingsHelper::SEARCH_LIMIT) + 1;

		$items = API::ItemPrototype()->get([
			'output' => [
				'delay', 'history', 'key_', 'name', 'status', 'trends', 'type', 'discover',
				'itemid', 'templateid', 'value_type', 'master_itemid', 'flags'
			],
			'discoveryids' => [$this->getInput('parent_discoveryid')],
			'selectTags' => ['tag', 'value'],
<<<<<<< HEAD
			'selectInheritedTags' => ['tag', 'value'],
=======
			'selectDiscoveryData' => ['parent_itemid'],
>>>>>>> 45adcb26
			'editable' => true,
			'sortfield' => $profile['sort'],
			'limit' => $limit
		]);

		$items = expandItemNamesWithMasterItems($items, 'itemprototypes');

		switch ($profile['sort']) {
			case 'delay':
				orderItemsByDelay($items, $profile['sortorder'], ['usermacros' => true, 'lldmacros' => true]);
				break;

			case 'history':
				orderItemsByHistory($items, $profile['sortorder']);
				break;

			case 'trends':
				orderItemsByTrends($items, $profile['sortorder']);
				break;

			default:
				order_result($items, $profile['sort'], $profile['sortorder']);
		}

		$interval_parser = new CUpdateIntervalParser(['usermacros' => true, 'lldmacros' => true]);

		foreach ($items as &$item) {
			if (in_array($item['value_type'], [ITEM_VALUE_TYPE_STR, ITEM_VALUE_TYPE_LOG, ITEM_VALUE_TYPE_TEXT,
					ITEM_VALUE_TYPE_BINARY])) {
				$item['trends'] = '';
			}

			// Hide zeros for trapper, SNMP trap and dependent items.
			if ($item['type'] == ITEM_TYPE_TRAPPER || $item['type'] == ITEM_TYPE_SNMPTRAP
					|| $item['type'] == ITEM_TYPE_DEPENDENT
					|| ($item['type'] == ITEM_TYPE_ZABBIX_ACTIVE && strncmp($item['key_'], 'mqtt.get', 8) == 0)) {
				$item['delay'] = '';
			}
			elseif ($interval_parser->parse($item['delay']) == CParser::PARSE_SUCCESS) {
				$item['delay'] = $interval_parser->getDelay();
			}
		}
		unset($item);

		return $items;
	}

	protected function getProfiles(): array {
		$prefix = $this->getInput('context') === 'host'
			? 'web.hosts.items.prototypes.list.' : 'web.templates.items.prototypes.list.';
		$profile = [
			'sort'				=> CProfile::get($prefix.'sort', 'name'),
			'sortorder' 		=> CProfile::get($prefix.'sortorder', ZBX_SORT_UP)
		];

		return $profile;
	}

	protected function updateProfileSort() {
		$prefix = $this->getInput('context') === 'host'
			? 'web.hosts.items.prototypes.list.' : 'web.templates.items.prototypes.list.';

		if ($this->hasInput('sort')) {
			CProfile::update($prefix.'sort', $this->getInput('sort'), PROFILE_TYPE_STR);
		}

		if ($this->hasInput('sortorder')) {
			CProfile::update($prefix.'sortorder', $this->getInput('sortorder'), PROFILE_TYPE_STR);
		}
	}
}<|MERGE_RESOLUTION|>--- conflicted
+++ resolved
@@ -123,12 +123,9 @@
 				'itemid', 'templateid', 'value_type', 'master_itemid', 'flags'
 			],
 			'discoveryids' => [$this->getInput('parent_discoveryid')],
+			'selectDiscoveryData' => ['parent_itemid'],
 			'selectTags' => ['tag', 'value'],
-<<<<<<< HEAD
 			'selectInheritedTags' => ['tag', 'value'],
-=======
-			'selectDiscoveryData' => ['parent_itemid'],
->>>>>>> 45adcb26
 			'editable' => true,
 			'sortfield' => $profile['sort'],
 			'limit' => $limit
