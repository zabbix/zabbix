--- conflicted
+++ resolved
@@ -27,7 +27,7 @@
 
 	protected function checkInput() {
 		$fields = [
-<<<<<<< HEAD
+			'default_lang' =>			'db config.default_lang',
 			'default_theme' =>			'db config.default_theme',
 			'search_limit' =>			'db config.search_limit',
 			'max_in_table' =>			'db config.max_in_table',
@@ -37,13 +37,6 @@
 			'history_period' =>			'db config.history_period',
 			'period_default' =>			'db config.period_default',
 			'max_period' =>				'db config.max_period'
-=======
-			'default_lang' =>			'db config.default_lang',
-			'default_theme' =>			'db config.default_theme',
-			'search_limit' =>			'db config.search_limit',
-			'max_in_table' =>			'db config.max_in_table',
-			'server_check_interval' =>	'db config.server_check_interval'
->>>>>>> 2867e92d
 		];
 
 		$ret = $this->validateInput($fields);
@@ -61,7 +54,7 @@
 
 	protected function doAction() {
 		$data = [
-<<<<<<< HEAD
+			'default_lang' => $this->getInput('default_lang', CSettingsHelper::get(CSettingsHelper::DEFAULT_LANG)),
 			'default_theme' => $this->getInput('default_theme', CSettingsHelper::get(CSettingsHelper::DEFAULT_THEME)),
 			'search_limit' => $this->getInput('search_limit', CSettingsHelper::get(CSettingsHelper::SEARCH_LIMIT)),
 			'max_in_table' => $this->getInput('max_in_table', CSettingsHelper::get(CSettingsHelper::MAX_IN_TABLE)),
@@ -79,13 +72,6 @@
 				CSettingsHelper::PERIOD_DEFAULT
 			)),
 			'max_period' => $this->getInput('max_period', CSettingsHelper::get(CSettingsHelper::MAX_PERIOD))
-=======
-			'default_lang' => $this->getInput('default_lang', $config['default_lang']),
-			'default_theme' => $this->getInput('default_theme', $config['default_theme']),
-			'search_limit' => $this->getInput('search_limit', $config['search_limit']),
-			'max_in_table' => $this->getInput('max_in_table', $config['max_in_table']),
-			'server_check_interval' => $this->getInput('server_check_interval', $config['server_check_interval'])
->>>>>>> 2867e92d
 		];
 
 		$response = new CControllerResponseData($data);
