--- conflicted
+++ resolved
@@ -43,21 +43,6 @@
 			}
 
 			unset($interfaces[$key]['isNew']);
-<<<<<<< HEAD
-
-			if (!array_key_exists('main', $interfaces[$key])) {
-				$interfaces[$key]['main'] = INTERFACE_SECONDARY;
-			}
-		}
-
-		$main_interfaces = $this->getInput('mainInterfaces', []);
-
-		foreach (CItem::INTERFACE_TYPES_BY_PRIORITY as $type) {
-			if (array_key_exists($type, $main_interfaces) && array_key_exists($main_interfaces[$type], $interfaces)) {
-				$interfaces[$main_interfaces[$type]]['main'] = INTERFACE_PRIMARY;
-			}
-=======
->>>>>>> 9465efe0
 		}
 
 		return $interfaces;
