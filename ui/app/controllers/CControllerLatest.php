<?php
/*
** Zabbix
** Copyright (C) 2001-2020 Zabbix SIA
**
** This program is free software; you can redistribute it and/or modify
** it under the terms of the GNU General Public License as published by
** the Free Software Foundation; either version 2 of the License, or
** (at your option) any later version.
**
** This program is distributed in the hope that it will be useful,
** but WITHOUT ANY WARRANTY; without even the implied warranty of
** MERCHANTABILITY or FITNESS FOR A PARTICULAR PURPOSE. See the
** GNU General Public License for more details.
**
** You should have received a copy of the GNU General Public License
** along with this program; if not, write to the Free Software
** Foundation, Inc., 51 Franklin Street, Fifth Floor, Boston, MA  02110-1301, USA.
**/


/**
 * Base controller for the "Latest data" page and the "Latest data" asynchronous refresh page.
 */
abstract class CControllerLatest extends CController {

	/**
	 * Prepares the latest data based on the given filter and sorting options.
	 *
	 * @param array  $filter                      Item filter options.
	 * @param array  $filter['groupids']          Filter items by host groups.
	 * @param array  $filter['hostids']           Filter items by hosts.
	 * @param string $filter['application']       Filter items by application.
	 * @param string $filter['select']            Filter items by name.
	 * @param int    $filter['show_without_data'] Include items with empty history.
	 * @param string $sort_field                  Sorting field.
	 * @param string $sort_order                  Sorting order.
	 */
	protected function prepareData(array $filter, $sort_field, $sort_order) {

		$multiselect_hostgroup_data = [];
		$multiselect_host_data = [];

		// Sorting options for hosts, applications and items.

		$host_sort_options = [
			'field' => 'name',
			'order' => ($sort_field === 'host') ? $sort_order : 'ASC'
		];
		$application_sort_options = [
			'field' => 'name',
			'order' => ($sort_field === 'name') ? $sort_order : 'ASC'
		];
		$item_sort_options = [
			'field' => 'name',
			'order' => ($sort_field === 'name') ? $sort_order : 'ASC'
		];

		// Select groups for subsequent selection of hosts, applications and items.

		if ($filter['groupids']) {
			$groups = API::HostGroup()->get([
				'output' => ['groupid', 'name'],
				'groupids' => $filter['groupids'],
				'preservekeys' => true
			]);

			if ($groups) {
				$subgroup_names = [];

				foreach ($groups as $group) {
					$subgroup_names[] = $group['name'].'/';

					$multiselect_hostgroup_data[] = [
						'id' => $group['groupid'],
						'name' => $group['name']
					];
				}

				$groups += API::HostGroup()->get([
					'output' => ['groupid'],
					'search' => ['name' => $subgroup_names],
					'startSearch' => true,
					'searchByAny' => true,
					'preservekeys' => true
				]);
			}

			$groupids = array_keys($groups);
		}
		else {
			$groupids = null;
		}

		// Select hosts for subsequent selection of applications and items.

		if ($filter['hostids']) {
			$hosts = API::Host()->get([
				'output' => ['hostid', 'name', 'status'],
				'groupids' => $groupids,
				'hostids' => $filter['hostids'],
				'with_monitored_items' => true,
				'preservekeys' => true
			]);

			$hostids = array_keys($hosts);
		}
		else {
			$hosts = null;
			$hostids = null;
		}

		// Select applications for subsequent selection of items.

		if ($filter['application'] !== '') {
			$applications = API::Application()->get([
				'output' => ['applicationid', 'name'],
				'groupids' => $groupids,
				'hostids' => $hostids,
				'templated' => false,
				'search' => ['name' => $filter['application']],
				'preservekeys' => true
			]);

			$applicationids = array_keys($applications);
		}
		else {
			$applications = null;
			$applicationids = null;
		}

<<<<<<< HEAD
		$limit = CSettingsHelper::get(CSettingsHelper::SEARCH_LIMIT) + 1;
		$hosts = API::Host()->get([
			'output' => ['name', 'hostid', 'status'],
			'hostids' => $filter['hostids'],
			'groupids' => $groupids,
			'with_monitored_items' => true,
			'sortfield' => 'host',
			'limit' => $limit,
=======
		// Select unlimited items based on filter, requesting minimum data.
		$items = API::Item()->get([
			'output' => ['itemid', 'hostid', 'value_type'],
			'groupids' => $groupids,
			'hostids' => $hostids,
			'applicationids' => $applicationids,
			'webitems' => true,
			'templated' => false,
			'filter' => [
				'status' => [ITEM_STATUS_ACTIVE]
			],
			'search' => ($filter['select'] === '') ? null : [
				'name' => $filter['select']
			],
>>>>>>> 2867e92d
			'preservekeys' => true
		]);

		if ($items) {
			if ($hosts === null) {
				$hosts = API::Host()->get([
					'output' => ['hostid', 'name', 'status'],
					'groupids' => $groupids,
					'hostids' => array_keys(array_flip(array_column($items, 'hostid'))),
					'with_monitored_items' => true,
					'preservekeys' => true
				]);
			}

			CArrayHelper::sort($hosts, [$host_sort_options]);
			$hostids = array_keys($hosts);

			$items_of_hosts = [];

			foreach ($items as $itemid => $item) {
				$items_of_hosts[$item['hostid']][$itemid] = $item;
			}

			uksort($items_of_hosts, function($hostid_1, $hostid_2) use ($hostids) {
				return (array_search($hostid_1, $hostids, true) <=> array_search($hostid_2, $hostids, true));
			});

			$select_items = [];

			foreach ($items_of_hosts as $host_items) {
				$select_items += $filter['show_without_data']
					? $host_items
					: Manager::History()->getItemsHavingValues($host_items, ZBX_HISTORY_PERIOD);

				if (count($select_items) > $config['search_limit']) {
					break;
				}
			}

<<<<<<< HEAD
			$limit = CSettingsHelper::get(CSettingsHelper::SEARCH_LIMIT) + 1;
=======
			// Select limited set of items, requesting extended data.
>>>>>>> 2867e92d
			$items = API::Item()->get([
				'output' => ['itemid', 'type', 'hostid', 'name', 'key_', 'delay', 'history', 'trends', 'status',
					'value_type', 'units', 'valuemapid', 'description', 'state', 'error'
				],
				'selectApplications' => ['applicationid'],
				'groupids' => $groupids,
				'hostids' => $hostids,
				'applicationids' => $applicationids,
				'itemids' => array_keys($select_items),
				'webitems' => true,
<<<<<<< HEAD
				'filter' => [
					'status' => [ITEM_STATUS_ACTIVE]
				],
				'limit' => $limit,
=======
>>>>>>> 2867e92d
				'preservekeys' => true
			]);

			if ($applications === null) {
				$applications = API::Application()->get([
					'output' => ['applicationid', 'name'],
					'groupids' => $groupids,
					'hostids' => $hostids,
					'itemids' => array_keys($items),
					'templated' => false,
					'preservekeys' => true
				]);
			}

			CArrayHelper::sort($applications, [$application_sort_options]);
			$applicationids = array_keys($applications);

			$applications_size = [];
			$items_grouped = [];

			foreach ($items as $itemid => $item) {
				if (!array_key_exists($item['hostid'], $applications_size)) {
					$applications_size[$item['hostid']] = [];
				}

<<<<<<< HEAD
			if ($items) {
				// Get history.
				$history = Manager::History()->getLastValues($items, 2,
					timeUnitToSeconds(CSettingsHelper::get(CSettingsHelper::HISTORY_PERIOD))
				);
=======
				$item_applicationids = $item['applications']
					? array_column($item['applications'], 'applicationid')
					: [0];
>>>>>>> 2867e92d

				foreach ($item_applicationids as $applicationid) {
					if ($applicationid != 0 && !array_key_exists($applicationid, $applications)) {
						continue;
					}

					$items_grouped[$item['hostid']][$applicationid][$itemid] = $item;

					if (array_key_exists($applicationid, $applications_size[$item['hostid']])) {
						$applications_size[$item['hostid']][$applicationid]++;
					}
					else {
						$applications_size[$item['hostid']][$applicationid] = 1;
					}
				}
			}

			$items = [];
			$rows = [];

			uksort($items_grouped, function($hostid_1, $hostid_2) use ($hostids) {
				return (array_search($hostid_1, $hostids, true) <=> array_search($hostid_2, $hostids, true));
			});

			foreach ($items_grouped as $host_items_grouped) {
				uksort($host_items_grouped, function($id_1, $id_2) use ($applicationids, $application_sort_options) {
					if ($id_1 == 0 || $id_2 == 0) {
						return bccomp($id_1, $id_2) * (($application_sort_options['order'] === 'ASC') ? -1 : 1);
					}

					return (array_search($id_1, $applicationids, true) <=> array_search($id_2, $applicationids, true));
				});

				foreach ($host_items_grouped as $applicationid => $application_items) {
					CArrayHelper::sort($application_items, [$item_sort_options]);

					foreach ($application_items as $itemid => $item) {
						unset($item['applications']);

						$items[$itemid] = $item;
						$rows[] = [
							'itemid' => $itemid,
							'applicationid' => $applicationid
						];

						if (count($rows) > $config['search_limit']) {
							break 3;
						}
					}
				}
			}

			// Resolve macros.

			$items = CMacrosResolverHelper::resolveItemKeys($items);
			$items = CMacrosResolverHelper::resolveItemNames($items);
			$items = CMacrosResolverHelper::resolveTimeUnitMacros($items, ['delay', 'history', 'trends']);

			// Choosing max history period for already filtered items having data.
			$history_period = $filter['show_without_data'] ? ZBX_HISTORY_PERIOD : null;

			$history = Manager::History()->getLastValues($items, 2, $history_period);
		}
		else {
			$rows = [];
			$hosts = [];
			$applications = [];
			$applications_size = [];
			$history = [];
		}

		if ($filter['hostids']) {
			$filter_hosts = API::Host()->get([
				'output' => ['hostid', 'name'],
				'hostids' => $filter['hostids']
			]);

			foreach ($filter_hosts as $host) {
				$multiselect_host_data[] = [
					'id' => $host['hostid'],
					'name' => $host['name']
				];
			}
		}

		return [
			'rows' => $rows,
			'hosts' => $hosts,
			'applications' => $applications,
			'applications_size' => $applications_size,
			'items' => $items,
			'history' => $history,
			'multiselect_hostgroup_data' => $multiselect_hostgroup_data,
			'multiselect_host_data' => $multiselect_host_data
		];
	}
}<|MERGE_RESOLUTION|>--- conflicted
+++ resolved
@@ -37,7 +37,6 @@
 	 * @param string $sort_order                  Sorting order.
 	 */
 	protected function prepareData(array $filter, $sort_field, $sort_order) {
-
 		$multiselect_hostgroup_data = [];
 		$multiselect_host_data = [];
 
@@ -129,16 +128,6 @@
 			$applicationids = null;
 		}
 
-<<<<<<< HEAD
-		$limit = CSettingsHelper::get(CSettingsHelper::SEARCH_LIMIT) + 1;
-		$hosts = API::Host()->get([
-			'output' => ['name', 'hostid', 'status'],
-			'hostids' => $filter['hostids'],
-			'groupids' => $groupids,
-			'with_monitored_items' => true,
-			'sortfield' => 'host',
-			'limit' => $limit,
-=======
 		// Select unlimited items based on filter, requesting minimum data.
 		$items = API::Item()->get([
 			'output' => ['itemid', 'hostid', 'value_type'],
@@ -153,7 +142,6 @@
 			'search' => ($filter['select'] === '') ? null : [
 				'name' => $filter['select']
 			],
->>>>>>> 2867e92d
 			'preservekeys' => true
 		]);
 
@@ -188,16 +176,12 @@
 					? $host_items
 					: Manager::History()->getItemsHavingValues($host_items, ZBX_HISTORY_PERIOD);
 
-				if (count($select_items) > $config['search_limit']) {
+				if (count($select_items) > CSettingsHelper::get(CSettingsHelper::SEARCH_LIMIT)) {
 					break;
 				}
 			}
 
-<<<<<<< HEAD
-			$limit = CSettingsHelper::get(CSettingsHelper::SEARCH_LIMIT) + 1;
-=======
 			// Select limited set of items, requesting extended data.
->>>>>>> 2867e92d
 			$items = API::Item()->get([
 				'output' => ['itemid', 'type', 'hostid', 'name', 'key_', 'delay', 'history', 'trends', 'status',
 					'value_type', 'units', 'valuemapid', 'description', 'state', 'error'
@@ -208,13 +192,6 @@
 				'applicationids' => $applicationids,
 				'itemids' => array_keys($select_items),
 				'webitems' => true,
-<<<<<<< HEAD
-				'filter' => [
-					'status' => [ITEM_STATUS_ACTIVE]
-				],
-				'limit' => $limit,
-=======
->>>>>>> 2867e92d
 				'preservekeys' => true
 			]);
 
@@ -240,17 +217,9 @@
 					$applications_size[$item['hostid']] = [];
 				}
 
-<<<<<<< HEAD
-			if ($items) {
-				// Get history.
-				$history = Manager::History()->getLastValues($items, 2,
-					timeUnitToSeconds(CSettingsHelper::get(CSettingsHelper::HISTORY_PERIOD))
-				);
-=======
 				$item_applicationids = $item['applications']
 					? array_column($item['applications'], 'applicationid')
 					: [0];
->>>>>>> 2867e92d
 
 				foreach ($item_applicationids as $applicationid) {
 					if ($applicationid != 0 && !array_key_exists($applicationid, $applications)) {
@@ -296,7 +265,7 @@
 							'applicationid' => $applicationid
 						];
 
-						if (count($rows) > $config['search_limit']) {
+						if (count($rows) > CSettingsHelper::get(CSettingsHelper::SEARCH_LIMIT)) {
 							break 3;
 						}
 					}
