<?php declare(strict_types = 0);
/*
** Zabbix
** Copyright (C) 2001-2023 Zabbix SIA
**
** This program is free software; you can redistribute it and/or modify
** it under the terms of the GNU General Public License as published by
** the Free Software Foundation; either version 2 of the License, or
** (at your option) any later version.
**
** This program is distributed in the hope that it will be useful,
** but WITHOUT ANY WARRANTY; without even the implied warranty of
** MERCHANTABILITY or FITNESS FOR A PARTICULAR PURPOSE. See the
** GNU General Public License for more details.
**
** You should have received a copy of the GNU General Public License
** along with this program; if not, write to the Free Software
** Foundation, Inc., 51 Franklin Street, Fifth Floor, Boston, MA  02110-1301, USA.
**/


class CControllerDiscoveryEdit extends CController {

	/**
	 * @var mixed
	 */
	private $drule = [];

	protected function init(): void {
		$this->disableCsrfValidation();
	}

	protected function checkInput(): bool {
		$fields = [
<<<<<<< HEAD
			'druleid'				=> 'db drules.druleid',
			'name'					=> 'db drules.name',
			'proxy_hostid'			=> 'db drules.proxy_hostid',
			'iprange'				=> 'db drules.iprange',
			'delay'					=> 'db drules.delay',
			'status'				=> 'db drules.status|in '.implode(',', [DRULE_STATUS_ACTIVE, DRULE_STATUS_DISABLED]),
			'concurrency_max'		=> 'db drules.concurrency_max|ge '.ZBX_DISCOVERY_CHECKS_UNLIMITED.'|le '.ZBX_DISCOVERY_CHECKS_MAX,
			'uniqueness_criteria'	=> 'string',
			'host_source'			=> 'string',
			'name_source'			=> 'string',
			'dchecks'				=> 'array',
			'form_refresh'			=> 'int32'
=======
			'druleid' =>	'db drules.druleid'
>>>>>>> 88a575ac
		];

		$ret = $this->validateInput($fields);

		if (!$ret) {
			$this->setResponse(
				(new CControllerResponseData(['main_block' => json_encode([
					'error' => [
						'messages' => array_column(get_and_clear_messages(), 'message')
					]
				])]))->disableView()
			);
		}

		return $ret;
	}

	protected function checkPermissions(): bool {
		if (!$this->checkAccess(CRoleHelper::UI_CONFIGURATION_DISCOVERY)) {
			return false;
		}

		if ($this->hasInput('druleid')) {
			$drules = API::DRule()->get([
				'output' => ['name', 'proxy_hostid', 'iprange', 'delay', 'status', 'concurrency_max'],
				'druleids' => $this->getInput('druleid'),
				'selectDChecks' => [
					'type', 'key_', 'snmp_community', 'ports', 'snmpv3_securityname', 'snmpv3_securitylevel',
					'snmpv3_authpassphrase', 'snmpv3_privpassphrase', 'uniq', 'snmpv3_authprotocol',
					'snmpv3_privprotocol', 'snmpv3_contextname', 'host_source', 'name_source', 'allow_redirect'
				],
				'editable' => true
			]);

			if (!$drules) {
				return false;
			}

			$uniqueness_criteria = -1;
			$host_source = DB::getDefault('dchecks', 'host_source');
			$name_source = DB::getDefault('dchecks', 'name_source');

			$drule = $drules[0];

			if ($drule['dchecks']) {
				[['host_source' => $host_source, 'name_source' => $name_source]] = $drule['dchecks'];

				foreach ($drule['dchecks'] as $dcheck) {
					if ($dcheck['uniq']) {
						$uniqueness_criteria = $dcheck['dcheckid'];
					}

					if ($dcheck['host_source'] == ZBX_DISCOVERY_VALUE) {
						$host_source = '_'.$dcheck['dcheckid'];
					}

					if ($dcheck['name_source'] == ZBX_DISCOVERY_VALUE) {
						$name_source = '_'.$dcheck['dcheckid'];
					}
				}
			}

			$this->drule = $drule + compact('uniqueness_criteria', 'host_source', 'name_source');
			$this->drule['dchecks'] = array_map([$this, 'normalizeDiscoveryCheckFields'], $this->drule['dchecks']);
		}

		return true;
	}

<<<<<<< HEAD
	protected function doAction() {
		$this->getInputs($this->drule, ['druleid', 'name', 'proxy_hostid', 'iprange', 'delay', 'status',
			'concurrency_max', 'dchecks', 'uniqueness_criteria', 'host_source', 'name_source'
		]);

=======
	protected function doAction(): void {
>>>>>>> 88a575ac
		$this->drule += [
			'druleid' => null,
			'name' => DB::getDefault('drules', 'name'),
			'dchecks' => [],
			'iprange' => '192.168.0.1-254',
			'delay' => DB::getDefault('drules', 'delay'),
			'status' => DB::getDefault('drules', 'status'),
			'concurrency_max' => DB::getDefault('drules', 'concurrency_max'),
			'proxy_hostid' => 0,
			'uniqueness_criteria' => -1,
			'host_source' => DB::getDefault('dchecks', 'host_source'),
			'name_source' => DB::getDefault('dchecks', 'name_source')
		];

		CArrayHelper::sort($this->drule['dchecks'], ['name']);
		$this->drule['dchecks'] = array_values($this->drule['dchecks']);

		$concurrency_max_type = ($this->drule['concurrency_max'] == ZBX_DISCOVERY_CHECKS_UNLIMITED
				|| $this->drule['concurrency_max'] == ZBX_DISCOVERY_CHECKS_ONE)
			? $this->drule['concurrency_max']
			: ZBX_DISCOVERY_CHECKS_CUSTOM;

		if ($concurrency_max_type != ZBX_DISCOVERY_CHECKS_CUSTOM) {
			$this->drule['concurrency_max'] = ZBX_DISCOVERY_CHECKS_UNLIMITED;
		}

		$data = [
			'drule' => $this->drule,
<<<<<<< HEAD
			'concurrency_max_type' => $concurrency_max_type,
			'form_refresh' => $this->getInput('form_refresh', 0)
=======
			'user' => ['debug_mode' => $this->getDebugMode()]
>>>>>>> 88a575ac
		];

		$data['proxies'] = API::Proxy()->get([
			'output' => ['proxyid', 'host']
		]);
		CArrayHelper::sort($data['proxies'], ['host']);

		$response = new CControllerResponseData($data);
		$response->setTitle(_('Configuration of discovery rules'));
		$this->setResponse($response);
	}

	/**
	 * @param array $db_dcheck
	 *
	 * @return array
	 */
	private function normalizeDiscoveryCheckFields(array $db_dcheck): array {
		$dcheck = [
			'type' => $db_dcheck['type'],
			'dcheckid' => $db_dcheck['dcheckid'],
			'ports' => $db_dcheck['ports'],
			'uniq' => array_key_exists('uniq', $db_dcheck) ? $db_dcheck['uniq'] : null,
			'host_source' => $db_dcheck['host_source'],
			'name_source' => $db_dcheck['name_source']
		];

		$dcheck['name'] = discovery_check2str(
			$db_dcheck['type'],
			array_key_exists('key_', $db_dcheck) ? $db_dcheck['key_'] : '',
			array_key_exists('ports', $db_dcheck) ? $db_dcheck['ports'] : '',
			array_key_exists('allow_redirect', $db_dcheck) ? $db_dcheck['allow_redirect'] : 0
		);

		switch($db_dcheck['type']) {
			case SVC_SNMPv1:
			case SVC_SNMPv2c:
				$dcheck['snmp_community'] = $db_dcheck['snmp_community'];
				// break; is not missing here
			case SVC_AGENT:
				$dcheck['key_'] = $db_dcheck['key_'];
				break;
			case SVC_SNMPv3:
				$dcheck += [
					'key_' => $db_dcheck['key_'],
					'snmpv3_contextname' => $db_dcheck['snmpv3_contextname'],
					'snmpv3_securityname' => $db_dcheck['snmpv3_securityname'],
					'snmpv3_securitylevel' => $db_dcheck['snmpv3_securitylevel']
				];

				if ($db_dcheck['snmpv3_securitylevel'] == ITEM_SNMPV3_SECURITYLEVEL_AUTHNOPRIV
						|| $db_dcheck['snmpv3_securitylevel'] == ITEM_SNMPV3_SECURITYLEVEL_AUTHPRIV) {
					$dcheck += [
						'snmpv3_authprotocol' => $db_dcheck['snmpv3_authprotocol'],
						'snmpv3_authpassphrase' => $db_dcheck['snmpv3_authpassphrase']
					];
				}

				if ($db_dcheck['snmpv3_securitylevel'] == ITEM_SNMPV3_SECURITYLEVEL_AUTHPRIV) {
					$dcheck += [
						'snmpv3_privprotocol' => $db_dcheck['snmpv3_privprotocol'],
						'snmpv3_privpassphrase' => $db_dcheck['snmpv3_privpassphrase']
					];
				}
				break;
			case SVC_ICMPPING:
				if ($db_dcheck['allow_redirect'] == 1) {
					$dcheck += [
						'allow_redirect' => $db_dcheck['allow_redirect']
					];
				}
				break;
		}

		return $dcheck;
	}
}<|MERGE_RESOLUTION|>--- conflicted
+++ resolved
@@ -32,22 +32,7 @@
 
 	protected function checkInput(): bool {
 		$fields = [
-<<<<<<< HEAD
-			'druleid'				=> 'db drules.druleid',
-			'name'					=> 'db drules.name',
-			'proxy_hostid'			=> 'db drules.proxy_hostid',
-			'iprange'				=> 'db drules.iprange',
-			'delay'					=> 'db drules.delay',
-			'status'				=> 'db drules.status|in '.implode(',', [DRULE_STATUS_ACTIVE, DRULE_STATUS_DISABLED]),
-			'concurrency_max'		=> 'db drules.concurrency_max|ge '.ZBX_DISCOVERY_CHECKS_UNLIMITED.'|le '.ZBX_DISCOVERY_CHECKS_MAX,
-			'uniqueness_criteria'	=> 'string',
-			'host_source'			=> 'string',
-			'name_source'			=> 'string',
-			'dchecks'				=> 'array',
-			'form_refresh'			=> 'int32'
-=======
 			'druleid' =>	'db drules.druleid'
->>>>>>> 88a575ac
 		];
 
 		$ret = $this->validateInput($fields);
@@ -117,15 +102,7 @@
 		return true;
 	}
 
-<<<<<<< HEAD
-	protected function doAction() {
-		$this->getInputs($this->drule, ['druleid', 'name', 'proxy_hostid', 'iprange', 'delay', 'status',
-			'concurrency_max', 'dchecks', 'uniqueness_criteria', 'host_source', 'name_source'
-		]);
-
-=======
 	protected function doAction(): void {
->>>>>>> 88a575ac
 		$this->drule += [
 			'druleid' => null,
 			'name' => DB::getDefault('drules', 'name'),
@@ -144,7 +121,7 @@
 		$this->drule['dchecks'] = array_values($this->drule['dchecks']);
 
 		$concurrency_max_type = ($this->drule['concurrency_max'] == ZBX_DISCOVERY_CHECKS_UNLIMITED
-				|| $this->drule['concurrency_max'] == ZBX_DISCOVERY_CHECKS_ONE)
+			|| $this->drule['concurrency_max'] == ZBX_DISCOVERY_CHECKS_ONE)
 			? $this->drule['concurrency_max']
 			: ZBX_DISCOVERY_CHECKS_CUSTOM;
 
@@ -154,12 +131,8 @@
 
 		$data = [
 			'drule' => $this->drule,
-<<<<<<< HEAD
 			'concurrency_max_type' => $concurrency_max_type,
-			'form_refresh' => $this->getInput('form_refresh', 0)
-=======
 			'user' => ['debug_mode' => $this->getDebugMode()]
->>>>>>> 88a575ac
 		];
 
 		$data['proxies'] = API::Proxy()->get([
@@ -198,7 +171,7 @@
 			case SVC_SNMPv1:
 			case SVC_SNMPv2c:
 				$dcheck['snmp_community'] = $db_dcheck['snmp_community'];
-				// break; is not missing here
+			// break; is not missing here
 			case SVC_AGENT:
 				$dcheck['key_'] = $db_dcheck['key_'];
 				break;
@@ -211,7 +184,7 @@
 				];
 
 				if ($db_dcheck['snmpv3_securitylevel'] == ITEM_SNMPV3_SECURITYLEVEL_AUTHNOPRIV
-						|| $db_dcheck['snmpv3_securitylevel'] == ITEM_SNMPV3_SECURITYLEVEL_AUTHPRIV) {
+					|| $db_dcheck['snmpv3_securitylevel'] == ITEM_SNMPV3_SECURITYLEVEL_AUTHPRIV) {
 					$dcheck += [
 						'snmpv3_authprotocol' => $db_dcheck['snmpv3_authprotocol'],
 						'snmpv3_authpassphrase' => $db_dcheck['snmpv3_authpassphrase']
