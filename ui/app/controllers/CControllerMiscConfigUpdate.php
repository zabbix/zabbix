--- conflicted
+++ resolved
@@ -28,18 +28,11 @@
 			'validate_uri_schemes' =>			'required|setting validate_uri_schemes|in 0,1',
 			'uri_valid_schemes' =>				'setting uri_valid_schemes',
 			'x_frame_header_enabled' =>			'required|in 0,1',
-<<<<<<< HEAD
 			'x_frame_options' =>				'setting x_frame_options',
 			'iframe_sandboxing_enabled' =>		'required|setting iframe_sandboxing_enabled|in 0,1',
 			'iframe_sandboxing_exceptions' =>	'setting iframe_sandboxing_exceptions',
-			'vault_provider' =>					'setting vault_provider|in '.ZBX_VAULT_TYPE_HASHICORP.','.ZBX_VAULT_TYPE_CYBERARK
-=======
-			'x_frame_options' =>				'db config.x_frame_options',
-			'iframe_sandboxing_enabled' =>		'required|db config.iframe_sandboxing_enabled|in 0,1',
-			'iframe_sandboxing_exceptions' =>	'db config.iframe_sandboxing_exceptions',
-			'vault_provider' =>					'db config.vault_provider|in '.ZBX_VAULT_TYPE_HASHICORP.','.ZBX_VAULT_TYPE_CYBERARK,
-			'proxy_secrets_provider' =>			'db config.proxy_secrets_provider|in '.ZBX_PROXY_SECRETS_PROVIDER_SERVER.','.ZBX_PROXY_SECRETS_PROVIDER_PROXY
->>>>>>> bf7f7560
+			'vault_provider' =>					'setting vault_provider|in '.ZBX_VAULT_TYPE_HASHICORP.','.ZBX_VAULT_TYPE_CYBERARK,
+			'proxy_secrets_provider' =>			'settings proxy_secrets_provider|in '.ZBX_PROXY_SECRETS_PROVIDER_SERVER.','.ZBX_PROXY_SECRETS_PROVIDER_PROXY
 		];
 
 		$ret = $this->validateInput($fields);
