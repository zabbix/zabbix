--- conflicted
+++ resolved
@@ -19,31 +19,25 @@
  */
 class CControllerGeomapsUpdate extends CController {
 
-<<<<<<< HEAD
 	protected function init(): void {
 		$this->setInputValidationMethod(self::INPUT_VALIDATION_FORM);
 		$this->setPostContentType(self::POST_CONTENT_TYPE_JSON);
 	}
-=======
-	protected function checkInput(): bool {
-		$fields = [
-			'geomaps_tile_provider'		=> 'required|setting geomaps_tile_provider',
-			'geomaps_tile_url'			=> 'required|not_empty|setting geomaps_tile_url',
-			'geomaps_max_zoom'			=> 'required|ge 1|le '.ZBX_GEOMAP_MAX_ZOOM,
-			'geomaps_attribution'		=> 'setting geomaps_attribution'
-		];
->>>>>>> 65dfbad5
 
 	static function getValidationRules(): array {
 		return ['object', 'fields' => [
-			'geomaps_tile_provider' => ['db config.geomaps_tile_provider', 'required'],
-			'geomaps_tile_url' => ['db config.geomaps_tile_url', 'required', 'not_empty',
+			'geomaps_tile_provider' => ['string', 'required',
+				'length' => CSettingsSchema::getFieldLength('geomaps_tile_provider')
+			],
+			'geomaps_tile_url' => ['string', 'required', 'not_empty',
+				'length' => CSettingsSchema::getFieldLength('geomaps_tile_url'),
 				'when' => ['geomaps_tile_provider', 'in' => ['']]
 			],
-			'geomaps_max_zoom' => [['db config.geomaps_max_zoom', 'min' => 1, 'max' => ZBX_GEOMAP_MAX_ZOOM],
-				['db config.geomaps_max_zoom', 'required', 'when' => ['geomaps_tile_provider', 'in' => ['']]]
+			'geomaps_max_zoom' => [
+				['integer', 'min' => 1, 'max' => ZBX_GEOMAP_MAX_ZOOM],
+				['integer', 'required', 'when' => ['geomaps_tile_provider', 'in' => ['']]]
 			],
-			'geomaps_attribution' => ['db config.geomaps_attribution',
+			'geomaps_attribution' => ['string', 'length' => CSettingsSchema::getFieldLength('geomaps_attribution'),
 				'when' => ['geomaps_tile_provider', 'in' => ['']]
 			]
 		]];
@@ -53,7 +47,6 @@
 		$ret = $this->validateInput(self::getValidationRules());
 
 		if (!$ret) {
-<<<<<<< HEAD
 			$form_errors = $this->getValidationError();
 
 			$this->setResponse(
@@ -67,22 +60,6 @@
 						: null
 				]))])
 			);
-=======
-			switch ($this->getValidationResult()) {
-				case self::VALIDATION_ERROR:
-					$response = new CControllerResponseRedirect(
-						(new CUrl('zabbix.php'))->setArgument('action', 'geomaps.edit')
-					);
-					$response->setFormData($this->getInputAll());
-					CMessageHelper::setErrorTitle(_('Cannot update configuration'));
-					$this->setResponse($response);
-					break;
-
-				case self::VALIDATION_FATAL_ERROR:
-					$this->setResponse(new CControllerResponseFatal());
-					break;
-			}
->>>>>>> 65dfbad5
 		}
 
 		return $ret;
@@ -102,13 +79,7 @@
 
 		$result = API::Settings()->update($settings);
 
-<<<<<<< HEAD
 		$output = [];
-=======
-		$response = new CControllerResponseRedirect(
-			(new CUrl('zabbix.php'))->setArgument('action', 'geomaps.edit')
-		);
->>>>>>> 65dfbad5
 
 		if ($result) {
 			$success = ['title' => _('Configuration updated')];
