<?php declare(strict_types = 0);
/*
** Zabbix
** Copyright (C) 2001-2023 Zabbix SIA
**
** This program is free software; you can redistribute it and/or modify
** it under the terms of the GNU General Public License as published by
** the Free Software Foundation; either version 2 of the License, or
** (at your option) any later version.
**
** This program is distributed in the hope that it will be useful,
** but WITHOUT ANY WARRANTY; without even the implied warranty of
** MERCHANTABILITY or FITNESS FOR A PARTICULAR PURPOSE. See the
** GNU General Public License for more details.
**
** You should have received a copy of the GNU General Public License
** along with this program; if not, write to the Free Software
** Foundation, Inc., 51 Franklin Street, Fifth Floor, Boston, MA  02110-1301, USA.
**/


class CControllerProxyCreate extends CController {

	/**
	 * @var array
	 */
	private $clone_proxy;

	protected function init(): void {
		$this->setPostContentType(self::POST_CONTENT_TYPE_JSON);
	}

	protected function checkInput(): bool {
		$fields = [
<<<<<<< HEAD
			'name' =>					'required|not_empty|db proxy.name',
			'mode' =>					'required|db proxy.mode|in '.implode(',', [PROXY_MODE_ACTIVE, PROXY_MODE_PASSIVE]),
			'address' =>				'db proxy.address',
			'port' =>					'db proxy.port',
			'allowed_addresses' =>		'db proxy.allowed_addresses',
			'description' =>			'db proxy.description',
			'tls_connect' =>			'db proxy.tls_connect|in '.implode(',', [HOST_ENCRYPTION_NONE, HOST_ENCRYPTION_PSK, HOST_ENCRYPTION_CERTIFICATE]),
=======
			'name' =>					'required|string|not_empty',
			'operating_mode' =>			'required|in '.implode(',', [PROXY_OPERATING_MODE_ACTIVE, PROXY_OPERATING_MODE_PASSIVE]),
			'address' =>				'string',
			'port' =>					'string',
			'allowed_addresses' =>		'string',
			'description' =>			'string',
			'tls_connect' =>			'in '.implode(',', [HOST_ENCRYPTION_NONE, HOST_ENCRYPTION_PSK, HOST_ENCRYPTION_CERTIFICATE]),
>>>>>>> fa8114a0
			'tls_accept_none' =>		'in 1',
			'tls_accept_psk' =>			'in 1',
			'tls_accept_certificate' =>	'in 1',
			'tls_psk_identity' =>		'db proxy.tls_psk_identity',
			'tls_psk' =>				'db proxy.tls_psk',
			'tls_issuer' =>				'db proxy.tls_issuer',
			'tls_subject' =>			'db proxy.tls_subject',
			'clone_proxyid' =>			'db proxy.proxyid',
			'clone_psk' =>				'required|bool',
			'custom_timeouts' =>		'db proxy.custom_timeouts|in '.implode(',', [ZBX_PROXY_CUSTOM_TIMEOUTS_DISABLED, ZBX_PROXY_CUSTOM_TIMEOUTS_ENABLED]),
			'timeout_zabbix_agent' =>	'db proxy.timeout_zabbix_agent',
			'timeout_simple_check' =>	'db proxy.timeout_simple_check',
			'timeout_snmp_agent' =>		'db proxy.timeout_snmp_agent',
			'timeout_external_check' =>	'db proxy.timeout_external_check',
			'timeout_db_monitor' =>		'db proxy.timeout_db_monitor',
			'timeout_http_agent' =>		'db proxy.timeout_http_agent',
			'timeout_ssh_agent' =>		'db proxy.timeout_ssh_agent',
			'timeout_telnet_agent' =>	'db proxy.timeout_telnet_agent',
			'timeout_script' =>			'db proxy.timeout_script'
		];

		$ret = $this->validateInput($fields);

		if ($ret) {
			switch ($this->getInput('operating_mode')) {
				case PROXY_OPERATING_MODE_ACTIVE:
					if (!$this->hasInput('tls_accept_none') && !$this->hasInput('tls_accept_psk')
							&& !$this->hasInput('tls_accept_certificate')) {
						info(_s('Incorrect value for field "%1$s": %2$s.', _('Connections from proxy'),
							_('cannot be empty')
						));

						$ret = false;
					}

					break;

				case PROXY_OPERATING_MODE_PASSIVE:
					if ($this->getInput('address', '')	== '') {
						info(
							_s('Incorrect value for field "%1$s": %2$s.', _('Address'), _('cannot be empty'))
						);

						$ret = false;
					}

					if ($this->getInput('port', '') === '') {
						info(_s('Incorrect value for field "%1$s": %2$s.', _('Port'), _('cannot be empty')));

						$ret = false;
					}

					break;
			}

			if (!$this->getInput('clone_psk')) {
				if (($this->getInput('operating_mode') == PROXY_OPERATING_MODE_ACTIVE && $this->hasInput('tls_accept_psk'))
						|| ($this->getInput('operating_mode') == PROXY_OPERATING_MODE_PASSIVE
							&& $this->getInput('tls_connect', 0) == HOST_ENCRYPTION_PSK)) {
					if ($this->getInput('tls_psk_identity', '') === '') {
						info(_s('Incorrect value for field "%1$s": %2$s.', _('PSK identity'), _('cannot be empty')));

						$ret = false;
					}

					if ($this->getInput('tls_psk', '') === '') {
						info(_s('Incorrect value for field "%1$s": %2$s.', _('PSK'), _('cannot be empty')));

						$ret = false;
					}
				}
			}

			if ($this->getInput('clone_psk') && $this->getInput('clone_proxyid', '') === '') {
				$ret = false;
			}

			$custom_timeouts = $this->getInput('custom_timeouts', ZBX_PROXY_CUSTOM_TIMEOUTS_DISABLED);

			if ($custom_timeouts == ZBX_PROXY_CUSTOM_TIMEOUTS_ENABLED) {
				$fields = [
					'timeout_zabbix_agent' =>	'required|not_empty',
					'timeout_simple_check' =>	'required|not_empty',
					'timeout_snmp_agent' =>		'required|not_empty',
					'timeout_external_check' =>	'required|not_empty',
					'timeout_db_monitor' =>		'required|not_empty',
					'timeout_http_agent' =>		'required|not_empty',
					'timeout_ssh_agent' =>		'required|not_empty',
					'timeout_telnet_agent' =>	'required|not_empty',
					'timeout_script' =>			'required|not_empty'
				];

				$validator = new CNewValidator(array_intersect_key($this->getInputAll(), $fields), $fields);

				foreach ($validator->getAllErrors() as $error) {
					info($error);
				}

				$ret = !$validator->isErrorFatal() && !$validator->isError();
			}
		}

		if (!$ret) {
			$this->setResponse(
				new CControllerResponseData(['main_block' => json_encode([
					'error' => [
						'title' => _('Cannot add proxy'),
						'messages' => array_column(get_and_clear_messages(), 'message')
					]
				])])
			);
		}

		return $ret;
	}

	protected function checkPermissions(): bool {
		if (!$this->checkAccess(CRoleHelper::UI_ADMINISTRATION_PROXIES)) {
			return false;
		}

		if ($this->getInput('clone_psk')) {
			$this->clone_proxy = API::Proxy()->get([
				'output' => ['tls_psk_identity', 'tls_psk'],
				'proxyids' => $this->getInput('clone_proxyid')
			]);

			if (!$this->clone_proxy) {
				return false;
			}

			$this->clone_proxy = $this->clone_proxy[0];
		}

		return true;
	}

	protected function doAction() {
		$proxy = [];

<<<<<<< HEAD
		$this->getInputs($proxy, ['name', 'mode', 'description', 'tls_connect', 'tls_psk_identity', 'tls_psk',
			'tls_issuer', 'tls_subject'
=======
		$this->getInputs($proxy, ['name', 'operating_mode', 'description', 'tls_connect', 'tls_psk_identity',
			'tls_psk', 'tls_issuer', 'tls_subject'
>>>>>>> fa8114a0
		]);

		switch ($this->getInput('operating_mode')) {
			case PROXY_OPERATING_MODE_ACTIVE:
				$proxy['allowed_addresses'] = $this->getInput('allowed_addresses', '');

				$proxy['tls_accept'] = ($this->hasInput('tls_accept_none') ? HOST_ENCRYPTION_NONE : 0)
					| ($this->hasInput('tls_accept_psk') ? HOST_ENCRYPTION_PSK : 0)
					| ($this->hasInput('tls_accept_certificate') ? HOST_ENCRYPTION_CERTIFICATE : 0);

				if ($this->getInput('clone_psk') && $this->hasInput('tls_accept_psk')) {
					$proxy['tls_psk_identity'] = $this->clone_proxy['tls_psk_identity'];
					$proxy['tls_psk'] = $this->clone_proxy['tls_psk'];
				}

				break;

			case PROXY_OPERATING_MODE_PASSIVE:
				$proxy['address'] = $this->getInput('address','');
				$proxy['port'] = $this->getInput('port','');

				if ($this->getInput('clone_psk') && $this->getInput('tls_connect', 0) == HOST_ENCRYPTION_PSK) {
					$proxy['tls_psk_identity'] = $this->clone_proxy['tls_psk_identity'];
					$proxy['tls_psk'] = $this->clone_proxy['tls_psk'];
				}

				break;
		}

		$custom_timeouts = $this->getInput('custom_timeouts', ZBX_PROXY_CUSTOM_TIMEOUTS_DISABLED);

		if ($custom_timeouts == ZBX_PROXY_CUSTOM_TIMEOUTS_ENABLED) {
			$this->getInputs($proxy, ['custom_timeouts', 'timeout_zabbix_agent', 'timeout_simple_check',
				'timeout_snmp_agent', 'timeout_external_check', 'timeout_db_monitor', 'timeout_http_agent',
				'timeout_ssh_agent', 'timeout_telnet_agent', 'timeout_script'
			]);
		}

		$result = API::Proxy()->create($proxy);

		$output = [];

		if ($result) {
			$output['success']['title'] = _('Proxy added');

			if ($messages = get_and_clear_messages()) {
				$output['success']['messages'] = array_column($messages, 'message');
			}
		}
		else {
			$output['error'] = [
				'title' => _('Cannot add proxy'),
				'messages' => array_column(get_and_clear_messages(), 'message')
			];
		}

		$this->setResponse(new CControllerResponseData(['main_block' => json_encode($output)]));
	}
}<|MERGE_RESOLUTION|>--- conflicted
+++ resolved
@@ -32,15 +32,6 @@
 
 	protected function checkInput(): bool {
 		$fields = [
-<<<<<<< HEAD
-			'name' =>					'required|not_empty|db proxy.name',
-			'mode' =>					'required|db proxy.mode|in '.implode(',', [PROXY_MODE_ACTIVE, PROXY_MODE_PASSIVE]),
-			'address' =>				'db proxy.address',
-			'port' =>					'db proxy.port',
-			'allowed_addresses' =>		'db proxy.allowed_addresses',
-			'description' =>			'db proxy.description',
-			'tls_connect' =>			'db proxy.tls_connect|in '.implode(',', [HOST_ENCRYPTION_NONE, HOST_ENCRYPTION_PSK, HOST_ENCRYPTION_CERTIFICATE]),
-=======
 			'name' =>					'required|string|not_empty',
 			'operating_mode' =>			'required|in '.implode(',', [PROXY_OPERATING_MODE_ACTIVE, PROXY_OPERATING_MODE_PASSIVE]),
 			'address' =>				'string',
@@ -48,7 +39,6 @@
 			'allowed_addresses' =>		'string',
 			'description' =>			'string',
 			'tls_connect' =>			'in '.implode(',', [HOST_ENCRYPTION_NONE, HOST_ENCRYPTION_PSK, HOST_ENCRYPTION_CERTIFICATE]),
->>>>>>> fa8114a0
 			'tls_accept_none' =>		'in 1',
 			'tls_accept_psk' =>			'in 1',
 			'tls_accept_certificate' =>	'in 1',
@@ -189,13 +179,8 @@
 	protected function doAction() {
 		$proxy = [];
 
-<<<<<<< HEAD
-		$this->getInputs($proxy, ['name', 'mode', 'description', 'tls_connect', 'tls_psk_identity', 'tls_psk',
-			'tls_issuer', 'tls_subject'
-=======
 		$this->getInputs($proxy, ['name', 'operating_mode', 'description', 'tls_connect', 'tls_psk_identity',
 			'tls_psk', 'tls_issuer', 'tls_subject'
->>>>>>> fa8114a0
 		]);
 
 		switch ($this->getInput('operating_mode')) {
