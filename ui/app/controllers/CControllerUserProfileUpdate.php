<?php
/*
** Copyright (C) 2001-2025 Zabbix SIA
**
** This program is free software: you can redistribute it and/or modify it under the terms of
** the GNU Affero General Public License as published by the Free Software Foundation, version 3.
**
** This program is distributed in the hope that it will be useful, but WITHOUT ANY WARRANTY;
** without even the implied warranty of MERCHANTABILITY or FITNESS FOR A PARTICULAR PURPOSE.
** See the GNU Affero General Public License for more details.
**
** You should have received a copy of the GNU Affero General Public License along with this program.
** If not, see <https://www.gnu.org/licenses/>.
**/


/**
 * Class containing operations for updating user profile.
 */
class CControllerUserProfileUpdate extends CControllerUserUpdateGeneral {

	protected function checkInput(): bool {
		$locales = array_keys(getLocales());
		$locales[] = LANG_DEFAULT;
		$themes = array_keys(APP::getThemes());
		$themes[] = THEME_DEFAULT;

		$fields = [
			'userid' =>				'fatal|required|db users.userid',
			'current_password' =>	'string',
			'password1' =>			'string',
			'password2' =>			'string',
			'lang' =>				'db users.lang|in '.implode(',', $locales),
			'timezone' =>			'db users.timezone|in '.implode(',', $this->timezones),
			'theme' =>				'db users.theme|in '.implode(',', $themes),
			'autologin' =>			'db users.autologin|in 0,1',
			'autologout' =>			'db users.autologout|not_empty',
			'refresh' =>			'db users.refresh|not_empty',
			'rows_per_page' =>		'db users.rows_per_page',
			'url' =>				'db users.url',
			'messages' =>			'array',
			'form_refresh' =>		'int32'
		];

		$ret = $this->validateInput($fields);
<<<<<<< HEAD
		$result = $this->getValidationResult();
=======
		$error = $this->getValidationError();
>>>>>>> 70eb61d1

		if ($ret && !$this->validateCurrentPassword()) {
			$result = self::VALIDATION_ERROR;
			$ret = false;
		}

		if ($ret && !$this->validatePassword()) {
			$result = self::VALIDATION_ERROR;
			$ret = false;
		}

		if (!$ret) {
			switch ($result) {
				case self::VALIDATION_ERROR:
					$response = (new CControllerResponseRedirect((new CUrl('zabbix.php'))
						->setArgument('action', 'userprofile.edit')
					));
					$response->setFormData($this->getInputAll());
					CMessageHelper::setErrorTitle(_('Cannot update user'));
					$this->setResponse($response);
					break;

				case self::VALIDATION_FATAL_ERROR:
					$this->setResponse(new CControllerResponseFatal());
					break;
			}
		}

		return $ret;
	}

	protected function checkPermissions(): bool {
		return (bool) API::User()->get([
			'output' => [],
			'userids' => $this->getInput('userid'),
			'editable' => true
		]);
	}

	protected function doAction(): void {
		$user = [];

		$this->getInputs($user, ['lang', 'timezone', 'theme', 'autologin', 'autologout', 'refresh', 'rows_per_page',
			'url'
		]);
		$user['userid'] = CWebUser::$data['userid'];

		if ($this->getInput('current_password', '') !== ''
				|| ($this->hasInput('current_password') && CWebUser::$data['auth_type'] == ZBX_AUTH_INTERNAL)) {
			$user['current_passwd'] = $this->getInput('current_password');
		}

		if ($this->getInput('password1', '') !== ''
				|| ($this->hasInput('password1') && CWebUser::$data['auth_type'] == ZBX_AUTH_INTERNAL)) {
			$user['passwd'] = $this->getInput('password1');
		}

		DBstart();
		$result = (bool) API::User()->update($user);
		$result = DBend($result);

		if ($result) {
			if (array_key_exists('passwd', $user)) {
				redirect('index.php');
			}
			$response = new CControllerResponseRedirect(CMenuHelper::getFirstUrl());
			CMessageHelper::setSuccessTitle(_('User updated'));
		}
		else {
			$response = (new CControllerResponseRedirect((new CUrl('zabbix.php'))
				->setArgument('action', 'userprofile.edit')
			));
			$response->setFormData($this->getInputAll());
			CMessageHelper::setErrorTitle(_('Cannot update user'));
		}

		$this->setResponse($response);
	}
}<|MERGE_RESOLUTION|>--- conflicted
+++ resolved
@@ -43,11 +43,7 @@
 		];
 
 		$ret = $this->validateInput($fields);
-<<<<<<< HEAD
 		$result = $this->getValidationResult();
-=======
-		$error = $this->getValidationError();
->>>>>>> 70eb61d1
 
 		if ($ret && !$this->validateCurrentPassword()) {
 			$result = self::VALIDATION_ERROR;
