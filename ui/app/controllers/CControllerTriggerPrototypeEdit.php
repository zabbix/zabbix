--- conflicted
+++ resolved
@@ -90,12 +90,8 @@
 					'correlation_tag', 'manual_close', 'opdata', 'event_name', 'url_name', 'discover'
 				],
 				'selectHosts' => ['hostid'],
-<<<<<<< HEAD
-				'triggerids' => $trigger_id,
-=======
 				'selectDiscoveryRule' => ['itemid', 'templateid'],
 				'triggerids' => $this->getInput('triggerid'),
->>>>>>> 3aad1b46
 				'selectItems' => ['itemid', 'templateid', 'flags'],
 				'selectDependencies' => ['triggerid'],
 				'selectTags' => ['tag', 'value']
