--- conflicted
+++ resolved
@@ -128,28 +128,15 @@
 			'browser_script' => ['db items.params', 'required', 'not_empty', 'when' => ['type', 'in' => [ITEM_TYPE_BROWSER]]],
 			'request_method' => ['db items.request_method', 'required', 'in' => [HTTPCHECK_REQUEST_GET, HTTPCHECK_REQUEST_POST, HTTPCHECK_REQUEST_PUT, HTTPCHECK_REQUEST_HEAD], 'when' => ['type', 'in' => [ITEM_TYPE_HTTPAGENT]]],
 			'post_type' => ['db items.request_method', 'required', 'in' => [ZBX_POSTTYPE_RAW, ZBX_POSTTYPE_JSON, ZBX_POSTTYPE_XML], 'when' => ['type', 'in' => [ITEM_TYPE_HTTPAGENT]]],
-<<<<<<< HEAD
 			'posts' => [
 				['db items.posts'],
 				['db items.posts', 'required', 'not_empty',
-					'when' => ['post_type', 'in' => [ZBX_POSTTYPE_XML]],
-					'use' => [CXmlValidator::class, []]
-				],
-				['db items.posts', 'required', 'not_empty',
-					'when' => ['post_type', 'in' => [ZBX_POSTTYPE_JSON]],
-					'use' => [CJsonValidator::class, ['macros_n' => CItemTypeHttpAgent::POSTS_JSON_MACROS_N, 'usermacros' => true]]
-				],
-				['db items.posts', 'required', 'not_empty', 'when' => [
-					['post_type', 'in' => [ZBX_POSTTYPE_JSON, ZBX_POSTTYPE_XML]],
-					['type', 'in' => [ITEM_TYPE_HTTPAGENT]]
-				]]
-			],
-=======
-			'posts' => ['db items.posts', 'required', 'not_empty', 'when' => [
-				['post_type', 'in' => [ZBX_POSTTYPE_JSON, ZBX_POSTTYPE_XML]],
-				['type', 'in' => [ITEM_TYPE_HTTPAGENT]]
-			]],
->>>>>>> c30cf5ae
+					'when' => [
+						['post_type', 'in' => [ZBX_POSTTYPE_JSON, ZBX_POSTTYPE_XML]],
+						['type', 'in' => [ITEM_TYPE_HTTPAGENT]]
+					]
+				]
+			],
 			'headers' => ['objects',
 				'fields' => [
 					'name' => ['string', 'required', 'not_empty', 'length' => 255],
