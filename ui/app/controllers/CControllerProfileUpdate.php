<?php
/*
** Zabbix
** Copyright (C) 2001-2021 Zabbix SIA
**
** This program is free software; you can redistribute it and/or modify
** it under the terms of the GNU General Public License as published by
** the Free Software Foundation; either version 2 of the License, or
** (at your option) any later version.
**
** This program is distributed in the hope that it will be useful,
** but WITHOUT ANY WARRANTY; without even the implied warranty of
** MERCHANTABILITY or FITNESS FOR A PARTICULAR PURPOSE. See the
** GNU General Public License for more details.
**
** You should have received a copy of the GNU General Public License
** along with this program; if not, write to the Free Software
** Foundation, Inc., 51 Franklin Street, Fifth Floor, Boston, MA  02110-1301, USA.
**/


class CControllerProfileUpdate extends CController {

	protected function checkInput() {
		$fields = [
			'idx' =>		'required|string',
			'value_int' =>	'required|int32',
			'idx2' =>		'array_id'
		];

		$ret = $this->validateInput($fields);

		if ($ret) {
			switch ($this->getInput('idx')) {
				case 'web.actionconf.filter.active':
				case 'web.auditacts.filter.active':
				case 'web.auditlog.filter.active':
				case 'web.avail_report.filter.active':
				case 'web.charts.filter.active':
				case 'web.correlation.filter.active':
				case 'web.dashboard.filter.active':
				case 'web.dashboard.hostid':
				case 'web.discovery.filter.active':
				case 'web.discoveryconf.filter.active':
				case 'web.groups.filter.active':
				case 'web.hostinventories.filter.active':
				case 'web.hostinventoriesoverview.filter.active':
				case 'web.hosts.filter.active':
				case 'web.hosts.graphs.filter.active':
				case 'web.hosts.host_discovery.filter.active':
				case 'web.hosts.httpconf.filter.active':
				case 'web.hosts.items.filter.active':
				case 'web.hosts.triggers.filter.active':
				case 'web.hostsmon.filter.active':
				case 'web.httpdetails.filter.active':
				case 'web.item.graph.filter.active':
				case 'web.latest.filter.active':
				case 'web.layout.mode':
				case 'web.maintenance.filter.active':
				case 'web.media_types.filter.active':
				case 'web.modules.filter.active':
				case 'web.overview.filter.active':
				case 'web.problem.filter.active':
				case 'web.proxies.filter.active':
				case 'web.scripts.filter.active':
				case 'web.search.hats.'.WIDGET_SEARCH_HOSTS.'.state':
				case 'web.search.hats.'.WIDGET_SEARCH_TEMPLATES.'.state':
				case 'web.search.hats.'.WIDGET_SEARCH_HOSTGROUP.'.state':
				case 'web.sidebar.mode':
				case 'web.sysmapconf.filter.active':
				case 'web.templates.filter.active':
				case 'web.templates.graphs.filter.active':
				case 'web.templates.host_discovery.filter.active':
				case 'web.templates.httpconf.filter.active':
				case 'web.templates.items.filter.active':
				case 'web.templates.triggers.filter.active':
				case 'web.token.filter.active':
				case 'web.toptriggers.filter.active':
				case 'web.tr_events.hats.'.WIDGET_HAT_EVENTACTIONS.'.state':
				case 'web.tr_events.hats.'.WIDGET_HAT_EVENTLIST.'.state':
				case 'web.user.filter.active':
				case 'web.user.token.filter.active':
				case 'web.usergroup.filter.active':
				case 'web.web.filter.active':
					$ret = true;
					break;

<<<<<<< HEAD
				case !!preg_match('/web.dashbrd.navtree-\d+.toggle/', $this->getInput('idx')):
				case 'web.dashbrd.navtree.item.selected':
=======
				case !!preg_match('/web.dashboard.widget.navtree.item-\d+.toggle/', $this->getInput('idx')):
				case 'web.dashboard.widget.navtree.item.selected':
				case 'web.latest.toggle':
				case 'web.latest.toggle_other':
>>>>>>> 02883586
					$ret = $this->hasInput('idx2');
					break;

				default:
					$ret = false;
			}
		}

		if (!$ret) {
			$this->setResponse(new CControllerResponseData(['main_block' => '']));
		}

		return $ret;
	}

	protected function checkPermissions() {
		return ($this->getUserType() >= USER_TYPE_ZABBIX_USER);
	}

	protected function doAction() {
		$idx = $this->getInput('idx');
		$value_int = $this->getInput('value_int');

		DBstart();
		switch ($idx) {
<<<<<<< HEAD
			case !!preg_match('/web.dashbrd.navtree-\d+.toggle/', $this->getInput('idx')):
=======
			case 'web.latest.toggle':
			case 'web.latest.toggle_other':
			case !!preg_match('/web.dashboard.widget.navtree.item-\d+.toggle/', $this->getInput('idx')):
>>>>>>> 02883586
				if ($value_int == 1) { // default value
					CProfile::delete($idx, $this->getInput('idx2'));
				}
				else {
					foreach ($this->getInput('idx2') as $idx2) {
						CProfile::update($idx, $value_int, PROFILE_TYPE_INT, $idx2);
					}
				}
				break;

			case 'web.dashboard.widget.navtree.item.selected':
				foreach ($this->getInput('idx2') as $idx2) {
					CProfile::update($idx, $value_int, PROFILE_TYPE_INT, $idx2);
				}
				break;

			case 'web.layout.mode':
				CViewHelper::saveLayoutMode($value_int);
				break;

			case 'web.sidebar.mode':
				CViewHelper::saveSidebarMode($value_int);
				break;

			default:
				if ($value_int == 1) { // default value
					CProfile::delete($idx);
				}
				else {
					CProfile::update($idx, $value_int, PROFILE_TYPE_INT);
				}
		}
		DBend();

		$this->setResponse(new CControllerResponseData(['main_block' => '']));
	}
}<|MERGE_RESOLUTION|>--- conflicted
+++ resolved
@@ -85,15 +85,8 @@
 					$ret = true;
 					break;
 
-<<<<<<< HEAD
-				case !!preg_match('/web.dashbrd.navtree-\d+.toggle/', $this->getInput('idx')):
-				case 'web.dashbrd.navtree.item.selected':
-=======
 				case !!preg_match('/web.dashboard.widget.navtree.item-\d+.toggle/', $this->getInput('idx')):
 				case 'web.dashboard.widget.navtree.item.selected':
-				case 'web.latest.toggle':
-				case 'web.latest.toggle_other':
->>>>>>> 02883586
 					$ret = $this->hasInput('idx2');
 					break;
 
@@ -119,13 +112,7 @@
 
 		DBstart();
 		switch ($idx) {
-<<<<<<< HEAD
-			case !!preg_match('/web.dashbrd.navtree-\d+.toggle/', $this->getInput('idx')):
-=======
-			case 'web.latest.toggle':
-			case 'web.latest.toggle_other':
 			case !!preg_match('/web.dashboard.widget.navtree.item-\d+.toggle/', $this->getInput('idx')):
->>>>>>> 02883586
 				if ($value_int == 1) { // default value
 					CProfile::delete($idx, $this->getInput('idx2'));
 				}
