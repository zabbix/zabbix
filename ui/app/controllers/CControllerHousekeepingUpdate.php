<?php
/*
** Zabbix
** Copyright (C) 2001-2020 Zabbix SIA
**
** This program is free software; you can redistribute it and/or modify
** it under the terms of the GNU General Public License as published by
** the Free Software Foundation; either version 2 of the License, or
** (at your option) any later version.
**
** This program is distributed in the hope that it will be useful,
** but WITHOUT ANY WARRANTY; without even the implied warranty of
** MERCHANTABILITY or FITNESS FOR A PARTICULAR PURPOSE. See the
** GNU General Public License for more details.
**
** You should have received a copy of the GNU General Public License
** along with this program; if not, write to the Free Software
** Foundation, Inc., 51 Franklin Street, Fifth Floor, Boston, MA  02110-1301, USA.
**/


class CControllerHousekeepingUpdate extends CController {

	protected function checkInput() {
		$fields = [
			'hk_trends'				=> 'db config.hk_trends|time_unit 0,'.implode(':', [SEC_PER_DAY, 25 * SEC_PER_YEAR]),
			'hk_trends_global'		=> 'db config.hk_trends_global | in 1',
			'hk_trends_mode'		=> 'db config.hk_trends_mode',
			'hk_history'			=> 'db config.hk_history|time_unit 0,'.implode(':', [SEC_PER_HOUR, 25 * SEC_PER_YEAR]),
			'hk_history_global'		=> 'db config.hk_history_global | in 1',
			'hk_history_mode'		=> 'db config.hk_history_mode',
			'hk_sessions'			=> 'db config.hk_sessions|time_unit '.implode(':', [SEC_PER_DAY, 25 * SEC_PER_YEAR]),
			'hk_sessions_mode'		=> 'db config.hk_sessions_mode | in 1',
			'hk_audit'				=> 'db config.hk_audit|time_unit '.implode(':', [SEC_PER_DAY, 25 * SEC_PER_YEAR]),
			'hk_audit_mode'			=> 'db config.hk_audit_mode | in 1',
			'hk_services'			=> 'db config.hk_services|time_unit '.implode(':', [SEC_PER_DAY, 25 * SEC_PER_YEAR]),
			'hk_services_mode'		=> 'db config.hk_services_mode | in 1',
			'hk_events_autoreg'		=> 'db config.hk_events_autoreg|time_unit '.implode(':', [SEC_PER_DAY, 25 * SEC_PER_YEAR]),
			'hk_events_discovery'	=> 'db config.hk_events_discovery|time_unit '.implode(':', [SEC_PER_DAY, 25 * SEC_PER_YEAR]),
			'hk_events_internal'	=> 'db config.hk_events_internal|time_unit '.implode(':', [SEC_PER_DAY, 25 * SEC_PER_YEAR]),
			'hk_events_trigger'		=> 'db config.hk_events_trigger|time_unit '.implode(':', [SEC_PER_DAY, 25 * SEC_PER_YEAR]),
			'hk_events_mode'		=> 'db config.hk_events_mode | in 1',
			'compression_status'	=> 'db config.compression_status | in 1',
			'compress_older'		=> 'db config.compress_older|time_unit '.implode(':', [7 * SEC_PER_DAY, 25 * SEC_PER_YEAR])
		];

		$ret = $this->validateInput($fields);

		if (!$ret) {
			switch ($this->GetValidationError()) {
				case self::VALIDATION_ERROR:
					$response = new CControllerResponseRedirect((new CUrl('zabbix.php'))
						->setArgument('action', 'housekeeping.edit')
						->getUrl()
					);
<<<<<<< HEAD
					$response->setFormData($this->getInputAll());
					CMessageHelper::setErrorTitle(_('Cannot update configuration'));
=======
					$response->setFormData($this->getInputAll() + [
						'hk_events_mode' => '0',
						'hk_services_mode' => '0',
						'hk_audit_mode' => '0',
						'hk_sessions_mode' => '0',
						'hk_history_mode' => '0',
						'hk_history_global' => '0',
						'hk_trends_mode' => '0',
						'hk_trends_global' => '0',
						'compression_status' => '0',
					]);
					$response->setMessageError(_('Cannot update configuration'));
>>>>>>> 12dd3ea3
					$this->setResponse($response);
					break;
				case self::VALIDATION_FATAL_ERROR:
					$this->setResponse(new CControllerResponseFatal());
					break;
			}
		}

		return $ret;
	}

	protected function checkPermissions() {
		return ($this->getUserType() == USER_TYPE_SUPER_ADMIN);
	}

	protected function doAction() {
		$hk = [
			CHousekeepingHelper::HK_EVENTS_MODE => $this->getInput('hk_events_mode', 0),
			CHousekeepingHelper::HK_SERVICES_MODE => $this->getInput('hk_services_mode', 0),
			CHousekeepingHelper::HK_AUDIT_MODE => $this->getInput('hk_audit_mode', 0),
			CHousekeepingHelper::HK_SESSIONS_MODE => $this->getInput('hk_sessions_mode', 0),
			CHousekeepingHelper::HK_HISTORY_MODE => $this->getInput('hk_history_mode', 0),
			CHousekeepingHelper::HK_HISTORY_GLOBAL => $this->getInput('hk_history_global', 0),
			CHousekeepingHelper::HK_TRENDS_MODE => $this->getInput('hk_trends_mode', 0),
			CHousekeepingHelper::HK_TRENDS_GLOBAL => $this->getInput('hk_trends_global', 0),
			CHousekeepingHelper::COMPRESSION_STATUS => $this->getInput('compression_status', 0),
			CHousekeepingHelper::COMPRESS_OLDER => $this->getInput('compress_older', DB::getDefault('config',
				'compress_older'
			))
		];

		if ($hk[CHousekeepingHelper::COMPRESSION_STATUS] === 0) {
			unset($hk[CHousekeepingHelper::COMPRESS_OLDER]);
		}

		if ($hk[CHousekeepingHelper::HK_EVENTS_MODE] == 1) {
			$this->getInputs($hk, [CHousekeepingHelper::HK_EVENTS_TRIGGER, CHousekeepingHelper::HK_EVENTS_INTERNAL,
				CHousekeepingHelper::HK_EVENTS_DISCOVERY, CHousekeepingHelper::HK_EVENTS_AUTOREG
			]);
		}

		if ($hk[CHousekeepingHelper::HK_SERVICES_MODE] == 1) {
			$hk[CHousekeepingHelper::HK_SERVICES] = $this->getInput('hk_services');
		}

		if ($hk[CHousekeepingHelper::HK_AUDIT_MODE] == 1) {
			$hk[CHousekeepingHelper::HK_AUDIT] = $this->getInput('hk_audit');
		}

		if ($hk[CHousekeepingHelper::HK_SESSIONS_MODE] == 1) {
			$hk[CHousekeepingHelper::HK_SESSIONS] = $this->getInput('hk_sessions');
		}

		if ($hk[CHousekeepingHelper::HK_HISTORY_GLOBAL] == 1) {
			$hk[CHousekeepingHelper::HK_HISTORY] = $this->getInput('hk_history');
		}

		if ($hk[CHousekeepingHelper::HK_TRENDS_GLOBAL] == 1) {
			$hk[CHousekeepingHelper::HK_TRENDS] = $this->getInput('hk_trends');
		}

		$result = API::Housekeeping()->update($hk);

		$response = new CControllerResponseRedirect((new CUrl('zabbix.php'))
			->setArgument('action', 'housekeeping.edit')
		);

		if ($result) {
			CMessageHelper::setSuccessTitle(_('Configuration updated'));
		}
		else {
			$response->setFormData($this->getInputAll());
			CMessageHelper::setErrorTitle(_('Cannot update configuration'));
		}

		$this->setResponse($response);
	}
}<|MERGE_RESOLUTION|>--- conflicted
+++ resolved
@@ -24,23 +24,23 @@
 	protected function checkInput() {
 		$fields = [
 			'hk_trends'				=> 'db config.hk_trends|time_unit 0,'.implode(':', [SEC_PER_DAY, 25 * SEC_PER_YEAR]),
-			'hk_trends_global'		=> 'db config.hk_trends_global | in 1',
+			'hk_trends_global'		=> 'db config.hk_trends_global|in 1',
 			'hk_trends_mode'		=> 'db config.hk_trends_mode',
 			'hk_history'			=> 'db config.hk_history|time_unit 0,'.implode(':', [SEC_PER_HOUR, 25 * SEC_PER_YEAR]),
-			'hk_history_global'		=> 'db config.hk_history_global | in 1',
+			'hk_history_global'		=> 'db config.hk_history_global|in 1',
 			'hk_history_mode'		=> 'db config.hk_history_mode',
 			'hk_sessions'			=> 'db config.hk_sessions|time_unit '.implode(':', [SEC_PER_DAY, 25 * SEC_PER_YEAR]),
-			'hk_sessions_mode'		=> 'db config.hk_sessions_mode | in 1',
+			'hk_sessions_mode'		=> 'db config.hk_sessions_mode|in 1',
 			'hk_audit'				=> 'db config.hk_audit|time_unit '.implode(':', [SEC_PER_DAY, 25 * SEC_PER_YEAR]),
-			'hk_audit_mode'			=> 'db config.hk_audit_mode | in 1',
+			'hk_audit_mode'			=> 'db config.hk_audit_mode|in 1',
 			'hk_services'			=> 'db config.hk_services|time_unit '.implode(':', [SEC_PER_DAY, 25 * SEC_PER_YEAR]),
-			'hk_services_mode'		=> 'db config.hk_services_mode | in 1',
+			'hk_services_mode'		=> 'db config.hk_services_mode|in 1',
 			'hk_events_autoreg'		=> 'db config.hk_events_autoreg|time_unit '.implode(':', [SEC_PER_DAY, 25 * SEC_PER_YEAR]),
 			'hk_events_discovery'	=> 'db config.hk_events_discovery|time_unit '.implode(':', [SEC_PER_DAY, 25 * SEC_PER_YEAR]),
 			'hk_events_internal'	=> 'db config.hk_events_internal|time_unit '.implode(':', [SEC_PER_DAY, 25 * SEC_PER_YEAR]),
 			'hk_events_trigger'		=> 'db config.hk_events_trigger|time_unit '.implode(':', [SEC_PER_DAY, 25 * SEC_PER_YEAR]),
-			'hk_events_mode'		=> 'db config.hk_events_mode | in 1',
-			'compression_status'	=> 'db config.compression_status | in 1',
+			'hk_events_mode'		=> 'db config.hk_events_mode|in 1',
+			'compression_status'	=> 'db config.compression_status|in 1',
 			'compress_older'		=> 'db config.compress_older|time_unit '.implode(':', [7 * SEC_PER_DAY, 25 * SEC_PER_YEAR])
 		];
 
@@ -53,10 +53,6 @@
 						->setArgument('action', 'housekeeping.edit')
 						->getUrl()
 					);
-<<<<<<< HEAD
-					$response->setFormData($this->getInputAll());
-					CMessageHelper::setErrorTitle(_('Cannot update configuration'));
-=======
 					$response->setFormData($this->getInputAll() + [
 						'hk_events_mode' => '0',
 						'hk_services_mode' => '0',
@@ -68,8 +64,7 @@
 						'hk_trends_global' => '0',
 						'compression_status' => '0',
 					]);
-					$response->setMessageError(_('Cannot update configuration'));
->>>>>>> 12dd3ea3
+					CMessageHelper::setErrorTitle(_('Cannot update configuration'));
 					$this->setResponse($response);
 					break;
 				case self::VALIDATION_FATAL_ERROR:
