--- conflicted
+++ resolved
@@ -21,16 +21,14 @@
 
 class CControllerPopupActionEdit extends CController {
 
-<<<<<<< HEAD
 	/**
 	 * @var mixed
 	 */
 	private $action;
-=======
+
 	protected function init() {
 		$this->disableCsrfValidation();
 	}
->>>>>>> 2a12ef4e
 
 	protected function checkInput(): bool {
 		$fields = [
