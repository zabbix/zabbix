--- conflicted
+++ resolved
@@ -197,16 +197,10 @@
 			}
 		}
 
-<<<<<<< HEAD
-		$server_status = CSettingsHelper::getPrivate(CSettingsHelper::SERVER_STATUS);
-		$data['server_version'] = $server_status !== ''
-			? preg_split('/[a-z]/i', json_decode($server_status, true)['version'], 2)[0]
-=======
 		$server_status = CSettingsHelper::getServerStatus();
 
 		$data['server_version'] = array_key_exists('version', $server_status) && $server_status['version'] !== ''
 			? preg_split('/[a-z]/i', $server_status['version'], 2)[0]
->>>>>>> 57cb126b
 			: '';
 
 		$response = new CControllerResponseData($data);
