<?php declare(strict_types = 0);
/*
** Zabbix
** Copyright (C) 2001-2024 Zabbix SIA
**
** This program is free software; you can redistribute it and/or modify
** it under the terms of the GNU General Public License as published by
** the Free Software Foundation; either version 2 of the License, or
** (at your option) any later version.
**
** This program is distributed in the hope that it will be useful,
** but WITHOUT ANY WARRANTY; without even the implied warranty of
** MERCHANTABILITY or FITNESS FOR A PARTICULAR PURPOSE. See the
** GNU General Public License for more details.
**
** You should have received a copy of the GNU General Public License
** along with this program; if not, write to the Free Software
** Foundation, Inc., 51 Franklin Street, Fifth Floor, Boston, MA  02110-1301, USA.
**/


class CControllerProxyList extends CController {

	protected function init() {
		$this->disableCsrfValidation();
	}

	protected function checkInput(): bool {
		$fields = [
			'uncheck' =>		                 'in 1',
			'filter_set' =>		                 'in 1',
			'filter_rst' =>		                 'in 1',
			'filter_name' =>	                 'string',
			'sort' =>			                 'in '.implode(',', ['name', 'operating_mode', 'tls_accept', 'version', 'lastaccess']),
			'sortorder' =>		                 'in '.ZBX_SORT_DOWN.','.ZBX_SORT_UP,
			'filter_operating_mode' => 'in -1,'.implode(',', [PROXY_OPERATING_MODE_ACTIVE, PROXY_OPERATING_MODE_PASSIVE]),
			'filter_version' =>	                 'in -1,'.implode(',', [ZBX_PROXY_VERSION_ANY_OUTDATED, ZBX_PROXY_VERSION_CURRENT])
		];

		$ret = $this->validateInput($fields);

		if (!$ret) {
			$this->setResponse(new CControllerResponseFatal());
		}

		return $ret;
	}

	protected function checkPermissions(): bool {
		return $this->checkAccess(CRoleHelper::UI_ADMINISTRATION_PROXIES);
	}

	protected function doAction() {
		$sortField = $this->getInput('sort', CProfile::get('web.proxies.php.sort', 'name'));
		$sortOrder = $this->getInput('sortorder', CProfile::get('web.proxies.php.sortorder', ZBX_SORT_UP));

		CProfile::update('web.proxies.php.sort', $sortField, PROFILE_TYPE_STR);
		CProfile::update('web.proxies.php.sortorder', $sortOrder, PROFILE_TYPE_STR);

		// filter
		if ($this->hasInput('filter_set')) {
			CProfile::update('web.proxies.filter_name', $this->getInput('filter_name', ''), PROFILE_TYPE_STR);
			CProfile::update('web.proxies.filter_operating_mode',
				$this->getInput('filter_operating_mode', -1), PROFILE_TYPE_INT
			);
			CProfile::update('web.proxies.filter_version', $this->getInput('filter_version', -1), PROFILE_TYPE_INT);
		}
		elseif ($this->hasInput('filter_rst')) {
			CProfile::delete('web.proxies.filter_name');
			CProfile::delete('web.proxies.filter_operating_mode');
			CProfile::delete('web.proxies.filter_version');
		}

		$filter = [
			'name' => CProfile::get('web.proxies.filter_name', ''),
			'operating_mode' => CProfile::get('web.proxies.filter_operating_mode', -1),
			'version' => CProfile::get('web.proxies.filter_version', -1)
		];

		$data = [
			'uncheck' => $this->hasInput('uncheck'),
			'sort' => $sortField,
			'sortorder' => $sortOrder,
			'filter' => $filter,
			'active_tab' => CProfile::get('web.proxies.filter.active', 1),
			'allowed_ui_conf_hosts' => $this->checkAccess(CRoleHelper::UI_CONFIGURATION_HOSTS)
		];

		if ($filter['version'] == ZBX_PROXY_VERSION_ANY_OUTDATED) {
			$filter['version'] = [ZBX_PROXY_VERSION_OUTDATED, ZBX_PROXY_VERSION_UNSUPPORTED];
		}

		$limit = CSettingsHelper::get(CSettingsHelper::SEARCH_LIMIT) + 1;
		$data['proxies'] = API::Proxy()->get([
			'output' => ['proxyid', $sortField],
			'search' => [
				'name' => ($filter['name'] === '') ? null : $filter['name']
			],
			'filter' => [
				'operating_mode' => ($filter['operating_mode'] == -1) ? null : $filter['operating_mode'],
				'compatibility' => ($filter['version'] == -1) ? null : $filter['version']
			],
			'limit' => $limit,
			'editable' => true,
			'preservekeys' => true
		]);

		$data['proxies'] = API::Proxy()->get([
			'output' => ['name', 'operating_mode', 'lastaccess', 'tls_connect', 'tls_accept', 'version',
				'compatibility'
			],
			'selectHosts' => ['hostid', 'name', 'status'],
			'proxyids' => array_keys($data['proxies']),
			'editable' => true,
			'preservekeys' => true
		]);
		order_result($data['proxies'], $sortField, $sortOrder);

		$page_num = getRequest('page', 1);
		CPagerHelper::savePage('proxy.list', $page_num);
		$data['paging'] = CPagerHelper::paginate($page_num, $data['proxies'], $sortOrder,
			(new CUrl('zabbix.php'))->setArgument('action', $this->getAction())
		);

		foreach ($data['proxies'] as &$proxy) {
			// Convert proxy version to readable format.
			$proxy['version'] = $proxy['version'] != 0
				? (intdiv($proxy['version'], 10000) % 100).'.'.(intdiv($proxy['version'], 100) % 100).'.'.
					($proxy['version'] % 100)
				: '';

			CArrayHelper::sort($proxy['hosts'], ['name']);
			$proxy['hosts'] = array_slice($proxy['hosts'], 0, CSettingsHelper::get(CSettingsHelper::MAX_IN_TABLE) + 1);
		}
		unset($proxy);

		if ($data['proxies']) {
			global $ZBX_SERVER, $ZBX_SERVER_PORT;

			$server = new CZabbixServer($ZBX_SERVER, $ZBX_SERVER_PORT,
				timeUnitToSeconds(CSettingsHelper::get(CSettingsHelper::CONNECT_TIMEOUT)),
				timeUnitToSeconds(CSettingsHelper::get(CSettingsHelper::SOCKET_TIMEOUT)), ZBX_SOCKET_BYTES_LIMIT
			);
			$server_status = $server->getStatus(CSessionHelper::getId());

			if ($server_status !== false) {
				$defaults = [
					'host_count' => 0,
					'item_count' => 0
				];
				if (array_key_exists('required performance', $server_status)) {
					$defaults['vps_total'] = 0;
				}
				foreach ($data['proxies'] as &$proxy) {
					$proxy += $defaults;
				}
				unset($proxy);

				// hosts
				foreach ($server_status['host stats'] as $stats) {
					if ($stats['attributes']['status'] == HOST_STATUS_MONITORED) {
						if (array_key_exists($stats['attributes']['proxyid'], $data['proxies'])) {
							$data['proxies'][$stats['attributes']['proxyid']]['host_count'] += $stats['count'];
						}
					}
				}

				// items
				foreach ($server_status['item stats'] as $stats) {
					if ($stats['attributes']['status'] == ITEM_STATUS_ACTIVE) {
						if (array_key_exists($stats['attributes']['proxyid'], $data['proxies'])) {
							$data['proxies'][$stats['attributes']['proxyid']]['item_count'] += $stats['count'];
						}
					}
				}

				// performance
				if (array_key_exists('required performance', $server_status)) {
					foreach ($server_status['required performance'] as $stats) {
						if (array_key_exists($stats['attributes']['proxyid'], $data['proxies'])) {
							$data['proxies'][$stats['attributes']['proxyid']]['vps_total'] += round($stats['count'],
								2
							);
						}
					}
				}
			}
		}
		$data['config'] = ['max_in_table' => CSettingsHelper::get(CSettingsHelper::MAX_IN_TABLE)];

<<<<<<< HEAD
		$server_status = CSettingsHelper::getServerStatus();

		if (array_key_exists('version', $server_status)) {
			$data['server_version'] = preg_split('/[a-z]/i', $server_status['version'], 2)[0];
=======
		$server_version = CSettingsHelper::getPrivate(CSettingsHelper::SERVER_STATUS);
		if ($server_version !== '') {
			$data['server_version'] = preg_split('/[a-z]/i', json_decode($server_version, true)['version'], 2)[0];
>>>>>>> a029f1a6
		}

		$response = new CControllerResponseData($data);
		$response->setTitle(_('Configuration of proxies'));
		$this->setResponse($response);
	}
}<|MERGE_RESOLUTION|>--- conflicted
+++ resolved
@@ -188,16 +188,9 @@
 		}
 		$data['config'] = ['max_in_table' => CSettingsHelper::get(CSettingsHelper::MAX_IN_TABLE)];
 
-<<<<<<< HEAD
-		$server_status = CSettingsHelper::getServerStatus();
-
-		if (array_key_exists('version', $server_status)) {
-			$data['server_version'] = preg_split('/[a-z]/i', $server_status['version'], 2)[0];
-=======
 		$server_version = CSettingsHelper::getPrivate(CSettingsHelper::SERVER_STATUS);
 		if ($server_version !== '') {
 			$data['server_version'] = preg_split('/[a-z]/i', json_decode($server_version, true)['version'], 2)[0];
->>>>>>> a029f1a6
 		}
 
 		$response = new CControllerResponseData($data);
