<?php
/*
** Zabbix
** Copyright (C) 2001-2022 Zabbix SIA
**
** This program is free software; you can redistribute it and/or modify
** it under the terms of the GNU General Public License as published by
** the Free Software Foundation; either version 2 of the License, or
** (at your option) any later version.
**
** This program is distributed in the hope that it will be useful,
** but WITHOUT ANY WARRANTY; without even the implied warranty of
** MERCHANTABILITY or FITNESS FOR A PARTICULAR PURPOSE. See the
** GNU General Public License for more details.
**
** You should have received a copy of the GNU General Public License
** along with this program; if not, write to the Free Software
** Foundation, Inc., 51 Franklin Street, Fifth Floor, Boston, MA  02110-1301, USA.
**/


/**
 * Class containing operations with user profile edit form.
 */
class CControllerUserProfileEdit extends CControllerUserEditGeneral {

	protected function checkInput() {
		$locales = array_keys(getLocales());
		$locales[] = LANG_DEFAULT;
		$themes = array_keys(APP::getThemes());
		$themes[] = THEME_DEFAULT;

		$fields = [
			'change_password' =>	'in 1',
			'password1' =>			'string',
			'password2' =>			'string',
			'lang' =>				'db users.lang|in '.implode(',', $locales),
			'timezone' =>			'db users.timezone|in '.implode(',', array_keys($this->timezones)),
			'theme' =>				'db users.theme|in '.implode(',', $themes),
			'autologin' =>			'db users.autologin|in 0,1',
			'autologout' =>			'db users.autologout',
			'refresh' =>			'db users.refresh',
			'rows_per_page' =>		'db users.rows_per_page',
			'url' =>				'db users.url',
			'messages' =>			'array',
			'form_refresh' =>		'int32'
		];

		if (CWebUser::$data['type'] > USER_TYPE_ZABBIX_USER) {
			$fields += [
				'medias' =>			'array',
				'new_media' =>		'array',
				'enable_media' =>	'int32',
				'disable_media' =>	'int32'
			];
		}

		$ret = $this->validateInput($fields);

		if (!$ret) {
			$this->setResponse(new CControllerResponseFatal());
		}

		return $ret;
	}

	protected function checkPermissions() {
		if (CWebUser::isGuest() || !CWebUser::isLoggedIn()) {
			return false;
		}

		$users = API::User()->get([
			'output' => ['username', 'name', 'surname', 'lang', 'theme', 'autologin', 'autologout', 'refresh',
				'rows_per_page', 'url', 'timezone', 'userdirectoryid'
			],
			'selectMedias' => (CWebUser::$data['type'] > USER_TYPE_ZABBIX_USER)
				? ['mediatypeid', 'period', 'sendto', 'severity', 'active']
				: null,
			'userids' => CWebUser::$data['userid'],
			'editable' => true
		]);

		if (!$users) {
			return false;
		}

		$this->user = $users[0];

		return true;
	}

	/**
	 * Set user medias if user is at least admin and set messages in data.
	 */
	protected function doAction() {

		$data = [
			'userid' => CWebUser::$data['userid'],
			'username' => $this->user['username'],
			'name' => $this->user['name'],
			'surname' => $this->user['surname'],
			'change_password' => $this->hasInput('change_password') || $this->hasInput('password1'),
			'password1' => '',
			'password2' => '',
			'lang' => $this->user['lang'],
			'timezone' => $this->user['timezone'],
			'timezones' => $this->timezones,
			'theme' => $this->user['theme'],
			'autologin' => $this->user['autologin'],
			'autologout' => $this->user['autologout'],
			'refresh' => $this->user['refresh'],
			'rows_per_page' => $this->user['rows_per_page'],
			'url' => $this->user['url'],
			'messages' => $this->getInput('messages', []) + getMessageSettings(),
			'form_refresh' => 0,
			'action' => $this->getAction()
		];

		if (CWebUser::$data['type'] > USER_TYPE_ZABBIX_USER) {
			$data['medias'] = $this->user['medias'];
		}

		// Overwrite with input variables.
		$this->getInputs($data, ['password1', 'password2', 'lang', 'timezone', 'theme', 'autologin', 'autologout',
			'refresh', 'rows_per_page', 'url', 'form_refresh'
		]);

		$data['password_requirements'] = $this->getPasswordRequirements();

		if (CWebUser::$data['type'] > USER_TYPE_ZABBIX_USER) {
			if ($data['form_refresh'] != 0) {
				$data['medias'] = $this->getInput('medias', []);
			}

			$data = $this->setUserMedias($data);
		}

<<<<<<< HEAD
		$data['readonly'] = false;
		$data['userdirectoryid'] = $this->user['userdirectoryid'];

		if ($this->user['userdirectoryid'] != 0) {
			$data['readonly'] = true;
		}
=======
		$data['mediatypes'] = API::MediaType()->get([
			'output' => ['status'],
			'preservekeys' => true
		]);
>>>>>>> 1878c29a

		$response = new CControllerResponseData($data);
		$response->setTitle(_('User profile'));
		$this->setResponse($response);
	}
}<|MERGE_RESOLUTION|>--- conflicted
+++ resolved
@@ -135,19 +135,17 @@
 			$data = $this->setUserMedias($data);
 		}
 
-<<<<<<< HEAD
 		$data['readonly'] = false;
 		$data['userdirectoryid'] = $this->user['userdirectoryid'];
 
 		if ($this->user['userdirectoryid'] != 0) {
 			$data['readonly'] = true;
 		}
-=======
+
 		$data['mediatypes'] = API::MediaType()->get([
 			'output' => ['status'],
 			'preservekeys' => true
 		]);
->>>>>>> 1878c29a
 
 		$response = new CControllerResponseData($data);
 		$response->setTitle(_('User profile'));
