<?php
/*
** Copyright (C) 2001-2025 Zabbix SIA
**
** This program is free software: you can redistribute it and/or modify it under the terms of
** the GNU Affero General Public License as published by the Free Software Foundation, version 3.
**
** This program is distributed in the hope that it will be useful, but WITHOUT ANY WARRANTY;
** without even the implied warranty of MERCHANTABILITY or FITNESS FOR A PARTICULAR PURPOSE.
** See the GNU Affero General Public License for more details.
**
** You should have received a copy of the GNU Affero General Public License along with this program.
** If not, see <https://www.gnu.org/licenses/>.
**/


require 'include/forms.inc.php';

class CControllerItemTagsList extends CController {

	private $item = [];

	protected function init(): void {
		$this->disableCsrfValidation();
		$this->setPostContentType(static::POST_CONTENT_TYPE_JSON);
	}

	protected function checkInput() {
		$fields = [
			'tags'					=> 'array',
			'show_inherited_tags'	=> 'in 0,1',
			'hostid'				=> 'id',
			'itemid'				=> 'id'
		];

		$ret = $this->validateInput($fields);

		if (!$ret) {
			$this->setResponse(
				(new CControllerResponseData(['main_block' => json_encode([
					'error' => [
						'messages' => array_column(get_and_clear_messages(), 'message')
					]
				])]))->disableView()
			);
		}

		return $ret;
	}

	protected function checkPermissions() {
		if ($this->hasInput('itemid')) {
			$options = [
				'output' => ['itemid', 'templateid', 'hostid', 'flags'],
				'selectDiscoveryData' => ['parent_itemid'],
				'itemids' => [$this->getInput('itemid')]
			];

			$items = API::Item()->get($options);

			if (!$items) {
				if ($this->getInput('show_inherited_tags', 0) == 1) {
					$options['selectDiscoveryRule'] = ['itemid', 'templateid', 'flags'];
					$options['selectDiscoveryRulePrototype'] = ['itemid', 'templateid', 'flags'];
				}

				$items = API::ItemPrototype()->get($options);
			}

			if (!$items) {
				return false;
			}

			$this->item = reset($items);
		}
		else {
			$this->item =[
				'itemid' => 0,
				'templateid' => 0,
				'hostid' => $this->getInput('hostid', 0),
				'flags' => ZBX_FLAG_DISCOVERY_NORMAL
			];
		}

		return true;
	}

	protected function doAction() {
		$data = [
			'tags' => [],
			'show_inherited_tags' => 0,
			'source' => 'item',
			'has_inline_validation' => true
		];
		$this->getInputs($data, array_keys($data));

<<<<<<< HEAD
		$data['tags'] = array_filter($data['tags'], static fn($tag) => $tag['tag'] !== '' || $tag['value'] !== '');
		$data['readonly'] = $this->item['flags'] & ZBX_FLAG_DISCOVERY_CREATED;

		if ($data['show_inherited_tags'] == 1) {
			if ($this->item['flags'] & ZBX_FLAG_DISCOVERY_CREATED) {
				$db_parent = API::ItemPrototype()->get([
					'output' => [],
					'selectDiscoveryRule' => ['itemid', 'templateid', 'flags'],
					'selectDiscoveryRulePrototype' => ['itemid', 'templateid', 'flags'],
					'itemids' => $this->item['discoveryData']['parent_itemid'],
					'nopermissions' => true
=======
		$data['tags'] = array_filter($data['tags'], function ($tag) {
			return $tag['tag'] !== '' || $tag['value'] !== '';
		});

		if ($this->hasInput('itemid') && $this->getInput('itemid')) {
			$items = API::Item()->get([
				'output' => ['itemid', 'templateid', 'hostid', 'flags'],
				'selectDiscoveryRule' => ['name', 'templateid'],
				'itemids' => [$this->getInput('itemid')]
			]);

			if (!$items) {
				$items = API::ItemPrototype()->get([
					'output' => ['itemid', 'templateid', 'hostid'],
					'selectDiscoveryRule' => ['name', 'templateid'],
					'itemids' => [$this->getInput('itemid')]
>>>>>>> fabaf05d
				]);
				$db_parent = reset($db_parent);

				$this->item['parent_lld'] = $db_parent['discoveryRule'] ?: $db_parent['discoveryRulePrototype'];
			}
			elseif ($this->item['flags'] & ZBX_FLAG_DISCOVERY_PROTOTYPE) {
				$this->item['parent_lld'] = $this->item['discoveryRule'] ?: $this->item['discoveryRulePrototype'];
			}

			$data['tags'] = CItemHelper::addInheritedTags($this->item, $data['tags']);
		}

		$data['user'] = ['debug_mode' => $this->getDebugMode()];
		$this->setResponse(new CControllerResponseData($data));
	}
}<|MERGE_RESOLUTION|>--- conflicted
+++ resolved
@@ -94,7 +94,6 @@
 		];
 		$this->getInputs($data, array_keys($data));
 
-<<<<<<< HEAD
 		$data['tags'] = array_filter($data['tags'], static fn($tag) => $tag['tag'] !== '' || $tag['value'] !== '');
 		$data['readonly'] = $this->item['flags'] & ZBX_FLAG_DISCOVERY_CREATED;
 
@@ -106,24 +105,6 @@
 					'selectDiscoveryRulePrototype' => ['itemid', 'templateid', 'flags'],
 					'itemids' => $this->item['discoveryData']['parent_itemid'],
 					'nopermissions' => true
-=======
-		$data['tags'] = array_filter($data['tags'], function ($tag) {
-			return $tag['tag'] !== '' || $tag['value'] !== '';
-		});
-
-		if ($this->hasInput('itemid') && $this->getInput('itemid')) {
-			$items = API::Item()->get([
-				'output' => ['itemid', 'templateid', 'hostid', 'flags'],
-				'selectDiscoveryRule' => ['name', 'templateid'],
-				'itemids' => [$this->getInput('itemid')]
-			]);
-
-			if (!$items) {
-				$items = API::ItemPrototype()->get([
-					'output' => ['itemid', 'templateid', 'hostid'],
-					'selectDiscoveryRule' => ['name', 'templateid'],
-					'itemids' => [$this->getInput('itemid')]
->>>>>>> fabaf05d
 				]);
 				$db_parent = reset($db_parent);
 
