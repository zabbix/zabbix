--- conflicted
+++ resolved
@@ -128,14 +128,11 @@
 			],
 			'selectHosts' => ['hostid', 'host'],
 			'selectDependencies' => ['triggerid', 'description'],
-			'selectTags' => ['tag', 'value'],
-<<<<<<< HEAD
-			'selectInheritedTags' => ['tag', 'value'],
-=======
 			'selectDiscoveryRule' => ['itemid'],
 			'selectDiscoveryRulePrototype' => ['itemid'],
 			'selectDiscoveryData' => ['parent_triggerid'],
->>>>>>> 45adcb26
+			'selectTags' => ['tag', 'value'],
+			'selectInheritedTags' => ['tag', 'value'],
 			'triggerids' => array_column($data['triggers'], 'triggerid')
 		]);
 
