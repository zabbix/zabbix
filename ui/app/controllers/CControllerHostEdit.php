--- conflicted
+++ resolved
@@ -63,18 +63,10 @@
 			'show_inherited_tags'	=> 'in 0,1',
 			'tags'					=> 'array',
 			'show_inherited_macros' => 'in 0,1',
-<<<<<<< HEAD
 			'macros'				=> 'array',
-			'tls_connect'			=> 'db hosts.tls_connect|in '.implode(',', [HOST_ENCRYPTION_NONE,
-											HOST_ENCRYPTION_PSK, HOST_ENCRYPTION_CERTIFICATE
-										]),
-			'tls_accept'			=> 'db hosts.tls_accept|ge 0|le '.
-										(0 | HOST_ENCRYPTION_NONE | HOST_ENCRYPTION_PSK | HOST_ENCRYPTION_CERTIFICATE),
-=======
 			'tls_in_none' 			=> 'in 0,1',
 			'tls_in_psk' 			=> 'in 0,1',
 			'tls_in_cert' 			=> 'in 0,1',
->>>>>>> 69340b33
 			'tls_subject'			=> 'db hosts.tls_subject',
 			'tls_issuer'			=> 'db hosts.tls_issuer',
 			'tls_psk_identity'		=> 'db hosts.tls_psk_identity',
