--- conflicted
+++ resolved
@@ -202,11 +202,9 @@
 			'serviceids' => array_column($data['rules']['service_write_list'], 'serviceid')
 		]);
 
-<<<<<<< HEAD
 		$data['csrf_tokens'] = self::generateCsrfTokens(['userrole.create']);
-=======
+
 		$data['form_refresh'] = $this->getInput('form_refresh', 0);
->>>>>>> d0205095
 
 		$response = new CControllerResponseData($data);
 		$response->setTitle(_('Configuration of user roles'));
