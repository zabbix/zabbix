/*
** Copyright (C) 2001-2025 Zabbix SIA
**
** This program is free software: you can redistribute it and/or modify it under the terms of
** the GNU Affero General Public License as published by the Free Software Foundation, version 3.
**
** This program is distributed in the hope that it will be useful, but WITHOUT ANY WARRANTY;
** without even the implied warranty of MERCHANTABILITY or FITNESS FOR A PARTICULAR PURPOSE.
** See the GNU Affero General Public License for more details.
**
** You should have received a copy of the GNU Affero General Public License along with this program.
** If not, see <https://www.gnu.org/licenses/>.
**/


class HostCard_CWidgetFieldHostSections extends CWidgetField {

	/**
	 * @type {HTMLTableElement}
	 */
	#table;

	/**
	 * @type {Array}
	 */
	#value;

	constructor({name, form_name, value}) {
		super({name, form_name});

		this.#table = document.getElementById(`${name}-table`);
		this.#value = value;

		this.#init();
		this.#update();
	}

	#init() {
		jQuery(this.#table)
			.dynamicRows({
				template: `#${this.getName()}-row-tmpl`,
				allow_empty: true,
<<<<<<< HEAD
				rows: this.#value.map((type) => ({['section']: type})),
=======
				rows: this.#field_value.map(type => ({section: type})),
>>>>>>> 058dbd14
				sortable: true,
				sortable_options: {
					target: 'tbody',
					selector_handle: `.${ZBX_STYLE_DRAG_ICON}`,
					freeze_end: 1
				}
			})
			.on('tableupdate.dynamicRows', () => {
				this.#update();
				this.dispatchUpdateEvent();
			})
			.on('afteradd.dynamicRows', () => this.#selectNextSection());

		this.#table.addEventListener('input', () => this.dispatchUpdateEvent());
		this.#table.addEventListener('change', () => {
			this.#toggleSelectedSections();
			this.dispatchUpdateEvent();
		});

		this.#toggleSelectedSections();
	}

	#update() {
		this.#table.querySelectorAll('.form_row').forEach((row, index) => {
			for (const field of row.querySelectorAll(`[name^="${this.getName()}["]`)) {
				field.id = field.id.replace(/_\d+/g, `_${index}`);
				field.name = field.name.replace(/\[\d+]/g, `[${index}]`);
			}
		});

		this.#toggleSelectedSections();
	}

	#toggleSelectedSections() {
		const sections = this.#table.querySelectorAll('z-select');
		const selected_sections = [];

		for (const section of sections) {
			const value = parseInt(section.value);

			if (!selected_sections.includes(value)) {
				selected_sections.push(value);
			}
		}

		for (const element of sections) {
			const options = element.getOptions();
			const disabled_sections = selected_sections.filter(section => section !== parseInt(element.value));

			options.forEach((option, index) => {
				options[index].disabled = disabled_sections.includes(index);
			});
		}
	}

	#selectNextSection() {
		const sections = this.#table.querySelectorAll('z-select');
		const selected_sections = [];

		for (let i = 0; i < sections.length - 1; i++) {
			const value = parseInt(sections[i].value);

			if (!selected_sections.includes(value)) {
				selected_sections.push(value);
			}
		}

		const last_section = sections[sections.length - 1];
		const enabled_options = last_section.getOptions().filter((option, index) => !selected_sections.includes(index));

		if (enabled_options.length) {
			last_section.selectedIndex = enabled_options[0].value;
		}
	}
}<|MERGE_RESOLUTION|>--- conflicted
+++ resolved
@@ -40,11 +40,7 @@
 			.dynamicRows({
 				template: `#${this.getName()}-row-tmpl`,
 				allow_empty: true,
-<<<<<<< HEAD
-				rows: this.#value.map((type) => ({['section']: type})),
-=======
-				rows: this.#field_value.map(type => ({section: type})),
->>>>>>> 058dbd14
+				rows: this.#value.map(type => ({section: type})),
 				sortable: true,
 				sortable_options: {
 					target: 'tbody',
