--- conflicted
+++ resolved
@@ -29,17 +29,6 @@
 		this._show_time = document.getElementById('show_2');
 		this._show_tzone = document.getElementById('show_3');
 
-<<<<<<< HEAD
-=======
-		for (const colorpicker of this._form.querySelectorAll(`.${ZBX_STYLE_COLOR_PICKER} input`)) {
-			$(colorpicker).colorpicker({
-				appendTo: '.overlay-dialogue-body',
-				use_default: true,
-				onUpdate: window.setIndicatorColor
-			});
-		}
-
->>>>>>> 64bdf3d5
 		this._time_type.addEventListener('change', () => this.updateForm());
 
 		for (const checkbox of this._clock_type.querySelectorAll('input')) {
