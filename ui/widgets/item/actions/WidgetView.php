--- conflicted
+++ resolved
@@ -57,11 +57,7 @@
 		$units = '';
 		$decimals = null;
 		$last_value = null;
-<<<<<<< HEAD
-		$is_binary_units = false;
-=======
 		$is_binary_units = true;
->>>>>>> b60decca
 
 		$options = [
 			'output' => ['value_type'],
