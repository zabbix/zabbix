<?php declare(strict_types = 0);
/*
** Copyright (C) 2001-2025 Zabbix SIA
**
** This program is free software: you can redistribute it and/or modify it under the terms of
** the GNU Affero General Public License as published by the Free Software Foundation, version 3.
**
** This program is distributed in the hope that it will be useful, but WITHOUT ANY WARRANTY;
** without even the implied warranty of MERCHANTABILITY or FITNESS FOR A PARTICULAR PURPOSE.
** See the GNU Affero General Public License for more details.
**
** You should have received a copy of the GNU Affero General Public License along with this program.
** If not, see <https://www.gnu.org/licenses/>.
**/


use Widgets\Item\Widget;

?>

window.widget_form = new class extends CWidgetForm {

	#is_item_numeric = false;

	/**
	 * @type {HTMLFormElement}
	 */
	#form;

	init({thresholds_colors}) {
		this.#form = this.getForm();

		this._show_description = document.getElementById(`show_${<?= Widget::SHOW_DESCRIPTION ?>}`);
		this._show_value = document.getElementById(`show_${<?= Widget::SHOW_VALUE ?>}`);
		this._show_time = document.getElementById(`show_${<?= Widget::SHOW_TIME ?>}`);
		this._show_change_indicator = document.getElementById(`show_${<?= Widget::SHOW_CHANGE_INDICATOR ?>}`);
		this._show_sparkline = document.getElementById(`show_${<?= Widget::SHOW_SPARKLINE ?>}`);

		this._units_show = document.getElementById('units_show');

		jQuery('#itemid').on('change', () => {
			this.#promiseGetItemType()
				.then((type) => {
					if (this.#form.isConnected) {
						this.#is_item_numeric = type !== null && this.#isItemValueTypeNumeric(type);
						this.updateForm();
					}
				});
		});

<<<<<<< HEAD
=======
		const colorpickers = this.#form
			.querySelectorAll(`.${ZBX_STYLE_COLOR_PICKER} input:not([name="sparkline[color]"])`);

		for (const colorpicker of colorpickers) {
			$(colorpicker).colorpicker({
				appendTo: ".overlay-dialogue-body",
				use_default: !colorpicker.name.includes('thresholds'),
				onUpdate: ['up_color', 'down_color', 'updown_color'].includes(colorpicker.name)
					? (color) => this.setIndicatorColor(colorpicker.name, color)
					: null
			});
		}

>>>>>>> 64bdf3d5
		const show = [this._show_description, this._show_value, this._show_time, this._show_change_indicator,
			this._show_sparkline
		];

		for (const checkbox of show) {
			checkbox.addEventListener('change', () => this.updateForm());
		}

		document.getElementById('units_show').addEventListener('change', () => this.updateForm());
		document.getElementById('aggregate_function').addEventListener('change', () => this.updateForm());
		document.getElementById('history').addEventListener('change', () => this.updateForm());

		for (const change_indicator of ['up_color', 'down_color', 'updown_color']) {
			this.#form.querySelector(`.<?= ZBX_STYLE_COLOR_PICKER ?>[color-field-name="${change_indicator}"]`)
				?.addEventListener('change', e => this.setIndicatorColor(change_indicator, e.target.color));
		}

		colorPalette.setThemeColors(thresholds_colors);

		this.updateForm();

		this.#promiseGetItemType()
			.then((type) => {
				if (this.#form.isConnected) {
					this.#is_item_numeric = type !== null && this.#isItemValueTypeNumeric(type);
					this.updateForm();
				}
			})
			.finally(() => this.ready());
	}

	updateForm() {
		const aggregate_function = document.getElementById('aggregate_function');

		for (const element of this.#form.querySelectorAll('.fields-group-description')) {
			element.style.display = this._show_description.checked ? '' : 'none';

			for (const input of element.querySelectorAll('input, textarea')) {
				input.disabled = !this._show_description.checked;
			}
		}

		for (const element of this.#form.querySelectorAll('.fields-group-value')) {
			element.style.display = this._show_value.checked ? '' : 'none';

			for (const input of element.querySelectorAll('input')) {
				input.disabled = !this._show_value.checked;
			}
		}

		for (const element of document.querySelectorAll('#units, #units_pos, #units_size, #units_bold,' +
				'.<?= ZBX_STYLE_COLOR_PICKER ?>[color-field-name="units_color"]')) {
			element.disabled = !this._show_value.checked || !document.getElementById('units_show').checked;
		}

		for (const element of this.#form.querySelectorAll('.fields-group-time')) {
			element.style.display = this._show_time.checked ? '' : 'none';

			for (const input of element.querySelectorAll('input')) {
				input.disabled = !this._show_time.checked;
			}
		}

		for (const element of this.#form.querySelectorAll('.fields-group-change-indicator')) {
			element.style.display = this._show_change_indicator.checked ? '' : 'none';

			for (const input of element.querySelectorAll('input')) {
				input.disabled = !this._show_change_indicator.checked;
			}
		}

		for (const element of this.#form.querySelectorAll('.js-sparkline-row')) {
			element.style.display = this._show_sparkline.checked ? '' : 'none';

			for (const input of element.querySelectorAll('input')) {
				input.disabled = !this._show_sparkline.checked;
			}
		}

		this.getField('sparkline[time_period]').disabled = !this._show_sparkline.checked;

		this.getField('time_period').hidden = aggregate_function.value == <?= AGGREGATE_NONE ?>;

		const aggregate_warning_functions = [<?= AGGREGATE_AVG ?>, <?= AGGREGATE_MIN ?>, <?= AGGREGATE_MAX ?>,
			<?= AGGREGATE_SUM ?>
		];

		const history_data_trends = document.querySelector('#history input[name="history"]:checked')
			.value == <?= Widget::HISTORY_DATA_TRENDS ?>;

		document.getElementById('item-history-data-warning').style.display =
				history_data_trends && !this.#is_item_numeric
			? ''
			: 'none';

		document.getElementById('item-aggregate-function-warning').style.display =
				aggregate_warning_functions.includes(parseInt(aggregate_function.value)) && !this.#is_item_numeric
			? ''
			: 'none';

		document.getElementById('item-thresholds-warning').style.display = this.#is_item_numeric ? 'none' : '';
	}

	/**
	 * Fetch type of currently selected item.
	 *
	 * Will return null if outer data source (widget) is selected instead of item.
	 *
	 * @return {Promise<any>}  Resolved promise will contain item type, or null if item type can't be established.
	 */
	#promiseGetItemType() {
		const ms_item_data = $('#itemid').multiSelect('getData');

		// The ID is empty string for unavailable widgets.
		if (ms_item_data.length === 0 || ms_item_data[0].id === '') {
			return Promise.resolve(null);
		}

		const {reference} = CWidgetBase.parseTypedReference(ms_item_data[0].id);

		if (reference !== '') {
			return Promise.resolve(null);
		}

		const curl = new Curl('jsrpc.php');

		curl.setArgument('method', 'item_value_type.get');
		curl.setArgument('type', <?= PAGE_TYPE_TEXT_RETURN_JSON ?>);
		curl.setArgument('itemid', ms_item_data[0].id);

		return fetch(curl.getUrl())
			.then((response) => response.json())
			.then((response) => {
				if ('error' in response) {
					throw {error: response.error};
				}

				return parseInt(response.result);
			})
			.catch((exception) => {
				console.log('Could not get item type', exception);

				return null;
			});
	}

	/**
	 * Check if item value type is numeric.
	 *
	 * @param {int} type  Item value type.
	 */
	#isItemValueTypeNumeric(type) {
		return type == <?= ITEM_VALUE_TYPE_FLOAT ?> || type == <?= ITEM_VALUE_TYPE_UINT64 ?>;
	}

	/**
	 * Set color of the specified indicator.
	 *
	 * @param {string} name   Indicator name.
	 * @param {string} color  Color number.
	 */
	setIndicatorColor(name, color) {
		const indicator_ids = {
			up_color: 'change-indicator-up',
			down_color: 'change-indicator-down',
			updown_color: 'change-indicator-updown'
		};

		document.getElementById(indicator_ids[name])
			.querySelector("polygon").style.fill = (color !== '') ? `#${color}` : '';
	}
};<|MERGE_RESOLUTION|>--- conflicted
+++ resolved
@@ -48,22 +48,6 @@
 				});
 		});
 
-<<<<<<< HEAD
-=======
-		const colorpickers = this.#form
-			.querySelectorAll(`.${ZBX_STYLE_COLOR_PICKER} input:not([name="sparkline[color]"])`);
-
-		for (const colorpicker of colorpickers) {
-			$(colorpicker).colorpicker({
-				appendTo: ".overlay-dialogue-body",
-				use_default: !colorpicker.name.includes('thresholds'),
-				onUpdate: ['up_color', 'down_color', 'updown_color'].includes(colorpicker.name)
-					? (color) => this.setIndicatorColor(colorpicker.name, color)
-					: null
-			});
-		}
-
->>>>>>> 64bdf3d5
 		const show = [this._show_description, this._show_value, this._show_time, this._show_change_indicator,
 			this._show_sparkline
 		];
