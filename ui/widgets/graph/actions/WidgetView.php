--- conflicted
+++ resolved
@@ -98,15 +98,6 @@
 		if ($this->fields_values['override_hostid'] && $resourceid) {
 			// Find same simple-graph item in the overridden host.
 			if ($this->fields_values['source_type'] == ZBX_WIDGET_FIELD_RESOURCE_SIMPLE_GRAPH) {
-<<<<<<< HEAD
-				$src_items = API::Item()->get([
-					'output' => ['key_'],
-					'itemids' => $resourceid,
-					'webitems' => true
-				]);
-
-				if (count($src_items) == 0) {
-=======
 				$options = [
 					'output' => ['itemid', 'name_resolved'],
 					'selectHosts' => ['name'],
@@ -117,6 +108,8 @@
 					'webitems' => true
 				];
 
+				$src_items = [];
+
 				if ($this->isTemplateDashboard()) {
 					$options['itemids'] = $resourceid;
 				}
@@ -127,32 +120,13 @@
 						'webitems' => true
 					]);
 
-					$options['filter']['key_'] = $src_items[0]['key_'];
-				}
-
-				$items = API::Item()->get($options);
-				$item = reset($items);
-
-				if ($item) {
-					$resourceid = $item['itemid'];
-					$item = CArrayHelper::renameKeys($item, ['name_resolved' => 'name']);
-				}
-				else {
->>>>>>> 6254e65e
-					$resourceid = null;
-					$is_resource_available = false;
-				}
-				else {
-					$items = API::Item()->get([
-						'output' => ['itemid', 'name_resolved'],
-						'selectHosts' => ['name'],
-						'hostids' => $this->fields_values['override_hostid'],
-						'filter' => [
-							'key_' => $src_items[0]['key_'],
-							'value_type' => [ITEM_VALUE_TYPE_FLOAT, ITEM_VALUE_TYPE_UINT64]
-						],
-						'webitems' => true
-					]);
+					if (count($src_items) > 0) {
+						$options['filter']['key_'] = $src_items[0]['key_'];
+					}
+				}
+
+				if ($this->isTemplateDashboard() || count($src_items) > 0) {
+					$items = API::Item()->get($options);
 					$item = reset($items);
 
 					if ($item) {
@@ -163,6 +137,10 @@
 						$resourceid = null;
 						$is_resource_available = false;
 					}
+				}
+				else {
+					$resourceid = null;
+					$is_resource_available = false;
 				}
 			}
 			// Find requested host and change graph details.
