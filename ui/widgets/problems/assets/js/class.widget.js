--- conflicted
+++ resolved
@@ -20,9 +20,6 @@
 
 class CWidgetProblems extends CWidget {
 
-<<<<<<< HEAD
-	onStart() {
-=======
 	// Must be synced with PHP ZBX_STYLE_BTN_WIDGET_EXPAND;
 	static ZBX_STYLE_BTN_WIDGET_EXPAND = 'btn-widget-expand';
 
@@ -39,7 +36,6 @@
 	_registerEvents() {
 		super._registerEvents();
 
->>>>>>> 9ef8fc6c
 		this._events = {
 			...this._events,
 
@@ -50,7 +46,7 @@
 					if (overlay.type === 'hintbox') {
 						const element = overlay.element instanceof jQuery ? overlay.element[0] : overlay.element;
 
-						if (this._body.contains(element)) {
+						if (this._content_body.contains(element)) {
 							hintBox.deleteHint(overlay.element);
 						}
 					}
@@ -105,7 +101,9 @@
 		}
 	}
 
-	onActivate() {
+	_activateEvents() {
+		super._activateEvents();
+
 		$.subscribe('acknowledge.create', this._events.acknowledgeCreated);
 		$.subscribe('event.rank_change', this._events.rankChanged);
 	}
@@ -124,7 +122,9 @@
 		this._deactivateContentsEvents();
 	}
 
-	onDeactivate() {
+	_deactivateEvents() {
+		super._deactivateEvents();
+
 		$.unsubscribe('acknowledge.create', this._events.acknowledgeCreated);
 		$.unsubscribe('event.rank_change', this._events.rankChanged);
 	}
