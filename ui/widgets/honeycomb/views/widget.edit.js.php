<?php declare(strict_types = 0);
/*
** Copyright (C) 2001-2025 Zabbix SIA
**
** This program is free software: you can redistribute it and/or modify it under the terms of
** the GNU Affero General Public License as published by the Free Software Foundation, version 3.
**
** This program is distributed in the hope that it will be useful, but WITHOUT ANY WARRANTY;
** without even the implied warranty of MERCHANTABILITY or FITNESS FOR A PARTICULAR PURPOSE.
** See the GNU Affero General Public License for more details.
**
** You should have received a copy of the GNU Affero General Public License along with this program.
** If not, see <https://www.gnu.org/licenses/>.
**/


use Widgets\Honeycomb\Includes\WidgetForm;

?>

window.widget_form = new class extends CWidgetForm {

	/**
	 * @type {HTMLFormElement}
	 */
	#form;

	init({thresholds_colors}) {
		this.#form = this.getForm();

		colorPalette.setThemeColors(thresholds_colors);

		this.#form.addEventListener('change', e => {
			this.#updateForm();

			if (e.target.id === 'primary_label_size_type_<?= WidgetForm::LABEL_SIZE_CUSTOM ?>') {
				document.getElementById('primary_label_size').focus();
			}

			if (e.target.id === 'secondary_label_size_type_<?= WidgetForm::LABEL_SIZE_CUSTOM ?>') {
				document.getElementById('secondary_label_size').focus();
			}
		});

		$thresholds_table.on('afterremove.dynamicRows', () => this.#updateForm());

		this._thresholds_table = $thresholds_table[0];

		this._thresholds_table.addEventListener('input', e => {
			if (e.target.matches('input[name$="[threshold]"')) {
				this.#updateForm();
			}
		});

<<<<<<< HEAD
=======
		for (const colorpicker of this.#form.querySelectorAll(`.${ZBX_STYLE_COLOR_PICKER} input`)) {
			$(colorpicker).colorpicker({
				appendTo: '.overlay-dialogue-body',
				use_default: !colorpicker.name.includes('thresholds')
			});
		}

>>>>>>> 64bdf3d5
		this.#updateForm();
		this.ready();
	}

	#updateForm() {
		const show_primary_label = document.getElementById(`show_${<?= WidgetForm::SHOW_PRIMARY_LABEL ?>}`).checked;
		const show_secondary_label = document.getElementById(`show_${<?= WidgetForm::SHOW_SECONDARY_LABEL ?>}`).checked;

		this.#updateLabelFields('fields-group-primary-label', show_primary_label);
		this.#updateLabelFields('fields-group-secondary-label', show_secondary_label);

		const interpolation = document.getElementById('interpolation');

		interpolation.disabled = this.#countFilledThresholds() < 2;

		if (this.#countFilledThresholds() < 2) {
			interpolation.checked = false;
		}
	}

	#countFilledThresholds() {
		let count = 0;

		for (const threshold of this._thresholds_table.querySelectorAll('.form_row input[name$="[threshold]"')) {
			if (threshold.value.trim() !== '') {
				count++;
			}
		}

		return count;
	}

	#updateLabelFields(row_class, show) {
		const fields_group_label = this.#form.querySelector(
			`.<?= CFormGrid::ZBX_STYLE_FIELDS_GROUP_LABEL ?>.${row_class}`
		);
		const fields_group = this.#form.querySelector(`.<?= CFormGrid::ZBX_STYLE_FIELDS_GROUP ?>.${row_class}`);

		fields_group_label.style.display = show ? '' : 'none';
		fields_group.style.display = show ? '' : 'none';

		fields_group.querySelectorAll('input, textarea').forEach(element => element.disabled = !show);

		if (!show) {
			return;
		}

		const label_type_value = parseInt(fields_group.querySelector('.js-label-type input:checked').value);
		const label_size_type_value = parseInt(fields_group.querySelector('.js-label-size-type input:checked').value);
		const label_units_show_checked =
			fields_group.querySelector('.js-label-units-show input[type="checkbox"]').checked;

		fields_group.querySelectorAll('.js-label').forEach(
			element => element.style.display = label_type_value === <?= WidgetForm::LABEL_TYPE_TEXT ?> ? '' : 'none'
		);
		fields_group.querySelector('.js-label textarea').disabled =
			label_type_value !== <?= WidgetForm::LABEL_TYPE_TEXT ?>;

		fields_group.querySelectorAll('.js-label-decimal-places').forEach(
			element => element.style.display = label_type_value === <?= WidgetForm::LABEL_TYPE_VALUE ?> ? '' : 'none'
		);
		fields_group.querySelector('.js-label-decimal-places input').disabled =
			label_type_value !== <?= WidgetForm::LABEL_TYPE_VALUE ?>;

		fields_group.querySelector('.js-label-size').style.display =
			label_size_type_value === <?= WidgetForm::LABEL_SIZE_CUSTOM ?> ? '' : 'none';

		fields_group.querySelector('.js-label-size').nextSibling.textContent =
			label_size_type_value === <?= WidgetForm::LABEL_SIZE_CUSTOM ?> ? '%' : '';

		fields_group.querySelectorAll('.js-label-units-hr, .js-label-units-show, .js-label-units, .js-label-units-pos')
			.forEach(element => {
				element.style.display = label_type_value === <?= WidgetForm::LABEL_TYPE_VALUE ?>
					? ''
					: 'none';
			});

		fields_group.querySelectorAll('.js-label-units input, .js-label-units-pos z-select')
			.forEach(element => element.disabled = !label_units_show_checked);
	}
}<|MERGE_RESOLUTION|>--- conflicted
+++ resolved
@@ -52,16 +52,6 @@
 			}
 		});
 
-<<<<<<< HEAD
-=======
-		for (const colorpicker of this.#form.querySelectorAll(`.${ZBX_STYLE_COLOR_PICKER} input`)) {
-			$(colorpicker).colorpicker({
-				appendTo: '.overlay-dialogue-body',
-				use_default: !colorpicker.name.includes('thresholds')
-			});
-		}
-
->>>>>>> 64bdf3d5
 		this.#updateForm();
 		this.ready();
 	}
