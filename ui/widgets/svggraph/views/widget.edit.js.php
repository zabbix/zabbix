<?php declare(strict_types = 0);
/*
** Copyright (C) 2001-2025 Zabbix SIA
**
** This program is free software: you can redistribute it and/or modify it under the terms of
** the GNU Affero General Public License as published by the Free Software Foundation, version 3.
**
** This program is distributed in the hope that it will be useful, but WITHOUT ANY WARRANTY;
** without even the implied warranty of MERCHANTABILITY or FITNESS FOR A PARTICULAR PURPOSE.
** See the GNU Affero General Public License for more details.
**
** You should have received a copy of the GNU Affero General Public License along with this program.
** If not, see <https://www.gnu.org/licenses/>.
**/


use Widgets\SvgGraph\Includes\CWidgetFieldDataSet;

?>

window.widget_form = new class extends CWidgetForm {

	/**
	 * @type {Map<HTMLLIElement, CSortable>}
	 */
	#single_items_sortable = new Map();

	/**
	 * @type {number}
	 */
	#dataset_row_unique_id = 0;

	init({form_tabs_id, color_palette, templateid}) {
		colorPalette.setThemeColors(color_palette);

		this._$overlay_body = jQuery('.overlay-dialogue-body');
		this._form = this.getForm();
		this._templateid = templateid;
		this._dataset_wrapper = document.getElementById('data_sets');
		this._any_ds_aggregation_function_enabled = false;

		this.#dataset_row_unique_id =
			this._dataset_wrapper.querySelectorAll('.<?= ZBX_STYLE_LIST_ACCORDION_ITEM ?>').length;

		this._$overlay_body.on('scroll', () => {
			const $preview = jQuery('.<?= ZBX_STYLE_SVG_GRAPH_PREVIEW ?>', this._$overlay_body);

			if (!$preview.length) {
				this._$overlay_body.off('scroll');
				return;
			}

			if ($preview.offset().top < this._$overlay_body.offset().top && this._$overlay_body.height() > 400) {
				jQuery('#svg-graph-preview').css('top',
					this._$overlay_body.offset().top - $preview.offset().top
				);
				jQuery('.graph-widget-config-tabs .ui-tabs-nav').css('top', $preview.height());
			}
			else {
				jQuery('#svg-graph-preview').css('top', 0);
				jQuery('.graph-widget-config-tabs .ui-tabs-nav').css('top', 0);
			}
		});

		jQuery(`#${form_tabs_id}`)
			.on('change', 'input, z-color-picker, z-select, .multiselect', () => this.onGraphConfigChange());

		this._dataset_wrapper.addEventListener('input', e => {
			if (e.target.matches('input[name$="[data_set_label]"]') || e.target.matches('input[name$="[timeshift]"]')) {
				this.registerUpdateEvent();
			}
		});

		this._datasetTabInit();
		this._problemsTabInit();

		this._updateForm();
		this._updatePreview();

		this.ready();
	}

	onGraphConfigChange() {
		this.registerUpdateEvent();

		this._updateForm();
		this._updatePreview();
	}

	updateVariableOrder(obj, row_selector, var_prefix) {
		for (const k of [10000, 0]) {
			jQuery(row_selector, obj).each(function(i) {
				if (var_prefix === 'ds') {
					jQuery(this).attr('data-set', i);
					jQuery('.single-item-table', this).attr('data-set', i);
				}

				jQuery('.multiselect[data-params]', this).each(function() {
					const name = jQuery(this).multiSelect('getOption', 'name');

					if (name !== null) {
						jQuery(this).multiSelect('modify', {
							name: name.replace(/([a-z]+\[)\d+(]\[[a-z_]+])/, `$1${k + i}$2`)
						});
					}
				});

				jQuery(`[name^="${var_prefix}["]`, this)
					.filter(function () {
						return jQuery(this).attr('name').match(/[a-z]+\[\d+]\[[a-z_]+]/);
					})
					.each(function () {
						jQuery(this).attr('name',
							jQuery(this).attr('name').replace(/([a-z]+\[)\d+(]\[[a-z_]+])/, `$1${k + i}$2`)
						);
					});
			});
		}
	}

	_datasetTabInit() {
		this._updateDatasetsLabel();

		// Initialize vertical accordion.

		const $data_sets = jQuery(this._dataset_wrapper);

		$data_sets
			.on('focus', '.<?= CMultiSelect::ZBX_STYLE_CLASS ?> input.input', function(e) {
				const list_item = e.target.closest('.<?= ZBX_STYLE_LIST_ACCORDION_ITEM ?>');

				if (list_item.classList.contains('<?= ZBX_STYLE_LIST_ACCORDION_ITEM_OPENED ?>')) {
					return;
				}

				$data_sets.zbx_vertical_accordion('expandNth',
					[...list_item.parentElement.children].indexOf(list_item)
				);
			})
			.on('click', '.<?= ZBX_STYLE_LIST_ACCORDION_ITEM ?>', function(e) {
				const list_item = e.target.closest('.<?= ZBX_STYLE_LIST_ACCORDION_ITEM ?>');

				if (list_item.classList.contains('<?= ZBX_STYLE_LIST_ACCORDION_ITEM_OPENED ?>')) {
					return;
				}

				if (e.target.classList.contains('js-click-expand')
						|| e.target.closest('.<?= ZBX_STYLE_COLOR_PICKER ?>') !== null) {
					$data_sets.zbx_vertical_accordion('expandNth',
						[...list_item.parentElement.children].indexOf(list_item)
					);
				}
			})
			.on('collapse', function(event, data) {
				jQuery('textarea, .multiselect', data.section).scrollTop(0);
				jQuery(window).trigger('resize');
				const dataset = data.section[0];

				if (dataset.dataset.type == '<?= CWidgetFieldDataSet::DATASET_TYPE_SINGLE_ITEM ?>') {
					const message_block = dataset.querySelector('.no-items-message');

					if (dataset.querySelectorAll('.single-item-table-row').length == 0) {
						message_block.style.display = 'block';
					}
				}
			})
			.on('expand', function(event, data) {
				jQuery(window).trigger('resize');
				const dataset = data.section[0];

				if (dataset.dataset.type == '<?= CWidgetFieldDataSet::DATASET_TYPE_SINGLE_ITEM ?>') {
					const message_block = dataset.querySelector('.no-items-message');

					if (dataset.querySelectorAll('.single-item-table-row').length == 0) {
						message_block.style.display = 'none';
					}

					widget_form._initSingleItemSortable(dataset);
				}
			})
			.zbx_vertical_accordion({handler: '.<?= ZBX_STYLE_LIST_ACCORDION_ITEM_TOGGLE ?>'});

		// Initialize rangeControl UI elements.
		jQuery('.<?= CRangeControl::ZBX_STYLE_CLASS ?>', jQuery(this._dataset_wrapper)).rangeControl();

<<<<<<< HEAD
=======
		for (const colorpicker of jQuery(`.${ZBX_STYLE_COLOR_PICKER} input`)) {
			jQuery(colorpicker).colorpicker({
				onUpdate: function(color) {
					jQuery('.<?= ZBX_STYLE_COLOR_PREVIEW_BOX ?>',
						jQuery(this).closest('.<?= ZBX_STYLE_LIST_ACCORDION_ITEM ?>')
					).css('background-color', `#${color}`);
				},
				appendTo: '.overlay-dialogue-body'
			});
		}

>>>>>>> 8001c41b
		this._dataset_wrapper.addEventListener('click', (e) => {
			if (e.target.classList.contains('js-add-item')) {
				this._selectItems();
			}

			if (e.target.classList.contains('js-add-widget')) {
				this._selectWidget();
			}

			if (e.target.matches('.single-item-table-row .table-col-name a')) {
				this._editItem(e.target);
			}

			if (e.target.classList.contains('element-table-remove')) {
				this._removeSingleItem(e.target);
			}

			if (e.target.classList.contains('js-remove')) {
				this._removeDataSet(e.target);
			}
		});

		document
			.getElementById('dataset-add')
			.addEventListener('click', () => {
				this._addDataset(<?= CWidgetFieldDataSet::DATASET_TYPE_PATTERN_ITEM ?>);
			});

		document
			.getElementById('dataset-menu')
			.addEventListener('click', (e) => this._addDatasetMenu(e));

		window.addPopupValues = (list) => {
			if (!isset('object', list) || list.object !== 'itemid') {
				return false;
			}

			for (let i = 0; i < list.values.length; i++) {
				this._addSingleItem({
					itemid: list.values[i].itemid,
					name: list.values[i].name
				});
			}

			this._initSingleItemSortable(this._getOpenedDataset());

			this._updatePreview();
		}

		this._updateSingleItemsReferences();
		this._initDataSetSortable();

		this._initSingleItemSortable(this._getOpenedDataset());
	}

	_problemsTabInit() {
		const widget = document.getElementById('problems');

		document.getElementById('show_problems')
			.addEventListener('click', (e) => {
				jQuery('#graph_item_problems, #problem_name, #problemhosts_select').prop('disabled', !e.target.checked);
				jQuery('#problemhosts_').multiSelect(e.target.checked ? 'enable' : 'disable');
				jQuery('[name^="severities["]', jQuery(widget)).prop('disabled', !e.target.checked);
				jQuery('[name="evaltype"]', jQuery(widget)).prop('disabled', !e.target.checked);
				jQuery('input, button, z-select', jQuery('#tags_table_tags', jQuery(widget))).prop('disabled',
					!e.target.checked
				);
			});
	}

	_updateDatasetsLabel() {
		for (const dataset of this._dataset_wrapper.querySelectorAll('.<?= ZBX_STYLE_LIST_ACCORDION_ITEM ?>')) {
			this._updateDatasetLabel(dataset);
		}
	}

	_updateDatasetLabel(dataset) {
		const placeholder_text = <?= json_encode(_('Data set')) ?> + ` #${parseInt(dataset.dataset.set) + 1}`;

		const data_set_label = dataset.querySelector('.js-dataset-label');
		const data_set_label_input = dataset.querySelector(`[name="ds[${dataset.dataset.set}][data_set_label]"]`);

		data_set_label.textContent = data_set_label_input.value !== '' ? data_set_label_input.value : placeholder_text;
		data_set_label_input.placeholder = placeholder_text;
	}

	_addDatasetMenu(e) {
		const menu = [
			{
				items: [
					{
						label: <?= json_encode(_('Item patterns')) ?>,
						clickCallback: () => {
							this._addDataset(<?= CWidgetFieldDataSet::DATASET_TYPE_PATTERN_ITEM ?>);
						}
					},
					{
						label: <?= json_encode(_('Item list')) ?>,
						clickCallback: () => {
							this._addDataset(<?= CWidgetFieldDataSet::DATASET_TYPE_SINGLE_ITEM ?>);
						}
					}
				]
			},
			{
				items: [
					{
						label: <?= json_encode(_('Clone')) ?>,
						disabled: this._getOpenedDataset() === null,
						clickCallback: () => {
							this._cloneDataset();
						}
					}
				]
			}
		];

		jQuery(e.target).menuPopup(menu, new jQuery.Event(e), {
			position: {
				of: e.target,
				my: 'left top',
				at: 'left bottom',
				within: 'body'
			}
		});
	}

	_addDataset(type) {
		jQuery(this._dataset_wrapper).zbx_vertical_accordion('collapseAll');

		const template = type == <?= CWidgetFieldDataSet::DATASET_TYPE_SINGLE_ITEM ?>
			? new Template(jQuery('#dataset-single-item-tmpl').html())
			: new Template(jQuery('#dataset-pattern-item-tmpl').html());

		const used_colors = [];

<<<<<<< HEAD
		for (const color_picker of this._form.querySelectorAll('.<?= ZBX_STYLE_COLOR_PICKER ?>')) {
			if (color_picker.color !== '') {
				used_colors.push(color_picker.color);
=======
		for (const color of this._form.querySelectorAll(`.${ZBX_STYLE_COLOR_PICKER} input`)) {
			if (color.value !== '') {
				used_colors.push(color.value);
>>>>>>> 8001c41b
			}
		}

		const fragment = document.createRange().createContextualFragment(template.evaluate({
			rowNum: this.#dataset_row_unique_id++,
			color: type == <?= CWidgetFieldDataSet::DATASET_TYPE_SINGLE_ITEM ?>
				? ''
				: colorPalette.getNextColor(used_colors)
		}));

		this._dataset_wrapper.append(fragment);

		this.updateVariableOrder(this._dataset_wrapper, '.<?= ZBX_STYLE_LIST_ACCORDION_ITEM ?>', 'ds');
		this._updateDatasetsLabel();

		const dataset = this._getOpenedDataset();

<<<<<<< HEAD
=======
		for (const colorpicker of dataset.querySelectorAll(`.${ZBX_STYLE_COLOR_PICKER} input`)) {
			jQuery(colorpicker).colorpicker({appendTo: '.overlay-dialogue-body'});
		}

>>>>>>> 8001c41b
		for (const range_control of dataset.querySelectorAll('.<?= CRangeControl::ZBX_STYLE_CLASS ?>')) {
			jQuery(range_control).rangeControl();
		}

		this._$overlay_body.scrollTop(Math.max(this._$overlay_body.scrollTop(),
			this._form.scrollHeight - this._$overlay_body.height()
		));

		this._initDataSetSortable();
		this._updateForm();

		this.registerUpdateEvent();
	}

	_cloneDataset() {
		const dataset = this._getOpenedDataset();

		this._addDataset(dataset.dataset.type);

		const cloned_dataset = this._getOpenedDataset();

		if (dataset.dataset.type == <?= CWidgetFieldDataSet::DATASET_TYPE_SINGLE_ITEM ?>) {
			for (const row of dataset.querySelectorAll('.single-item-table-row')) {
				this._addSingleItem({
					itemid: row.querySelector(`[name$='[itemids][]`).value,
					reference: row.querySelector(`[name$='[references][]`).value,
					name: row.querySelector('.table-col-name a').textContent
				});
			}

			this._initSingleItemSortable(cloned_dataset);
		}
		else {
			if (this._templateid === null) {
				jQuery('.js-hosts-multiselect', cloned_dataset).multiSelect('addData',
					jQuery('.js-hosts-multiselect', dataset).multiSelect('getData')
				);
			}

			jQuery('.js-items-multiselect', cloned_dataset).multiSelect('addData',
				jQuery('.js-items-multiselect', dataset).multiSelect('getData')
			);
		}

		for (const input of dataset.querySelectorAll('[name^=ds]')) {
			const cloned_name = input.name.replace(/([a-z]+\[)\d+(]\[[a-z_]+])/,
				`$1${cloned_dataset.getAttribute('data-set')}$2`
			);

			if (input.tagName.toLowerCase() === 'z-select') {
				cloned_dataset.querySelector(`[name="${cloned_name}"]`).value = input.value;
			}
			else if (input.type === 'text') {
				cloned_dataset.querySelector(`[name="${cloned_name}"]`).value = input.value;

				if (input.classList.contains('<?= CRangeControl::ZBX_STYLE_CLASS ?>')) {
					// Fire change event to redraw range input.
					cloned_dataset.querySelector(`[name="${cloned_name}"]`).dispatchEvent(new Event('change'));
				}
			}
			else if (input.type === 'checkbox' || input.type === 'radio') {
				// Click to fire events.
				cloned_dataset.querySelector(`[name="${cloned_name}"][value="${input.value}"]`).checked = input.checked;
			}
		}

		this._updateDatasetLabel(cloned_dataset);
		this._updatePreview();
	}

	_removeDataSet(obj) {
		const dataset_remove = obj.closest('.list-accordion-item');

		dataset_remove.remove();

		if (this.#single_items_sortable.has(dataset_remove)) {
			this.#single_items_sortable.get(dataset_remove).enable(false);
			this.#single_items_sortable.delete(dataset_remove);
		}

		this.updateVariableOrder(jQuery(this._dataset_wrapper), '.<?= ZBX_STYLE_LIST_ACCORDION_ITEM ?>', 'ds');
		this._updateDatasetsLabel();

		const dataset = this._getOpenedDataset();

		if (dataset !== null) {
			this._updateSingleItemsOrder(dataset);
			this._initSingleItemSortable(dataset);
		}

		this._initDataSetSortable();
		this.onGraphConfigChange();
	}

	_getOpenedDataset() {
		return this._dataset_wrapper.querySelector('.<?= ZBX_STYLE_LIST_ACCORDION_ITEM_OPENED ?>[data-set]');
	}

	_initDataSetSortable() {
		if (this._sortable_data_set === undefined) {
			this._sortable_data_set = new CSortable(document.querySelector('#data_sets'), {
				selector_handle: '.js-main-drag-icon, .js-dataset-label'
			});

			this._sortable_data_set.on(CSortable.EVENT_SORT, () => {
				this.updateVariableOrder(this._dataset_wrapper, '.<?= ZBX_STYLE_LIST_ACCORDION_ITEM ?>', 'ds');
				this._updateDatasetsLabel();
				this._updatePreview();

				this.registerUpdateEvent();
			});
		}
	}

	_selectItems() {
		if (this._templateid === null) {
			PopUp('popup.generic', {
				srctbl: 'items',
				srcfld1: 'itemid',
				srcfld2: 'name',
				dstfrm: this._form.id,
				numeric: 1,
				writeonly: 1,
				multiselect: 1,
				with_webitems: 1,
				real_hosts: 1,
				resolve_macros: 1
			}, {dialogue_class: 'modal-popup-generic'});
		}
		else {
			PopUp('popup.generic', {
				srctbl: 'items',
				srcfld1: 'itemid',
				srcfld2: 'name',
				dstfrm: this._form.id,
				numeric: 1,
				writeonly: 1,
				multiselect: 1,
				with_webitems: 1,
				hostid: this._templateid,
				hide_host_filter: 1
			}, {dialogue_class: 'modal-popup-generic'});
		}
	}

	_editItem(target) {
		const dataset = this._getOpenedDataset();
		const dataset_index = dataset.getAttribute('data-set');

		const row = target.closest('.single-item-table-row');
		const row_index = row.rowIndex;

		const itemid_input = row.querySelector('input[name$="[itemids][]"');

		if (itemid_input.value !== '0') {
			const excludeids = [];

			for (const input of dataset.querySelectorAll('.single-item-table-row input[name$="[itemids][]"]')) {
				if (input.value !== '0') {
					excludeids.push(input.value);
				}
			}

			if (this._templateid === null) {
				PopUp('popup.generic', {
					srctbl: 'items',
					srcfld1: 'itemid',
					srcfld2: 'name',
					dstfrm: this._form.id,
					dstfld1: `items_${dataset_index}_${row_index}_itemid`,
					dstfld2: `items_${dataset_index}_${row_index}_name`,
					numeric: 1,
					writeonly: 1,
					with_webitems: 1,
					real_hosts: 1,
					resolve_macros: 1,
					excludeids
				}, {dialogue_class: 'modal-popup-generic'});
			}
			else {
				PopUp('popup.generic', {
					srctbl: 'items',
					srcfld1: 'itemid',
					srcfld2: 'name',
					dstfrm: this._form.id,
					dstfld1: `items_${dataset_index}_${row_index}_itemid`,
					dstfld2: `items_${dataset_index}_${row_index}_name`,
					numeric: 1,
					writeonly: 1,
					with_webitems: 1,
					hostid: this._templateid,
					hide_host_filter: 1,
					excludeids
				}, {dialogue_class: 'modal-popup-generic'});
			}
		}
		else {
			const exclude_typed_references = [];

			for (const input of dataset.querySelectorAll('.single-item-table-row input[name$="[references][]"]')) {
				if (input.value !== '') {
					exclude_typed_references.push(input.value);
				}
			}

			this._selectWidget(row, exclude_typed_references);
		}
	}

	_selectWidget(row = null, exclude_typed_references = []) {
		const widgets = ZABBIX.Dashboard.getReferableWidgets({
			type: CWidgetsData.DATA_TYPE_ITEM_ID,
			widget_context: ZABBIX.Dashboard.getWidgetEditingContext()
		});

		widgets.sort((a, b) => a.getHeaderName().localeCompare(b.getHeaderName()));

		const result = [];

		for (const widget of widgets) {
			const typed_reference = CWidgetBase.createTypedReference({
				reference: widget.getFields().reference,
				type: CWidgetsData.DATA_TYPE_ITEM_ID
			});

			if (exclude_typed_references.includes(typed_reference)) {
				continue;
			}

			result.push({
				id: CWidgetBase.createTypedReference({
					reference: widget.getFields().reference,
					type: CWidgetsData.DATA_TYPE_ITEM_ID
				}),
				name: widget.getHeaderName()
			});

		}

		const popup = new CWidgetSelectPopup(result);

		popup.on('dialogue.submit', (e) => {
			if (row === null) {
				this._addSingleItem({
					reference: e.detail.reference,
					name: e.detail.name
				});
			}
			else {
				const name_col = row.querySelector('.table-col-name');
				const name_col_link = name_col.querySelector('a');
				const references_input = row.querySelector('input[name$="[references][]"');

				name_col.classList.remove('unavailable-widget');
				name_col_link.textContent = e.detail.name;
				references_input.value = e.detail.reference;
			}
		});
	}

	_addSingleItem({itemid = '0', reference = '', name} = {}) {
		const dataset = this._getOpenedDataset();
		const dataset_index = dataset.getAttribute('data-set');

		const items_tbody = dataset.querySelector('.single-item-table tbody');

		if (itemid !== '0') {
			if (items_tbody.querySelector(`input[name$="[itemids][]"][value="${itemid}"]`) !== null) {
				return;
			}
		}
		else {
			if (items_tbody.querySelector(`input[name$="[references][]"][value="${reference}"]`) !== null) {
				return;
			}
		}

		const items_new_index = items_tbody.rows.length + 1;

		const template = new Template(jQuery('#dataset-item-row-tmpl').html());

		const row = template.evaluateToElement({
			dsNum: dataset_index,
			rowNum: items_new_index,
			itemid,
			reference,
			name
		});

		if (itemid === '0') {
			row.querySelector('.table-col-name .reference-hint').classList.remove(ZBX_STYLE_DISPLAY_NONE);
		}

		items_tbody.appendChild(row);

		const used_colors = [];

<<<<<<< HEAD
		for (const color_picker of this._form.querySelectorAll('.<?= ZBX_STYLE_COLOR_PICKER ?>')) {
			if (color_picker.color !== '') {
				used_colors.push(color_picker.color);
			}
		}

		row.querySelector('.<?= ZBX_STYLE_COLOR_PICKER ?>').color = colorPalette.getNextColor(used_colors);
=======
		for (const color of this._form.querySelectorAll(`.${ZBX_STYLE_COLOR_PICKER} input`)) {
			if (color.value !== '') {
				used_colors.push(color.value);
			}
		}

		jQuery(`#items_${dataset_index}_${items_new_index}_color`)
			.val(colorPalette.getNextColor(used_colors))
			.colorpicker();

		this.registerUpdateEvent();
>>>>>>> 8001c41b
	}

	_removeSingleItem(element) {
		element.closest('.single-item-table-row').remove();

		const dataset = this._getOpenedDataset();

		this._updateSingleItemsOrder(dataset);
		this._initSingleItemSortable(dataset);
		this._updatePreview();

		this.registerUpdateEvent();
	}

	_initSingleItemSortable(dataset) {
		const rows_container = dataset.querySelector('.single-item-table tbody');

		if (rows_container === null) {
			return;
		}

		if (this.#single_items_sortable.has(dataset)) {
			return;
		}

		const sortable = new CSortable(rows_container, {
			selector_handle: '.table-col-handle'
		});

		sortable.on(CSortable.EVENT_SORT, () => {
			this._updateSingleItemsOrder(dataset);
			this._updatePreview();

			this.registerUpdateEvent();
		});

		this.#single_items_sortable.set(dataset, sortable);
	}

	_updateSingleItemsReferences() {
		const widgets = ZABBIX.Dashboard
			.getReferableWidgets({
				type: CWidgetsData.DATA_TYPE_ITEM_ID,
				widget_context: ZABBIX.Dashboard.getWidgetEditingContext()
			})
			.reduce((map, widget) => map.set(widget.getFields().reference, widget.getHeaderName()), new Map());

		for (const dataset of this._dataset_wrapper.querySelectorAll('.<?= ZBX_STYLE_LIST_ACCORDION_ITEM ?>')) {
			for (const row of dataset.querySelectorAll('.single-item-table-row')) {
				const itemid_input = row.querySelector('input[name$="[itemids][]"');
				const reference_input = row.querySelector('input[name$="[references][]"');

				if (itemid_input.value !== '0') {
					continue;
				}

				const name_col = row.querySelector('.table-col-name');
				const name_col_link = name_col.querySelector('a');
				const name_col_hint = name_col.querySelector('.reference-hint');

				const {reference} = CWidgetBase.parseTypedReference(reference_input.value);

				if (reference !== '') {
					name_col_link.textContent = widgets.get(reference);
				}
				else {
					name_col.classList.add('unavailable-widget');
					name_col_link.textContent = <?= json_encode(_('Unavailable widget')) ?>;
				}

				name_col_hint.classList.remove(ZBX_STYLE_DISPLAY_NONE);
			}
		}
	}

	_updateSingleItemsOrder(dataset) {
<<<<<<< HEAD
=======
		jQuery.colorpicker('destroy', jQuery(`.single-item-table .${ZBX_STYLE_COLOR_PICKER} input`, dataset));

>>>>>>> 8001c41b
		const dataset_index = dataset.getAttribute('data-set');

		for (const row of dataset.querySelectorAll('.single-item-table-row')) {
			const prefix = `items_${dataset_index}_${row.rowIndex}`;

			row.querySelector('.table-col-no span').textContent = `${row.rowIndex}:`;
			row.querySelector('.table-col-name a').id = `${prefix}_name`;
			row.querySelector('.table-col-action input[name$="[itemids][]"]').id = `${prefix}_itemid`;
			row.querySelector('.table-col-action input[name$="[references][]"]').id = `${prefix}_reference`;
<<<<<<< HEAD
=======

			const colorpicker = row.querySelector(`.single-item-table .${ZBX_STYLE_COLOR_PICKER} input`);

			colorpicker.id = `${prefix}_color`;
			jQuery(colorpicker).colorpicker({appendTo: '.overlay-dialogue-body'});
>>>>>>> 8001c41b
		}
	}

	_updateForm() {
		const axes_used = {<?= GRAPH_YAXIS_SIDE_LEFT ?>: 0, <?= GRAPH_YAXIS_SIDE_RIGHT ?>: 0};

		for (const element of this._form.querySelectorAll('[type=radio], [type=hidden]')) {
			if (element.name.match(/ds\[\d+]\[axisy]/) && element.checked) {
				axes_used[element.value]++;
			}
		}

		for (const element of this._form.querySelectorAll('[type=hidden]')) {
			if (element.name.match(/or\[\d+]\[axisy]/)) {
				axes_used[element.value]++;
			}
		}

		const dataset = this._getOpenedDataset();

		if (dataset !== null) {
			this._updateDatasetLabel(dataset);

			const dataset_index = dataset.getAttribute('data-set');

			const draw_type = dataset.querySelector(`[name="ds[${dataset_index}][type]"]:checked`);
			const is_stacked = dataset.querySelector(`[type=checkbox][name="ds[${dataset_index}][stacked]"]`).checked;

			// Data set tab.
			const aggregate_function_select = dataset.querySelector(`[name="ds[${dataset_index}][aggregate_function]"]`);
			const approximation_select = dataset.querySelector(`[name="ds[${dataset_index}][approximation]"]`);

			let stacked_enabled = true;
			let width_enabled = true;
			let pointsize_enabled = true;
			let fill_enabled = true;
			let missingdata_enabled = true;
			let aggregate_none_enabled = true;
			let approximation_all_enabled = true;

			switch (draw_type.value) {
				case '<?= SVG_GRAPH_TYPE_LINE ?>':
					pointsize_enabled = false;
					if (is_stacked) {
						approximation_all_enabled = false;
					}
					break;

				case '<?= SVG_GRAPH_TYPE_POINTS ?>':
					stacked_enabled = false;
					width_enabled = false;
					fill_enabled = false;
					missingdata_enabled = false;
					approximation_all_enabled = false;
					break;

				case '<?= SVG_GRAPH_TYPE_STAIRCASE ?>':
					pointsize_enabled = false;
					approximation_all_enabled = false;
					break;

				case '<?= SVG_GRAPH_TYPE_BAR ?>':
					width_enabled = false;
					pointsize_enabled = false;
					fill_enabled = false;
					missingdata_enabled = false;

					if (is_stacked) {
						aggregate_none_enabled = false;
					}

					approximation_all_enabled = false;
					break;
			}

			dataset.querySelector(`[type=checkbox][name="ds[${dataset_index}][stacked]"]`).disabled = !stacked_enabled;
			jQuery(`[name="ds[${dataset_index}][width]"]`, dataset).rangeControl(width_enabled ? 'enable' : 'disable');
			jQuery(`[name="ds[${dataset_index}][pointsize]"]`, dataset).rangeControl(
				pointsize_enabled ? 'enable' : 'disable'
			);
			jQuery(`[name="ds[${dataset_index}][fill]"]`, dataset).rangeControl(fill_enabled ? 'enable' : 'disable');

			for (const element of dataset.querySelectorAll(`[name="ds[${dataset_index}][missingdatafunc]"]`)) {
				element.disabled = !missingdata_enabled;
			}

			aggregate_function_select.getOptionByValue(<?= AGGREGATE_NONE ?>).disabled = !aggregate_none_enabled;
			if (!aggregate_none_enabled && aggregate_function_select.value == <?= AGGREGATE_NONE ?>) {
				aggregate_function_select.value = <?= AGGREGATE_AVG ?>;
			}

			const aggregation_enabled = aggregate_function_select.value != <?= AGGREGATE_NONE ?>;

			dataset.querySelector(`[name="ds[${dataset_index}][aggregate_interval]"]`).disabled = !aggregation_enabled;

			for (const element of dataset.querySelectorAll(`[name="ds[${dataset_index}][aggregate_grouping]"]`)) {
				element.disabled = !aggregation_enabled;
			}

			approximation_select.getOptionByValue(<?= APPROXIMATION_ALL ?>).disabled = !approximation_all_enabled;
			if (!approximation_all_enabled && approximation_select.value == <?= APPROXIMATION_ALL ?>) {
				approximation_select.value = <?= APPROXIMATION_AVG ?>;
			}
		}

		const all_datasets = this._dataset_wrapper.querySelectorAll('.<?= ZBX_STYLE_LIST_ACCORDION_ITEM ?>');

		this._any_ds_aggregation_function_enabled = false;

		for (const ds of all_datasets) {
			const ds_index = ds.getAttribute('data-set');
			const aggregate_function_select = ds.querySelector(`[name="ds[${ds_index}][aggregate_function]"]`);

			if (aggregate_function_select.value != <?= AGGREGATE_NONE ?>) {
				this._any_ds_aggregation_function_enabled = true;
				break;
			}
		}

		// Displaying options tab.
		const percentile_left_checkbox = document.getElementById('percentile_left');
		percentile_left_checkbox.disabled = !axes_used[<?= GRAPH_YAXIS_SIDE_LEFT ?>];

		document.getElementById('percentile_left_value').disabled = !percentile_left_checkbox.checked
			|| !axes_used[<?= GRAPH_YAXIS_SIDE_LEFT ?>];

		const percentile_right_checkbox = document.getElementById('percentile_right');
		percentile_right_checkbox.disabled = !axes_used[<?= GRAPH_YAXIS_SIDE_RIGHT ?>];

		document.getElementById('percentile_right_value').disabled = !percentile_right_checkbox.checked
			|| !axes_used[<?= GRAPH_YAXIS_SIDE_RIGHT ?>];

		// Axes tab.
		const lefty_checkbox = document.getElementById('lefty');
		lefty_checkbox.disabled = !axes_used[<?= GRAPH_YAXIS_SIDE_LEFT ?>];

		const lefty_on = !lefty_checkbox.disabled && lefty_checkbox.checked;

		if (lefty_checkbox.disabled) {
			lefty_checkbox.checked = true;
		}

		for (const element of document.querySelectorAll('#lefty_scale, #lefty_min, #lefty_max, #lefty_units')) {
			element.disabled = !lefty_on;
		}

		document.getElementById('lefty_static_units').disabled = !lefty_on
			|| document.getElementById('lefty_units').value != <?= SVG_GRAPH_AXIS_UNITS_STATIC ?>;

		const righty_checkbox = document.getElementById('righty');
		righty_checkbox.disabled = !axes_used[<?= GRAPH_YAXIS_SIDE_RIGHT ?>];

		const righty_on = !righty_checkbox.disabled && righty_checkbox.checked;

		if (righty_checkbox.disabled) {
			righty_checkbox.checked = true;
		}

		for (const element of document.querySelectorAll('#righty_scale, #righty_min, #righty_max, #righty_units')) {
			element.disabled = !righty_on;
		}

		document.getElementById('righty_static_units').disabled = !righty_on
			|| document.getElementById('righty_units').value != <?= SVG_GRAPH_AXIS_UNITS_STATIC ?>;

		// Legend tab.
		const show_legend = document.getElementById('legend').checked;
		const legend_statistic = document.getElementById('legend_statistic');

		legend_statistic.disabled = !show_legend;

		document.getElementById('legend_aggregation').disabled = !show_legend
			|| !this._any_ds_aggregation_function_enabled;

		for (const input of this._form.querySelectorAll('[name=legend_lines_mode]')) {
			input.disabled = !show_legend;
		}

		jQuery('#legend_lines').rangeControl(show_legend ? 'enable' : 'disable');
		jQuery('#legend_columns').rangeControl(show_legend && !legend_statistic.checked ? 'enable' : 'disable');

		document.querySelector('[for=legend_lines]')
			.textContent = document.querySelector('[name=legend_lines_mode]:checked').value === '1'
				? <?= json_encode(_('Maximum number of rows')) ?>
				: <?= json_encode(_('Number of rows')) ?>;

		// Trigger event to update tab indicators.
		document.getElementById('tabs').dispatchEvent(new Event(TAB_INDICATOR_UPDATE_EVENT));
	}

	#update_preview_abort_controller = null;
	#update_preview_loading_timeout = null;
	#update_preview_had_errors = false;

	_updatePreview() {
		if (this.#update_preview_abort_controller !== null) {
			this.#update_preview_abort_controller.abort();
		}

		if (this.#update_preview_loading_timeout !== null) {
			clearTimeout(this.#update_preview_loading_timeout);
		}

		const preview = document.getElementById('svg-graph-preview');
		const preview_container = preview.parentElement;
		const preview_computed_style = getComputedStyle(preview);
		const contents_width = Math.floor(parseFloat(preview_computed_style.width));
		const contents_height = Math.floor(parseFloat(preview_computed_style.height)) - 10;

		const fields = getFormFields(this._form);

		fields.override_hostid = this.#resolveOverrideHostId();
		fields.time_period = this.#resolveTimePeriod(fields.time_period);

		if (fields.ds !== undefined) {
			for (const [dataset_key, dataset] of Object.entries(fields.ds)) {
				const dataset_new = {
					...dataset,
					override_hostid: []
				};

				if (dataset.dataset_type == '<?= CWidgetFieldDataSet::DATASET_TYPE_SINGLE_ITEM ?>') {
					dataset_new.itemids = [];
					dataset_new.color = [];

					if (dataset.itemids !== undefined) {
						for (const [item_index, itemid] of dataset.itemids.entries()) {
							if (itemid === '0') {
								const resolved_itemid = this.#resolveTypedReference(dataset.references[item_index]);

								if (resolved_itemid !== null) {
									dataset_new.itemids.push(resolved_itemid);
									dataset_new.color.push(dataset.color[item_index]);
								}
							}
							else {
								dataset_new.itemids.push(itemid);
								dataset_new.color.push(dataset.color[item_index]);
							}
						}
					}

					delete dataset_new.references;
				}

				if (dataset.override_hostid !== undefined) {
					const resolved_override_hostid = this.#resolveTypedReference(
						dataset.override_hostid[CWidgetBase.FOREIGN_REFERENCE_KEY]
					);

					if (resolved_override_hostid !== null) {
						dataset_new.override_hostid.push(resolved_override_hostid);
					}
				}

				fields.ds[dataset_key] = dataset_new;
			}
		}

		const data = {
			templateid: this._templateid ?? undefined,
			fields,
			preview: 1,
			contents_width,
			contents_height
		};

		const curl = new Curl('zabbix.php');

		curl.setArgument('action', 'widget.svggraph.view');

		this.#update_preview_loading_timeout = setTimeout(() => {
			this.#update_preview_loading_timeout = null;
			preview_container.classList.add('is-loading');
		}, 1000);

		const abort_controller = new AbortController();

		this.#update_preview_abort_controller = abort_controller;

		fetch(curl.getUrl(), {
			method: 'POST',
			headers: {'Content-Type': 'application/json'},
			body: JSON.stringify(data),
			signal: abort_controller.signal
		})
			.then((response) => response.json())
			.then((response) => {
				if ('error' in response) {
					throw {error: response.error};
				}

				// Do not remove initial messages displayed by CWidgetEditDialogue.
				if (this.#update_preview_had_errors) {
					for (const element of this._form.parentNode.children) {
						if (element.matches('.msg-good, .msg-bad, .msg-warning')) {
							element.parentNode.removeChild(element);
						}
					}
				}

				if (this.#update_preview_loading_timeout !== null) {
					clearTimeout(this.#update_preview_loading_timeout);
					this.#update_preview_loading_timeout = null;
				}

				preview_container.classList.remove('is-loading');

				if ('body' in response) {
					preview.innerHTML = response.body;
					preview.setAttribute('unselectable', 'on');
					preview.style.userSelect = 'none';
				}
			})
			.catch((exception) => {
				if (abort_controller.signal.aborted) {
					return;
				}

				for (const element of this._form.parentNode.children) {
					if (element.matches('.msg-good, .msg-bad, .msg-warning')) {
						element.parentNode.removeChild(element);
					}
				}

				if (this.#update_preview_loading_timeout !== null) {
					clearTimeout(this.#update_preview_loading_timeout);
					this.#update_preview_loading_timeout = null;
				}

				preview_container.classList.remove('is-loading');

				let title;
				let messages = [];

				if (typeof exception === 'object' && 'error' in exception) {
					title = exception.error.title;
					messages = exception.error.messages;
				}
				else {
					title = <?= json_encode(_('Unexpected server error.')) ?>;
				}

				const message_box = makeMessageBox('bad', messages, title)[0];

				this._form.parentNode.insertBefore(message_box, this._form);

				this.#update_preview_had_errors = true;
			});
	}

	#resolveTypedReference(typed_reference) {
		const {reference, type} = CWidgetBase.parseTypedReference(typed_reference);

		const data = ZABBIX.EventHub.getData({
			context: 'dashboard',
			event_type: 'broadcast',
			reference,
			type
		});

		if (data !== undefined && data.length === 1) {
			return data[0];
		}

		return null;
	}

	#resolveTimePeriod(time_period_field) {
		if ('from' in time_period_field && 'to' in time_period_field) {
			return time_period_field;
		}

		let time_period;

		if (CWidgetBase.FOREIGN_REFERENCE_KEY in time_period_field) {
			const {reference} = CWidgetBase.parseTypedReference(
				time_period_field[CWidgetBase.FOREIGN_REFERENCE_KEY]
			);

			time_period = ZABBIX.EventHub.getData({
				context: 'dashboard',
				event_type: 'broadcast',
				reference,
				type: CWidgetsData.DATA_TYPE_TIME_PERIOD
			});
		}

		if (time_period === undefined || time_period === null) {
			time_period = ZABBIX.EventHub.getData({
				context: 'dashboard',
				event_type: 'broadcast',
				reference: CDashboard.REFERENCE_DASHBOARD,
				type: CWidgetsData.DATA_TYPE_TIME_PERIOD
			});
		}

		return {
			from: time_period.from,
			to: time_period.to
		};
	}

	#resolveOverrideHostId() {
		return ZABBIX.EventHub.getData({
			context: 'dashboard',
			event_type: 'broadcast',
			reference: CDashboard.REFERENCE_DASHBOARD,
			type: CWidgetsData.DATA_TYPE_HOST_ID
		});
	}
};<|MERGE_RESOLUTION|>--- conflicted
+++ resolved
@@ -183,20 +183,6 @@
 		// Initialize rangeControl UI elements.
 		jQuery('.<?= CRangeControl::ZBX_STYLE_CLASS ?>', jQuery(this._dataset_wrapper)).rangeControl();
 
-<<<<<<< HEAD
-=======
-		for (const colorpicker of jQuery(`.${ZBX_STYLE_COLOR_PICKER} input`)) {
-			jQuery(colorpicker).colorpicker({
-				onUpdate: function(color) {
-					jQuery('.<?= ZBX_STYLE_COLOR_PREVIEW_BOX ?>',
-						jQuery(this).closest('.<?= ZBX_STYLE_LIST_ACCORDION_ITEM ?>')
-					).css('background-color', `#${color}`);
-				},
-				appendTo: '.overlay-dialogue-body'
-			});
-		}
-
->>>>>>> 8001c41b
 		this._dataset_wrapper.addEventListener('click', (e) => {
 			if (e.target.classList.contains('js-add-item')) {
 				this._selectItems();
@@ -333,15 +319,9 @@
 
 		const used_colors = [];
 
-<<<<<<< HEAD
-		for (const color_picker of this._form.querySelectorAll('.<?= ZBX_STYLE_COLOR_PICKER ?>')) {
+		for (const color_picker of this._form.querySelectorAll(`.${ZBX_STYLE_COLOR_PICKER}`)) {
 			if (color_picker.color !== '') {
 				used_colors.push(color_picker.color);
-=======
-		for (const color of this._form.querySelectorAll(`.${ZBX_STYLE_COLOR_PICKER} input`)) {
-			if (color.value !== '') {
-				used_colors.push(color.value);
->>>>>>> 8001c41b
 			}
 		}
 
@@ -359,13 +339,6 @@
 
 		const dataset = this._getOpenedDataset();
 
-<<<<<<< HEAD
-=======
-		for (const colorpicker of dataset.querySelectorAll(`.${ZBX_STYLE_COLOR_PICKER} input`)) {
-			jQuery(colorpicker).colorpicker({appendTo: '.overlay-dialogue-body'});
-		}
-
->>>>>>> 8001c41b
 		for (const range_control of dataset.querySelectorAll('.<?= CRangeControl::ZBX_STYLE_CLASS ?>')) {
 			jQuery(range_control).rangeControl();
 		}
@@ -663,27 +636,15 @@
 
 		const used_colors = [];
 
-<<<<<<< HEAD
-		for (const color_picker of this._form.querySelectorAll('.<?= ZBX_STYLE_COLOR_PICKER ?>')) {
+		for (const color_picker of this._form.querySelectorAll(`.${ZBX_STYLE_COLOR_PICKER}`)) {
 			if (color_picker.color !== '') {
 				used_colors.push(color_picker.color);
 			}
 		}
 
 		row.querySelector('.<?= ZBX_STYLE_COLOR_PICKER ?>').color = colorPalette.getNextColor(used_colors);
-=======
-		for (const color of this._form.querySelectorAll(`.${ZBX_STYLE_COLOR_PICKER} input`)) {
-			if (color.value !== '') {
-				used_colors.push(color.value);
-			}
-		}
-
-		jQuery(`#items_${dataset_index}_${items_new_index}_color`)
-			.val(colorPalette.getNextColor(used_colors))
-			.colorpicker();
 
 		this.registerUpdateEvent();
->>>>>>> 8001c41b
 	}
 
 	_removeSingleItem(element) {
@@ -760,11 +721,6 @@
 	}
 
 	_updateSingleItemsOrder(dataset) {
-<<<<<<< HEAD
-=======
-		jQuery.colorpicker('destroy', jQuery(`.single-item-table .${ZBX_STYLE_COLOR_PICKER} input`, dataset));
-
->>>>>>> 8001c41b
 		const dataset_index = dataset.getAttribute('data-set');
 
 		for (const row of dataset.querySelectorAll('.single-item-table-row')) {
@@ -774,14 +730,6 @@
 			row.querySelector('.table-col-name a').id = `${prefix}_name`;
 			row.querySelector('.table-col-action input[name$="[itemids][]"]').id = `${prefix}_itemid`;
 			row.querySelector('.table-col-action input[name$="[references][]"]').id = `${prefix}_reference`;
-<<<<<<< HEAD
-=======
-
-			const colorpicker = row.querySelector(`.single-item-table .${ZBX_STYLE_COLOR_PICKER} input`);
-
-			colorpicker.id = `${prefix}_color`;
-			jQuery(colorpicker).colorpicker({appendTo: '.overlay-dialogue-body'});
->>>>>>> 8001c41b
 		}
 	}
 
