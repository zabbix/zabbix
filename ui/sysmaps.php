--- conflicted
+++ resolved
@@ -249,13 +249,6 @@
 
 	if ($result) {
 		unset($_REQUEST['form']);
-<<<<<<< HEAD
-
-		// foreach ($maps as $map) {
-		// 	add_audit_ext(AUDIT_ACTION_DELETE, AUDIT_RESOURCE_MAP, $map['sysmapid'], $map['name'], null, null, null);
-		// }
-=======
->>>>>>> feb27ba0
 	}
 
 	$result = DBend($result);
