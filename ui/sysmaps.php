<?php
/*
** Copyright (C) 2001-2025 Zabbix SIA
**
** This program is free software: you can redistribute it and/or modify it under the terms of
** the GNU Affero General Public License as published by the Free Software Foundation, version 3.
**
** This program is distributed in the hope that it will be useful, but WITHOUT ANY WARRANTY;
** without even the implied warranty of MERCHANTABILITY or FITNESS FOR A PARTICULAR PURPOSE.
** See the GNU Affero General Public License for more details.
**
** You should have received a copy of the GNU Affero General Public License along with this program.
** If not, see <https://www.gnu.org/licenses/>.
**/


require_once dirname(__FILE__).'/include/config.inc.php';
require_once dirname(__FILE__).'/include/maps.inc.php';
require_once dirname(__FILE__).'/include/forms.inc.php';

$page['title'] = _('Configuration of network maps');
$page['file'] = 'sysmaps.php';
$page['type'] = detect_page_type(PAGE_TYPE_HTML);

// VAR	TYPE	OPTIONAL	FLAGS	VALIDATION	EXCEPTION
$fields = [
	'maps' =>					[T_ZBX_INT, O_OPT, P_SYS|P_ONLY_ARRAY,	DB_ID,	null],
	'sysmapid' =>				[T_ZBX_INT, O_OPT, P_SYS,	DB_ID,
		'isset({form}) && ({form} === "update" || {form} === "clone")'
	],
	'name' =>					[T_ZBX_STR, O_OPT, null,	NOT_EMPTY, 'isset({add}) || isset({update})', _('Name')],
	'width' =>					[T_ZBX_INT, O_OPT, null,	BETWEEN(0, 65535), 'isset({add}) || isset({update})', _('Width')],
	'height' =>					[T_ZBX_INT, O_OPT, null,	BETWEEN(0, 65535), 'isset({add}) || isset({update})', _('Height')],
	'backgroundid' =>			[T_ZBX_INT, O_OPT, null,	DB_ID,			'isset({add}) || isset({update})'],
	'background_scale' =>		[T_ZBX_INT, O_OPT, null,	BETWEEN(0, 1),	'isset({add}) || isset({update})'],
	'iconmapid' =>				[T_ZBX_INT, O_OPT, null,	DB_ID,			'isset({add}) || isset({update})'],
	'expandproblem' =>			[T_ZBX_INT, O_OPT, null,
		IN([SYSMAP_PROBLEMS_NUMBER, SYSMAP_SINGLE_PROBLEM, SYSMAP_PROBLEMS_NUMBER_CRITICAL]),	null
	],
	'markelements' =>			[T_ZBX_INT, O_OPT, null,	BETWEEN(0, 1),	null],
	'show_unack' =>				[T_ZBX_INT, O_OPT, null,	BETWEEN(0, 2),	null],
	'highlight' =>				[T_ZBX_INT, O_OPT, null,	BETWEEN(0, 1),	null],
	'label_format' =>			[T_ZBX_INT, O_OPT, null,	BETWEEN(0, 1),	null],
	'label_type_host' =>		[T_ZBX_INT, O_OPT, null,	BETWEEN(MAP_LABEL_TYPE_LABEL, MAP_LABEL_TYPE_CUSTOM), 'isset({add}) || isset({update})'],
	'label_type_hostgroup' =>	[T_ZBX_INT, O_OPT, null,	BETWEEN(MAP_LABEL_TYPE_LABEL, MAP_LABEL_TYPE_CUSTOM), 'isset({add}) || isset({update})'],
	'label_type_trigger' =>		[T_ZBX_INT, O_OPT, null,	BETWEEN(MAP_LABEL_TYPE_LABEL, MAP_LABEL_TYPE_CUSTOM), 'isset({add}) || isset({update})'],
	'label_type_map' =>			[T_ZBX_INT, O_OPT, null,	BETWEEN(MAP_LABEL_TYPE_LABEL, MAP_LABEL_TYPE_CUSTOM), 'isset({add}) || isset({update})'],
	'label_type_image' =>		[T_ZBX_INT, O_OPT, null,	BETWEEN(MAP_LABEL_TYPE_LABEL, MAP_LABEL_TYPE_CUSTOM), 'isset({add}) || isset({update})'],
	'label_string_host' =>		[T_ZBX_STR, O_OPT, null,	null,			'isset({add}) || isset({update})'],
	'label_string_hostgroup' =>	[T_ZBX_STR, O_OPT, null,	null,			'isset({add}) || isset({update})'],
	'label_string_trigger' =>	[T_ZBX_STR, O_OPT, null,	null,			'isset({add}) || isset({update})'],
	'label_string_map' =>		[T_ZBX_STR, O_OPT, null,	null,			'isset({add}) || isset({update})'],
	'label_string_image' =>		[T_ZBX_STR, O_OPT, null,	null,			'isset({add}) || isset({update})'],
	'label_type' =>				[T_ZBX_INT, O_OPT, null,	BETWEEN(MAP_LABEL_TYPE_LABEL,MAP_LABEL_TYPE_CUSTOM), 'isset({add}) || isset({update})'],
	'label_location' =>			[T_ZBX_INT, O_OPT, null,	BETWEEN(0, 3),	'isset({add}) || isset({update})'],
	'show_element_label' =>		[T_ZBX_INT, O_OPT, null,	BETWEEN(0, 1),	'isset({add}) || isset({update})'],
	'show_link_label' =>		[T_ZBX_INT, O_OPT, null,	BETWEEN(0, 1),	'isset({add}) || isset({update})'],
	'urls' =>					[T_ZBX_STR, O_OPT, P_ONLY_TD_ARRAY,	null,	null],
	'severity_min' =>			[T_ZBX_INT, O_OPT, null,	IN('0,1,2,3,4,5'), null],
	'show_suppressed' =>		[T_ZBX_INT, O_OPT, null,	BETWEEN(0, 1),	null],
	'userid' =>					[T_ZBX_INT, O_OPT, P_SYS,	DB_ID,			null],
	'private' =>				[T_ZBX_INT, O_OPT, null,	BETWEEN(0, 1),	null],
	'users' =>					[T_ZBX_INT, O_OPT, P_ONLY_TD_ARRAY,	null,	null],
	'userGroups' =>				[T_ZBX_INT, O_OPT, P_ONLY_TD_ARRAY,	null,	null],
	// actions
	'action' =>					[T_ZBX_STR, O_OPT, P_SYS|P_ACT, IN('"map.export","map.massdelete"'),		null],
	'add' =>					[T_ZBX_STR, O_OPT, P_SYS|P_ACT, null,		null],
	'update' =>					[T_ZBX_STR, O_OPT, P_SYS|P_ACT, null,		null],
	'delete' =>					[T_ZBX_STR, O_OPT, P_SYS|P_ACT, null,		null],
	'cancel' =>					[T_ZBX_STR, O_OPT, P_SYS,	null,			null],
	// form
	'form' =>					[T_ZBX_STR, O_OPT, P_SYS,	null,			null],
	'form_refresh' =>			[T_ZBX_INT, O_OPT, P_SYS,	null,			null],
	// filter
	'filter_set' =>				[T_ZBX_STR, O_OPT, P_SYS,	null,			null],
	'filter_rst' =>				[T_ZBX_STR, O_OPT, P_SYS,	null,			null],
	'filter_name' =>			[T_ZBX_STR, O_OPT, P_NO_TRIM,	null,		null],
	// sort and sortorder
	'sort' =>					[T_ZBX_STR, O_OPT, P_SYS, IN('"height","name","width"'),				null],
	'sortorder' =>				[T_ZBX_STR, O_OPT, P_SYS, IN('"'.ZBX_SORT_DOWN.'","'.ZBX_SORT_UP.'"'),	null]
];
check_fields($fields);

/*
 * Permissions
 */
if (hasRequest('sysmapid')) {
	$sysmap = API::Map()->get([
		'sysmapids' => getRequest('sysmapid'),
		'editable' => true,
		'output' => API_OUTPUT_EXTEND,
		'selectUrls' => API_OUTPUT_EXTEND,
		'selectUsers' => ['userid', 'permission'],
		'selectUserGroups' => ['usrgrpid', 'permission']
	]);
	if (empty($sysmap)) {
		access_deny();
	}
	else {
		$sysmap = reset($sysmap);
	}
}
else {
	$sysmap = [];
}

$allowed_edit = CWebUser::checkAccess(CRoleHelper::ACTIONS_EDIT_MAPS);

if (!$allowed_edit && array_filter([
		hasRequest('add') || hasRequest('update'),
		hasRequest('delete') && hasRequest('sysmapid'),
		hasRequest('action') && getRequest('action') == 'map.massdelete',
		hasRequest('form')
])) {
	access_deny(ACCESS_DENY_PAGE);
}

require_once dirname(__FILE__).'/include/page_header.php';

/*
 * Actions
 */
if (hasRequest('add') || hasRequest('update')) {
	$map = [
		'name' => getRequest('name'),
		'width' => getRequest('width'),
		'height' => getRequest('height'),
		'backgroundid' => getRequest('backgroundid'),
		'background_scale' => getRequest('background_scale'),
		'iconmapid' => getRequest('iconmapid'),
		'highlight' => getRequest('highlight', 0),
		'markelements' => getRequest('markelements', 0),
		'expandproblem' => getRequest('expandproblem', DB::getDefault('sysmaps', 'expandproblem')),
		'label_format' => getRequest('label_format', 0),
		'label_type_host' => getRequest('label_type_host', 2),
		'label_type_hostgroup' => getRequest('label_type_hostgroup', 2),
		'label_type_trigger' => getRequest('label_type_trigger', 2),
		'label_type_map' => getRequest('label_type_map', 2),
		'label_type_image' => getRequest('label_type_image', 2),
		'label_string_host' => getRequest('label_string_host', ''),
		'label_string_hostgroup' => getRequest('label_string_hostgroup', ''),
		'label_string_trigger' => getRequest('label_string_trigger', ''),
		'label_string_map' => getRequest('label_string_map', ''),
		'label_string_image' => getRequest('label_string_image', ''),
		'label_type' => getRequest('label_type'),
		'label_location' => getRequest('label_location'),
		'show_element_label' => getRequest('show_element_label'),
		'show_link_label' => getRequest('show_link_label'),
		'show_unack' => getRequest('show_unack', 0),
		'severity_min' => getRequest('severity_min', TRIGGER_SEVERITY_NOT_CLASSIFIED),
		'show_suppressed' => getRequest('show_suppressed', 0),
		'urls' => getRequest('urls', []),
		'userid' => getRequest('userid', ''),
		'private' => getRequest('private', PRIVATE_SHARING),
		'users' => getRequest('users', []),
		'userGroups' => getRequest('userGroups', [])
	];

	foreach ($map['urls'] as $unum => $url) {
		if (zbx_empty($url['name']) && zbx_empty($url['url'])) {
			unset($map['urls'][$unum]);
		}
	}

	DBstart();

	if (hasRequest('update')) {
		// TODO check permission by new value.
		$map['sysmapid'] = getRequest('sysmapid');

		// Only administrators can set map owner.
		if (CWebUser::getType() == USER_TYPE_ZABBIX_USER) {
			unset($map['userid']);
		}
		// Map update with inaccessible user.
		elseif (CWebUser::getType() == USER_TYPE_ZABBIX_ADMIN && $map['userid'] === '') {
			$user_exist = API::User()->get([
				'output' => ['userid'],
				'userids' => [$sysmap['userid']]
			]);

			if (!$user_exist) {
				unset($map['userid']);
			}
		}

		$result = API::Map()->update($map);

		$messageSuccess = _('Network map updated');
		$messageFailed = _('Cannot update network map');
	}
	else {
		if (getRequest('form') === 'clone') {
			$maps = API::Map()->get([
				'output' => [],
				'selectSelements' => ['selementid', 'elements', 'elementtype', 'iconid_off', 'iconid_on', 'label',
<<<<<<< HEAD
					'label_location', 'x', 'y', 'iconid_disabled', 'iconid_maintenance', 'elementsubtype', 'areatype',
					'width', 'height', 'viewtype', 'use_iconmap', 'urls', 'tags', 'evaltype', 'zindex'
=======
					'label_location', 'show_label', 'x', 'y', 'iconid_disabled', 'iconid_maintenance', 'elementsubtype',
					'areatype', 'width', 'height', 'viewtype', 'use_iconmap', 'urls', 'tags', 'evaltype'
>>>>>>> bda13608
				],
				'selectShapes' => ['type', 'x', 'y', 'width', 'height', 'text', 'font', 'font_size', 'font_color',
					'text_halign', 'text_valign', 'border_type', 'border_width', 'border_color', 'background_color',
					'zindex'
				],
				'selectLines' => ['x1', 'y1', 'x2', 'y2', 'line_type', 'line_width', 'line_color', 'zindex'],
				'selectLinks' => ['selementid1', 'selementid2', 'drawtype', 'color', 'label', 'show_label',
					'indicator_type', 'linktriggers', 'itemid', 'thresholds', 'highlights'
				],
				'sysmapids' => $sysmap['sysmapid']
			]);

			if ($maps) {
				$map['selements'] = $maps[0]['selements'];
				$map['shapes'] = $maps[0]['shapes'];
				$map['lines'] = $maps[0]['lines'];
				$map['links'] = $maps[0]['links'];
			}
		}

		$result = API::Map()->create($map);

		$messageSuccess = _('Network map added');
		$messageFailed = _('Cannot add network map');
	}

	if ($result) {
		unset($_REQUEST['form']);
	}

	$result = DBend($result);

	if ($result) {
		uncheckTableRows();
	}
	show_messages($result, $messageSuccess, $messageFailed);
}
elseif ((hasRequest('delete') && hasRequest('sysmapid'))
		|| (hasRequest('action') && getRequest('action') == 'map.massdelete')) {
	$sysmapIds = getRequest('maps', []);

	if (hasRequest('sysmapid')) {
		$sysmapIds[] = getRequest('sysmapid');
	}

	$sysmap_count = count($sysmapIds);

	DBstart();

	$maps = API::Map()->get([
		'sysmapids' => $sysmapIds,
		'output' => ['sysmapid', 'name'],
		'editable' => true
	]);
	$result = API::Map()->delete($sysmapIds);

	if ($result) {
		unset($_REQUEST['form']);
	}

	$result = DBend($result);

	if ($result) {
		uncheckTableRows();
	}
	else {
		uncheckTableRows(null, zbx_objectValues($maps, 'sysmapid'));
	}

	$messageSuccess = _n('Network map deleted', 'Network maps deleted', $sysmap_count);
	$messageFailed = _n('Cannot delete network map', 'Cannot delete network maps', $sysmap_count);

	show_messages($result, $messageSuccess, $messageFailed);
}

/*
 * Display
 */
if (hasRequest('form')) {
	$current_userid = CWebUser::$data['userid'];
	$userids[$current_userid] = $current_userid;
	$user_groupids = [];

	if (!hasRequest('sysmapid') || hasRequest('form_refresh')) {
		// Map owner
		$map_owner = getRequest('userid', $current_userid);
		$userids[$map_owner] = $map_owner;

		foreach (getRequest('users', []) as $user) {
			$userids[$user['userid']] = $user['userid'];
		}

		foreach (getRequest('userGroups', []) as $user_group) {
			$user_groupids[$user_group['usrgrpid']] = $user_group['usrgrpid'];
		}
	}
	else {
		// Map owner.
		$userids[$sysmap['userid']] = $sysmap['userid'];

		foreach ($sysmap['users'] as $user) {
			$userids[$user['userid']] = $user['userid'];
		}

		foreach ($sysmap['userGroups'] as $user_group) {
			$user_groupids[$user_group['usrgrpid']] = $user_group['usrgrpid'];
		}
	}

	$data['users'] = API::User()->get([
		'output' => ['userid', 'username', 'name', 'surname'],
		'userids' => $userids,
		'preservekeys' => true
	]);

	$data['user_groups'] = API::UserGroup()->get([
		'output' => ['usrgrpid', 'name'],
		'usrgrpids' => $user_groupids,
		'preservekeys' => true
	]);

	if (!hasRequest('sysmapid') || hasRequest('form_refresh')) {
		$data['sysmap'] = [
			'sysmapid' => getRequest('sysmapid'),
			'name' => getRequest('name', ''),
			'width' => getRequest('width', 800),
			'height' => getRequest('height', 600),
			'backgroundid' => getRequest('backgroundid', 0),
			'background_scale' => getRequest('background_scale', SYSMAP_BACKGROUND_SCALE_COVER),
			'iconmapid' => getRequest('iconmapid', 0),
			'label_format' => getRequest('label_format', 0),
			'label_type_host' => getRequest('label_type_host', 2),
			'label_type_hostgroup' => getRequest('label_type_hostgroup', 2),
			'label_type_trigger' => getRequest('label_type_trigger', 2),
			'label_type_map' => getRequest('label_type_map', 2),
			'label_type_image' => getRequest('label_type_image', 2),
			'label_string_host' => getRequest('label_string_host', ''),
			'label_string_hostgroup' => getRequest('label_string_hostgroup', ''),
			'label_string_trigger' => getRequest('label_string_trigger', ''),
			'label_string_map' => getRequest('label_string_map', ''),
			'label_string_image' => getRequest('label_string_image', ''),
			'label_type' => getRequest('label_type', 0),
			'label_location' => getRequest('label_location', 0),
			'show_element_label' => getRequest('show_element_label', 1),
			'show_link_label' => getRequest('show_link_label', 1),
			'highlight' => getRequest('highlight', 0),
			'markelements' => getRequest('markelements', 0),
			'expandproblem' => getRequest('expandproblem', DB::getDefault('sysmaps', 'expandproblem')),
			'show_unack' => getRequest('show_unack', 0),
			'severity_min' => getRequest('severity_min', TRIGGER_SEVERITY_NOT_CLASSIFIED),
			'show_suppressed' => getRequest('show_suppressed', 0),
			'urls' => getRequest('urls', []),
			'userid' => getRequest('userid', hasRequest('form_refresh') ? '' : $current_userid),
			'private' => getRequest('private', PRIVATE_SHARING),
			'users' => getRequest('users', []),
			'userGroups' => getRequest('userGroups', [])
		];
	}
	else {
		$data['sysmap'] = $sysmap;
	}

	$data['current_user_userid'] = $current_userid;
	$data['form_refresh'] = getRequest('form_refresh', 0);

	// advanced labels
	$data['labelTypes'] = sysmapElementLabel();
	$data['labelTypesLimited'] = $data['labelTypes'];
	unset($data['labelTypesLimited'][MAP_LABEL_TYPE_IP]);
	$data['labelTypesImage'] = $data['labelTypesLimited'];
	unset($data['labelTypesImage'][MAP_LABEL_TYPE_STATUS]);

	// images
	$data['images'] = API::Image()->get([
		'output' => ['imageid', 'name'],
		'filter' => ['imagetype' => IMAGE_TYPE_BACKGROUND]
	]);
	order_result($data['images'], 'name');

	// icon maps
	$data['iconMaps'] = API::IconMap()->get([
		'output' => ['iconmapid', 'name'],
		'preservekeys' => true
	]);
	order_result($data['iconMaps'], 'name');

	// render view
	echo (new CView('monitoring.sysmap.edit', $data))->getOutput();
}
else {
	CProfile::delete('web.maps.sysmapid');

	$sortField = getRequest('sort', CProfile::get('web.'.$page['file'].'.sort', 'name'));
	$sortOrder = getRequest('sortorder', CProfile::get('web.'.$page['file'].'.sortorder', ZBX_SORT_UP));

	CProfile::update('web.'.$page['file'].'.sort', $sortField, PROFILE_TYPE_STR);
	CProfile::update('web.'.$page['file'].'.sortorder', $sortOrder, PROFILE_TYPE_STR);

	if (hasRequest('filter_set')) {
		CProfile::update('web.sysmapconf.filter_name', getRequest('filter_name', ''), PROFILE_TYPE_STR);
	}
	elseif (hasRequest('filter_rst')) {
		DBStart();
		CProfile::delete('web.sysmapconf.filter_name');
		DBend();
	}

	$data = [
		'filter' => [
			'name' => CProfile::get('web.sysmapconf.filter_name', '')
		],
		'sort' => $sortField,
		'sortorder' => $sortOrder,
		'profileIdx' => 'web.sysmapconf.filter',
		'active_tab' => CProfile::get('web.sysmapconf.filter.active', 1),
		'allowed_edit' => $allowed_edit
	];

	// get maps
	$limit = CSettingsHelper::get(CSettingsHelper::SEARCH_LIMIT) + 1;
	$data['maps'] = API::Map()->get([
		'output' => ['sysmapid', 'name', 'width', 'height'],
		'sortfield' => $sortField,
		'limit' => $limit,
		'search' => [
			'name' => ($data['filter']['name'] === '') ? null : $data['filter']['name']
		],
		'preservekeys' => true
	]);

	order_result($data['maps'], $sortField, $sortOrder);

	// pager
	if (hasRequest('page')) {
		$data['page'] = getRequest('page');
	}
	elseif (isRequestMethod('get') && !hasRequest('cancel')) {
		$data['page'] = 1;
	}
	else {
		$data['page'] = CPagerHelper::loadPage($page['file']);
	}

	CPagerHelper::savePage($page['file'], $data['page']);

	$data['paging'] = CPagerHelper::paginate($data['page'], $data['maps'], $sortOrder, new CUrl('sysmaps.php'));

	if (CWebUser::getType() != USER_TYPE_SUPER_ADMIN) {
		$editable_maps = API::Map()->get([
			'output' => [],
			'sysmapids' => array_keys($data['maps']),
			'editable' => true,
			'preservekeys' => true
		]);

		foreach ($data['maps'] as &$map) {
			$map['editable'] = array_key_exists($map['sysmapid'], $editable_maps);
		}
		unset($map);
	}

	// render view
	echo (new CView('monitoring.sysmap.list', $data))->getOutput();
}

require_once dirname(__FILE__).'/include/page_footer.php';<|MERGE_RESOLUTION|>--- conflicted
+++ resolved
@@ -194,13 +194,8 @@
 			$maps = API::Map()->get([
 				'output' => [],
 				'selectSelements' => ['selementid', 'elements', 'elementtype', 'iconid_off', 'iconid_on', 'label',
-<<<<<<< HEAD
-					'label_location', 'x', 'y', 'iconid_disabled', 'iconid_maintenance', 'elementsubtype', 'areatype',
-					'width', 'height', 'viewtype', 'use_iconmap', 'urls', 'tags', 'evaltype', 'zindex'
-=======
 					'label_location', 'show_label', 'x', 'y', 'iconid_disabled', 'iconid_maintenance', 'elementsubtype',
-					'areatype', 'width', 'height', 'viewtype', 'use_iconmap', 'urls', 'tags', 'evaltype'
->>>>>>> bda13608
+					'areatype', 'width', 'height', 'viewtype', 'use_iconmap', 'urls', 'tags', 'evaltype', 'zindex'
 				],
 				'selectShapes' => ['type', 'x', 'y', 'width', 'height', 'text', 'font', 'font_size', 'font_color',
 					'text_halign', 'text_valign', 'border_type', 'border_width', 'border_color', 'background_color',
