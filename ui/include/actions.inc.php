--- conflicted
+++ resolved
@@ -758,18 +758,6 @@
 	return $conditions[EVENT_SOURCE_TRIGGERS];
 }
 
-<<<<<<< HEAD
-=======
-function get_opconditions_by_eventsource($eventsource): array {
-	$conditions = [
-		EVENT_SOURCE_TRIGGERS => [CONDITION_TYPE_EVENT_ACKNOWLEDGED],
-		EVENT_SOURCE_DISCOVERY => []
-	];
-
-	return array_key_exists($eventsource, $conditions) ? $conditions[$eventsource] : [];
-}
-
->>>>>>> 9b5c1e34
 /**
  * Return allowed operations types.
  *
