--- conflicted
+++ resolved
@@ -1438,11 +1438,8 @@
 define('API_INT32_RANGES',			53);
 define('API_LAT_LNG_ZOOM',			54);
 define('API_TIMESTAMP',				55);
-<<<<<<< HEAD
-define('API_COLORS',				56);
-=======
 define('API_TG_NAME',				56);
->>>>>>> 5795a9e1
+define('API_COLORS',				57);
 
 // flags
 define('API_REQUIRED',					0x00001);
