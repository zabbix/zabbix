<?php
/*
** Zabbix
** Copyright (C) 2001-2022 Zabbix SIA
**
** This program is free software; you can redistribute it and/or modify
** it under the terms of the GNU General Public License as published by
** the Free Software Foundation; either version 2 of the License, or
** (at your option) any later version.
**
** This program is distributed in the hope that it will be useful,
** but WITHOUT ANY WARRANTY; without even the implied warranty of
** MERCHANTABILITY or FITNESS FOR A PARTICULAR PURPOSE. See the
** GNU General Public License for more details.
**
** You should have received a copy of the GNU General Public License
** along with this program; if not, write to the Free Software
** Foundation, Inc., 51 Franklin Street, Fifth Floor, Boston, MA  02110-1301, USA.
**/

define('ZABBIX_VERSION',		'6.2.0rc1');
define('ZABBIX_API_VERSION',	'6.2.0');
define('ZABBIX_EXPORT_VERSION',	'6.2');

define('ZABBIX_DB_VERSION',		6010040);

define('DB_VERSION_SUPPORTED',				0);
define('DB_VERSION_LOWER_THAN_MINIMUM',		1);
define('DB_VERSION_HIGHER_THAN_MAXIMUM',	2);
define('DB_VERSION_FAILED_TO_RETRIEVE',		3);
define('DB_VERSION_NOT_SUPPORTED_ERROR',	4);
define('DB_VERSION_NOT_SUPPORTED_WARNING',	5);

define('ZABBIX_COPYRIGHT_FROM',	'2001');
define('ZABBIX_COPYRIGHT_TO',	'2022');

define('ZBX_DOCUMENTATION_URL', 'https://www.zabbix.com/documentation');

define('ZBX_BCRYPT_COST',		10);

define('ZBX_SESSION_NAME', 'zbx_session'); // Session cookie name for Zabbix front-end.

define('ZBX_KIBIBYTE',	'1024');
define('ZBX_MEBIBYTE',	'1048576');
define('ZBX_GIBIBYTE',	'1073741824');
define('ZBX_TEBIBYTE',	'1099511627776');

define('ZBX_MIN_PERIOD',		60); // 1 minute

define('ZBX_MIN_INT32',			-2147483648);
define('ZBX_MAX_INT32',			2147483647);
define('ZBX_MAX_UINT64',		'18446744073709551615');

// Double precision 64-bit float.
define('ZBX_FLOAT_DIG', PHP_FLOAT_DIG);
define('ZBX_FLOAT_MIN', PHP_FLOAT_MIN);
define('ZBX_FLOAT_MAX', PHP_FLOAT_MAX);

define('ZBX_MAX_DATE',		ZBX_MAX_INT32); // 19 Jan 2038 03:14:07 UTC
define('ZBX_MIN_TIMESHIFT',	-788400000); // Min valid timeshift value in seconds (25 years).
define('ZBX_MAX_TIMESHIFT',	788400000); // Max valid timeshift value in seconds (25 years).

define('ZBX_GEOMAP_MAX_ZOOM', 30); // Max zoom level for geomap.

define('ZBX_MAX_GRAPHS_PER_PAGE', 20);

define('SUBFILTER_VALUES_PER_GROUP', 1000); // Number of subfilter values per group.

// Date and time format separators must be synced with setSDateFromOuterObj() in class.calendar.js.
define('ZBX_FULL_DATE_TIME',	'Y-m-d H:i:s'); // Time selector full date and time presentation format.
define('ZBX_DATE_TIME',			'Y-m-d H:i'); // Time selector date and time without seconds presentation format.
define('ZBX_DATE',				'Y-m-d'); // Time selector date without minutes and seconds presentation format.

// TTL timeout in seconds used to invalidate data cache of Vault response. Set 0 to disable Vault response caching.
define('ZBX_DATA_CACHE_TTL', 60);

define('ZBX_HISTORY_SOURCE_ELASTIC',	'elastic');
define('ZBX_HISTORY_SOURCE_SQL',		'sql');

define('ELASTICSEARCH_RESPONSE_PLAIN',			0);
define('ELASTICSEARCH_RESPONSE_AGGREGATION',	1);
define('ELASTICSEARCH_RESPONSE_DOCUMENTS',		2);

define('ZBX_FONTPATH',				realpath('assets/fonts')); // where to search for font (GD > 2.0.18)
define('ZBX_GRAPH_FONT_NAME',		'DejaVuSans'); // font file name
define('ZBX_GRAPH_LEGEND_HEIGHT',	120); // when graph height is less then this value, some legend will not show up

define('GRAPH_YAXIS_SIDE_DEFAULT', 0); // 0 - LEFT SIDE, 1 - RIGHT SIDE

define('ZBX_MAX_IMAGE_SIZE', ZBX_MEBIBYTE);

define('ZBX_UNITS_ROUNDOFF_SUFFIXED',		2);
define('ZBX_UNITS_ROUNDOFF_UNSUFFIXED',		4);

define('ZBX_DEFAULT_INTERVAL', '1-7,00:00-24:00');

define('ZBX_SCRIPT_TYPE_CUSTOM_SCRIPT',	0);
define('ZBX_SCRIPT_TYPE_IPMI',			1);
define('ZBX_SCRIPT_TYPE_SSH',			2);
define('ZBX_SCRIPT_TYPE_TELNET',		3);
define('ZBX_SCRIPT_TYPE_WEBHOOK',		5);

define('ZBX_SCRIPT_SCOPE_ACTION', 0x1);
define('ZBX_SCRIPT_SCOPE_HOST', 0x2);
define('ZBX_SCRIPT_SCOPE_EVENT', 0x4);

define('ZBX_SEARCH_TYPE_STRICT',	0);
define('ZBX_SEARCH_TYPE_PATTERN',	1);

define('ZBX_SCRIPT_EXECUTE_ON_AGENT',	0);
define('ZBX_SCRIPT_EXECUTE_ON_SERVER',	1);
define('ZBX_SCRIPT_EXECUTE_ON_PROXY',	2);

define('ZBX_FLAG_DISCOVERY_NORMAL',		0x0);
define('ZBX_FLAG_DISCOVERY_RULE',		0x1);
define('ZBX_FLAG_DISCOVERY_PROTOTYPE',	0x2);
define('ZBX_FLAG_DISCOVERY_CREATED',	0x4);

define('EXTACK_OPTION_ALL',		0);
define('EXTACK_OPTION_UNACK',	1);
define('EXTACK_OPTION_BOTH',	2);

define('WIDGET_PROBLEMS_BY_SV_SHOW_GROUPS',	0);
define('WIDGET_PROBLEMS_BY_SV_SHOW_TOTALS',	1);

define('TRIGGERS_OPTION_RECENT_PROBLEM',	1);
define('TRIGGERS_OPTION_ALL',				2);
define('TRIGGERS_OPTION_IN_PROBLEM',		3);

define('ZBX_FONT_NAME', 'DejaVuSans');

define('ZBX_AUTH_INTERNAL',	0);
define('ZBX_AUTH_LDAP',		1);
define('ZBX_AUTH_HTTP_DISABLED',	0);
define('ZBX_AUTH_HTTP_ENABLED',		1);
define('ZBX_AUTH_LDAP_DISABLED',	0);
define('ZBX_AUTH_LDAP_ENABLED',		1);
define('ZBX_AUTH_SAML_DISABLED',	0);
define('ZBX_AUTH_SAML_ENABLED',		1);
define('ZBX_AUTH_FORM_ZABBIX',	0);
define('ZBX_AUTH_FORM_HTTP',	1);
define('ZBX_AUTH_CASE_INSENSITIVE',	0);
define('ZBX_AUTH_CASE_SENSITIVE',	1);
define('ZBX_AUTH_START_TLS_OFF',	0);
define('ZBX_AUTH_START_TLS_ON',		1);

// password policy
define('PASSWD_CHECK_CASE', 0x01);
define('PASSWD_CHECK_DIGITS', 0x02);
define('PASSWD_CHECK_SPECIAL', 0x04);
define('PASSWD_CHECK_SIMPLE', 0x08);

define('ZBX_DB_MYSQL',		'MYSQL');
define('ZBX_DB_ORACLE',		'ORACLE');
define('ZBX_DB_POSTGRESQL',	'POSTGRESQL');

define('ZBX_DB_EXTENSION_TIMESCALEDB', 'timescaledb');

define('ZBX_DB_MAX_ID', '9223372036854775807');

// maximum number of records for create() or update() API calls
define('ZBX_DB_MAX_INSERTS', 10000);

// Default db and field character set (MYSQL & POSTGRESQL)
define('ZBX_DB_POSTGRESQL_ALLOWED_CHARSET', 'UTF8');
define('ZBX_DB_MYSQL_ALLOWED_CHARSETS', ['UTF8', 'UTF8MB3', 'UTF8MB4']);
define('ZBX_DB_MYSQL_ALLOWED_COLLATIONS', ['utf8_bin', 'utf8mb3_bin', 'utf8mb4_bin']);

// Default db defines for Oracle DB
define('ORACLE_MAX_STRING_SIZE', 4000);
define('ORACLE_UTF8_CHARSET', 'AL32UTF8');
define('ORACLE_CESU8_CHARSET', 'UTF8');

define('DB_STORE_CREDS_CONFIG', 0);
define('DB_STORE_CREDS_VAULT_HASHICORP', 1);
define('DB_STORE_CREDS_VAULT_CYBERARK',  2);

define('PAGE_TYPE_HTML',				0);
define('PAGE_TYPE_IMAGE',				1);
define('PAGE_TYPE_JS',					3); // javascript
define('PAGE_TYPE_CSS',					4);
define('PAGE_TYPE_HTML_BLOCK',			5); // simple block of html (as text)
define('PAGE_TYPE_JSON',				6); // simple JSON
define('PAGE_TYPE_JSON_RPC',			7); // api call
define('PAGE_TYPE_TEXT',				9); // simple text
define('PAGE_TYPE_TEXT_RETURN_JSON',	11); // input plaintext output json

define('ZBX_SESSION_ACTIVE',	0);
define('ZBX_SESSION_PASSIVE',	1);

define('T_ZBX_STR',			0);
define('T_ZBX_INT',			1);
define('T_ZBX_DBL',			2);
define('T_ZBX_RANGE_TIME',	3);
define('T_ZBX_TU',			12);
define('T_ZBX_ABS_TIME',	13);

define('O_MAND',	0);
define('O_OPT',		1);
define('O_NO',		2);

define('P_SYS',					0x0001);
define('P_UNSET_EMPTY',			0x0002);
define('P_CRLF',				0x0004);
define('P_ACT',					0x0010);
define('P_NZERO',				0x0020);
define('P_NO_TRIM',				0x0040);
define('P_ALLOW_USER_MACRO',	0x0080);
define('P_ALLOW_LLD_MACRO',		0x0100);

//	misc parameters
define('IMAGE_FORMAT_PNG',	'PNG');
define('IMAGE_FORMAT_JPEG',	'JPEG');
define('IMAGE_FORMAT_TEXT',	'JPEG');
define('IMAGE_FORMAT_GIF',	'GIF');

define('IMAGE_TYPE_ICON',			1);
define('IMAGE_TYPE_BACKGROUND',		2);

define('ITEM_CONVERT_WITH_UNITS',	0); // - do not convert empty units
define('ITEM_CONVERT_NO_UNITS',		1); // - no units

define('ZBX_SORT_UP',	'ASC');
define('ZBX_SORT_DOWN',	'DESC');

// Maximum number of tags to display.
define('ZBX_TAG_COUNT_DEFAULT', 3);

define('ZBX_TCP_HEADER_DATA',		"ZBXD");
define('ZBX_TCP_HEADER_VERSION',	"\1");
define('ZBX_TCP_HEADER',			ZBX_TCP_HEADER_DATA.ZBX_TCP_HEADER_VERSION);
define('ZBX_TCP_HEADER_LEN',		5);
define('ZBX_TCP_DATALEN_LEN',		8);

define('CONDITION_TYPE_HOST_GROUP',			0);
define('CONDITION_TYPE_HOST',				1);
define('CONDITION_TYPE_TRIGGER',			2);
define('CONDITION_TYPE_TRIGGER_NAME',		3);
define('CONDITION_TYPE_TRIGGER_SEVERITY',	4);
define('CONDITION_TYPE_TIME_PERIOD',		6);
define('CONDITION_TYPE_DHOST_IP',			7);
define('CONDITION_TYPE_DSERVICE_TYPE',		8);
define('CONDITION_TYPE_DSERVICE_PORT',		9);
define('CONDITION_TYPE_DSTATUS',			10);
define('CONDITION_TYPE_DUPTIME',			11);
define('CONDITION_TYPE_DVALUE',				12);
define('CONDITION_TYPE_TEMPLATE',			13);
define('CONDITION_TYPE_EVENT_ACKNOWLEDGED',	14);
define('CONDITION_TYPE_SUPPRESSED',			16);
define('CONDITION_TYPE_DRULE',				18);
define('CONDITION_TYPE_DCHECK',				19);
define('CONDITION_TYPE_PROXY',				20);
define('CONDITION_TYPE_DOBJECT',			21);
define('CONDITION_TYPE_HOST_NAME',			22);
define('CONDITION_TYPE_EVENT_TYPE',			23);
define('CONDITION_TYPE_HOST_METADATA',		24);
define('CONDITION_TYPE_EVENT_TAG',			25);
define('CONDITION_TYPE_EVENT_TAG_VALUE',	26);
define('CONDITION_TYPE_SERVICE',			27);
define('CONDITION_TYPE_SERVICE_NAME',		28);

define('CONDITION_OPERATOR_EQUAL',		0);
define('CONDITION_OPERATOR_NOT_EQUAL',	1);
define('CONDITION_OPERATOR_LIKE',		2);
define('CONDITION_OPERATOR_NOT_LIKE',	3);
define('CONDITION_OPERATOR_IN',			4);
define('CONDITION_OPERATOR_MORE_EQUAL',	5);
define('CONDITION_OPERATOR_LESS_EQUAL',	6);
define('CONDITION_OPERATOR_NOT_IN',		7);
define('CONDITION_OPERATOR_REGEXP',		8);
define('CONDITION_OPERATOR_NOT_REGEXP',	9);
define('CONDITION_OPERATOR_YES',		10);
define('CONDITION_OPERATOR_NO',			11);
define('CONDITION_OPERATOR_EXISTS',		12);
define('CONDITION_OPERATOR_NOT_EXISTS',	13);

// correlation statuses
define('ZBX_CORRELATION_ENABLED',		0);
define('ZBX_CORRELATION_DISABLED',		1);

// correlation condition types
define('ZBX_CORR_CONDITION_OLD_EVENT_TAG',			0);
define('ZBX_CORR_CONDITION_NEW_EVENT_TAG',			1);
define('ZBX_CORR_CONDITION_NEW_EVENT_HOSTGROUP',	2);
define('ZBX_CORR_CONDITION_EVENT_TAG_PAIR',			3);
define('ZBX_CORR_CONDITION_OLD_EVENT_TAG_VALUE',	4);
define('ZBX_CORR_CONDITION_NEW_EVENT_TAG_VALUE',	5);

// correlation operation types
define('ZBX_CORR_OPERATION_CLOSE_OLD',	0);
define('ZBX_CORR_OPERATION_CLOSE_NEW',	1);

// event type action condition values
define('EVENT_TYPE_ITEM_NOTSUPPORTED',		0);
define('EVENT_TYPE_LLDRULE_NOTSUPPORTED',	2);
define('EVENT_TYPE_TRIGGER_UNKNOWN',		4);

define('ZBX_TAG_MANUAL',	0);
define('ZBX_TAG_AUTOMATIC',	1);

define('HOST_STATUS_MONITORED',		0);
define('HOST_STATUS_NOT_MONITORED',	1);
define('HOST_STATUS_TEMPLATE',		3);
define('HOST_STATUS_PROXY_ACTIVE',	5);
define('HOST_STATUS_PROXY_PASSIVE',	6);

define('HOST_DISCOVER',		0);
define('HOST_NO_DISCOVER',	1);

define('TEMPLATE_LINK_MANUAL',	0);
define('TEMPLATE_LINK_LLD',		1);

define('HOST_ENCRYPTION_NONE',			1);
define('HOST_ENCRYPTION_PSK',			2);
define('HOST_ENCRYPTION_CERTIFICATE',	4);

define('HOST_COMPRESSION_ON', 1);

define('PSK_MIN_LEN',	32);

define('HOST_MAINTENANCE_STATUS_OFF',	0);
define('HOST_MAINTENANCE_STATUS_ON',	1);

define('INTERFACE_SECONDARY',	0);
define('INTERFACE_PRIMARY',		1);

define('INTERFACE_USE_DNS',	0);
define('INTERFACE_USE_IP',	1);

define('INTERFACE_TYPE_OPT',			-2);
define('INTERFACE_TYPE_ANY',			-1);
define('INTERFACE_TYPE_UNKNOWN',		0);
define('INTERFACE_TYPE_AGENT',			1);
define('INTERFACE_TYPE_SNMP',			2);
define('INTERFACE_TYPE_IPMI',			3);
define('INTERFACE_TYPE_JMX',			4);
define('INTERFACE_TYPE_AGENT_ACTIVE',	5);

define('HOST_PROT_INTERFACES_INHERIT',	0);
define('HOST_PROT_INTERFACES_CUSTOM',	1);

define('SNMP_BULK_DISABLED',	0);
define('SNMP_BULK_ENABLED',		1);

define('MAINTENANCE_STATUS_ACTIVE',		0);
define('MAINTENANCE_STATUS_APPROACH',	1);
define('MAINTENANCE_STATUS_EXPIRED',	2);

define('HOST_GROUP_TYPE_HOST_GROUP', 		0);
define('HOST_GROUP_TYPE_TEMPLATE_GROUP', 	1);

// Modules.
define('MODULE_STATUS_DISABLED', 0);
define('MODULE_STATUS_ENABLED',	1);

define('INTERFACE_AVAILABLE_UNKNOWN',	0);
define('INTERFACE_AVAILABLE_TRUE',		1);
define('INTERFACE_AVAILABLE_FALSE',		2);
define('INTERFACE_AVAILABLE_MIXED',		3);

// Logo.
define('LOGO_TYPE_NORMAL',			0);
define('LOGO_TYPE_SIDEBAR',			1);
define('LOGO_TYPE_SIDEBAR_COMPACT',	2);

define('MAINTENANCE_TAG_EVAL_TYPE_AND_OR',	0);
define('MAINTENANCE_TAG_EVAL_TYPE_OR',		2);
define('MAINTENANCE_TAG_OPERATOR_EQUAL',	0);
define('MAINTENANCE_TAG_OPERATOR_LIKE',		2);

define('MAINTENANCE_TYPE_NORMAL',	0);
define('MAINTENANCE_TYPE_NODATA',	1);

define('TIMEPERIOD_TYPE_ONETIME',	0);
define('TIMEPERIOD_TYPE_HOURLY',	1);
define('TIMEPERIOD_TYPE_DAILY',		2);
define('TIMEPERIOD_TYPE_WEEKLY',	3);
define('TIMEPERIOD_TYPE_MONTHLY',	4);
define('TIMEPERIOD_TYPE_YEARLY',	5);

define('MONTH_WEEK_FIRST',	1);
define('MONTH_WEEK_SECOND',	2);
define('MONTH_WEEK_THIRD',	3);
define('MONTH_WEEK_FOURTH',	4);
define('MONTH_WEEK_LAST',	5);

define('MONTH_MAX_DAY',	31);

// report periods
define('REPORT_PERIOD_TODAY',			0);
define('REPORT_PERIOD_YESTERDAY',		1);
define('REPORT_PERIOD_CURRENT_WEEK',	2);
define('REPORT_PERIOD_CURRENT_MONTH',	3);
define('REPORT_PERIOD_CURRENT_YEAR',	4);
define('REPORT_PERIOD_LAST_WEEK',		5);
define('REPORT_PERIOD_LAST_MONTH',		6);
define('REPORT_PERIOD_LAST_YEAR',		7);

// scheduled reports
define('ZBX_REPORT_FILTER_SHOW_ALL',	0);
define('ZBX_REPORT_FILTER_SHOW_MY',		1);

define('ZBX_REPORT_STATUS_ENABLED',		0);
define('ZBX_REPORT_STATUS_DISABLED',	1);
define('ZBX_REPORT_STATUS_EXPIRED',		2);

define('ZBX_REPORT_PERIOD_DAY',		0);
define('ZBX_REPORT_PERIOD_WEEK',	1);
define('ZBX_REPORT_PERIOD_MONTH',	2);
define('ZBX_REPORT_PERIOD_YEAR',	3);

define('ZBX_REPORT_CYCLE_DAILY',	0);
define('ZBX_REPORT_CYCLE_WEEKLY',	1);
define('ZBX_REPORT_CYCLE_MONTHLY',	2);
define('ZBX_REPORT_CYCLE_YEARLY',	3);

define('ZBX_REPORT_STATE_UNKNOWN',		0);
define('ZBX_REPORT_STATE_SENT',			1);
define('ZBX_REPORT_STATE_ERROR',		2);
define('ZBX_REPORT_STATE_SUCCESS_INFO',	3);

define('ZBX_REPORT_RECIPIENT_TYPE_USER',		0);
define('ZBX_REPORT_RECIPIENT_TYPE_USER_GROUP',	1);

define('ZBX_REPORT_CREATOR_TYPE_USER',		0);
define('ZBX_REPORT_CREATOR_TYPE_RECIPIENT',	1);

define('ZBX_REPORT_EXCLUDE_USER_FALSE',	0);
define('ZBX_REPORT_EXCLUDE_USER_TRUE',	1);

define('SYSMAP_LABEL_ADVANCED_OFF',	0);
define('SYSMAP_LABEL_ADVANCED_ON',	1);

define('SYSMAP_PROBLEMS_NUMBER',			0);
define('SYSMAP_SINGLE_PROBLEM',				1);
define('SYSMAP_PROBLEMS_NUMBER_CRITICAL',	2);

define('MAP_LABEL_TYPE_LABEL',		0);
define('MAP_LABEL_TYPE_IP',			1);
define('MAP_LABEL_TYPE_NAME',		2);
define('MAP_LABEL_TYPE_STATUS',		3);
define('MAP_LABEL_TYPE_NOTHING',	4);
define('MAP_LABEL_TYPE_CUSTOM',		5);

define('MAP_LABEL_LOC_DEFAULT', -1);
define('MAP_LABEL_LOC_BOTTOM',	0);
define('MAP_LABEL_LOC_LEFT',	1);
define('MAP_LABEL_LOC_RIGHT',	2);
define('MAP_LABEL_LOC_TOP',		3);

define('SYSMAP_ELEMENT_TYPE_HOST',		0);
define('SYSMAP_ELEMENT_TYPE_MAP',		1);
define('SYSMAP_ELEMENT_TYPE_TRIGGER',	2);
define('SYSMAP_ELEMENT_TYPE_HOST_GROUP',3);
define('SYSMAP_ELEMENT_TYPE_IMAGE',		4);

define('SYSMAP_ELEMENT_SUBTYPE_HOST_GROUP',				0);
define('SYSMAP_ELEMENT_SUBTYPE_HOST_GROUP_ELEMENTS',	1);

define('SYSMAP_ELEMENT_AREA_TYPE_FIT',		0);
define('SYSMAP_ELEMENT_AREA_TYPE_CUSTOM',	1);

define('SYSMAP_ELEMENT_AREA_VIEWTYPE_GRID', 0);

define('SYSMAP_ELEMENT_ICON_ON',			0);
define('SYSMAP_ELEMENT_ICON_OFF',			1);
define('SYSMAP_ELEMENT_ICON_MAINTENANCE',	3);
define('SYSMAP_ELEMENT_ICON_DISABLED',		4);

define('SYSMAP_SHAPE_TYPE_RECTANGLE',		0);
define('SYSMAP_SHAPE_TYPE_ELLIPSE',			1);
define('SYSMAP_SHAPE_TYPE_LINE',			2);

define('SYSMAP_SHAPE_BORDER_TYPE_NONE',		0);
define('SYSMAP_SHAPE_BORDER_TYPE_SOLID',	1);
define('SYSMAP_SHAPE_BORDER_TYPE_DOTTED',	2);
define('SYSMAP_SHAPE_BORDER_TYPE_DASHED',	3);

define('SYSMAP_SHAPE_LABEL_HALIGN_CENTER',	0);
define('SYSMAP_SHAPE_LABEL_HALIGN_LEFT',	1);
define('SYSMAP_SHAPE_LABEL_HALIGN_RIGHT',	2);

define('SYSMAP_SHAPE_LABEL_VALIGN_MIDDLE',	0);
define('SYSMAP_SHAPE_LABEL_VALIGN_TOP',		1);
define('SYSMAP_SHAPE_LABEL_VALIGN_BOTTOM',	2);

define('SYSMAP_HIGHLIGHT_OFF',	0);
define('SYSMAP_HIGHLIGHT_ON',	1);

define('SYSMAP_GRID_SHOW_ON',	1);
define('SYSMAP_GRID_SHOW_OFF',	0);

define('SYSMAP_EXPAND_MACROS_OFF',	0);
define('SYSMAP_EXPAND_MACROS_ON',	1);

define('SYSMAP_GRID_ALIGN_ON',	1);
define('SYSMAP_GRID_ALIGN_OFF',	0);

define('PUBLIC_SHARING',	0);
define('PRIVATE_SHARING',	1);

define('ZBX_ITEM_DELAY_DEFAULT',			'1m');
define('ZBX_ITEM_FLEXIBLE_DELAY_DEFAULT',	'50s');
define('ZBX_ITEM_SCHEDULING_DEFAULT',		'wd1-5h9-18');

define('ITEM_TYPE_ZABBIX',			0);
define('ITEM_TYPE_SNMPV1',			1); // Deprecated. Now only used in XML converters. Use ITEM_TYPE_SNMP instead.
define('ITEM_TYPE_TRAPPER',			2);
define('ITEM_TYPE_SIMPLE',			3);
define('ITEM_TYPE_SNMPV2C',			4); // Deprecated. Now only used in XML converters. Use ITEM_TYPE_SNMP instead.
define('ITEM_TYPE_INTERNAL',		5);
define('ITEM_TYPE_SNMPV3',			6); // Deprecated. Now only used in XML converters. Use ITEM_TYPE_SNMP instead.
define('ITEM_TYPE_ZABBIX_ACTIVE',	7);
define('ITEM_TYPE_AGGREGATE',		8); // Deprecated. Now only used in XML converters. Use ITEM_TYPE_CALCULATED instead.
define('ITEM_TYPE_HTTPTEST',		9);
define('ITEM_TYPE_EXTERNAL',		10);
define('ITEM_TYPE_DB_MONITOR',		11);
define('ITEM_TYPE_IPMI',			12);
define('ITEM_TYPE_SSH',				13);
define('ITEM_TYPE_TELNET',			14);
define('ITEM_TYPE_CALCULATED',		15);
define('ITEM_TYPE_JMX',				16);
define('ITEM_TYPE_SNMPTRAP',		17);
define('ITEM_TYPE_DEPENDENT',		18);
define('ITEM_TYPE_HTTPAGENT',		19);
define('ITEM_TYPE_SNMP',			20);
define('ITEM_TYPE_SCRIPT',			21);

define('SNMP_V1', 1);
define('SNMP_V2C', 2);
define('SNMP_V3', 3);

define('ZBX_DEPENDENT_ITEM_MAX_LEVELS',	3);
define('ZBX_DEPENDENT_ITEM_MAX_COUNT',	29999);

define('ITEM_VALUE_TYPE_FLOAT',		0);
define('ITEM_VALUE_TYPE_STR',		1); // aka Character
define('ITEM_VALUE_TYPE_LOG',		2);
define('ITEM_VALUE_TYPE_UINT64',	3);
define('ITEM_VALUE_TYPE_TEXT',		4);

define('ITEM_DATA_TYPE_DECIMAL',		0);
define('ITEM_DATA_TYPE_OCTAL',			1);
define('ITEM_DATA_TYPE_HEXADECIMAL',	2);
define('ITEM_DATA_TYPE_BOOLEAN',		3);

define('ZBX_DEFAULT_KEY_DB_MONITOR',			'db.odbc.select[<unique short description>,<dsn>,<connection string>]');
define('ZBX_DEFAULT_KEY_DB_MONITOR_DISCOVERY',	'db.odbc.discovery[<unique short description>,<dsn>,<connection string>]');
define('ZBX_DEFAULT_KEY_SSH',					'ssh.run[<unique short description>,<ip>,<port>,<encoding>]');
define('ZBX_DEFAULT_KEY_TELNET',				'telnet.run[<unique short description>,<ip>,<port>,<encoding>]');

define('ZBX_DEFAULT_JMX_ENDPOINT',	'service:jmx:rmi:///jndi/rmi://{HOST.CONN}:{HOST.PORT}/jmxrmi');

define('SYSMAP_ELEMENT_USE_ICONMAP_ON',		1);
define('SYSMAP_ELEMENT_USE_ICONMAP_OFF',	0);

define('ZBX_ICON_PREVIEW_HEIGHT',	24);
define('ZBX_ICON_PREVIEW_WIDTH',	24);

define('ITEM_STATUS_ACTIVE',		0);
define('ITEM_STATUS_DISABLED',		1);
define('ITEM_DISCOVER',	0);
define('ITEM_NO_DISCOVER',	1);

/**
 * Starting from Zabbix 2.2 items could not have ITEM_STATUS_NOTSUPPORTED status
 * this constant is left for importing data from versions 1.8 and 2.0.
 */
define('ITEM_STATUS_NOTSUPPORTED',	3);

define('ITEM_STATE_NORMAL',			0);
define('ITEM_STATE_NOTSUPPORTED',	1);

define('ITEM_SNMPV3_SECURITYLEVEL_NOAUTHNOPRIV',	0);
define('ITEM_SNMPV3_SECURITYLEVEL_AUTHNOPRIV',		1);
define('ITEM_SNMPV3_SECURITYLEVEL_AUTHPRIV',		2);

define('ITEM_AUTHTYPE_PASSWORD',	0);
define('ITEM_AUTHTYPE_PUBLICKEY',	1);

define('ITEM_SNMPV3_AUTHPROTOCOL_MD5',		0);
define('ITEM_SNMPV3_AUTHPROTOCOL_SHA1',		1);
define('ITEM_SNMPV3_AUTHPROTOCOL_SHA224',	2);
define('ITEM_SNMPV3_AUTHPROTOCOL_SHA256',	3);
define('ITEM_SNMPV3_AUTHPROTOCOL_SHA384',	4);
define('ITEM_SNMPV3_AUTHPROTOCOL_SHA512',	5);

define('ITEM_SNMPV3_PRIVPROTOCOL_DES',		0);
define('ITEM_SNMPV3_PRIVPROTOCOL_AES128',	1);
define('ITEM_SNMPV3_PRIVPROTOCOL_AES192',	2);
define('ITEM_SNMPV3_PRIVPROTOCOL_AES256',	3);
define('ITEM_SNMPV3_PRIVPROTOCOL_AES192C',	4);
define('ITEM_SNMPV3_PRIVPROTOCOL_AES256C',	5);

define('ITEM_LOGTYPE_INFORMATION',		1);
define('ITEM_LOGTYPE_WARNING',			2);
define('ITEM_LOGTYPE_ERROR',			4);
define('ITEM_LOGTYPE_FAILURE_AUDIT',	7);
define('ITEM_LOGTYPE_SUCCESS_AUDIT',	8);
define('ITEM_LOGTYPE_CRITICAL',			9);
define('ITEM_LOGTYPE_VERBOSE',			10);

define('ITEM_DELAY_FLEXIBLE',	0);
define('ITEM_DELAY_SCHEDULING',	1);

// Item pre-processing types.
define('ZBX_PREPROC_MULTIPLIER',				1);
define('ZBX_PREPROC_RTRIM',						2);
define('ZBX_PREPROC_LTRIM',						3);
define('ZBX_PREPROC_TRIM',						4);
define('ZBX_PREPROC_REGSUB',					5);
define('ZBX_PREPROC_BOOL2DEC',					6);
define('ZBX_PREPROC_OCT2DEC',					7);
define('ZBX_PREPROC_HEX2DEC',					8);
define('ZBX_PREPROC_DELTA_VALUE',				9);
define('ZBX_PREPROC_DELTA_SPEED',				10);
define('ZBX_PREPROC_XPATH',						11);
define('ZBX_PREPROC_JSONPATH',					12);
define('ZBX_PREPROC_VALIDATE_RANGE',			13);
define('ZBX_PREPROC_VALIDATE_REGEX',			14);
define('ZBX_PREPROC_VALIDATE_NOT_REGEX',		15);
define('ZBX_PREPROC_ERROR_FIELD_JSON',			16);
define('ZBX_PREPROC_ERROR_FIELD_XML',			17);
define('ZBX_PREPROC_ERROR_FIELD_REGEX',			18);
define('ZBX_PREPROC_THROTTLE_VALUE',			19);
define('ZBX_PREPROC_THROTTLE_TIMED_VALUE',		20);
define('ZBX_PREPROC_SCRIPT',					21);
define('ZBX_PREPROC_PROMETHEUS_PATTERN',		22);
define('ZBX_PREPROC_PROMETHEUS_TO_JSON',		23);
define('ZBX_PREPROC_CSV_TO_JSON',				24);
define('ZBX_PREPROC_STR_REPLACE',				25);
define('ZBX_PREPROC_VALIDATE_NOT_SUPPORTED',	26);
define('ZBX_PREPROC_XML_TO_JSON',				27);

// Item pre-processing error handlers.
define('ZBX_PREPROC_FAIL_DEFAULT',			0);
define('ZBX_PREPROC_FAIL_DISCARD_VALUE',	1);
define('ZBX_PREPROC_FAIL_SET_VALUE',		2);
define('ZBX_PREPROC_FAIL_SET_ERROR',		3);

define('ZBX_PREPROC_CSV_NO_HEADER',	0);
define('ZBX_PREPROC_CSV_HEADER',	1);

define('ZBX_PREPROC_PROMETHEUS_VALUE', 'value');
define('ZBX_PREPROC_PROMETHEUS_LABEL', 'label');
define('ZBX_PREPROC_PROMETHEUS_FUNCTION', 'function');

define('ZBX_PREPROC_PROMETHEUS_SUM',   'sum');
define('ZBX_PREPROC_PROMETHEUS_MIN',   'min');
define('ZBX_PREPROC_PROMETHEUS_MAX',   'max');
define('ZBX_PREPROC_PROMETHEUS_AVG',   'avg');
define('ZBX_PREPROC_PROMETHEUS_COUNT', 'count');

// LLD rule overrides.
define('ZBX_LLD_OVERRIDE_STOP_NO',	0);
define('ZBX_LLD_OVERRIDE_STOP_YES',	1);
define('ZBX_PROTOTYPE_STATUS_ENABLED', 0);
define('ZBX_PROTOTYPE_STATUS_DISABLED', 1);
define('ZBX_PROTOTYPE_DISCOVER', 0);
define('ZBX_PROTOTYPE_NO_DISCOVER', 1);
define('OPERATION_OBJECT_ITEM_PROTOTYPE', 0);
define('OPERATION_OBJECT_TRIGGER_PROTOTYPE', 1);
define('OPERATION_OBJECT_GRAPH_PROTOTYPE', 2);
define('OPERATION_OBJECT_HOST_PROTOTYPE', 3);

define('GRAPH_DISCOVER',	0);
define('GRAPH_NO_DISCOVER',	1);

define('GRAPH_ITEM_DRAWTYPE_LINE',			0);
define('GRAPH_ITEM_DRAWTYPE_FILLED_REGION',	1);
define('GRAPH_ITEM_DRAWTYPE_BOLD_LINE',		2);
define('GRAPH_ITEM_DRAWTYPE_DOT',			3);
define('GRAPH_ITEM_DRAWTYPE_DASHED_LINE',	4);
define('GRAPH_ITEM_DRAWTYPE_GRADIENT_LINE',	5);
define('GRAPH_ITEM_DRAWTYPE_BOLD_DOT',		6);

define('MAP_LINK_DRAWTYPE_LINE',			0);
define('MAP_LINK_DRAWTYPE_BOLD_LINE',		2);
define('MAP_LINK_DRAWTYPE_DOT',				3);
define('MAP_LINK_DRAWTYPE_DASHED_LINE',		4);

define('ZBX_SLA_MAX_REPORTING_PERIODS',		100);
define('ZBX_SLA_DEFAULT_REPORTING_PERIODS',	20);

define('ZBX_SLA_STATUS_DISABLED',	0);
define('ZBX_SLA_STATUS_ENABLED',	1);

define('ZBX_SLA_PERIOD_DAILY',		0);
define('ZBX_SLA_PERIOD_WEEKLY',		1);
define('ZBX_SLA_PERIOD_MONTHLY',	2);
define('ZBX_SLA_PERIOD_QUARTERLY',	3);
define('ZBX_SLA_PERIOD_ANNUALLY',	4);

define('ZBX_SLA_SERVICE_TAG_OPERATOR_EQUAL',	0);
define('ZBX_SLA_SERVICE_TAG_OPERATOR_LIKE',		2);

define('ZBX_SERVICE_STATUS_CALC_SET_OK',			0);
define('ZBX_SERVICE_STATUS_CALC_MOST_CRITICAL_ALL',	1);
define('ZBX_SERVICE_STATUS_CALC_MOST_CRITICAL_ONE',	2);

define('SERVICE_STATUS_ANY', -1);
define('SERVICE_STATUS_OK', 0);
define('SERVICE_STATUS_PROBLEM', 1);

define('ZBX_SERVICE_PROBLEM_TAG_OPERATOR_EQUAL',	0);
define('ZBX_SERVICE_PROBLEM_TAG_OPERATOR_LIKE',		2);

define('ZBX_SERVICE_FILTER_TAGS_ANY',		0);
define('ZBX_SERVICE_FILTER_TAGS_SERVICE',	1);
define('ZBX_SERVICE_FILTER_TAGS_PROBLEM',	2);

define('TRIGGER_MULT_EVENT_DISABLED',	0);
define('TRIGGER_MULT_EVENT_ENABLED',	1);

define('ZBX_TRIGGER_CORRELATION_NONE',	0);
define('ZBX_TRIGGER_CORRELATION_TAG',	1);

define('ZBX_TRIGGER_MANUAL_CLOSE_NOT_ALLOWED',	0);
define('ZBX_TRIGGER_MANUAL_CLOSE_ALLOWED',		1);

define('ZBX_RECOVERY_MODE_EXPRESSION',			0);
define('ZBX_RECOVERY_MODE_RECOVERY_EXPRESSION',	1);
define('ZBX_RECOVERY_MODE_NONE',				2);

define('TRIGGER_STATUS_ENABLED',	0);
define('TRIGGER_STATUS_DISABLED',	1);
define('TRIGGER_DISCOVER',		0);
define('TRIGGER_NO_DISCOVER',	1);

define('TRIGGER_VALUE_FALSE',	0);
define('TRIGGER_VALUE_TRUE',	1);

define('TRIGGER_STATE_NORMAL',	0);
define('TRIGGER_STATE_UNKNOWN',	1);

define('ZBX_SEVERITY_OK',					-1);
define('TRIGGER_SEVERITY_NOT_CLASSIFIED',	0);
define('TRIGGER_SEVERITY_INFORMATION',		1);
define('TRIGGER_SEVERITY_WARNING',			2);
define('TRIGGER_SEVERITY_AVERAGE',			3);
define('TRIGGER_SEVERITY_HIGH',				4);
define('TRIGGER_SEVERITY_DISASTER',			5);
define('TRIGGER_SEVERITY_COUNT',			6);

define('EVENT_CUSTOM_COLOR_DISABLED',	0);
define('EVENT_CUSTOM_COLOR_ENABLED',	1);

define('ALERT_STATUS_NOT_SENT', 0);
define('ALERT_STATUS_SENT',		1);
define('ALERT_STATUS_FAILED',	2);
define('ALERT_STATUS_NEW',		3);

define('ALERT_TYPE_MESSAGE',	0);
define('ALERT_TYPE_COMMAND',	1);

define('MEDIA_STATUS_ACTIVE',	0);
define('MEDIA_STATUS_DISABLED',	1);

define('MEDIA_TYPE_STATUS_ACTIVE',		0);
define('MEDIA_TYPE_STATUS_DISABLED',	1);
define('ZBX_MEDIA_TYPE_TAGS_DISABLED',	0);
define('ZBX_MEDIA_TYPE_TAGS_ENABLED',	1);
define('ZBX_EVENT_MENU_HIDE',	0);
define('ZBX_EVENT_MENU_SHOW',	1);

define('MEDIA_TYPE_EMAIL',		0);
define('MEDIA_TYPE_EXEC',		1);
define('MEDIA_TYPE_SMS',		2);
define('MEDIA_TYPE_WEBHOOK',	4);

define('SMTP_CONNECTION_SECURITY_NONE',		0);
define('SMTP_CONNECTION_SECURITY_STARTTLS',	1);
define('SMTP_CONNECTION_SECURITY_SSL_TLS',	2);

define('SMTP_AUTHENTICATION_NONE',		0);
define('SMTP_AUTHENTICATION_NORMAL',	1);

define('SMTP_MESSAGE_FORMAT_PLAIN_TEXT',	0);
define('SMTP_MESSAGE_FORMAT_HTML',			1);

define('ACTION_STATUS_ENABLED',		0);
define('ACTION_STATUS_DISABLED',	1);

define('ACTION_PAUSE_SUPPRESSED_FALSE',		0);
define('ACTION_PAUSE_SUPPRESSED_TRUE',		1);

define('ACTION_NOTIFY_IF_CANCELED_FALSE',	0);
define('ACTION_NOTIFY_IF_CANCELED_TRUE',	1);

define('OPERATION_TYPE_MESSAGE',			0);
define('OPERATION_TYPE_COMMAND',			1);
define('OPERATION_TYPE_HOST_ADD',			2);
define('OPERATION_TYPE_HOST_REMOVE',		3);
define('OPERATION_TYPE_GROUP_ADD',			4);
define('OPERATION_TYPE_GROUP_REMOVE',		5);
define('OPERATION_TYPE_TEMPLATE_ADD',		6);
define('OPERATION_TYPE_TEMPLATE_REMOVE',	7);
define('OPERATION_TYPE_HOST_ENABLE',		8);
define('OPERATION_TYPE_HOST_DISABLE',		9);
define('OPERATION_TYPE_HOST_INVENTORY',		10);
define('OPERATION_TYPE_RECOVERY_MESSAGE',	11);
define('OPERATION_TYPE_UPDATE_MESSAGE',		12);

define('ACTION_OPERATION',			0);
define('ACTION_RECOVERY_OPERATION',	1);
define('ACTION_UPDATE_OPERATION',	2);

define('CONDITION_EVAL_TYPE_AND_OR',		0);
define('CONDITION_EVAL_TYPE_AND',			1);
define('CONDITION_EVAL_TYPE_OR',			2);
define('CONDITION_EVAL_TYPE_EXPRESSION', 	3);

// screen
define('SCREEN_RESOURCE_GRAPH',				0);
define('SCREEN_RESOURCE_SIMPLE_GRAPH',		1);
define('SCREEN_RESOURCE_MAP',				2);
define('SCREEN_RESOURCE_HISTORY',			17);
define('SCREEN_RESOURCE_HTTPTEST_DETAILS',	21);
define('SCREEN_RESOURCE_DISCOVERY',			22);
define('SCREEN_RESOURCE_HTTPTEST',			23);
define('SCREEN_RESOURCE_PROBLEM',			24);

define('SCREEN_SORT_TRIGGERS_SEVERITY_DESC',		1);
define('SCREEN_SORT_TRIGGERS_HOST_NAME_ASC',		2);
define('SCREEN_SORT_TRIGGERS_TIME_ASC',				3);
define('SCREEN_SORT_TRIGGERS_TIME_DESC',			4);
define('SCREEN_SORT_TRIGGERS_TYPE_ASC',				5);
define('SCREEN_SORT_TRIGGERS_TYPE_DESC',			6);
define('SCREEN_SORT_TRIGGERS_STATUS_ASC',			7);
define('SCREEN_SORT_TRIGGERS_STATUS_DESC',			8);
define('SCREEN_SORT_TRIGGERS_RECIPIENT_ASC',		11);
define('SCREEN_SORT_TRIGGERS_RECIPIENT_DESC',		12);
define('SCREEN_SORT_TRIGGERS_SEVERITY_ASC',			13);
define('SCREEN_SORT_TRIGGERS_HOST_NAME_DESC',		14);
define('SCREEN_SORT_TRIGGERS_NAME_ASC',				15);
define('SCREEN_SORT_TRIGGERS_NAME_DESC',			16);

define('SCREEN_MODE_PREVIEW',	0);
define('SCREEN_MODE_EDIT',		1);
define('SCREEN_MODE_SLIDESHOW',		2);
define('SCREEN_MODE_JS',		3);

define('SCREEN_REFRESH_RESPONSIVENESS',	10);

// default, minimum and maximum number of lines for dashboard widgets
define('ZBX_DEFAULT_WIDGET_LINES', 25);
define('ZBX_MIN_WIDGET_LINES', 1);
define('ZBX_MAX_WIDGET_LINES', 100);

// dashboards
define('DASHBOARD_MAX_PAGES',		50);
define('DASHBOARD_MAX_COLUMNS',		24);
define('DASHBOARD_MAX_ROWS',		64);
define('DASHBOARD_WIDGET_MIN_ROWS',	2);
define('DASHBOARD_WIDGET_MAX_ROWS',	32);
define('DASHBOARD_FILTER_SHOW_ALL',	0);
define('DASHBOARD_FILTER_SHOW_MY',	1);
define('DASHBOARD_DISPLAY_PERIODS',	[10, 30, 60, 120, 600, 1800, 3600]);

// alignments
define('HALIGN_DEFAULT',	0);
define('HALIGN_CENTER',		0);
define('HALIGN_LEFT',		1);
define('HALIGN_RIGHT',		2);

define('VALIGN_DEFAULT',	0);
define('VALIGN_MIDDLE',		0);
define('VALIGN_TOP',		1);
define('VALIGN_BOTTOM',		2);

// info module style
define('STYLE_HORIZONTAL',	0);
define('STYLE_VERTICAL',	1);

// view style [Overview, Plaintext]
define('STYLE_LEFT',	0);
define('STYLE_TOP',		1);

// time module type
define('TIME_TYPE_LOCAL',	0);
define('TIME_TYPE_SERVER',	1);
define('TIME_TYPE_HOST',	2);

define('FILTER_TASK_SHOW',			0);
define('FILTER_TASK_HIDE',			1);
define('FILTER_TASK_MARK',			2);
define('FILTER_TASK_INVERT_MARK',	3);

define('MARK_COLOR_RED',	1);
define('MARK_COLOR_GREEN',	2);
define('MARK_COLOR_BLUE',	3);

define('PROFILE_TYPE_ID',			1);
define('PROFILE_TYPE_INT',			2);
define('PROFILE_TYPE_STR',			3);

define('CALC_FNC_MIN', 1);
define('CALC_FNC_AVG', 2);
define('CALC_FNC_MAX', 4);
define('CALC_FNC_ALL', 7);
define('CALC_FNC_LST', 9);

define('ZBX_SERVICE_STATUS_RULE_TYPE_N_GE',		0);
define('ZBX_SERVICE_STATUS_RULE_TYPE_NP_GE',	1);
define('ZBX_SERVICE_STATUS_RULE_TYPE_N_L',		2);
define('ZBX_SERVICE_STATUS_RULE_TYPE_NP_L',		3);
define('ZBX_SERVICE_STATUS_RULE_TYPE_W_GE',		4);
define('ZBX_SERVICE_STATUS_RULE_TYPE_WP_GE',	5);
define('ZBX_SERVICE_STATUS_RULE_TYPE_W_L',		6);
define('ZBX_SERVICE_STATUS_RULE_TYPE_WP_L',		7);

define('ZBX_SERVICE_STATUS_PROPAGATION_AS_IS',		0);
define('ZBX_SERVICE_STATUS_PROPAGATION_INCREASE',	1);
define('ZBX_SERVICE_STATUS_PROPAGATION_DECREASE',	2);
define('ZBX_SERVICE_STATUS_PROPAGATION_IGNORE',		3);
define('ZBX_SERVICE_STATUS_PROPAGATION_FIXED',		4);

define('SERVICE_TIME_TYPE_UPTIME',				0);
define('SERVICE_TIME_TYPE_DOWNTIME',			1);
define('SERVICE_TIME_TYPE_ONETIME_DOWNTIME',	2);

define('ZBX_DISCOVERY_UNSPEC',	0);
define('ZBX_DISCOVERY_DNS',		1);
define('ZBX_DISCOVERY_IP',		2);
define('ZBX_DISCOVERY_VALUE',	3);

define('USER_TYPE_ZABBIX_USER',		1);
define('USER_TYPE_ZABBIX_ADMIN',	2);
define('USER_TYPE_SUPER_ADMIN',		3);

define('GROUP_STATUS_DISABLED', 1);
define('GROUP_STATUS_ENABLED',	0);

define('LINE_TYPE_NORMAL',	0);
define('LINE_TYPE_BOLD',	1);

// IMPORTANT!!! by priority DESC
define('GROUP_GUI_ACCESS_SYSTEM',	0);
define('GROUP_GUI_ACCESS_INTERNAL', 1);
define('GROUP_GUI_ACCESS_LDAP', 	2);
define('GROUP_GUI_ACCESS_DISABLED', 3);

/**
 * @see access_deny()
 */
define('ACCESS_DENY_OBJECT', 0);
define('ACCESS_DENY_PAGE', 1);

define('GROUP_DEBUG_MODE_DISABLED', 0);
define('GROUP_DEBUG_MODE_ENABLED',	1);

define('PERM_READ_WRITE',	3);
define('PERM_READ',			2);
define('PERM_DENY',			0);
define('PERM_NONE',			-1);

define('PARAM_TYPE_TIME',		0);
define('PARAM_TYPE_COUNTS',		1);

define('ZBX_DEFAULT_AGENT', 'Zabbix');
define('ZBX_AGENT_OTHER', -1);

define('HTTPTEST_AUTH_NONE',		0);
define('HTTPTEST_AUTH_BASIC',		1);
define('HTTPTEST_AUTH_NTLM',		2);
define('HTTPTEST_AUTH_KERBEROS',	3);
define('HTTPTEST_AUTH_DIGEST',		4);

define('HTTPTEST_STATUS_ACTIVE',	0);
define('HTTPTEST_STATUS_DISABLED',	1);

define('ZBX_HTTPFIELD_HEADER',		0);
define('ZBX_HTTPFIELD_VARIABLE',	1);
define('ZBX_HTTPFIELD_POST_FIELD',	2);
define('ZBX_HTTPFIELD_QUERY_FIELD',	3);

define('ZBX_POSTTYPE_RAW',	0);
define('ZBX_POSTTYPE_FORM',	1);
define('ZBX_POSTTYPE_JSON',	2);
define('ZBX_POSTTYPE_XML',	3);

define('HTTPCHECK_STORE_RAW',	0);
define('HTTPCHECK_STORE_JSON',	1);

define('HTTPCHECK_ALLOW_TRAPS_OFF',	0);
define('HTTPCHECK_ALLOW_TRAPS_ON',	1);

define('HTTPCHECK_REQUEST_GET',		0);
define('HTTPCHECK_REQUEST_POST',	1);
define('HTTPCHECK_REQUEST_PUT',		2);
define('HTTPCHECK_REQUEST_HEAD',	3);

define('HTTPSTEP_ITEM_TYPE_RSPCODE',	0);
define('HTTPSTEP_ITEM_TYPE_TIME',		1);
define('HTTPSTEP_ITEM_TYPE_IN',			2);
define('HTTPSTEP_ITEM_TYPE_LASTSTEP',	3);
define('HTTPSTEP_ITEM_TYPE_LASTERROR',	4);

define('HTTPTEST_STEP_RETRIEVE_MODE_CONTENT',	0);
define('HTTPTEST_STEP_RETRIEVE_MODE_HEADERS',	1);
define('HTTPTEST_STEP_RETRIEVE_MODE_BOTH',		2);

define('HTTPTEST_STEP_FOLLOW_REDIRECTS_OFF',	0);
define('HTTPTEST_STEP_FOLLOW_REDIRECTS_ON',		1);

define('HTTPTEST_VERIFY_PEER_OFF',	0);
define('HTTPTEST_VERIFY_PEER_ON',	1);

define('HTTPTEST_VERIFY_HOST_OFF',	0);
define('HTTPTEST_VERIFY_HOST_ON',	1);

define('EVENT_NOT_ACKNOWLEDGED',	'0');
define('EVENT_ACKNOWLEDGED',		'1');

define('ZBX_ACKNOWLEDGE_SELECTED',	0);
define('ZBX_ACKNOWLEDGE_PROBLEM',	1);

define('ZBX_PROBLEM_SUPPRESSED_FALSE',	0);
define('ZBX_PROBLEM_SUPPRESSED_TRUE',	1);

define('ZBX_PROBLEM_UPDATE_NONE',			0x00);
define('ZBX_PROBLEM_UPDATE_CLOSE',			0x01);
define('ZBX_PROBLEM_UPDATE_ACKNOWLEDGE',	0x02);
define('ZBX_PROBLEM_UPDATE_MESSAGE',		0x04);
define('ZBX_PROBLEM_UPDATE_SEVERITY',		0x08);
define('ZBX_PROBLEM_UPDATE_UNACKNOWLEDGE',	0x10);

define('ZBX_EVENT_HISTORY_PROBLEM_EVENT',		0);
define('ZBX_EVENT_HISTORY_RECOVERY_EVENT',		1);
define('ZBX_EVENT_HISTORY_MANUAL_UPDATE',		2);
define('ZBX_EVENT_HISTORY_ALERT',				3);

define('ZBX_TM_TASK_CLOSE_PROBLEM', 1);
define('ZBX_TM_TASK_ACKNOWLEDGE',	4);
define('ZBX_TM_TASK_CHECK_NOW',		6);
define('ZBX_TM_TASK_DATA',			7);

define('ZBX_TM_STATUS_NEW',			1);
define('ZBX_TM_STATUS_INPROGRESS',	2);

define('ZBX_TM_DATA_TYPE_DIAGINFO',			1);
define('ZBX_TM_DATA_TYPE_PROXY_HOSTIDS',	2);
define('ZBX_TM_DATA_TYPE_CHECK_NOW',		6);

define('EVENT_SOURCE_TRIGGERS',			0);
define('EVENT_SOURCE_DISCOVERY',		1);
define('EVENT_SOURCE_AUTOREGISTRATION',	2);
define('EVENT_SOURCE_INTERNAL',			3);
define('EVENT_SOURCE_SERVICE',			4);

define('EVENT_OBJECT_TRIGGER',			0);
define('EVENT_OBJECT_DHOST',			1);
define('EVENT_OBJECT_DSERVICE',			2);
define('EVENT_OBJECT_AUTOREGHOST',		3);
define('EVENT_OBJECT_ITEM',				4);
define('EVENT_OBJECT_LLDRULE',			5);
define('EVENT_OBJECT_SERVICE',			6);

// System information widget constants.
define('ZBX_SYSTEM_INFO_SERVER_STATS',	0);
define('ZBX_SYSTEM_INFO_HAC_STATUS',	1);

// Problem and event tag constants.
define('TAG_EVAL_TYPE_AND_OR',		0);
define('TAG_EVAL_TYPE_OR',			2);

define('TAG_OPERATOR_LIKE',			0);
define('TAG_OPERATOR_EQUAL',		1);
define('TAG_OPERATOR_NOT_LIKE',		2);
define('TAG_OPERATOR_NOT_EQUAL',	3);
define('TAG_OPERATOR_EXISTS',		4);
define('TAG_OPERATOR_NOT_EXISTS',	5);

define('GRAPH_FILTER_ALL',		0);
define('GRAPH_FILTER_HOST',		1);
define('GRAPH_FILTER_SIMPLE',	2);

define('GRAPH_AGGREGATE_DEFAULT_INTERVAL',	'1h');

define('AGGREGATE_NONE',	0);
define('AGGREGATE_MIN',		1);
define('AGGREGATE_MAX',		2);
define('AGGREGATE_AVG',		3);
define('AGGREGATE_COUNT',	4);
define('AGGREGATE_SUM',		5);
define('AGGREGATE_FIRST',	6);
define('AGGREGATE_LAST',	7);

define('GRAPH_AGGREGATE_BY_ITEM',		0);
define('GRAPH_AGGREGATE_BY_DATASET',	1);

define('GRAPH_YAXIS_TYPE_CALCULATED',	0);
define('GRAPH_YAXIS_TYPE_FIXED',		1);
define('GRAPH_YAXIS_TYPE_ITEM_VALUE',	2);

define('GRAPH_YAXIS_SIDE_LEFT',		0);
define('GRAPH_YAXIS_SIDE_RIGHT',	1);
define('GRAPH_YAXIS_SIDE_BOTTOM',	2);

define('GRAPH_ITEM_SIMPLE',			0);
define('GRAPH_ITEM_SUM',			2);

define('GRAPH_TYPE_NORMAL',			0);
define('GRAPH_TYPE_STACKED',		1);
define('GRAPH_TYPE_PIE',			2);
define('GRAPH_TYPE_EXPLODED',		3);
define('GRAPH_TYPE_3D',				4);
define('GRAPH_TYPE_3D_EXPLODED',	5);
define('GRAPH_TYPE_BAR',			6);
define('GRAPH_TYPE_COLUMN',			7);
define('GRAPH_TYPE_BAR_STACKED',	8);
define('GRAPH_TYPE_COLUMN_STACKED',	9);

define('SVG_GRAPH_TYPE_LINE',		0);
define('SVG_GRAPH_TYPE_POINTS',		1);
define('SVG_GRAPH_TYPE_STAIRCASE',	2);
define('SVG_GRAPH_TYPE_BAR',		3);

define('SVG_GRAPH_MISSING_DATA_NONE',			 0);
define('SVG_GRAPH_MISSING_DATA_CONNECTED',		 1);
define('SVG_GRAPH_MISSING_DATA_TREAT_AS_ZERO',	 2);

define('SVG_GRAPH_DATA_SOURCE_AUTO',	0);
define('SVG_GRAPH_DATA_SOURCE_HISTORY',	1);
define('SVG_GRAPH_DATA_SOURCE_TRENDS',	2);

define('SVG_GRAPH_CUSTOM_TIME',	1);

define('SVG_GRAPH_LEGEND_TYPE_NONE', 0);
define('SVG_GRAPH_LEGEND_TYPE_SHORT', 1);

define('SVG_GRAPH_LEGEND_LINES_MIN', 1);
define('SVG_GRAPH_LEGEND_LINES_MAX', 5);

define('SVG_GRAPH_PROBLEMS_SHOW', 1);

define('SVG_GRAPH_SELECTED_ITEM_PROBLEMS', 1);

define('SVG_GRAPH_AXIS_SHOW', 1);

define('SVG_GRAPH_AXIS_UNITS_AUTO', 0);
define('SVG_GRAPH_AXIS_UNITS_STATIC', 1);

define('SVG_GRAPH_MAX_NUMBER_OF_METRICS', 50);

define('SVG_GRAPH_DEFAULT_WIDTH',         1);
define('SVG_GRAPH_DEFAULT_POINTSIZE',     3);
define('SVG_GRAPH_DEFAULT_TRANSPARENCY',  5);
define('SVG_GRAPH_DEFAULT_FILL',          3);

define('BR_DISTRIBUTION_MULTIPLE_PERIODS',	1);
define('BR_DISTRIBUTION_MULTIPLE_ITEMS',	2);
define('BR_COMPARE_VALUE_MULTIPLE_PERIODS',	3);

define('GRAPH_3D_ANGLE', 70);

define('GRAPH_STACKED_ALFA', 15); // 0..100 transparency

define('GRAPH_ZERO_LINE_COLOR_LEFT',	'AAAAAA');
define('GRAPH_ZERO_LINE_COLOR_RIGHT',	'888888');

define('GRAPH_TRIGGER_LINE_OPPOSITE_COLOR', '000000');

define('ZBX_MAX_TREND_DIFF', 3600);

define('ZBX_GRAPH_MAX_SKIP_CELL',	16);
define('ZBX_GRAPH_MAX_SKIP_DELAY',	4);

define('DOBJECT_STATUS_UP',			0);
define('DOBJECT_STATUS_DOWN',		1);
define('DOBJECT_STATUS_DISCOVER',	2); // only for events
define('DOBJECT_STATUS_LOST',		3); // generated by discovery

define('DRULE_STATUS_ACTIVE',		0);
define('DRULE_STATUS_DISABLED',		1);

define('DSVC_STATUS_ACTIVE',		0);
define('DSVC_STATUS_DISABLED',		1);

define('SVC_SSH',		0);
define('SVC_LDAP',		1);
define('SVC_SMTP',		2);
define('SVC_FTP',		3);
define('SVC_HTTP',		4);
define('SVC_POP',		5);
define('SVC_NNTP',		6);
define('SVC_IMAP',		7);
define('SVC_TCP',		8);
define('SVC_AGENT',		9);
define('SVC_SNMPv1',	10);
define('SVC_SNMPv2c',	11);
define('SVC_ICMPPING',	12);
define('SVC_SNMPv3',	13);
define('SVC_HTTPS',		14);
define('SVC_TELNET',	15);

define('DHOST_STATUS_ACTIVE',	0);
define('DHOST_STATUS_DISABLED', 1);

define('IM_FORCED',			0);
define('IM_ESTABLISHED',	1);
define('IM_TREE',			2);

define('TRIGGER_EXPRESSION',			0);
define('TRIGGER_RECOVERY_EXPRESSION',	1);

define('EXPRESSION_TYPE_INCLUDED',		0);
define('EXPRESSION_TYPE_ANY_INCLUDED',	1);
define('EXPRESSION_TYPE_NOT_INCLUDED',	2);
define('EXPRESSION_TYPE_TRUE',			3);
define('EXPRESSION_TYPE_FALSE',			4);

define('HOST_INVENTORY_DISABLED',	-1);
define('HOST_INVENTORY_MANUAL',		0);
define('HOST_INVENTORY_AUTOMATIC',	1);

define('INVENTORY_URL_MACRO_NONE', -1);
define('INVENTORY_URL_MACRO_HOST', 0);
define('INVENTORY_URL_MACRO_TRIGGER', 1);

define('EXPRESSION_HOST_UNKNOWN',			'#ERROR_HOST#');
define('EXPRESSION_HOST_ITEM_UNKNOWN',		'#ERROR_ITEM#');
define('EXPRESSION_NOT_A_MACRO_ERROR',		'#ERROR_MACRO#');
define('EXPRESSION_FUNCTION_UNKNOWN',		'#ERROR_FUNCTION#');
define('EXPRESSION_UNSUPPORTED_VALUE_TYPE',	'#ERROR_VALUE_TYPE#');

define('ZBX_FUNCTION_TYPE_AGGREGATE',	0);
define('ZBX_FUNCTION_TYPE_BITWISE',		1);
define('ZBX_FUNCTION_TYPE_DATE_TIME',	2);
define('ZBX_FUNCTION_TYPE_HISTORY',		3);
define('ZBX_FUNCTION_TYPE_MATH',		4);
define('ZBX_FUNCTION_TYPE_OPERATOR',	5);
define('ZBX_FUNCTION_TYPE_PREDICTION',	6);
define('ZBX_FUNCTION_TYPE_STRING',		7);

/**
 * @deprecated use either a literal space " " or a non-breakable space "&nbsp;" instead
 */
define('SPACE',	'&nbsp;');

/**
 * Symbol used to separate name pairs such as "host: item" or "proxy: host".
 *
 * Should not be used as just a colon.
 */
define('NAME_DELIMITER', ': ');

define('UNKNOWN_VALUE', '');

// End of line sequence.
define('ZBX_EOL_LF',	0);
define('ZBX_EOL_CRLF',	1);

// Time intervals.
define('SEC_PER_MIN',			60);
define('SEC_PER_HOUR',			3600);
define('SEC_PER_DAY',			86400);
define('SEC_PER_WEEK',			604800);
define('SEC_PER_MONTH',			2592000);
define('SEC_PER_YEAR',			31536000);

// Time suffixes and multipliers.
define('ZBX_TIME_SUFFIXES', 'smhdw');
define('ZBX_TIME_SUFFIXES_WITH_YEAR', 'smhdwMy');
define('ZBX_TIME_SUFFIX_MULTIPLIERS', [
	's' => 1,
	'm' => SEC_PER_MIN,
	'h' => SEC_PER_HOUR,
	'd' => SEC_PER_DAY,
	'w' => SEC_PER_WEEK,
	'M' => SEC_PER_MONTH,
	'y' => SEC_PER_YEAR
]);

// Byte suffixes and multipliers.
define('ZBX_BYTE_SUFFIXES', 'KMGT');
define('ZBX_BYTE_SUFFIX_MULTIPLIERS', [
	'K' => ZBX_KIBIBYTE,
	'M' => ZBX_MEBIBYTE,
	'G' => ZBX_GIBIBYTE,
	'T' => ZBX_TEBIBYTE
]);

// Geographic coordinate system edges.
define('GEOMAP_LAT_MIN', -90);
define('GEOMAP_LAT_MAX', 90);
define('GEOMAP_LNG_MIN', -180);
define('GEOMAP_LNG_MAX', 180);

// Regular expressions.
define('ZBX_PREG_PRINT', '^\x00-\x1F');
define('ZBX_PREG_MACRO_NAME', '([A-Z0-9\._]+)');
define('ZBX_PREG_MACRO_NAME_LLD', '([A-Z0-9\._]+)');
define('ZBX_PREG_INTERNAL_NAMES', '([0-9a-zA-Z_\. \-]+)'); // !!! Don't forget sync code with C !!!
define('ZBX_PREG_NUMBER', '(?<number>-?(\d+(\.\d*)?|\.\d+)([Ee][+-]?\d+)?)');
define('ZBX_PREG_INT', '(?<int>-?\d+)');
define('ZBX_PREG_DEF_FONT_STRING', '/^[0-9\.:% ]+$/');
define('ZBX_PREG_DNS_FORMAT', '([0-9a-zA-Z_\.\-$]|\{\$?'.ZBX_PREG_MACRO_NAME.'\})*');
define('ZBX_PREG_HOST_FORMAT', ZBX_PREG_INTERNAL_NAMES);
define('ZBX_PREG_MACRO_NAME_FORMAT', '(\{[A-Z\.]+\})');
define('ZBX_PREG_EXPRESSION_LLD_MACROS', '(\{\#'.ZBX_PREG_MACRO_NAME_LLD.'\})');

define('TRIGGER_QUERY_PLACEHOLDER', '$'); // !!! Don't forget sync code with C !!!

define('ZBX_USER_ONLINE_TIME', 600); // 10min
define('ZBX_GUEST_USER','guest');

// IPMI
define('IPMI_AUTHTYPE_DEFAULT',		-1);
define('IPMI_AUTHTYPE_NONE',		0);
define('IPMI_AUTHTYPE_MD2',			1);
define('IPMI_AUTHTYPE_MD5',			2);
define('IPMI_AUTHTYPE_STRAIGHT',	4);
define('IPMI_AUTHTYPE_OEM',			5);
define('IPMI_AUTHTYPE_RMCP_PLUS',	6);

define('IPMI_PRIVILEGE_CALLBACK',	1);
define('IPMI_PRIVILEGE_USER',		2);
define('IPMI_PRIVILEGE_OPERATOR',	3);
define('IPMI_PRIVILEGE_ADMIN',		4);
define('IPMI_PRIVILEGE_OEM',		5);

define('ZBX_HAVE_IPV6', true);
define('ZBX_DISCOVERER_IPRANGE_LIMIT', 65536);

// Value map mappings type
define('VALUEMAP_MAPPING_TYPE_EQUAL',			0);
define('VALUEMAP_MAPPING_TYPE_GREATER_EQUAL',	1);
define('VALUEMAP_MAPPING_TYPE_LESS_EQUAL',		2);
define('VALUEMAP_MAPPING_TYPE_IN_RANGE',		3);
define('VALUEMAP_MAPPING_TYPE_REGEXP',			4);
define('VALUEMAP_MAPPING_TYPE_DEFAULT',			5);

define('ZBX_SOCKET_BYTES_LIMIT',    ZBX_MEBIBYTE * 16); // socket response size limit

// value is also used in servercheck.js file
define('SERVER_CHECK_INTERVAL', 10);

define('DATE_TIME_FORMAT_SECONDS_XML', 'Y-m-d\TH:i:s\Z');

define('ZBX_DEFAULT_IMPORT_HOST_GROUP', 'Imported hosts');

// XML import flags
// See ZBX-8151. Old version of libxml suffered from setting DTDLOAD and NOENT flags by default, which allowed
// performing XXE attacks. Calling libxml_disable_entity_loader(true) also had no affect if flags passed to libxml
// calls were 0 - so for better security with legacy libxml we need to call libxml_disable_entity_loader(true) AND
// pass the LIBXML_NONET flag. Please keep in mind that LIBXML_NOENT actually EXPANDS entities, opposite to it's name -
// so this flag is not needed here.
define('LIBXML_IMPORT_FLAGS', LIBXML_NONET);

// XML validation
define('XML_STRING',		0x01);
define('XML_ARRAY',			0x02);
define('XML_INDEXED_ARRAY',	0x04);
define('XML_REQUIRED',		0x08);

// API validation
// multiple types
define('API_MULTIPLE',				0);
// scalar data types
define('API_STRING_UTF8',			1);
define('API_INT32',					2);
define('API_ID',					3);
define('API_BOOLEAN',				4);
define('API_FLAG',					5);
define('API_FLOAT',					6);
define('API_UINT64',				7);
// arrays
define('API_OBJECT',				8);
define('API_IDS',					9);
define('API_OBJECTS',				10);
define('API_STRINGS_UTF8',			11);
define('API_INTS32',				12);
define('API_FLOATS',				13);
define('API_UINTS64',				14);
define('API_CUIDS',					44);
define('API_USER_MACROS',			52);
// any type
define('API_ANY',					56);
// specific types
define('API_HG_NAME',				15);
define('API_SCRIPT_MENU_PATH',		16);
define('API_USER_MACRO',			17);
define('API_TIME_PERIOD',			18);
define('API_REGEX',					19);
define('API_HTTP_POST',				20);
define('API_VARIABLE_NAME',			21);
define('API_OUTPUT',				22);
define('API_TIME_UNIT',				23);
define('API_URL',					24);
define('API_H_NAME',				25);
define('API_COLOR',					27);
define('API_NUMERIC',				28);
define('API_LLD_MACRO',				29);
define('API_PSK',					30);
define('API_SORTORDER',				31);
define('API_CALC_FORMULA',			32);
define('API_IP',					33);
define('API_DNS',					34);
define('API_PORT',					35);
define('API_TRIGGER_EXPRESSION',	36);
define('API_EVENT_NAME',			37);
define('API_JSONRPC_PARAMS',		38);
define('API_JSONRPC_ID',			39);
define('API_DATE',					40);
define('API_NUMERIC_RANGES',		41);
define('API_UUID',					42);
define('API_VAULT_SECRET',			43);
define('API_CUID',					45);
define('API_IP_RANGES',				46);
define('API_IMAGE',					47);
define('API_EXEC_PARAMS',			48);
define('API_COND_FORMULA',			49);
define('API_COND_FORMULAID',		50);
define('API_UNEXPECTED',			51);
define('API_INT32_RANGES',			53);
define('API_LAT_LNG_ZOOM',			54);
define('API_TIMESTAMP',				55);
<<<<<<< HEAD
define('API_ITEM_KEY',				57);
define('API_ITEM_DELAY',			58);
define('API_JSON',					59);
define('API_XML',					60);
define('API_PREPROC_PARAMS',		61);
define('API_PROMETHEUS_PATTERN',	62);
define('API_PROMETHEUS_LABEL',		63);
=======
define('API_TG_NAME',				56);
>>>>>>> c394d0e7

// flags
define('API_REQUIRED',					0x00001);
define('API_NOT_EMPTY',					0x00002);
define('API_ALLOW_NULL',				0x00004);
define('API_NORMALIZE',					0x00008);
define('API_DEPRECATED',				0x00010);
define('API_ALLOW_USER_MACRO',			0x00020);
define('API_ALLOW_COUNT',				0x00040);
define('API_ALLOW_LLD_MACRO',			0x00080);
define('API_REQUIRED_LLD_MACRO',		0x00100);
define('API_TIME_UNIT_WITH_YEAR',		0x00200);
define('API_ALLOW_EVENT_TAGS_MACRO',	0x00400);
define('API_PRESERVE_KEYS',				0x00800);
define('API_ALLOW_MACRO',				0x01000);
define('API_ALLOW_GLOBAL_REGEX',		0x02000);
define('API_ALLOW_UNEXPECTED',			0x04000);
define('API_ALLOW_DNS',					0x08000);
define('API_ALLOW_RANGE',				0x10000);

// JSON error codes.
if (!defined('JSON_ERROR_NONE')) {
	define('JSON_ERROR_NONE', 0);
}
if (!defined('JSON_ERROR_SYNTAX')) {
	define('JSON_ERROR_SYNTAX', 4);
}

// API errors
define('ZBX_API_ERROR_INTERNAL',	111);
define('ZBX_API_ERROR_PARAMETERS',	100);
define('ZBX_API_ERROR_PERMISSIONS',	120);
define('ZBX_API_ERROR_NO_AUTH',		200);
define('ZBX_API_ERROR_NO_METHOD',	300);

// Error types of unexpected API parameter.
define('API_ERR_INHERITED', 0);
define('API_ERR_DISCOVERED', 1);

define('API_OUTPUT_EXTEND',		'extend');
define('API_OUTPUT_COUNT',		'count');

define('ZBX_AUTH_TOKEN_ENABLED', 0);
define('ZBX_AUTH_TOKEN_DISABLED', 1);

define('ZBX_JAN_2038', 2145916800);

define('DAY_IN_YEAR', 365);

define('ZBX_MIN_PORT_NUMBER', 0);
define('ZBX_MAX_PORT_NUMBER', 65535);

define('ZBX_MACRO_TYPE_TEXT', 0); // Display macro value as text.
define('ZBX_MACRO_TYPE_SECRET', 1); // Display masked macro value.
define('ZBX_MACRO_TYPE_VAULT', 2); // Display macro value as text (path to secret in Vault).

define('ZBX_USERMACRO_MANUAL', 0); // Macro value updated by user.
define('ZBX_USERMACRO_AUTOMATIC', 1); // Macro value updated by discovery rule.

define('ZBX_VAULT_TYPE_UNKNOWN', -1);
define('ZBX_VAULT_TYPE_HASHICORP', 0);
define('ZBX_VAULT_TYPE_CYBERARK',  1);

define('ZBX_SECRET_MASK', '******'); // Placeholder for secret values.

// Layout
define('ZBX_LAYOUT_NORMAL',		0);
define('ZBX_LAYOUT_KIOSKMODE',	1);
define('ZBX_LAYOUT_MODE', 'layout-mode');

// Sidebar
define('ZBX_SIDEBAR_VIEW_MODE_FULL',	0);
define('ZBX_SIDEBAR_VIEW_MODE_COMPACT',	1);
define('ZBX_SIDEBAR_VIEW_MODE_HIDDEN',	2);

// List
define('ZBX_LIST_MODE_VIEW', 0);
define('ZBX_LIST_MODE_EDIT', 1);

// input fields
define('ZBX_TEXTAREA_HTTP_PAIR_NAME_WIDTH',		218);
define('ZBX_TEXTAREA_HTTP_PAIR_VALUE_WIDTH',	218);
define('ZBX_TEXTAREA_MACRO_WIDTH',				250);
define('ZBX_TEXTAREA_MACRO_VALUE_WIDTH',		300);
define('ZBX_TEXTAREA_MACRO_INHERITED_WIDTH',	180);
define('ZBX_TEXTAREA_TAG_WIDTH',				250);
define('ZBX_TEXTAREA_TAG_VALUE_WIDTH',			300);
define('ZBX_TEXTAREA_MAPPING_VALUE_WIDTH',		250);
define('ZBX_TEXTAREA_MAPPING_NEWVALUE_WIDTH',	250);
define('ZBX_TEXTAREA_FILTER_SMALL_WIDTH',		150);
define('ZBX_TEXTAREA_FILTER_STANDARD_WIDTH',	300);
define('ZBX_TEXTAREA_TINY_WIDTH',				75);
define('ZBX_TEXTAREA_SMALL_WIDTH',				150);
define('ZBX_TEXTAREA_MEDIUM_WIDTH',				270);
define('ZBX_TEXTAREA_STANDARD_WIDTH',			453);
define('ZBX_TEXTAREA_BIG_WIDTH',				540);
define('ZBX_TEXTAREA_NUMERIC_STANDARD_WIDTH',	75);
define('ZBX_TEXTAREA_NUMERIC_BIG_WIDTH',		150);
define('ZBX_TEXTAREA_2DIGITS_WIDTH',			35);	// please use for date selector only
define('ZBX_TEXTAREA_4DIGITS_WIDTH',			50);	// please use for date selector only
define('ZBX_TEXTAREA_INTERFACE_IP_WIDTH',		225);
define('ZBX_TEXTAREA_INTERFACE_DNS_WIDTH',		175);
define('ZBX_TEXTAREA_INTERFACE_PORT_WIDTH',		100);
define('ZBX_TEXTAREA_STANDARD_ROWS',			7);

// decoration borders
define('ZBX_HOST_INTERFACE_WIDTH',				750);

// Helper buttons that allow selected objects to be added, replaced or removed.
define('ZBX_ACTION_ADD',		0);
define('ZBX_ACTION_REPLACE',	1);
define('ZBX_ACTION_REMOVE',		2);
define('ZBX_ACTION_REMOVE_ALL', 3);
define('ZBX_ACTION_RENAME',		4);

// Maximum width for popups in Actions column for problems.
define('ZBX_ACTIONS_POPUP_MAX_WIDTH',			800);

define('ZBX_HINTBOX_CONTENT_LIMIT',				8192);

// dashboard widgets
define('WIDGET_ACTION_LOG',			'actionlog');
define('WIDGET_CLOCK',				'clock');
define('WIDGET_DISCOVERY',			'discovery');
define('WIDGET_FAV_GRAPHS',			'favgraphs');
define('WIDGET_FAV_MAPS',			'favmaps');
define('WIDGET_GEOMAP',				'geomap');
define('WIDGET_GRAPH',				'graph');
define('WIDGET_GRAPH_PROTOTYPE',	'graphprototype');
define('WIDGET_HOST_AVAIL',			'hostavail');
define('WIDGET_MAP',				'map');
define('WIDGET_NAV_TREE',			'navtree');
define('WIDGET_PLAIN_TEXT',			'plaintext');
define('WIDGET_PROBLEM_HOSTS',		'problemhosts');
define('WIDGET_PROBLEMS',			'problems');
define('WIDGET_PROBLEMS_BY_SV',		'problemsbysv');
define('WIDGET_SLA_REPORT',			'slareport');
define('WIDGET_SVG_GRAPH',			'svggraph');
define('WIDGET_SYSTEM_INFO',		'systeminfo');
define('WIDGET_TOP_HOSTS',			'tophosts');
define('WIDGET_TRIG_OVER',			'trigover');
define('WIDGET_URL',				'url');
define('WIDGET_WEB',				'web');
define('WIDGET_ITEM',				'item');
// Deprecated widgets
define('WIDGET_DATA_OVER',			'dataover');

// Clock widget type
define('WIDGET_CLOCK_TYPE_ANALOG',	0);
define('WIDGET_CLOCK_TYPE_DIGITAL',	1);

// Clock time zone format
define('WIDGET_CLOCK_TIMEZONE_SHORT',	0);
define('WIDGET_CLOCK_TIMEZONE_FULL',	1);

// Clock widget time format
define('WIDGET_CLOCK_HOUR_TWENTY_FOUR',	0);
define('WIDGET_CLOCK_HOUR_TWELVE',		1);

// Item widget object positions.
define('WIDGET_ITEM_POS_LEFT',		0);
define('WIDGET_ITEM_POS_CENTER',	1);
define('WIDGET_ITEM_POS_RIGHT',		2);

define('WIDGET_ITEM_POS_TOP',		0);
define('WIDGET_ITEM_POS_MIDDLE',	1);
define('WIDGET_ITEM_POS_BOTTOM',	2);

define('WIDGET_ITEM_POS_BEFORE',	0);
define('WIDGET_ITEM_POS_ABOVE',		1);
define('WIDGET_ITEM_POS_AFTER',		2);
define('WIDGET_ITEM_POS_BELOW',		3);

// sysmap widget source types
define('WIDGET_SYSMAP_SOURCETYPE_MAP',	1);
define('WIDGET_SYSMAP_SOURCETYPE_FILTER',	2);

// widget select resource field types
define('WIDGET_FIELD_SELECT_RES_SYSMAP',	1);

// max depth of navigation tree
define('WIDGET_NAVIGATION_TREE_MAX_DEPTH', 10);

// event details widgets
define('WIDGET_HAT_TRIGGERDETAILS',		'hat_triggerdetails');
define('WIDGET_HAT_EVENTDETAILS',		'hat_eventdetails');
define('WIDGET_HAT_EVENTACTIONS',		'hat_eventactions');
define('WIDGET_HAT_EVENTLIST',			'hat_eventlist');
// search widget
define('WIDGET_SEARCH_HOSTS',			'search_hosts');
define('WIDGET_SEARCH_HOSTGROUP',		'search_hostgroup');
define('WIDGET_SEARCH_TEMPLATES',		'search_templates');
define('WIDGET_SEARCH_TEMPLATEGROUP',	'search_templategroup');

// dashboard widget dynamic state
define('WIDGET_SIMPLE_ITEM',	0);
define('WIDGET_DYNAMIC_ITEM',	1);

// clock widget blocks
define('WIDGET_CLOCK_SHOW_DATE', 1);
define('WIDGET_CLOCK_SHOW_TIME', 2);
define('WIDGET_CLOCK_SHOW_TIMEZONE', 3);

// item widget blocks
define('WIDGET_ITEM_SHOW_DESCRIPTION',		1);
define('WIDGET_ITEM_SHOW_VALUE',			2);
define('WIDGET_ITEM_SHOW_TIME',				3);
define('WIDGET_ITEM_SHOW_CHANGE_INDICATOR',	4);

// widget defaults
define('ZBX_WIDGET_ROWS', 20);

// widget field types
define('ZBX_WIDGET_FIELD_TYPE_INT32',			0);
define('ZBX_WIDGET_FIELD_TYPE_STR',				1);
define('ZBX_WIDGET_FIELD_TYPE_GROUP',			2);
define('ZBX_WIDGET_FIELD_TYPE_HOST',			3);
define('ZBX_WIDGET_FIELD_TYPE_ITEM',			4);
define('ZBX_WIDGET_FIELD_TYPE_ITEM_PROTOTYPE',	5);
define('ZBX_WIDGET_FIELD_TYPE_GRAPH',			6);
define('ZBX_WIDGET_FIELD_TYPE_GRAPH_PROTOTYPE',	7);
define('ZBX_WIDGET_FIELD_TYPE_MAP',				8);
define('ZBX_WIDGET_FIELD_TYPE_SERVICE',			9);
define('ZBX_WIDGET_FIELD_TYPE_SLA',				10);

define('ZBX_WIDGET_FIELD_RESOURCE_GRAPH',					0);
define('ZBX_WIDGET_FIELD_RESOURCE_SIMPLE_GRAPH',			1);
define('ZBX_WIDGET_FIELD_RESOURCE_GRAPH_PROTOTYPE',			2);
define('ZBX_WIDGET_FIELD_RESOURCE_SIMPLE_GRAPH_PROTOTYPE',	3);

// widget view modes
define('ZBX_WIDGET_VIEW_MODE_NORMAL',			0);
define('ZBX_WIDGET_VIEW_MODE_HIDDEN_HEADER',	1);

// top hosts widget
define('ZBX_WIDGET_TOP_HOSTS_DEFAULT_FILL',	'#97AAB3');

// validation
define('DB_ID',		"({}>=0&&bccomp({},\"9223372036854775807\")<=0)&&");
define('NOT_EMPTY',	"({}!='')&&");
define('NOT_ZERO',	"({}!=0)&&");

define('ZBX_VALID_OK',		0);
define('ZBX_VALID_ERROR',	1);
define('ZBX_VALID_WARNING',	2);

// user default language
define('LANG_DEFAULT', 'default');

// the default language
define('ZBX_DEFAULT_LANG', 'en_US');

// user default time zone
define('TIMEZONE_DEFAULT', 'default');
define('TIMEZONE_DEFAULT_LOCAL', 'local');

// the default time zone
define('ZBX_DEFAULT_TIMEZONE', 'system');

// user default theme
define('THEME_DEFAULT', 'default');

// the default theme
define('ZBX_DEFAULT_THEME', 'blue-theme');

// date format context, usable for translators
define('DATE_FORMAT_CONTEXT', 'Date format (see http://php.net/date)');

// availability report modes
define('AVAILABILITY_REPORT_BY_HOST', 0);
define('AVAILABILITY_REPORT_BY_TEMPLATE', 1);

// monitoring modes
define('ZBX_MONITORED_BY_ANY', 0);
define('ZBX_MONITORED_BY_SERVER', 1);
define('ZBX_MONITORED_BY_PROXY', 2);

// queue modes
define('QUEUE_OVERVIEW', 0);
define('QUEUE_OVERVIEW_BY_PROXY', 1);
define('QUEUE_DETAILS', 2);

// target types to copy items/triggers/graphs
define('COPY_TYPE_TO_HOST_GROUP',		0);
define('COPY_TYPE_TO_HOST',				1);
define('COPY_TYPE_TO_TEMPLATE',			2);
define('COPY_TYPE_TO_TEMPLATE_GROUP',	3);

define('HISTORY_GRAPH', 'showgraph');
define('HISTORY_BATCH_GRAPH', 'batchgraph');
define('HISTORY_VALUES', 'showvalues');
define('HISTORY_LATEST', 'showlatest');

// Item history and trends storage modes.
define('ITEM_STORAGE_OFF',		0);
define('ITEM_STORAGE_CUSTOM',	1);

// Item history and trends storage value to define 0 storage period.
define('ITEM_NO_STORAGE_VALUE',	0);

// configuration -> maps default add icon name
define('MAP_DEFAULT_ICON', 'Server_(96)');

// Condition popup types.
define('ZBX_POPUP_CONDITION_TYPE_EVENT_CORR', 0);
define('ZBX_POPUP_CONDITION_TYPE_ACTION', 1);
define('ZBX_POPUP_CONDITION_TYPE_ACTION_OPERATION', 2);

// Tab indicator names.
define('TAB_INDICATOR_AUTH_HTTP', 'http');
define('TAB_INDICATOR_AUTH_LDAP', 'ldap');
define('TAB_INDICATOR_AUTH_SAML', 'saml');
define('TAB_INDICATOR_CHILD_SERVICES', 'child-services');
define('TAB_INDICATOR_DEPENDENCY', 'dependency');
define('TAB_INDICATOR_ENCRYPTION', 'encryption');
define('TAB_INDICATOR_EXCLUDED_DOWNTIMES', 'excluded-downtimes');
define('TAB_INDICATOR_FILTERS', 'filters');
define('TAB_INDICATOR_FRONTEND_MESSAGE', 'frontend-message');
define('TAB_INDICATOR_GRAPH_DATASET', 'graph-dataset');
define('TAB_INDICATOR_GRAPH_LEGEND', 'graph-legend');
define('TAB_INDICATOR_GRAPH_OPTIONS', 'graph-options');
define('TAB_INDICATOR_GRAPH_OVERRIDES', 'graph-overrides');
define('TAB_INDICATOR_GRAPH_PROBLEMS', 'graph-problems');
define('TAB_INDICATOR_GRAPH_TIME', 'graph-time');
define('TAB_INDICATOR_HTTP_AUTH', 'http-auth');
define('TAB_INDICATOR_INVENTORY', 'inventory');
define('TAB_INDICATOR_LLD_MACROS', 'lld-macros');
define('TAB_INDICATOR_MACROS', 'macros');
define('TAB_INDICATOR_MEDIA', 'media');
define('TAB_INDICATOR_MESSAGE_TEMPLATE', 'message-template');
define('TAB_INDICATOR_OPERATIONS', 'operations');
define('TAB_INDICATOR_OVERRIDES', 'overrides');
define('TAB_INDICATOR_HOST_PERMISSIONS', 'host-permissions');
define('TAB_INDICATOR_TEMPLATE_PERMISSIONS', 'template-permissions');
define('TAB_INDICATOR_PREPROCESSING', 'preprocessing');
define('TAB_INDICATOR_PROXY_ENCRYPTION', 'proxy-encryption');
define('TAB_INDICATOR_SHARING', 'sharing');
define('TAB_INDICATOR_STEPS', 'steps');
define('TAB_INDICATOR_TAG_FILTER', 'tag-filter');
define('TAB_INDICATOR_TAGS', 'tags');
define('TAB_INDICATOR_TIME', 'time');
define('TAB_INDICATOR_VALUEMAPS', 'valuemaps');

// CSS styles
define('ZBX_STYLE_ACTION_BUTTONS', 'action-buttons');
define('ZBX_STYLE_ACTION_CONTAINER', 'action-container');
define('ZBX_STYLE_ADM_IMG', 'adm-img');
define('ZBX_STYLE_AVERAGE_BG', 'average-bg');
define('ZBX_STYLE_ARROW_DOWN', 'arrow-down');
define('ZBX_STYLE_ARROW_LEFT', 'arrow-left');
define('ZBX_STYLE_ARROW_RIGHT', 'arrow-right');
define('ZBX_STYLE_ARROW_UP', 'arrow-up');
define('ZBX_STYLE_BLUE', 'blue');
define('ZBX_STYLE_BTN_ADD', 'btn-add');
define('ZBX_STYLE_BTN_ADD_FAV', 'btn-add-fav');
define('ZBX_STYLE_BTN_ALT', 'btn-alt');
define('ZBX_STYLE_BTN_TOGGLE_CHEVRON', 'btn-toggle-chevron');
define('ZBX_STYLE_BTN_SPLIT', 'btn-split');
define('ZBX_STYLE_BTN_TOGGLE', 'btn-dropdown-toggle');
define('ZBX_STYLE_BTN_BACK_MAP', 'btn-back-map');
define('ZBX_STYLE_BTN_BACK_MAP_CONTAINER', 'btn-back-map-container');
define('ZBX_STYLE_BTN_BACK_MAP_CONTENT', 'btn-back-map-content');
define('ZBX_STYLE_BTN_BACK_MAP_ICON', 'btn-back-map-icon');
define('ZBX_STYLE_BTN_ACTION', 'btn-action');
define('ZBX_STYLE_BTN_DASHBOARD_CONF', 'btn-dashboard-conf');
define('ZBX_STYLE_BTN_DASHBOARD_NORMAL', 'btn-dashboard-normal');
define('ZBX_STYLE_BTN_DASHBOARD_KIOSKMODE_TOGGLE_SLIDESHOW', 'btn-dashboard-kioskmode-toggle-slideshow');
define('ZBX_STYLE_BTN_DASHBOARD_KIOSKMODE_PREVIOUS_PAGE', 'btn-dashboard-kioskmode-previous-page');
define('ZBX_STYLE_BTN_DASHBOARD_KIOSKMODE_NEXT_PAGE', 'btn-dashboard-kioskmode-next-page');
define('ZBX_STYLE_BTN_DEBUG', 'btn-debug');
define('ZBX_STYLE_BTN_EDIT', 'btn-edit');
define('ZBX_STYLE_BTN_GREY', 'btn-grey');
define('ZBX_STYLE_BTN_IMPORT', 'btn-import');
define('ZBX_STYLE_BTN_INFO', 'btn-info');
define('ZBX_STYLE_BTN_LINK', 'btn-link');
define('ZBX_STYLE_BTN_KIOSK', 'btn-kiosk');
define('ZBX_STYLE_BTN_MIN', 'btn-min');
define('ZBX_STYLE_BTN_REMOVE', 'btn-remove');
define('ZBX_STYLE_BTN_REMOVE_FAV', 'btn-remove-fav');
define('ZBX_STYLE_BTN_TAG', 'btn-tag');
define('ZBX_STYLE_BTN_TIME', 'btn-time');
define('ZBX_STYLE_BTN_TIME_LEFT', 'btn-time-left');
define('ZBX_STYLE_BTN_TIME_OUT', 'btn-time-out');
define('ZBX_STYLE_BTN_TIME_RIGHT', 'btn-time-right');
define('ZBX_STYLE_BTN_WIDGET_ACTION', 'btn-widget-action');
define('ZBX_STYLE_BTN_WIDGET_COLLAPSE', 'btn-widget-collapse');
define('ZBX_STYLE_BTN_WIDGET_EDIT', 'btn-widget-edit');
define('ZBX_STYLE_BTN_WIDGET_EXPAND', 'btn-widget-expand');
define('ZBX_STYLE_BOTTOM', 'bottom');
define('ZBX_STYLE_BROWSER_LOGO_CHROME', 'browser-logo-chrome');
define('ZBX_STYLE_BROWSER_LOGO_FF', 'browser-logo-ff');
define('ZBX_STYLE_BROWSER_LOGO_ED', 'browser-logo-ed');
define('ZBX_STYLE_BROWSER_LOGO_OPERA', 'browser-logo-opera');
define('ZBX_STYLE_BROWSER_LOGO_SAFARI', 'browser-logo-safari');
define('ZBX_STYLE_BROWSER_WARNING_CONTAINER', 'browser-warning-container');
define('ZBX_STYLE_BROWSER_WARNING_FOOTER', 'browser-warning-footer');
define('ZBX_STYLE_CELL', 'cell');
define('ZBX_STYLE_CELL_WIDTH', 'cell-width');
define('ZBX_STYLE_CENTER', 'center');
define('ZBX_STYLE_CHECKBOX_RADIO', 'checkbox-radio');
define('ZBX_STYLE_CLOCK', 'clock');
define('ZBX_STYLE_SYSMAP', 'sysmap');
define('ZBX_STYLE_NAVIGATIONTREE', 'navtree');
define('ZBX_STYLE_CHECKBOX_LIST', 'checkbox-list');
define('ZBX_STYLE_CLOCK_SVG', 'clock-svg');
define('ZBX_STYLE_CLOCK_FACE', 'clock-face');
define('ZBX_STYLE_CLOCK_HAND', 'clock-hand');
define('ZBX_STYLE_CLOCK_HAND_SEC', 'clock-hand-sec');
define('ZBX_STYLE_CLOCK_LINES', 'clock-lines');
define('ZBX_STYLE_COLOR_PICKER', 'color-picker');
define('ZBX_STYLE_COLOR_PREVIEW_BOX', 'color-preview-box');
define('ZBX_STYLE_COLUMN_TAGS_1', 'column-tags-1');
define('ZBX_STYLE_COLUMN_TAGS_2', 'column-tags-2');
define('ZBX_STYLE_COLUMN_TAGS_3', 'column-tags-3');
define('ZBX_STYLE_COMPACT_VIEW', 'compact-view');
define('ZBX_STYLE_CURSOR_POINTER', 'cursor-pointer');
define('ZBX_STYLE_DASHBOARD', 'dashboard');
define('ZBX_STYLE_DASHBOARD_IS_MULTIPAGE', 'dashboard-is-multipage');
define('ZBX_STYLE_DASHBOARD_IS_EDIT_MODE', 'dashboard-is-edit-mode');
define('ZBX_STYLE_DASHBOARD_KIOSKMODE_CONTROLS', 'dashboard-kioskmode-controls');
define('ZBX_STYLE_DASHBOARD_GRID', 'dashboard-grid');
define('ZBX_STYLE_DASHBOARD_NAVIGATION', 'dashboard-navigation');
define('ZBX_STYLE_DASHBOARD_NAVIGATION_CONTROLS', 'dashboard-navigation-controls');
define('ZBX_STYLE_DASHBOARD_NAVIGATION_TABS', 'dashboard-navigation-tabs');
define('ZBX_STYLE_DASHBOARD_PREVIOUS_PAGE', 'dashboard-previous-page');
define('ZBX_STYLE_DASHBOARD_NEXT_PAGE', 'dashboard-next-page');
define('ZBX_STYLE_DASHBOARD_TOGGLE_SLIDESHOW', 'dashboard-toggle-slideshow');
define('ZBX_STYLE_DASHBOARD_WIDGET', 'dashboard-widget');
define('ZBX_STYLE_DASHBOARD_WIDGET_FLUID', 'dashboard-widget-fluid');
define('ZBX_STYLE_DASHBOARD_WIDGET_HEAD', 'dashboard-widget-head');
define('ZBX_STYLE_DASHBOARD_WIDGET_FOOT', 'dashboard-widget-foot');
define('ZBX_STYLE_DASHBOARD_EDIT', 'dashboard-edit');
define('ZBX_STYLE_DASHBOARD_WIDGET_GRAPH_LINK', 'dashboard-widget-graph-link');
define('ZBX_STYLE_DASHED_BORDER', 'dashed-border');
define('ZBX_STYLE_DEBUG_OUTPUT', 'debug-output');
define('ZBX_STYLE_DIFF', 'diff');
define('ZBX_STYLE_DIFF_ADDED', 'diff-added');
define('ZBX_STYLE_DIFF_REMOVED', 'diff-removed');
define('ZBX_STYLE_DISABLED', 'disabled');
define('ZBX_STYLE_DISASTER_BG', 'disaster-bg');
define('ZBX_STYLE_DISPLAY_NONE', 'display-none');
define('ZBX_STYLE_DRAG_ICON', 'drag-icon');
define('ZBX_STYLE_PROBLEM_UNACK_FG', 'problem-unack-fg');
define('ZBX_STYLE_PROBLEM_ACK_FG', 'problem-ack-fg');
define('ZBX_STYLE_OK_UNACK_FG', 'ok-unack-fg');
define('ZBX_STYLE_OK_ACK_FG', 'ok-ack-fg');
define('ZBX_STYLE_OVERRIDES_LIST', 'overrides-list');
define('ZBX_STYLE_OVERRIDES_LIST_ITEM', 'overrides-list-item');
define('ZBX_STYLE_OVERRIDES_OPTIONS_LIST', 'overrides-options-list');
define('ZBX_STYLE_PLUS_ICON', 'plus-icon');
define('ZBX_STYLE_DRAG_DROP_AREA', 'drag-drop-area');
define('ZBX_STYLE_TABLE_FORMS_SEPARATOR', 'table-forms-separator');
define('ZBX_STYLE_TABLE_LEFT_BORDER', 'border-left');
define('ZBX_STYLE_TIME_INPUT', 'time-input');
define('ZBX_STYLE_TIME_INPUT_ERROR', 'time-input-error');
define('ZBX_STYLE_TIME_QUICK', 'time-quick');
define('ZBX_STYLE_TIME_QUICK_RANGE', 'time-quick-range');
define('ZBX_STYLE_TIME_SELECTION_CONTAINER', 'time-selection-container');
define('ZBX_STYLE_FILTER_BTN_CONTAINER', 'filter-btn-container');
define('ZBX_STYLE_FILTER_CONTAINER', 'filter-container');
define('ZBX_STYLE_FILTER_HIGHLIGHT_ROW_CB', 'filter-highlight-row-cb');
define('ZBX_STYLE_FILTER_FORMS', 'filter-forms');
define('ZBX_STYLE_FILTER_SPACE', 'filter-space');
define('ZBX_STYLE_FILTER_TRIGGER', 'filter-trigger');
define('ZBX_STYLE_FLH_AVERAGE_BG', 'flh-average-bg');
define('ZBX_STYLE_FLH_DISASTER_BG', 'flh-disaster-bg');
define('ZBX_STYLE_FLH_HIGH_BG', 'flh-high-bg');
define('ZBX_STYLE_FLH_INFO_BG', 'flh-info-bg');
define('ZBX_STYLE_FLH_NA_BG', 'flh-na-bg');
define('ZBX_STYLE_FLH_WARNING_BG', 'flh-warning-bg');
define('ZBX_STYLE_FLOAT_LEFT', 'float-left');
define('ZBX_STYLE_FORM_INPUT_MARGIN', 'form-input-margin');
define('ZBX_STYLE_FORM_FIELDS_INLINE', 'form-fields-inline');
define('ZBX_STYLE_FORM_NEW_GROUP', 'form-new-group');
define('ZBX_STYLE_GRAPH_WRAPPER', 'graph-wrapper');
define('ZBX_STYLE_GREEN', 'green');
define('ZBX_STYLE_GREEN_BG', 'green-bg');
define('ZBX_STYLE_GREY', 'grey');
define('ZBX_STYLE_TEAL', 'teal');
define('ZBX_STYLE_HEADER_TITLE', 'header-title');
define('ZBX_STYLE_HEADER_CONTROLS', 'header-controls');
define('ZBX_STYLE_HEADER_Z_SELECT', 'header-z-select');
define('ZBX_STYLE_HIGH_BG', 'high-bg');
define('ZBX_STYLE_HOR_LIST', 'hor-list');
define('ZBX_STYLE_HOVER_NOBG', 'hover-nobg');
define('ZBX_STYLE_HINTBOX_WRAP', 'hintbox-wrap');
define('ZBX_STYLE_ICON_ACKN', 'icon-ackn');
define('ZBX_STYLE_ICON_CAL', 'icon-cal');
define('ZBX_STYLE_ICON_COUNT', 'icon-count');
define('ZBX_STYLE_ICON_DEPEND_DOWN', 'icon-depend-down');
define('ZBX_STYLE_ICON_DEPEND_UP', 'icon-depend-up');
define('ZBX_STYLE_ICON_DESCRIPTION', 'icon-description');
define('ZBX_STYLE_ICON_INFO', 'icon-info');
define('ZBX_STYLE_ICON_INVISIBLE', 'icon-invisible');
define('ZBX_STYLE_ICON_USER', 'icon-user');
define('ZBX_STYLE_ICON_USER_GROUP', 'icon-user-group');
define('ZBX_STYLE_ICON_MAINTENANCE', 'icon-maintenance');
define('ZBX_STYLE_ICON_WIZARD_ACTION', 'icon-wizard-action');
define('ZBX_STYLE_ACTION_COMMAND', 'icon-action-command');
define('ZBX_STYLE_ACTION_ICON_CLOSE', 'icon-action-close');
define('ZBX_STYLE_ACTION_ICON_MSG', 'icon-action-msg');
define('ZBX_STYLE_ACTION_ICON_MSGS', 'icon-action-msgs');
define('ZBX_STYLE_ACTION_ICON_SEV_UP', 'icon-action-severity-up');
define('ZBX_STYLE_ACTION_ICON_SEV_DOWN', 'icon-action-severity-down');
define('ZBX_STYLE_ACTION_ICON_SEV_CHANGED', 'icon-action-severity-changed');
define('ZBX_STYLE_ACTION_MESSAGE', 'icon-action-message');
define('ZBX_STYLE_ACTION_ICON_ACK', 'icon-action-ack');
define('ZBX_STYLE_ACTION_ICON_UNACK', 'icon-action-unack');
define('ZBX_STYLE_PROBLEM_GENERATED', 'icon-problem-generated');
define('ZBX_STYLE_PROBLEM_RECOVERY', 'icon-problem-recovery');
define('ZBX_STYLE_ACTIONS_NUM_GRAY', 'icon-actions-number-gray');
define('ZBX_STYLE_ACTIONS_NUM_YELLOW', 'icon-actions-number-yellow');
define('ZBX_STYLE_ACTIONS_NUM_RED', 'icon-actions-number-red');
define('ZBX_STYLE_INACTIVE_BG', 'inactive-bg');
define('ZBX_STYLE_INFO_BG', 'info-bg');
define('ZBX_STYLE_INLINE_FILTER', 'inline-filter');
define('ZBX_STYLE_INLINE_FILTER_LABEL', 'inline-filter-label');
define('ZBX_STYLE_INLINE_FILTER_FOOTER', 'inline-filter-footer');
define('ZBX_STYLE_INLINE_FILTER_STATS', 'inline-filter-stats');
define('ZBX_STYLE_LAYOUT_KIOSKMODE', 'layout-kioskmode');
define('ZBX_STYLE_CONTAINER', 'container');
define('ZBX_STYLE_LAYOUT_WRAPPER', 'wrapper');
define('ZBX_STYLE_LEFT', 'left');
define('ZBX_STYLE_LINK_ACTION', 'link-action');
define('ZBX_STYLE_LINK_ALT', 'link-alt');
define('ZBX_STYLE_LIST_CHECK_RADIO', 'list-check-radio');
define('ZBX_STYLE_LIST_DASHED', 'list-dashed');
define('ZBX_STYLE_LIST_TABLE', 'list-table');
define('ZBX_STYLE_LIST_TABLE_ACTIONS', 'list-table-actions');
define('ZBX_STYLE_LIST_TABLE_FOOTER', 'list-table-footer');
define('ZBX_STYLE_LIST_TABLE_STICKY_HEADER', 'sticky-header');
define('ZBX_STYLE_LIST_TABLE_STICKY_FOOTER', 'sticky-footer');
define('ZBX_STYLE_LIST_VERTICAL_ACCORDION', 'list-vertical-accordion');
define('ZBX_STYLE_LIST_ACCORDION_FOOT', 'list-accordion-foot');
define('ZBX_STYLE_LIST_ACCORDION_ITEM', 'list-accordion-item');
define('ZBX_STYLE_LIST_ACCORDION_ITEM_OPENED', 'list-accordion-item-opened');
define('ZBX_STYLE_LIST_ACCORDION_ITEM_CLOSED', 'list-accordion-item-closed');
define('ZBX_STYLE_LIST_ACCORDION_ITEM_HEAD', 'list-accordion-item-head');
define('ZBX_STYLE_LIST_ACCORDION_ITEM_BODY', 'list-accordion-item-body');
define('ZBX_STYLE_LOCAL_CLOCK', 'local-clock');
define('ZBX_STYLE_LOG_NA_BG', 'log-na-bg');
define('ZBX_STYLE_LOG_INFO_BG', 'log-info-bg');
define('ZBX_STYLE_LOG_WARNING_BG', 'log-warning-bg');
define('ZBX_STYLE_LOG_HIGH_BG', 'log-high-bg');
define('ZBX_STYLE_LOG_DISASTER_BG', 'log-disaster-bg');
define('ZBX_STYLE_LOGO', 'logo');
define('ZBX_STYLE_MAP_AREA', 'map-area');
define('ZBX_STYLE_MIDDLE', 'middle');
define('ZBX_STYLE_MONOSPACE_FONT', 'monospace-font');
define('ZBX_STYLE_MSG_GOOD', 'msg-good');
define('ZBX_STYLE_MSG_BAD', 'msg-bad');
define('ZBX_STYLE_MSG_WARNING', 'msg-warning');
define('ZBX_STYLE_MSG_GLOBAL_FOOTER', 'msg-global-footer');
define('ZBX_STYLE_MSG_DETAILS', 'msg-details');
define('ZBX_STYLE_MSG_DETAILS_BORDER', 'msg-details-border');
define('ZBX_STYLE_NA_BG', 'na-bg');
define('ZBX_STYLE_NORMAL_BG', 'normal-bg');
define('ZBX_STYLE_NOTHING_TO_SHOW', 'nothing-to-show');
define('ZBX_STYLE_NOWRAP', 'nowrap');
define('ZBX_STYLE_WORDWRAP', 'wordwrap');
define('ZBX_STYLE_WORDBREAK', 'wordbreak');
define('ZBX_STYLE_ORANGE', 'orange');
define('ZBX_STYLE_OVERLAY_CLOSE_BTN', 'overlay-close-btn');
define('ZBX_STYLE_OVERLAY_DESCR', 'overlay-descr');
define('ZBX_STYLE_OVERLAY_DESCR_URL', 'overlay-descr-url');
define('ZBX_STYLE_OVERFLOW_ELLIPSIS', 'overflow-ellipsis');
define('ZBX_STYLE_PAGING_BTN_CONTAINER', 'paging-btn-container');
define('ZBX_STYLE_PAGING_SELECTED', 'paging-selected');
define('ZBX_STYLE_PAGE_TITLE', 'page-title-general');
define('ZBX_STYLE_PAGE_TITLE_SUBMENU', 'page-title-submenu');
define('ZBX_STYLE_RED', 'red');
define('ZBX_STYLE_RED_BG', 'red-bg');
define('ZBX_STYLE_REL_CONTAINER', 'rel-container');
define('ZBX_STYLE_RIGHT', 'right');
define('ZBX_STYLE_ROW', 'row');
define('ZBX_STYLE_INLINE_SR_ONLY', 'inline-sr-only');
define('ZBX_STYLE_VALUEMAP_LIST_TABLE', 'valuemap-list-table');
define('ZBX_STYLE_VALUEMAP_CHECKBOX', 'valuemap-checkbox');
define('ZBX_STYLE_VALUEMAP_MAPPINGS_TABLE', 'mappings-table');
define('ZBX_STYLE_SEARCH', 'search');
define('ZBX_STYLE_FORM_SEARCH', 'form-search');
define('ZBX_STYLE_SECOND_COLUMN_LABEL', 'second-column-label');
define('ZBX_STYLE_SELECTED', 'selected');
define('ZBX_STYLE_SELECTED_ITEM_COUNT', 'selected-item-count');
define('ZBX_STYLE_SERVER_NAME', 'server-name');
define('ZBX_STYLE_SERVICE_ACTIONS', 'service-actions');
define('ZBX_STYLE_SERVICE_INFO', 'service-info');
define('ZBX_STYLE_SERVICE_INFO_GRID', 'service-info-grid');
define('ZBX_STYLE_SERVICE_INFO_LABEL', 'service-info-label');
define('ZBX_STYLE_SERVICE_INFO_VALUE', 'service-info-value');
define('ZBX_STYLE_SERVICE_INFO_VALUE_SLA', 'service-info-value-sla');
define('ZBX_STYLE_SERVICE_NAME', 'service-name');
define('ZBX_STYLE_SERVICE_STATUS', 'service-status');
define('ZBX_STYLE_SETUP_CONTAINER', 'setup-container');
define('ZBX_STYLE_SETUP_FOOTER', 'setup-footer');
define('ZBX_STYLE_SETUP_LEFT', 'setup-left');
define('ZBX_STYLE_SETUP_LEFT_CURRENT', 'setup-left-current');
define('ZBX_STYLE_SETUP_RIGHT', 'setup-right');
define('ZBX_STYLE_SETUP_RIGHT_BODY', 'setup-right-body');
define('ZBX_STYLE_SETUP_TITLE', 'setup-title');
define('ZBX_STYLE_SIGNIN_CONTAINER', 'signin-container');
define('ZBX_STYLE_SIGNIN_LINKS', 'signin-links');
define('ZBX_STYLE_SIGNIN_LOGO', 'signin-logo');
define('ZBX_STYLE_SIGN_IN_TXT', 'sign-in-txt');
define('ZBX_STYLE_STATUS_AVERAGE_BG', 'status-average-bg');
define('ZBX_STYLE_STATUS_CONTAINER', 'status-container');
define('ZBX_STYLE_STATUS_DARK_GREY', 'status-dark-grey');
define('ZBX_STYLE_STATUS_DISABLED_BG', 'status-disabled-bg');
define('ZBX_STYLE_STATUS_DISASTER_BG', 'status-disaster-bg');
define('ZBX_STYLE_STATUS_GREEN', 'status-green');
define('ZBX_STYLE_STATUS_GREY', 'status-grey');
define('ZBX_STYLE_STATUS_HIGH_BG', 'status-high-bg');
define('ZBX_STYLE_STATUS_INFO_BG', 'status-info-bg');
define('ZBX_STYLE_STATUS_NA_BG', 'status-na-bg');
define('ZBX_STYLE_STATUS_RED', 'status-red');
define('ZBX_STYLE_STATUS_WARNING_BG', 'status-warning-bg');
define('ZBX_STYLE_STATUS_YELLOW', 'status-yellow');
define('ZBX_STYLE_SVG_GRAPH', 'svg-graph');
define('ZBX_STYLE_SVG_GRAPH_PREVIEW', 'svg-graph-preview');
define('ZBX_STYLE_SUBFILTER', 'subfilter');
define('ZBX_STYLE_SUBFILTER_ENABLED', 'subfilter-enabled');
define('ZBX_STYLE_TABLE', 'table');
define('ZBX_STYLE_TABLE_FORMS', 'table-forms');
define('ZBX_STYLE_TABLE_FORMS_CONTAINER', 'table-forms-container');
define('ZBX_STYLE_TABLE_FORMS_SECOND_COLUMN', 'table-forms-second-column');
define('ZBX_STYLE_TABLE_FORMS_TD_LEFT', 'table-forms-td-left');
define('ZBX_STYLE_TABLE_FORMS_TD_RIGHT', 'table-forms-td-right');
define('ZBX_STYLE_TABLE_FORMS_OVERFLOW_BREAK', 'overflow-break');
define('ZBX_STYLE_TABLE_PAGING', 'table-paging');
define('ZBX_STYLE_TABLE_STATS', 'table-stats');
define('ZBX_STYLE_TABS_NAV', 'tabs-nav');
define('ZBX_STYLE_TAG', 'tag');
define('ZBX_STYLE_TEXT_PLACEHOLDER', 'text-placeholder');
define('ZBX_STYLE_TEXTAREA_FLEXIBLE', 'textarea-flexible');
define('ZBX_STYLE_TEXTAREA_FLEXIBLE_CONTAINER', 'textarea-flexible-container');
define('ZBX_STYLE_TEXTAREA_FLEXIBLE_PARENT', 'textarea-flexible-parent');
define('ZBX_STYLE_TFOOT_BUTTONS', 'tfoot-buttons');
define('ZBX_STYLE_TD_DRAG_ICON', 'td-drag-icon');
define('ZBX_STYLE_TIME_ZONE', 'time-zone');
define('ZBX_STYLE_TIMELINE_AXIS', 'timeline-axis');
define('ZBX_STYLE_TIMELINE_DATE', 'timeline-date');
define('ZBX_STYLE_TIMELINE_DOT', 'timeline-dot');
define('ZBX_STYLE_TIMELINE_DOT_BIG', 'timeline-dot-big');
define('ZBX_STYLE_TIMELINE_TD', 'timeline-td');
define('ZBX_STYLE_TIMELINE_TH', 'timeline-th');
define('ZBX_STYLE_TOC', 'toc');
define('ZBX_STYLE_TOC_ARROW', 'toc-arrow');
define('ZBX_STYLE_TOC_ITEM', 'toc-item');
define('ZBX_STYLE_TOC_LIST', 'toc-list');
define('ZBX_STYLE_TOC_ROW', 'toc-row');
define('ZBX_STYLE_TOC_SUBLIST', 'toc-sublist');
define('ZBX_STYLE_TOP', 'top');
define('ZBX_STYLE_TOTALS_LIST', 'totals-list');
define('ZBX_STYLE_TOTALS_LIST_HORIZONTAL', 'totals-list-horizontal');
define('ZBX_STYLE_TOTALS_LIST_VERTICAL', 'totals-list-vertical');
define('ZBX_STYLE_TOTALS_LIST_COUNT', 'count');
define('ZBX_STYLE_TREEVIEW', 'treeview');
define('ZBX_STYLE_TREEVIEW_PLUS', 'treeview-plus');
define('ZBX_STYLE_UPPERCASE', 'uppercase');
define('ZBX_STYLE_WARNING_BG', 'warning-bg');
define('ZBX_STYLE_WIDGET_URL', 'widget-url');
define('ZBX_STYLE_BLINK_HIDDEN', 'blink-hidden');
define('ZBX_STYLE_YELLOW', 'yellow');
define('ZBX_STYLE_YELLOW_BG', 'yellow-bg');
define('ZBX_STYLE_FIELD_LABEL_ASTERISK', 'form-label-asterisk');
define('ZBX_STYLE_PROBLEM_ICON_LIST' , 'problem-icon-list');
define('ZBX_STYLE_PROBLEM_ICON_LINK' , 'problem-icon-link');
define('ZBX_STYLE_PROBLEM_ICON_LIST_ITEM' , 'problem-icon-list-item');
define('ZBX_STYLE_ZABBIX_LOGO', 'zabbix-logo');
define('ZBX_STYLE_ZABBIX_SIDEBAR_LOGO', 'zabbix-sidebar-logo');
define('ZBX_STYLE_ZABBIX_SIDEBAR_LOGO_COMPACT', 'zabbix-sidebar-logo-compact');
define('ZBX_STYLE_WIDGET_ITEM_LABEL', 'widget-item-label');
define('ZBX_STYLE_DEFAULT_OPTION', 'default-option');

// HTML column layout.
define('ZBX_STYLE_COLUMNS', 'columns-wrapper');
define('ZBX_STYLE_COLUMNS_NOWRAP', 'columns-nowrap');
define('ZBX_STYLE_COLUMNS_2', 'columns-2');
define('ZBX_STYLE_COLUMNS_3', 'columns-3');
// column occupies x% width of column wrapper
define('ZBX_STYLE_COLUMN_5', 'column-5');
define('ZBX_STYLE_COLUMN_10', 'column-10');
define('ZBX_STYLE_COLUMN_15', 'column-15');
define('ZBX_STYLE_COLUMN_20', 'column-20');
define('ZBX_STYLE_COLUMN_33', 'column-33'); // column occupies 1/3 width of column wrapper.
define('ZBX_STYLE_COLUMN_35', 'column-35');
define('ZBX_STYLE_COLUMN_40', 'column-40');
define('ZBX_STYLE_COLUMN_50', 'column-50');
define('ZBX_STYLE_COLUMN_75', 'column-75');
define('ZBX_STYLE_COLUMN_90', 'column-90');
define('ZBX_STYLE_COLUMN_95', 'column-95');

// column visual options
define('ZBX_STYLE_COLUMN_CENTER', 'column-center');
define('ZBX_STYLE_COLUMN_MIDDLE', 'column-middle');

// Widget "Host availability" styles.
define('ZBX_STYLE_HOST_AVAIL_WIDGET', 'host-avail-widget');
define('ZBX_STYLE_HOST_AVAIL_TRUE', 'host-avail-true');
define('ZBX_STYLE_HOST_AVAIL_FALSE', 'host-avail-false');
define('ZBX_STYLE_HOST_AVAIL_UNKNOWN', 'host-avail-unknown');
define('ZBX_STYLE_HOST_AVAIL_TOTAL', 'host-avail-total');

// Widget "Problems by severity" styles.
define('ZBX_STYLE_BY_SEVERITY_WIDGET', 'by-severity-widget');

define('ZBX_STYLE_CHECKBOX_BLOCK', 'checkbox-block');

// Icons.
define('ZBX_STYLE_ICON_TEXT', 'icon-text');
define('ZBX_STYLE_ICON_SECRET_TEXT', 'icon-secret');
define('ZBX_STYLE_ICON_HELP_HINT', 'icon-help-hint');
define('ZBX_STYLE_ICON_DOC_LINK', 'icon-doc-link');

// Host interface styles.
define('ZBX_STYLE_HOST_INTERFACE_CONTAINER', 'interface-container');
define('ZBX_STYLE_HOST_INTERFACE_CONTAINER_HEADER', 'interface-container-header');
define('ZBX_STYLE_HOST_INTERFACE_ROW', 'interface-row');
define('ZBX_STYLE_HOST_INTERFACE_ROW_HEADER', 'interface-row-header');
define('ZBX_STYLE_HOST_INTERFACE_CELL', 'interface-cell');
define('ZBX_STYLE_HOST_INTERFACE_CELL_DETAILS', 'interface-cell-details');
define('ZBX_STYLE_HOST_INTERFACE_CELL_HEADER', 'interface-cell-header');
define('ZBX_STYLE_HOST_INTERFACE_CELL_TYPE', 'interface-cell-type');
define('ZBX_STYLE_HOST_INTERFACE_CELL_IP', 'interface-cell-ip');
define('ZBX_STYLE_HOST_INTERFACE_CELL_DNS', 'interface-cell-dns');
define('ZBX_STYLE_HOST_INTERFACE_CELL_USEIP', 'interface-cell-useip');
define('ZBX_STYLE_HOST_INTERFACE_CELL_PORT', 'interface-cell-port');
define('ZBX_STYLE_HOST_INTERFACE_CELL_DEFAULT', 'interface-cell-default');
define('ZBX_STYLE_HOST_INTERFACE_CELL_ACTION', 'interface-cell-action');
define('ZBX_STYLE_HOST_INTERFACE_BTN_TOGGLE', 'interface-btn-toggle');
define('ZBX_STYLE_HOST_INTERFACE_BTN_REMOVE', 'interface-btn-remove');
define('ZBX_STYLE_HOST_INTERFACE_BTN_MAIN_INTERFACE', 'interface-btn-main-interface');
define('ZBX_STYLE_HOST_INTERFACE_INPUT_EXPAND', 'interface-input-expand');

define('ZBX_STYLE_ZSELECT_HOST_INTERFACE', 'z-select-host-interface');

// Dashboard list table classes.
define('ZBX_STYLE_DASHBOARD_LIST', 'dashboard-list');
define('ZBX_STYLE_DASHBOARD_LIST_ITEM', 'dashboard-list-item');

// server variables
define('HTTPS', isset($_SERVER['HTTPS']) && $_SERVER['HTTPS'] && $_SERVER['HTTPS'] !== 'off');

define('ZBX_PROPERTY_INHERITED',	0x01);
define('ZBX_PROPERTY_OWN',			0x02);
define('ZBX_PROPERTY_BOTH',			0x03);	// ZBX_PROPERTY_INHERITED | ZBX_PROPERTY_OWN

// Number of tags to display in Problems widget and Monitoring > Problems.
define('SHOW_TAGS_NONE', 0);
define('SHOW_TAGS_1', 1);
define('SHOW_TAGS_2', 2);
define('SHOW_TAGS_3', 3);

// Tag name format to display in Problems widget and Monitoring > Problems.
define('TAG_NAME_FULL',      0);
define('TAG_NAME_SHORTENED', 1);
define('TAG_NAME_NONE',      2);

define('OPERATIONAL_DATA_SHOW_NONE',         0);
define('OPERATIONAL_DATA_SHOW_SEPARATELY',   1);
define('OPERATIONAL_DATA_SHOW_WITH_PROBLEM', 2);

define('ZBX_ROLE_RULE_DISABLED',				0);
define('ZBX_ROLE_RULE_ENABLED',					1);
define('ZBX_ROLE_RULE_SERVICES_ACCESS_CUSTOM',	0);
define('ZBX_ROLE_RULE_SERVICES_ACCESS_ALL',		1);
define('ZBX_ROLE_RULE_API_MODE_DENY',			0);
define('ZBX_ROLE_RULE_API_MODE_ALLOW',			1);
define('ZBX_ROLE_RULE_API_WILDCARD',			'*');
define('ZBX_ROLE_RULE_API_WILDCARD_ALIAS',		'*.*');

// Allows to set "rel" tag value "noreferer" when setting target="_blank".
define('ZBX_NOREFERER', true);

// High availability server node states.
define('ZBX_NODE_STATUS_STANDBY',		0);
define('ZBX_NODE_STATUS_STOPPED',		1);
define('ZBX_NODE_STATUS_UNAVAILABLE',	2);
define('ZBX_NODE_STATUS_ACTIVE',		3);

// init $_REQUEST
ini_set('variables_order', 'GP');
$_REQUEST = $_POST + $_GET;

// init precision
ini_set('precision', 14);

// BC Math scale. bcscale() can be undefined prior requirement check in setup.
if (function_exists('bcscale')) {
	bcscale(7);
}<|MERGE_RESOLUTION|>--- conflicted
+++ resolved
@@ -1416,7 +1416,7 @@
 define('API_INT32_RANGES',			53);
 define('API_LAT_LNG_ZOOM',			54);
 define('API_TIMESTAMP',				55);
-<<<<<<< HEAD
+define('API_TG_NAME',				56);
 define('API_ITEM_KEY',				57);
 define('API_ITEM_DELAY',			58);
 define('API_JSON',					59);
@@ -1424,9 +1424,6 @@
 define('API_PREPROC_PARAMS',		61);
 define('API_PROMETHEUS_PATTERN',	62);
 define('API_PROMETHEUS_LABEL',		63);
-=======
-define('API_TG_NAME',				56);
->>>>>>> c394d0e7
 
 // flags
 define('API_REQUIRED',					0x00001);
