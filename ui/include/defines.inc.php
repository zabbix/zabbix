<?php
/*
** Zabbix
** Copyright (C) 2001-2021 Zabbix SIA
**
** This program is free software; you can redistribute it and/or modify
** it under the terms of the GNU General Public License as published by
** the Free Software Foundation; either version 2 of the License, or
** (at your option) any later version.
**
** This program is distributed in the hope that it will be useful,
** but WITHOUT ANY WARRANTY; without even the implied warranty of
** MERCHANTABILITY or FITNESS FOR A PARTICULAR PURPOSE. See the
** GNU General Public License for more details.
**
** You should have received a copy of the GNU General Public License
** along with this program; if not, write to the Free Software
** Foundation, Inc., 51 Franklin Street, Fifth Floor, Boston, MA  02110-1301, USA.
**/

define('ZABBIX_VERSION',		'5.4.0alpha2');
define('ZABBIX_API_VERSION',	'5.4.0');
define('ZABBIX_EXPORT_VERSION',	'5.4');
define('ZABBIX_DB_VERSION',		5030062);

define('ZABBIX_COPYRIGHT_FROM',	'2001');
define('ZABBIX_COPYRIGHT_TO',	'2021');

define('ZBX_BCRYPT_COST',		10);
define('ZBX_MD5_SIZE',			32);

define('ZBX_SESSION_NAME', 'zbx_session'); // Session cookie name for Zabbix front-end.

define('ZBX_KIBIBYTE',	'1024');
define('ZBX_MEBIBYTE',	'1048576');
define('ZBX_GIBIBYTE',	'1073741824');
define('ZBX_TEBIBYTE',	'1099511627776');

define('ZBX_MIN_PERIOD',		60); // 1 minute

define('ZBX_MIN_INT32',			-2147483648);
define('ZBX_MAX_INT32',			2147483647);
define('ZBX_MAX_UINT64',		'18446744073709551615');

// Double precision 64-bit float.
define('ZBX_FLOAT_DIG', PHP_FLOAT_DIG);
define('ZBX_FLOAT_MIN', PHP_FLOAT_MIN);
define('ZBX_FLOAT_MAX', PHP_FLOAT_MAX);

define('ZBX_MAX_DATE',			ZBX_MAX_INT32); // 19 Jan 2038 05:14:07
define('ZBX_MIN_TIMESHIFT',	-788400000); // Min valid timeshift value in seconds (25 years).
define('ZBX_MAX_TIMESHIFT',	788400000); // Max valid timeshift value in seconds (25 years).

define('ZBX_MAX_GRAPHS_PER_PAGE', 20);

// Date and time format separators must be synced with setSDateFromOuterObj() in class.calendar.js.
define('ZBX_FULL_DATE_TIME',	'Y-m-d H:i:s'); // Time selector full date and time presentation format.
define('ZBX_DATE_TIME',			'Y-m-d H:i'); // Time selector date and time without seconds presentation format.

// TTL timeout in seconds used to invalidate data cache of Vault response. Set 0 to disable Vault response caching.
define('ZBX_DATA_CACHE_TTL', 60);

define('ZBX_HISTORY_SOURCE_ELASTIC',	'elastic');
define('ZBX_HISTORY_SOURCE_SQL',		'sql');

define('ELASTICSEARCH_RESPONSE_PLAIN',			0);
define('ELASTICSEARCH_RESPONSE_AGGREGATION',	1);
define('ELASTICSEARCH_RESPONSE_DOCUMENTS',		2);

define('ZBX_FONTPATH',				realpath('assets/fonts')); // where to search for font (GD > 2.0.18)
define('ZBX_GRAPH_FONT_NAME',		'DejaVuSans'); // font file name
define('ZBX_GRAPH_LEGEND_HEIGHT',	120); // when graph height is less then this value, some legend will not show up

define('GRAPH_YAXIS_SIDE_DEFAULT', 0); // 0 - LEFT SIDE, 1 - RIGHT SIDE

define('ZBX_MAX_IMAGE_SIZE', ZBX_MEBIBYTE);

define('ZBX_UNITS_ROUNDOFF_SUFFIXED',		2);
define('ZBX_UNITS_ROUNDOFF_UNSUFFIXED',		4);

define('ZBX_DEFAULT_INTERVAL', '1-7,00:00-24:00');

define('ZBX_SCRIPT_TYPE_CUSTOM_SCRIPT',	0);
define('ZBX_SCRIPT_TYPE_IPMI',			1);
define('ZBX_SCRIPT_TYPE_SSH',			2);
define('ZBX_SCRIPT_TYPE_TELNET',		3);
define('ZBX_SCRIPT_TYPE_WEBHOOK',		5);

define('ZBX_SCRIPT_SCOPE_ACTION', 0x1);
define('ZBX_SCRIPT_SCOPE_HOST', 0x2);
define('ZBX_SCRIPT_SCOPE_EVENT', 0x4);

define('ZBX_SEARCH_TYPE_STRICT',	0);
define('ZBX_SEARCH_TYPE_PATTERN',	1);

define('ZBX_SCRIPT_EXECUTE_ON_AGENT',	0);
define('ZBX_SCRIPT_EXECUTE_ON_SERVER',	1);
define('ZBX_SCRIPT_EXECUTE_ON_PROXY',	2);

define('ZBX_FLAG_DISCOVERY_NORMAL',		0x0);
define('ZBX_FLAG_DISCOVERY_RULE',		0x1);
define('ZBX_FLAG_DISCOVERY_PROTOTYPE',	0x2);
define('ZBX_FLAG_DISCOVERY_CREATED',	0x4);

define('EXTACK_OPTION_ALL',		0);
define('EXTACK_OPTION_UNACK',	1);
define('EXTACK_OPTION_BOTH',	2);

define('WIDGET_PROBLEMS_BY_SV_SHOW_GROUPS',	0);
define('WIDGET_PROBLEMS_BY_SV_SHOW_TOTALS',	1);

define('TRIGGERS_OPTION_RECENT_PROBLEM',	1);
define('TRIGGERS_OPTION_ALL',				2);
define('TRIGGERS_OPTION_IN_PROBLEM',		3);

define('ZBX_FONT_NAME', 'DejaVuSans');

define('ZBX_AUTH_INTERNAL',	0);
define('ZBX_AUTH_LDAP',		1);
define('ZBX_AUTH_HTTP_DISABLED',	0);
define('ZBX_AUTH_HTTP_ENABLED',		1);
define('ZBX_AUTH_LDAP_DISABLED',	0);
define('ZBX_AUTH_LDAP_ENABLED',		1);
define('ZBX_AUTH_SAML_DISABLED',	0);
define('ZBX_AUTH_SAML_ENABLED',		1);
define('ZBX_AUTH_FORM_ZABBIX',	0);
define('ZBX_AUTH_FORM_HTTP',	1);
define('ZBX_AUTH_CASE_INSENSITIVE',	0);
define('ZBX_AUTH_CASE_SENSITIVE',	1);

define('ZBX_DB_MYSQL',		'MYSQL');
define('ZBX_DB_ORACLE',		'ORACLE');
define('ZBX_DB_POSTGRESQL',	'POSTGRESQL');

define('ZBX_DB_EXTENSION_TIMESCALEDB', 'timescaledb');

define('ZBX_DB_MAX_ID', '9223372036854775807');

// maximum number of records for create() or update() API calls
define('ZBX_DB_MAX_INSERTS', 10000);

// Default db and field character set (MYSQL & POSTGRESQL)
define('ZBX_DB_DEFAULT_CHARSET', 'UTF8');
define('ZBX_DB_MYSQL_DEFAULT_COLLATION', 'utf8_bin');

// Default db defines for Oracle DB
define('ORACLE_MAX_STRING_SIZE', 4000);
define('ORACLE_UTF8_CHARSET', 'AL32UTF8');
define('ORACLE_CESU8_CHARSET', 'UTF8');

define('DB_STORE_CREDS_CONFIG', 0);
define('DB_STORE_CREDS_VAULT', 1);

define('PAGE_TYPE_HTML',				0);
define('PAGE_TYPE_IMAGE',				1);
define('PAGE_TYPE_JS',					3); // javascript
define('PAGE_TYPE_CSS',					4);
define('PAGE_TYPE_HTML_BLOCK',			5); // simple block of html (as text)
define('PAGE_TYPE_JSON',				6); // simple JSON
define('PAGE_TYPE_JSON_RPC',			7); // api call
define('PAGE_TYPE_TEXT',				9); // simple text
define('PAGE_TYPE_TEXT_RETURN_JSON',	11); // input plaintext output json

define('ZBX_SESSION_ACTIVE',	0);
define('ZBX_SESSION_PASSIVE',	1);

define('T_ZBX_STR',			0);
define('T_ZBX_INT',			1);
define('T_ZBX_DBL',			2);
define('T_ZBX_RANGE_TIME',	3);
define('T_ZBX_TU',			12);
define('T_ZBX_ABS_TIME',	13);

define('O_MAND',	0);
define('O_OPT',		1);
define('O_NO',		2);

define('P_SYS',					0x0001);
define('P_UNSET_EMPTY',			0x0002);
define('P_CRLF',				0x0004);
define('P_ACT',					0x0010);
define('P_NZERO',				0x0020);
define('P_NO_TRIM',				0x0040);
define('P_ALLOW_USER_MACRO',	0x0080);
define('P_ALLOW_LLD_MACRO',		0x0100);

//	misc parameters
define('IMAGE_FORMAT_PNG',	'PNG');
define('IMAGE_FORMAT_JPEG',	'JPEG');
define('IMAGE_FORMAT_TEXT',	'JPEG');
define('IMAGE_FORMAT_GIF',	'GIF');

define('IMAGE_TYPE_ICON',			1);
define('IMAGE_TYPE_BACKGROUND',		2);

define('ITEM_CONVERT_WITH_UNITS',	0); // - do not convert empty units
define('ITEM_CONVERT_NO_UNITS',		1); // - no units

define('ZBX_SORT_UP',	'ASC');
define('ZBX_SORT_DOWN',	'DESC');

// Maximum number of tags to display.
define('ZBX_TAG_COUNT_DEFAULT', 3);

define('ZBX_TCP_HEADER_DATA',		"ZBXD");
define('ZBX_TCP_HEADER_VERSION',	"\1");
define('ZBX_TCP_HEADER',			ZBX_TCP_HEADER_DATA.ZBX_TCP_HEADER_VERSION);
define('ZBX_TCP_HEADER_LEN',		5);
define('ZBX_TCP_DATALEN_LEN',		8);

define('AUDIT_ACTION_ADD',		0);
define('AUDIT_ACTION_UPDATE',	1);
define('AUDIT_ACTION_DELETE',	2);
define('AUDIT_ACTION_LOGIN',	3);
define('AUDIT_ACTION_LOGOUT',	4);
define('AUDIT_ACTION_ENABLE',	5);
define('AUDIT_ACTION_DISABLE',	6);
define('AUDIT_ACTION_EXECUTE',	7);

define('AUDIT_RESOURCE_USER',				0);
define('AUDIT_RESOURCE_ZABBIX_CONFIG',		2); // Currently not used but need for compatibility with old audit records.
define('AUDIT_RESOURCE_MEDIA_TYPE',			3);
define('AUDIT_RESOURCE_HOST',				4);
define('AUDIT_RESOURCE_ACTION',				5);
define('AUDIT_RESOURCE_GRAPH',				6);
define('AUDIT_RESOURCE_GRAPH_ELEMENT',		7);
define('AUDIT_RESOURCE_USER_GROUP',			11);
define('AUDIT_RESOURCE_APPLICATION',		12);
define('AUDIT_RESOURCE_TRIGGER',			13);
define('AUDIT_RESOURCE_HOST_GROUP',			14);
define('AUDIT_RESOURCE_ITEM',				15);
define('AUDIT_RESOURCE_IMAGE',				16);
define('AUDIT_RESOURCE_VALUE_MAP',			17);
define('AUDIT_RESOURCE_IT_SERVICE',			18);
define('AUDIT_RESOURCE_MAP',				19);
define('AUDIT_RESOURCE_SCREEN',				20);
define('AUDIT_RESOURCE_SCENARIO',			22);
define('AUDIT_RESOURCE_DISCOVERY_RULE',		23);
define('AUDIT_RESOURCE_SLIDESHOW',			24);
define('AUDIT_RESOURCE_SCRIPT',				25);
define('AUDIT_RESOURCE_PROXY',				26);
define('AUDIT_RESOURCE_MAINTENANCE',		27);
define('AUDIT_RESOURCE_REGEXP',				28);
define('AUDIT_RESOURCE_MACRO',				29);
define('AUDIT_RESOURCE_TEMPLATE',			30);
define('AUDIT_RESOURCE_TRIGGER_PROTOTYPE',	31);
define('AUDIT_RESOURCE_ICON_MAP',			32);
define('AUDIT_RESOURCE_DASHBOARD',			33);
define('AUDIT_RESOURCE_CORRELATION',		34);
define('AUDIT_RESOURCE_GRAPH_PROTOTYPE',	35);
define('AUDIT_RESOURCE_ITEM_PROTOTYPE',		36);
define('AUDIT_RESOURCE_HOST_PROTOTYPE',		37);
define('AUDIT_RESOURCE_AUTOREGISTRATION',	38);
define('AUDIT_RESOURCE_MODULE',				39);
define('AUDIT_RESOURCE_SETTINGS',			40);
define('AUDIT_RESOURCE_HOUSEKEEPING',		41);
define('AUDIT_RESOURCE_AUTHENTICATION',		42);
define('AUDIT_RESOURCE_TEMPLATE_DASHBOARD',	43);
define('AUDIT_RESOURCE_USER_ROLE',			44);
define('AUDIT_RESOURCE_AUTH_TOKEN',			45);

define('CONDITION_TYPE_HOST_GROUP',			0);
define('CONDITION_TYPE_HOST',				1);
define('CONDITION_TYPE_TRIGGER',			2);
define('CONDITION_TYPE_TRIGGER_NAME',		3);
define('CONDITION_TYPE_TRIGGER_SEVERITY',	4);
define('CONDITION_TYPE_TIME_PERIOD',		6);
define('CONDITION_TYPE_DHOST_IP',			7);
define('CONDITION_TYPE_DSERVICE_TYPE',		8);
define('CONDITION_TYPE_DSERVICE_PORT',		9);
define('CONDITION_TYPE_DSTATUS',			10);
define('CONDITION_TYPE_DUPTIME',			11);
define('CONDITION_TYPE_DVALUE',				12);
define('CONDITION_TYPE_TEMPLATE',			13);
define('CONDITION_TYPE_EVENT_ACKNOWLEDGED',	14);
define('CONDITION_TYPE_APPLICATION',		15);
define('CONDITION_TYPE_SUPPRESSED',			16);
define('CONDITION_TYPE_DRULE',				18);
define('CONDITION_TYPE_DCHECK',				19);
define('CONDITION_TYPE_PROXY',				20);
define('CONDITION_TYPE_DOBJECT',			21);
define('CONDITION_TYPE_HOST_NAME',			22);
define('CONDITION_TYPE_EVENT_TYPE',			23);
define('CONDITION_TYPE_HOST_METADATA',		24);
define('CONDITION_TYPE_EVENT_TAG',			25);
define('CONDITION_TYPE_EVENT_TAG_VALUE',	26);

define('CONDITION_OPERATOR_EQUAL',		0);
define('CONDITION_OPERATOR_NOT_EQUAL',	1);
define('CONDITION_OPERATOR_LIKE',		2);
define('CONDITION_OPERATOR_NOT_LIKE',	3);
define('CONDITION_OPERATOR_IN',			4);
define('CONDITION_OPERATOR_MORE_EQUAL',	5);
define('CONDITION_OPERATOR_LESS_EQUAL',	6);
define('CONDITION_OPERATOR_NOT_IN',		7);
define('CONDITION_OPERATOR_REGEXP',		8);
define('CONDITION_OPERATOR_NOT_REGEXP',	9);
define('CONDITION_OPERATOR_YES',		10);
define('CONDITION_OPERATOR_NO',			11);
define('CONDITION_OPERATOR_EXISTS',		12);
define('CONDITION_OPERATOR_NOT_EXISTS',	13);

// correlation statuses
define('ZBX_CORRELATION_ENABLED',		0);
define('ZBX_CORRELATION_DISABLED',		1);

// correlation condition types
define('ZBX_CORR_CONDITION_OLD_EVENT_TAG',			0);
define('ZBX_CORR_CONDITION_NEW_EVENT_TAG',			1);
define('ZBX_CORR_CONDITION_NEW_EVENT_HOSTGROUP',	2);
define('ZBX_CORR_CONDITION_EVENT_TAG_PAIR',			3);
define('ZBX_CORR_CONDITION_OLD_EVENT_TAG_VALUE',	4);
define('ZBX_CORR_CONDITION_NEW_EVENT_TAG_VALUE',	5);

// correlation operation types
define('ZBX_CORR_OPERATION_CLOSE_OLD',	0);
define('ZBX_CORR_OPERATION_CLOSE_NEW',	1);

// event type action condition values
define('EVENT_TYPE_ITEM_NOTSUPPORTED',		0);
define('EVENT_TYPE_LLDRULE_NOTSUPPORTED',	2);
define('EVENT_TYPE_TRIGGER_UNKNOWN',		4);

define('HOST_STATUS_MONITORED',		0);
define('HOST_STATUS_NOT_MONITORED',	1);
define('HOST_STATUS_TEMPLATE',		3);
define('HOST_STATUS_PROXY_ACTIVE',	5);
define('HOST_STATUS_PROXY_PASSIVE',	6);

define('HOST_DISCOVER',		0);
define('HOST_NO_DISCOVER',	1);

define('HOST_ENCRYPTION_NONE',			1);
define('HOST_ENCRYPTION_PSK',			2);
define('HOST_ENCRYPTION_CERTIFICATE',	4);

define('HOST_COMPRESSION_ON', 1);

define('PSK_MIN_LEN',	32);

define('HOST_MAINTENANCE_STATUS_OFF',	0);
define('HOST_MAINTENANCE_STATUS_ON',	1);

define('INTERFACE_SECONDARY',	0);
define('INTERFACE_PRIMARY',		1);

define('INTERFACE_USE_DNS',	0);
define('INTERFACE_USE_IP',	1);

define('INTERFACE_TYPE_ANY',		-1);
define('INTERFACE_TYPE_UNKNOWN',	0);
define('INTERFACE_TYPE_AGENT',		1);
define('INTERFACE_TYPE_SNMP',		2);
define('INTERFACE_TYPE_IPMI',		3);
define('INTERFACE_TYPE_JMX',		4);

define('HOST_PROT_INTERFACES_INHERIT',	0);
define('HOST_PROT_INTERFACES_CUSTOM',	1);

define('SNMP_BULK_DISABLED',	0);
define('SNMP_BULK_ENABLED',		1);

define('MAINTENANCE_STATUS_ACTIVE',		0);
define('MAINTENANCE_STATUS_APPROACH',	1);
define('MAINTENANCE_STATUS_EXPIRED',	2);

// Modules.
define('MODULE_STATUS_DISABLED', 0);
define('MODULE_STATUS_ENABLED',	1);

define('INTERFACE_AVAILABLE_UNKNOWN',	0);
define('INTERFACE_AVAILABLE_TRUE',		1);
define('INTERFACE_AVAILABLE_FALSE',		2);
define('INTERFACE_AVAILABLE_MIXED',		3);

// Logo.
define('LOGO_TYPE_NORMAL',			0);
define('LOGO_TYPE_SIDEBAR',			1);
define('LOGO_TYPE_SIDEBAR_COMPACT',	2);

define('MAINTENANCE_TAG_EVAL_TYPE_AND_OR',	0);
define('MAINTENANCE_TAG_EVAL_TYPE_OR',		2);
define('MAINTENANCE_TAG_OPERATOR_EQUAL',	0);
define('MAINTENANCE_TAG_OPERATOR_LIKE',		2);

define('MAINTENANCE_TYPE_NORMAL',	0);
define('MAINTENANCE_TYPE_NODATA',	1);

define('TIMEPERIOD_TYPE_ONETIME',	0);
define('TIMEPERIOD_TYPE_HOURLY',	1);
define('TIMEPERIOD_TYPE_DAILY',		2);
define('TIMEPERIOD_TYPE_WEEKLY',	3);
define('TIMEPERIOD_TYPE_MONTHLY',	4);
define('TIMEPERIOD_TYPE_YEARLY',	5);

// report periods
define('REPORT_PERIOD_TODAY',			0);
define('REPORT_PERIOD_YESTERDAY',		1);
define('REPORT_PERIOD_CURRENT_WEEK',	2);
define('REPORT_PERIOD_CURRENT_MONTH',	3);
define('REPORT_PERIOD_CURRENT_YEAR',	4);
define('REPORT_PERIOD_LAST_WEEK',		5);
define('REPORT_PERIOD_LAST_MONTH',		6);
define('REPORT_PERIOD_LAST_YEAR',		7);

define('SYSMAP_LABEL_ADVANCED_OFF',	0);
define('SYSMAP_LABEL_ADVANCED_ON',	1);

define('SYSMAP_PROBLEMS_NUMBER',			0);
define('SYSMAP_SINGLE_PROBLEM',				1);
define('SYSMAP_PROBLEMS_NUMBER_CRITICAL',	2);

define('MAP_LABEL_TYPE_LABEL',		0);
define('MAP_LABEL_TYPE_IP',			1);
define('MAP_LABEL_TYPE_NAME',		2);
define('MAP_LABEL_TYPE_STATUS',		3);
define('MAP_LABEL_TYPE_NOTHING',	4);
define('MAP_LABEL_TYPE_CUSTOM',		5);

define('MAP_LABEL_LOC_DEFAULT', -1);
define('MAP_LABEL_LOC_BOTTOM',	0);
define('MAP_LABEL_LOC_LEFT',	1);
define('MAP_LABEL_LOC_RIGHT',	2);
define('MAP_LABEL_LOC_TOP',		3);

define('SYSMAP_ELEMENT_TYPE_HOST',		0);
define('SYSMAP_ELEMENT_TYPE_MAP',		1);
define('SYSMAP_ELEMENT_TYPE_TRIGGER',	2);
define('SYSMAP_ELEMENT_TYPE_HOST_GROUP',3);
define('SYSMAP_ELEMENT_TYPE_IMAGE',		4);

define('SYSMAP_ELEMENT_SUBTYPE_HOST_GROUP',				0);
define('SYSMAP_ELEMENT_SUBTYPE_HOST_GROUP_ELEMENTS',	1);

define('SYSMAP_ELEMENT_AREA_TYPE_FIT',		0);
define('SYSMAP_ELEMENT_AREA_TYPE_CUSTOM',	1);

define('SYSMAP_ELEMENT_AREA_VIEWTYPE_GRID', 0);

define('SYSMAP_ELEMENT_ICON_ON',			0);
define('SYSMAP_ELEMENT_ICON_OFF',			1);
define('SYSMAP_ELEMENT_ICON_MAINTENANCE',	3);
define('SYSMAP_ELEMENT_ICON_DISABLED',		4);

define('SYSMAP_SHAPE_TYPE_RECTANGLE',		0);
define('SYSMAP_SHAPE_TYPE_ELLIPSE',			1);
define('SYSMAP_SHAPE_TYPE_LINE',			2);

define('SYSMAP_SHAPE_BORDER_TYPE_NONE',		0);
define('SYSMAP_SHAPE_BORDER_TYPE_SOLID',	1);
define('SYSMAP_SHAPE_BORDER_TYPE_DOTTED',	2);
define('SYSMAP_SHAPE_BORDER_TYPE_DASHED',	3);

define('SYSMAP_SHAPE_LABEL_HALIGN_CENTER',	0);
define('SYSMAP_SHAPE_LABEL_HALIGN_LEFT',	1);
define('SYSMAP_SHAPE_LABEL_HALIGN_RIGHT',	2);

define('SYSMAP_SHAPE_LABEL_VALIGN_MIDDLE',	0);
define('SYSMAP_SHAPE_LABEL_VALIGN_TOP',		1);
define('SYSMAP_SHAPE_LABEL_VALIGN_BOTTOM',	2);

define('SYSMAP_HIGHLIGHT_OFF',	0);
define('SYSMAP_HIGHLIGHT_ON',	1);

define('SYSMAP_GRID_SHOW_ON',	1);
define('SYSMAP_GRID_SHOW_OFF',	0);

define('SYSMAP_EXPAND_MACROS_OFF',	0);
define('SYSMAP_EXPAND_MACROS_ON',	1);

define('SYSMAP_GRID_ALIGN_ON',	1);
define('SYSMAP_GRID_ALIGN_OFF',	0);

define('PUBLIC_SHARING',	0);
define('PRIVATE_SHARING',	1);

define('ZBX_ITEM_DELAY_DEFAULT',			'1m');
define('ZBX_ITEM_FLEXIBLE_DELAY_DEFAULT',	'50s');
define('ZBX_ITEM_SCHEDULING_DEFAULT',		'wd1-5h9-18');

define('ITEM_TYPE_ZABBIX',			0);
define('ITEM_TYPE_SNMPV1',			1); // Deprecated. Now only used in XML converters. Use ITEM_TYPE_SNMP instead.
define('ITEM_TYPE_TRAPPER',			2);
define('ITEM_TYPE_SIMPLE',			3);
define('ITEM_TYPE_SNMPV2C',			4); // Deprecated. Now only used in XML converters. Use ITEM_TYPE_SNMP instead.
define('ITEM_TYPE_INTERNAL',		5);
define('ITEM_TYPE_SNMPV3',			6); // Deprecated. Now only used in XML converters. Use ITEM_TYPE_SNMP instead.
define('ITEM_TYPE_ZABBIX_ACTIVE',	7);
define('ITEM_TYPE_AGGREGATE',		8);
define('ITEM_TYPE_HTTPTEST',		9);
define('ITEM_TYPE_EXTERNAL',		10);
define('ITEM_TYPE_DB_MONITOR',		11);
define('ITEM_TYPE_IPMI',			12);
define('ITEM_TYPE_SSH',				13);
define('ITEM_TYPE_TELNET',			14);
define('ITEM_TYPE_CALCULATED',		15);
define('ITEM_TYPE_JMX',				16);
define('ITEM_TYPE_SNMPTRAP',		17);
define('ITEM_TYPE_DEPENDENT',		18);
define('ITEM_TYPE_HTTPAGENT',		19);
define('ITEM_TYPE_SNMP',			20);
define('ITEM_TYPE_SCRIPT',			21);

define('SNMP_V1', 1);
define('SNMP_V2C', 2);
define('SNMP_V3', 3);

define('ZBX_DEPENDENT_ITEM_MAX_LEVELS',	3);
define('ZBX_DEPENDENT_ITEM_MAX_COUNT',	29999);

define('ITEM_VALUE_TYPE_FLOAT',		0);
define('ITEM_VALUE_TYPE_STR',		1); // aka Character
define('ITEM_VALUE_TYPE_LOG',		2);
define('ITEM_VALUE_TYPE_UINT64',	3);
define('ITEM_VALUE_TYPE_TEXT',		4);

define('ITEM_DATA_TYPE_DECIMAL',		0);
define('ITEM_DATA_TYPE_OCTAL',			1);
define('ITEM_DATA_TYPE_HEXADECIMAL',	2);
define('ITEM_DATA_TYPE_BOOLEAN',		3);

define('ZBX_DEFAULT_KEY_DB_MONITOR',			'db.odbc.select[<unique short description>,<dsn>,<connection string>]');
define('ZBX_DEFAULT_KEY_DB_MONITOR_DISCOVERY',	'db.odbc.discovery[<unique short description>,<dsn>,<connection string>]');
define('ZBX_DEFAULT_KEY_SSH',					'ssh.run[<unique short description>,<ip>,<port>,<encoding>]');
define('ZBX_DEFAULT_KEY_TELNET',				'telnet.run[<unique short description>,<ip>,<port>,<encoding>]');

define('ZBX_DEFAULT_JMX_ENDPOINT',	'service:jmx:rmi:///jndi/rmi://{HOST.CONN}:{HOST.PORT}/jmxrmi');

define('SYSMAP_ELEMENT_USE_ICONMAP_ON',		1);
define('SYSMAP_ELEMENT_USE_ICONMAP_OFF',	0);

define('ZBX_ICON_PREVIEW_HEIGHT',	24);
define('ZBX_ICON_PREVIEW_WIDTH',	24);

define('ITEM_STATUS_ACTIVE',		0);
define('ITEM_STATUS_DISABLED',		1);
define('ITEM_DISCOVER',	0);
define('ITEM_NO_DISCOVER',	1);

/**
 * Starting from Zabbix 2.2 items could not have ITEM_STATUS_NOTSUPPORTED status
 * this constant is left for importing data from versions 1.8 and 2.0.
 */
define('ITEM_STATUS_NOTSUPPORTED',	3);

define('ITEM_STATE_NORMAL',			0);
define('ITEM_STATE_NOTSUPPORTED',	1);

define('ITEM_SNMPV3_SECURITYLEVEL_NOAUTHNOPRIV',	0);
define('ITEM_SNMPV3_SECURITYLEVEL_AUTHNOPRIV',		1);
define('ITEM_SNMPV3_SECURITYLEVEL_AUTHPRIV',		2);

define('ITEM_AUTHTYPE_PASSWORD',	0);
define('ITEM_AUTHTYPE_PUBLICKEY',	1);

define('ITEM_SNMPV3_AUTHPROTOCOL_MD5',		0);
define('ITEM_SNMPV3_AUTHPROTOCOL_SHA1',		1);
define('ITEM_SNMPV3_AUTHPROTOCOL_SHA224',	2);
define('ITEM_SNMPV3_AUTHPROTOCOL_SHA256',	3);
define('ITEM_SNMPV3_AUTHPROTOCOL_SHA384',	4);
define('ITEM_SNMPV3_AUTHPROTOCOL_SHA512',	5);

define('ITEM_SNMPV3_PRIVPROTOCOL_DES',		0);
define('ITEM_SNMPV3_PRIVPROTOCOL_AES128',	1);
define('ITEM_SNMPV3_PRIVPROTOCOL_AES192',	2);
define('ITEM_SNMPV3_PRIVPROTOCOL_AES256',	3);
define('ITEM_SNMPV3_PRIVPROTOCOL_AES192C',	4);
define('ITEM_SNMPV3_PRIVPROTOCOL_AES256C',	5);

define('ITEM_LOGTYPE_INFORMATION',		1);
define('ITEM_LOGTYPE_WARNING',			2);
define('ITEM_LOGTYPE_ERROR',			4);
define('ITEM_LOGTYPE_FAILURE_AUDIT',	7);
define('ITEM_LOGTYPE_SUCCESS_AUDIT',	8);
define('ITEM_LOGTYPE_CRITICAL',			9);
define('ITEM_LOGTYPE_VERBOSE',			10);

define('ITEM_DELAY_FLEXIBLE',	0);
define('ITEM_DELAY_SCHEDULING',	1);

// Item pre-processing types.
define('ZBX_PREPROC_MULTIPLIER',				1);
define('ZBX_PREPROC_RTRIM',						2);
define('ZBX_PREPROC_LTRIM',						3);
define('ZBX_PREPROC_TRIM',						4);
define('ZBX_PREPROC_REGSUB',					5);
define('ZBX_PREPROC_BOOL2DEC',					6);
define('ZBX_PREPROC_OCT2DEC',					7);
define('ZBX_PREPROC_HEX2DEC',					8);
define('ZBX_PREPROC_DELTA_VALUE',				9);
define('ZBX_PREPROC_DELTA_SPEED',				10);
define('ZBX_PREPROC_XPATH',						11);
define('ZBX_PREPROC_JSONPATH',					12);
define('ZBX_PREPROC_VALIDATE_RANGE',			13);
define('ZBX_PREPROC_VALIDATE_REGEX',			14);
define('ZBX_PREPROC_VALIDATE_NOT_REGEX',		15);
define('ZBX_PREPROC_ERROR_FIELD_JSON',			16);
define('ZBX_PREPROC_ERROR_FIELD_XML',			17);
define('ZBX_PREPROC_ERROR_FIELD_REGEX',			18);
define('ZBX_PREPROC_THROTTLE_VALUE',			19);
define('ZBX_PREPROC_THROTTLE_TIMED_VALUE',		20);
define('ZBX_PREPROC_SCRIPT',					21);
define('ZBX_PREPROC_PROMETHEUS_PATTERN',		22);
define('ZBX_PREPROC_PROMETHEUS_TO_JSON',		23);
define('ZBX_PREPROC_CSV_TO_JSON',				24);
define('ZBX_PREPROC_STR_REPLACE',				25);
define('ZBX_PREPROC_VALIDATE_NOT_SUPPORTED',	26);
define('ZBX_PREPROC_XML_TO_JSON',				27);

// Item pre-processing error handlers.
define('ZBX_PREPROC_FAIL_DEFAULT',			0);
define('ZBX_PREPROC_FAIL_DISCARD_VALUE',	1);
define('ZBX_PREPROC_FAIL_SET_VALUE',		2);
define('ZBX_PREPROC_FAIL_SET_ERROR',		3);

define('ZBX_PREPROC_CSV_NO_HEADER',	0);
define('ZBX_PREPROC_CSV_HEADER',	1);

// LLD rule overrides.
define('ZBX_LLD_OVERRIDE_STOP_NO',	0);
define('ZBX_LLD_OVERRIDE_STOP_YES',	1);
define('ZBX_PROTOTYPE_STATUS_ENABLED', 0);
define('ZBX_PROTOTYPE_STATUS_DISABLED', 1);
define('ZBX_PROTOTYPE_DISCOVER', 0);
define('ZBX_PROTOTYPE_NO_DISCOVER', 1);
define('OPERATION_OBJECT_ITEM_PROTOTYPE', 0);
define('OPERATION_OBJECT_TRIGGER_PROTOTYPE', 1);
define('OPERATION_OBJECT_GRAPH_PROTOTYPE', 2);
define('OPERATION_OBJECT_HOST_PROTOTYPE', 3);

define('GRAPH_DISCOVER',	0);
define('GRAPH_NO_DISCOVER',	1);

define('GRAPH_ITEM_DRAWTYPE_LINE',			0);
define('GRAPH_ITEM_DRAWTYPE_FILLED_REGION',	1);
define('GRAPH_ITEM_DRAWTYPE_BOLD_LINE',		2);
define('GRAPH_ITEM_DRAWTYPE_DOT',			3);
define('GRAPH_ITEM_DRAWTYPE_DASHED_LINE',	4);
define('GRAPH_ITEM_DRAWTYPE_GRADIENT_LINE',	5);
define('GRAPH_ITEM_DRAWTYPE_BOLD_DOT',		6);

define('MAP_LINK_DRAWTYPE_LINE',			0);
define('MAP_LINK_DRAWTYPE_BOLD_LINE',		2);
define('MAP_LINK_DRAWTYPE_DOT',				3);
define('MAP_LINK_DRAWTYPE_DASHED_LINE',		4);

define('SERVICE_ALGORITHM_NONE',	0); // do not calculate
define('SERVICE_ALGORITHM_MAX',		1); // problem, if one children has a problem
define('SERVICE_ALGORITHM_MIN',		2); // problem, if all children have problems

define('SERVICE_SLA', '99.9000');

define('SERVICE_SHOW_SLA_OFF',	0);
define('SERVICE_SHOW_SLA_ON',	1);

define('SERVICE_STATUS_OK', 0);

define('TRIGGER_MULT_EVENT_DISABLED',	0);
define('TRIGGER_MULT_EVENT_ENABLED',	1);

define('ZBX_TRIGGER_CORRELATION_NONE',	0);
define('ZBX_TRIGGER_CORRELATION_TAG',	1);

define('ZBX_TRIGGER_MANUAL_CLOSE_NOT_ALLOWED',	0);
define('ZBX_TRIGGER_MANUAL_CLOSE_ALLOWED',		1);

define('ZBX_RECOVERY_MODE_EXPRESSION',			0);
define('ZBX_RECOVERY_MODE_RECOVERY_EXPRESSION',	1);
define('ZBX_RECOVERY_MODE_NONE',				2);

define('TRIGGER_STATUS_ENABLED',	0);
define('TRIGGER_STATUS_DISABLED',	1);
define('TRIGGER_DISCOVER',		0);
define('TRIGGER_NO_DISCOVER',	1);

define('TRIGGER_VALUE_FALSE',	0);
define('TRIGGER_VALUE_TRUE',	1);

define('TRIGGER_STATE_NORMAL',	0);
define('TRIGGER_STATE_UNKNOWN',	1);

define('TRIGGER_SEVERITY_NOT_CLASSIFIED',	0);
define('TRIGGER_SEVERITY_INFORMATION',		1);
define('TRIGGER_SEVERITY_WARNING',			2);
define('TRIGGER_SEVERITY_AVERAGE',			3);
define('TRIGGER_SEVERITY_HIGH',				4);
define('TRIGGER_SEVERITY_DISASTER',			5);
define('TRIGGER_SEVERITY_COUNT',			6);

define('EVENT_CUSTOM_COLOR_DISABLED',	0);
define('EVENT_CUSTOM_COLOR_ENABLED',	1);

define('ALERT_STATUS_NOT_SENT', 0);
define('ALERT_STATUS_SENT',		1);
define('ALERT_STATUS_FAILED',	2);
define('ALERT_STATUS_NEW',		3);

define('ALERT_TYPE_MESSAGE',	0);
define('ALERT_TYPE_COMMAND',	1);

define('MEDIA_STATUS_ACTIVE',	0);
define('MEDIA_STATUS_DISABLED',	1);

define('MEDIA_TYPE_STATUS_ACTIVE',		0);
define('MEDIA_TYPE_STATUS_DISABLED',	1);
define('ZBX_MEDIA_TYPE_TAGS_DISABLED',	0);
define('ZBX_MEDIA_TYPE_TAGS_ENABLED',	1);
define('ZBX_EVENT_MENU_HIDE',	0);
define('ZBX_EVENT_MENU_SHOW',	1);

define('MEDIA_TYPE_EMAIL',		0);
define('MEDIA_TYPE_EXEC',		1);
define('MEDIA_TYPE_SMS',		2);
define('MEDIA_TYPE_WEBHOOK',	4);

define('SMTP_CONNECTION_SECURITY_NONE',		0);
define('SMTP_CONNECTION_SECURITY_STARTTLS',	1);
define('SMTP_CONNECTION_SECURITY_SSL_TLS',	2);

define('SMTP_AUTHENTICATION_NONE',		0);
define('SMTP_AUTHENTICATION_NORMAL',	1);

define('SMTP_MESSAGE_FORMAT_PLAIN_TEXT',	0);
define('SMTP_MESSAGE_FORMAT_HTML',			1);

define('ACTION_STATUS_ENABLED',		0);
define('ACTION_STATUS_DISABLED',	1);

define('ACTION_PAUSE_SUPPRESSED_FALSE',		0);
define('ACTION_PAUSE_SUPPRESSED_TRUE',		1);

define('OPERATION_TYPE_MESSAGE',			0);
define('OPERATION_TYPE_COMMAND',			1);
define('OPERATION_TYPE_HOST_ADD',			2);
define('OPERATION_TYPE_HOST_REMOVE',		3);
define('OPERATION_TYPE_GROUP_ADD',			4);
define('OPERATION_TYPE_GROUP_REMOVE',		5);
define('OPERATION_TYPE_TEMPLATE_ADD',		6);
define('OPERATION_TYPE_TEMPLATE_REMOVE',	7);
define('OPERATION_TYPE_HOST_ENABLE',		8);
define('OPERATION_TYPE_HOST_DISABLE',		9);
define('OPERATION_TYPE_HOST_INVENTORY',		10);
define('OPERATION_TYPE_RECOVERY_MESSAGE',	11);
define('OPERATION_TYPE_ACK_MESSAGE',		12);

define('ACTION_OPERATION',					0);
define('ACTION_RECOVERY_OPERATION',			1);
define('ACTION_ACKNOWLEDGE_OPERATION',		2);

define('CONDITION_EVAL_TYPE_AND_OR',		0);
define('CONDITION_EVAL_TYPE_AND',			1);
define('CONDITION_EVAL_TYPE_OR',			2);
define('CONDITION_EVAL_TYPE_EXPRESSION', 	3);

// screen
define('SCREEN_RESOURCE_GRAPH',				0);
define('SCREEN_RESOURCE_SIMPLE_GRAPH',		1);
define('SCREEN_RESOURCE_MAP',				2);
define('SCREEN_RESOURCE_PLAIN_TEXT',		3);
define('SCREEN_RESOURCE_HOST_INFO',		4);
define('SCREEN_RESOURCE_TRIGGER_INFO',		5);
define('SCREEN_RESOURCE_SERVER_INFO',		6);
define('SCREEN_RESOURCE_CLOCK',				7);
define('SCREEN_RESOURCE_SCREEN',			8); // Not supported since Zabbix 4.4.
define('SCREEN_RESOURCE_TRIGGER_OVERVIEW',	9);
define('SCREEN_RESOURCE_DATA_OVERVIEW',		10);
define('SCREEN_RESOURCE_URL',				11);
define('SCREEN_RESOURCE_ACTIONS',			12);
define('SCREEN_RESOURCE_EVENTS',			13);
define('SCREEN_RESOURCE_HOSTGROUP_TRIGGERS',14);
define('SCREEN_RESOURCE_SYSTEM_STATUS',		15);
define('SCREEN_RESOURCE_HOST_TRIGGERS',		16);
// used in Monitoring > Latest data > Graph (history.php)
define('SCREEN_RESOURCE_HISTORY',			17);
define('SCREEN_RESOURCE_LLD_SIMPLE_GRAPH',	19);
define('SCREEN_RESOURCE_LLD_GRAPH',			20);
// used in Monitoring > Web > Details (httpdetails.php)
define('SCREEN_RESOURCE_HTTPTEST_DETAILS',	21);
// used in Monitoring > Discovery
define('SCREEN_RESOURCE_DISCOVERY',			22);
// used in Monitoring > Web
define('SCREEN_RESOURCE_HTTPTEST',			23);
// used in Monitoring > Problems
define('SCREEN_RESOURCE_PROBLEM',			24);

define('SCREEN_SORT_TRIGGERS_DATE_DESC',			0);
define('SCREEN_SORT_TRIGGERS_SEVERITY_DESC',		1);
define('SCREEN_SORT_TRIGGERS_HOST_NAME_ASC',		2);
define('SCREEN_SORT_TRIGGERS_TIME_ASC',				3);
define('SCREEN_SORT_TRIGGERS_TIME_DESC',			4);
define('SCREEN_SORT_TRIGGERS_TYPE_ASC',				5);
define('SCREEN_SORT_TRIGGERS_TYPE_DESC',			6);
define('SCREEN_SORT_TRIGGERS_STATUS_ASC',			7);
define('SCREEN_SORT_TRIGGERS_STATUS_DESC',			8);
define('SCREEN_SORT_TRIGGERS_RECIPIENT_ASC',		11);
define('SCREEN_SORT_TRIGGERS_RECIPIENT_DESC',		12);
define('SCREEN_SORT_TRIGGERS_SEVERITY_ASC',			13);
define('SCREEN_SORT_TRIGGERS_HOST_NAME_DESC',		14);
define('SCREEN_SORT_TRIGGERS_NAME_ASC',				15);
define('SCREEN_SORT_TRIGGERS_NAME_DESC',			16);

define('SCREEN_MODE_PREVIEW',	0);
define('SCREEN_MODE_EDIT',		1);
define('SCREEN_MODE_SLIDESHOW',		2);
define('SCREEN_MODE_JS',		3);

define('SCREEN_SIMPLE_ITEM',	0);
define('SCREEN_DYNAMIC_ITEM',	1);

define('SCREEN_REFRESH_RESPONSIVENESS',	10);

define('SCREEN_SURROGATE_MAX_COLUMNS_MIN', 1);
define('SCREEN_SURROGATE_MAX_COLUMNS_DEFAULT', 3);
define('SCREEN_SURROGATE_MAX_COLUMNS_MAX', 100);

define('SCREEN_MIN_SIZE', 1);
define('SCREEN_MAX_SIZE', 100);

// default, minimum and maximum number of lines for dashboard widgets
define('ZBX_DEFAULT_WIDGET_LINES', 25);
define('ZBX_MIN_WIDGET_LINES', 1);
define('ZBX_MAX_WIDGET_LINES', 100);

// dashboards
define('DASHBOARD_MAX_COLUMNS',		24);
define('DASHBOARD_MAX_ROWS',		64);
define('DASHBOARD_WIDGET_MIN_ROWS',	2);
define('DASHBOARD_WIDGET_MAX_ROWS',	32);
define('DASHBOARD_FILTER_SHOW_ALL',	0);
define('DASHBOARD_FILTER_SHOW_MY',	1);

// alignments
define('HALIGN_DEFAULT',	0);
define('HALIGN_CENTER',		0);
define('HALIGN_LEFT',		1);
define('HALIGN_RIGHT',		2);

define('VALIGN_DEFAULT',	0);
define('VALIGN_MIDDLE',		0);
define('VALIGN_TOP',		1);
define('VALIGN_BOTTOM',		2);

// info module style
define('STYLE_HORIZONTAL',	0);
define('STYLE_VERTICAL',	1);

// view style [Overview, Plaintext]
define('STYLE_LEFT',	0);
define('STYLE_TOP',		1);

// time module type
define('TIME_TYPE_LOCAL',	0);
define('TIME_TYPE_SERVER',	1);
define('TIME_TYPE_HOST',	2);

define('FILTER_TASK_SHOW',			0);
define('FILTER_TASK_HIDE',			1);
define('FILTER_TASK_MARK',			2);
define('FILTER_TASK_INVERT_MARK',	3);

define('MARK_COLOR_RED',	1);
define('MARK_COLOR_GREEN',	2);
define('MARK_COLOR_BLUE',	3);

define('PROFILE_TYPE_ID',			1);
define('PROFILE_TYPE_INT',			2);
define('PROFILE_TYPE_STR',			3);

define('CALC_FNC_MIN', 1);
define('CALC_FNC_AVG', 2);
define('CALC_FNC_MAX', 4);
define('CALC_FNC_ALL', 7);
define('CALC_FNC_LST', 9);

define('SERVICE_TIME_TYPE_UPTIME',				0);
define('SERVICE_TIME_TYPE_DOWNTIME',			1);
define('SERVICE_TIME_TYPE_ONETIME_DOWNTIME',	2);

define('ZBX_DISCOVERY_UNSPEC',	0);
define('ZBX_DISCOVERY_DNS',		1);
define('ZBX_DISCOVERY_IP',		2);
define('ZBX_DISCOVERY_VALUE',	3);

define('USER_TYPE_ZABBIX_USER',		1);
define('USER_TYPE_ZABBIX_ADMIN',	2);
define('USER_TYPE_SUPER_ADMIN',		3);

define('ZBX_NOT_INTERNAL_GROUP',	0);
define('ZBX_INTERNAL_GROUP',		1);

define('GROUP_STATUS_DISABLED', 1);
define('GROUP_STATUS_ENABLED',	0);

define('LINE_TYPE_NORMAL',	0);
define('LINE_TYPE_BOLD',	1);

// IMPORTANT!!! by priority DESC
define('GROUP_GUI_ACCESS_SYSTEM',	0);
define('GROUP_GUI_ACCESS_INTERNAL', 1);
define('GROUP_GUI_ACCESS_LDAP', 	2);
define('GROUP_GUI_ACCESS_DISABLED', 3);

/**
 * @see access_deny()
 */
define('ACCESS_DENY_OBJECT', 0);
define('ACCESS_DENY_PAGE', 1);

define('GROUP_DEBUG_MODE_DISABLED', 0);
define('GROUP_DEBUG_MODE_ENABLED',	1);

define('PERM_READ_WRITE',	3);
define('PERM_READ',			2);
define('PERM_DENY',			0);
define('PERM_NONE',			-1);

define('PARAM_TYPE_TIME',		0);
define('PARAM_TYPE_COUNTS',		1);

define('ZBX_DEFAULT_AGENT', 'Zabbix');
define('ZBX_AGENT_OTHER', -1);

define('HTTPTEST_AUTH_NONE',		0);
define('HTTPTEST_AUTH_BASIC',		1);
define('HTTPTEST_AUTH_NTLM',		2);
define('HTTPTEST_AUTH_KERBEROS',	3);
define('HTTPTEST_AUTH_DIGEST',		4);

define('HTTPTEST_STATUS_ACTIVE',	0);
define('HTTPTEST_STATUS_DISABLED',	1);

define('ZBX_HTTPFIELD_HEADER',		0);
define('ZBX_HTTPFIELD_VARIABLE',	1);
define('ZBX_HTTPFIELD_POST_FIELD',	2);
define('ZBX_HTTPFIELD_QUERY_FIELD',	3);

define('ZBX_POSTTYPE_RAW',	0);
define('ZBX_POSTTYPE_FORM',	1);
define('ZBX_POSTTYPE_JSON',	2);
define('ZBX_POSTTYPE_XML',	3);

define('HTTPCHECK_STORE_RAW',	0);
define('HTTPCHECK_STORE_JSON',	1);

define('HTTPCHECK_ALLOW_TRAPS_OFF',	0);
define('HTTPCHECK_ALLOW_TRAPS_ON',	1);

define('HTTPCHECK_REQUEST_GET',		0);
define('HTTPCHECK_REQUEST_POST',	1);
define('HTTPCHECK_REQUEST_PUT',		2);
define('HTTPCHECK_REQUEST_HEAD',	3);

define('HTTPSTEP_ITEM_TYPE_RSPCODE',	0);
define('HTTPSTEP_ITEM_TYPE_TIME',		1);
define('HTTPSTEP_ITEM_TYPE_IN',			2);
define('HTTPSTEP_ITEM_TYPE_LASTSTEP',	3);
define('HTTPSTEP_ITEM_TYPE_LASTERROR',	4);

define('HTTPTEST_STEP_RETRIEVE_MODE_CONTENT',	0);
define('HTTPTEST_STEP_RETRIEVE_MODE_HEADERS',	1);
define('HTTPTEST_STEP_RETRIEVE_MODE_BOTH',		2);

define('HTTPTEST_STEP_FOLLOW_REDIRECTS_OFF',	0);
define('HTTPTEST_STEP_FOLLOW_REDIRECTS_ON',		1);

define('HTTPTEST_VERIFY_PEER_OFF',	0);
define('HTTPTEST_VERIFY_PEER_ON',	1);

define('HTTPTEST_VERIFY_HOST_OFF',	0);
define('HTTPTEST_VERIFY_HOST_ON',	1);

define('EVENT_NOT_ACKNOWLEDGED',	'0');
define('EVENT_ACKNOWLEDGED',		'1');

define('ZBX_ACKNOWLEDGE_SELECTED',	0);
define('ZBX_ACKNOWLEDGE_PROBLEM',	1);

define('ZBX_PROBLEM_SUPPRESSED_FALSE',	0);
define('ZBX_PROBLEM_SUPPRESSED_TRUE',	1);

define('ZBX_PROBLEM_UPDATE_NONE',			0x00);
define('ZBX_PROBLEM_UPDATE_CLOSE',			0x01);
define('ZBX_PROBLEM_UPDATE_ACKNOWLEDGE',	0x02);
define('ZBX_PROBLEM_UPDATE_MESSAGE',		0x04);
define('ZBX_PROBLEM_UPDATE_SEVERITY',		0x08);
define('ZBX_PROBLEM_UPDATE_UNACKNOWLEDGE',	0x10);

define('ZBX_EVENT_HISTORY_PROBLEM_EVENT',		0);
define('ZBX_EVENT_HISTORY_RECOVERY_EVENT',		1);
define('ZBX_EVENT_HISTORY_MANUAL_UPDATE',		2);
define('ZBX_EVENT_HISTORY_ALERT',				3);

define('ZBX_TM_TASK_CLOSE_PROBLEM', 1);
define('ZBX_TM_TASK_ACKNOWLEDGE',	4);
define('ZBX_TM_TASK_CHECK_NOW',		6);
define('ZBX_TM_TASK_DATA',			7);

define('ZBX_TM_STATUS_NEW',			1);
define('ZBX_TM_STATUS_INPROGRESS',	2);

define('ZBX_TM_DATA_TYPE_DIAGINFO',		1);
define('ZBX_TM_DATA_TYPE_CHECK_NOW',	6);

define('EVENT_SOURCE_TRIGGERS',			0);
define('EVENT_SOURCE_DISCOVERY',		1);
define('EVENT_SOURCE_AUTOREGISTRATION',	2);
define('EVENT_SOURCE_INTERNAL',			3);

define('EVENT_OBJECT_TRIGGER',			0);
define('EVENT_OBJECT_DHOST',			1);
define('EVENT_OBJECT_DSERVICE',			2);
define('EVENT_OBJECT_AUTOREGHOST',		3);
define('EVENT_OBJECT_ITEM',				4);
define('EVENT_OBJECT_LLDRULE',			5);

// Problem and event tag constants.
define('TAG_EVAL_TYPE_AND_OR',		0);
define('TAG_EVAL_TYPE_OR',			2);

define('TAG_OPERATOR_LIKE',			0);
define('TAG_OPERATOR_EQUAL',		1);
define('TAG_OPERATOR_NOT_LIKE',		2);
define('TAG_OPERATOR_NOT_EQUAL',	3);
define('TAG_OPERATOR_EXISTS',		4);
define('TAG_OPERATOR_NOT_EXISTS',	5);

define('GRAPH_AGGREGATE_DEFAULT_INTERVAL',	'1h');

define('GRAPH_AGGREGATE_NONE',	0);
define('GRAPH_AGGREGATE_MIN',	1);
define('GRAPH_AGGREGATE_MAX',	2);
define('GRAPH_AGGREGATE_AVG',	3);
define('GRAPH_AGGREGATE_COUNT',	4);
define('GRAPH_AGGREGATE_SUM',	5);
define('GRAPH_AGGREGATE_FIRST',	6);
define('GRAPH_AGGREGATE_LAST',	7);

define('GRAPH_AGGREGATE_BY_ITEM',		0);
define('GRAPH_AGGREGATE_BY_DATASET',	1);

define('GRAPH_YAXIS_TYPE_CALCULATED',	0);
define('GRAPH_YAXIS_TYPE_FIXED',		1);
define('GRAPH_YAXIS_TYPE_ITEM_VALUE',	2);

define('GRAPH_YAXIS_SIDE_LEFT',		0);
define('GRAPH_YAXIS_SIDE_RIGHT',	1);
define('GRAPH_YAXIS_SIDE_BOTTOM',	2);

define('GRAPH_ITEM_SIMPLE',			0);
define('GRAPH_ITEM_SUM',			2);

define('GRAPH_TYPE_NORMAL',			0);
define('GRAPH_TYPE_STACKED',		1);
define('GRAPH_TYPE_PIE',			2);
define('GRAPH_TYPE_EXPLODED',		3);
define('GRAPH_TYPE_3D',				4);
define('GRAPH_TYPE_3D_EXPLODED',	5);
define('GRAPH_TYPE_BAR',			6);
define('GRAPH_TYPE_COLUMN',			7);
define('GRAPH_TYPE_BAR_STACKED',	8);
define('GRAPH_TYPE_COLUMN_STACKED',	9);

define('SVG_GRAPH_TYPE_LINE',		0);
define('SVG_GRAPH_TYPE_POINTS',		1);
define('SVG_GRAPH_TYPE_STAIRCASE',	2);
define('SVG_GRAPH_TYPE_BAR',		3);

define('SVG_GRAPH_MISSING_DATA_NONE',			 0);
define('SVG_GRAPH_MISSING_DATA_CONNECTED',		 1);
define('SVG_GRAPH_MISSING_DATA_TREAT_AS_ZERO',	 2);

define('SVG_GRAPH_DATA_SOURCE_AUTO',	0);
define('SVG_GRAPH_DATA_SOURCE_HISTORY',	1);
define('SVG_GRAPH_DATA_SOURCE_TRENDS',	2);

define('SVG_GRAPH_CUSTOM_TIME',	1);

define('SVG_GRAPH_LEGEND_TYPE_NONE', 0);
define('SVG_GRAPH_LEGEND_TYPE_SHORT', 1);

define('SVG_GRAPH_LEGEND_LINES_MIN', 1);
define('SVG_GRAPH_LEGEND_LINES_MAX', 5);

define('SVG_GRAPH_PROBLEMS_SHOW', 1);

define('SVG_GRAPH_SELECTED_ITEM_PROBLEMS', 1);

define('SVG_GRAPH_AXIS_SHOW', 1);

define('SVG_GRAPH_AXIS_UNITS_AUTO', 0);
define('SVG_GRAPH_AXIS_UNITS_STATIC', 1);

define('SVG_GRAPH_MAX_NUMBER_OF_METRICS', 50);

define('SVG_GRAPH_DEFAULT_WIDTH',         1);
define('SVG_GRAPH_DEFAULT_POINTSIZE',     3);
define('SVG_GRAPH_DEFAULT_TRANSPARENCY',  5);
define('SVG_GRAPH_DEFAULT_FILL',          3);

define('BR_DISTRIBUTION_MULTIPLE_PERIODS',	1);
define('BR_DISTRIBUTION_MULTIPLE_ITEMS',	2);
define('BR_COMPARE_VALUE_MULTIPLE_PERIODS',	3);

define('GRAPH_3D_ANGLE', 70);

define('GRAPH_STACKED_ALFA', 15); // 0..100 transparency

define('GRAPH_ZERO_LINE_COLOR_LEFT',	'AAAAAA');
define('GRAPH_ZERO_LINE_COLOR_RIGHT',	'888888');

define('GRAPH_TRIGGER_LINE_OPPOSITE_COLOR', '000000');

define('ZBX_MAX_TREND_DIFF', 3600);

define('ZBX_GRAPH_MAX_SKIP_CELL',	16);
define('ZBX_GRAPH_MAX_SKIP_DELAY',	4);

define('DOBJECT_STATUS_UP',			0);
define('DOBJECT_STATUS_DOWN',		1);
define('DOBJECT_STATUS_DISCOVER',	2); // only for events
define('DOBJECT_STATUS_LOST',		3); // generated by discovery

define('DRULE_STATUS_ACTIVE',		0);
define('DRULE_STATUS_DISABLED',		1);

define('DSVC_STATUS_ACTIVE',		0);
define('DSVC_STATUS_DISABLED',		1);

define('SVC_SSH',		0);
define('SVC_LDAP',		1);
define('SVC_SMTP',		2);
define('SVC_FTP',		3);
define('SVC_HTTP',		4);
define('SVC_POP',		5);
define('SVC_NNTP',		6);
define('SVC_IMAP',		7);
define('SVC_TCP',		8);
define('SVC_AGENT',		9);
define('SVC_SNMPv1',	10);
define('SVC_SNMPv2c',	11);
define('SVC_ICMPPING',	12);
define('SVC_SNMPv3',	13);
define('SVC_HTTPS',		14);
define('SVC_TELNET',	15);

define('DHOST_STATUS_ACTIVE',	0);
define('DHOST_STATUS_DISABLED', 1);

define('IM_FORCED',			0);
define('IM_ESTABLISHED',	1);
define('IM_TREE',			2);

define('TRIGGER_EXPRESSION',			0);
define('TRIGGER_RECOVERY_EXPRESSION',	1);

define('EXPRESSION_TYPE_INCLUDED',		0);
define('EXPRESSION_TYPE_ANY_INCLUDED',	1);
define('EXPRESSION_TYPE_NOT_INCLUDED',	2);
define('EXPRESSION_TYPE_TRUE',			3);
define('EXPRESSION_TYPE_FALSE',			4);

define('HOST_INVENTORY_DISABLED',	-1);
define('HOST_INVENTORY_MANUAL',		0);
define('HOST_INVENTORY_AUTOMATIC',	1);

define('INVENTORY_URL_MACRO_NONE', -1);
define('INVENTORY_URL_MACRO_HOST', 0);
define('INVENTORY_URL_MACRO_TRIGGER', 1);

define('EXPRESSION_HOST_UNKNOWN',			'#ERROR_HOST#');
define('EXPRESSION_HOST_ITEM_UNKNOWN',		'#ERROR_ITEM#');
define('EXPRESSION_NOT_A_MACRO_ERROR',		'#ERROR_MACRO#');
define('EXPRESSION_FUNCTION_UNKNOWN',		'#ERROR_FUNCTION#');
define('EXPRESSION_UNSUPPORTED_VALUE_TYPE',	'#ERROR_VALUE_TYPE#');

/**
 * @deprecated use either a literal space " " or a non-breakable space "&nbsp;" instead
 */
define('SPACE',	'&nbsp;');

/**
 * Symbol used to separate name pairs such as "host: item" or "proxy: host".
 *
 * Should not be used as just a colon.
 */
define('NAME_DELIMITER', ': ');

define('UNKNOWN_VALUE', '');

// End of line sequence.
define('ZBX_EOL_LF',	0);
define('ZBX_EOL_CRLF',	1);

// Time intervals.
define('SEC_PER_MIN',			60);
define('SEC_PER_HOUR',			3600);
define('SEC_PER_DAY',			86400);
define('SEC_PER_WEEK',			604800);
define('SEC_PER_MONTH',			2592000);
define('SEC_PER_YEAR',			31536000);

// Time suffixes and multipliers.
define('ZBX_TIME_SUFFIXES', 'smhdw');
define('ZBX_TIME_SUFFIXES_WITH_YEAR', 'smhdwMy');
define('ZBX_TIME_SUFFIX_MULTIPLIERS', [
	's' => 1,
	'm' => SEC_PER_MIN,
	'h' => SEC_PER_HOUR,
	'd' => SEC_PER_DAY,
	'w' => SEC_PER_WEEK,
	'M' => SEC_PER_MONTH,
	'y' => SEC_PER_YEAR
]);

// Byte suffixes and multipliers.
define('ZBX_BYTE_SUFFIXES', 'KMGT');
define('ZBX_BYTE_SUFFIX_MULTIPLIERS', [
	'K' => ZBX_KIBIBYTE,
	'M' => ZBX_MEBIBYTE,
	'G' => ZBX_GIBIBYTE,
	'T' => ZBX_TEBIBYTE
]);

// Regular expressions.
define('ZBX_PREG_PRINT', '^\x00-\x1F');
define('ZBX_PREG_MACRO_NAME', '([A-Z0-9\._]+)');
define('ZBX_PREG_MACRO_NAME_LLD', '([A-Z0-9\._]+)');
define('ZBX_PREG_INTERNAL_NAMES', '([0-9a-zA-Z_\. \-]+)'); // !!! Don't forget sync code with C !!!
define('ZBX_PREG_NUMBER', '(?<number>-?(\d+(\.\d*)?|\.\d+)([Ee][+-]?\d+)?)');
define('ZBX_PREG_INT', '(?<int>-?\d+)');
define('ZBX_PREG_DEF_FONT_STRING', '/^[0-9\.:% ]+$/');
define('ZBX_PREG_DNS_FORMAT', '([0-9a-zA-Z_\.\-$]|\{\$?'.ZBX_PREG_MACRO_NAME.'\})*');
define('ZBX_PREG_HOST_FORMAT', ZBX_PREG_INTERNAL_NAMES);
define('ZBX_PREG_MACRO_NAME_FORMAT', '(\{[A-Z\.]+\})');
define('ZBX_PREG_EXPRESSION_LLD_MACROS', '(\{\#'.ZBX_PREG_MACRO_NAME_LLD.'\})');

// !!! should be used with "x" modifier
define('ZBX_PREG_ITEM_KEY_PARAMETER_FORMAT', '(
	(?P>param) # match recursive parameter group
	|
	(\" # match quoted string
		(
			((\\\\)+?[^\\\\]) # match any amount of backslash with non-backslash ending
			|
			[^\"\\\\] # match any character except \ or "
		)*? # match \" or any character except "
	\")
	|
	[^\"\[\],][^,\]]*? #match unquoted string - any character except " [ ] and , at beginning and any character except , and ] afterwards
	|
	() # match empty and only empty part
)');
define('ZBX_PREG_ITEM_KEY_FORMAT', '([0-9a-zA-Z_\. \-]+? # match key
(?P<param>( # name parameter group used in recursion
	\[ # match opening bracket
		(
			\s*?'.ZBX_PREG_ITEM_KEY_PARAMETER_FORMAT .' # match spaces and parameter
			(
				\s*?,\s*? # match spaces, comma and spaces
				'.ZBX_PREG_ITEM_KEY_PARAMETER_FORMAT .' # match parameter
			)*? # match spaces, comma, spaces, parameter zero or more times
			\s*? #matches spaces
		)
	\] # match closing bracket
))*? # matches non comma separated brackets with parameters zero or more times
)');

define('ZBX_USER_ONLINE_TIME', 600); // 10min
define('ZBX_GUEST_USER','guest');

// IPMI
define('IPMI_AUTHTYPE_DEFAULT',		-1);
define('IPMI_AUTHTYPE_NONE',		0);
define('IPMI_AUTHTYPE_MD2',			1);
define('IPMI_AUTHTYPE_MD5',			2);
define('IPMI_AUTHTYPE_STRAIGHT',	4);
define('IPMI_AUTHTYPE_OEM',			5);
define('IPMI_AUTHTYPE_RMCP_PLUS',	6);

define('IPMI_PRIVILEGE_CALLBACK',	1);
define('IPMI_PRIVILEGE_USER',		2);
define('IPMI_PRIVILEGE_OPERATOR',	3);
define('IPMI_PRIVILEGE_ADMIN',		4);
define('IPMI_PRIVILEGE_OEM',		5);

define('ZBX_HAVE_IPV6', true);
define('ZBX_DISCOVERER_IPRANGE_LIMIT', 65536);

define('ZBX_SOCKET_BYTES_LIMIT',    ZBX_MEBIBYTE * 16); // socket response size limit

// value is also used in servercheck.js file
define('SERVER_CHECK_INTERVAL', 10);

define('DATE_TIME_FORMAT_SECONDS_XML', 'Y-m-d\TH:i:s\Z');

define('ZBX_DEFAULT_IMPORT_HOST_GROUP', 'Imported hosts');

// XML import flags
// See ZBX-8151. Old version of libxml suffered from setting DTDLOAD and NOENT flags by default, which allowed
// performing XXE attacks. Calling libxml_disable_entity_loader(true) also had no affect if flags passed to libxml
// calls were 0 - so for better security with legacy libxml we need to call libxml_disable_entity_loader(true) AND
// pass the LIBXML_NONET flag. Please keep in mind that LIBXML_NOENT actually EXPANDS entities, opposite to it's name -
// so this flag is not needed here.
define('LIBXML_IMPORT_FLAGS', LIBXML_NONET);

// XML validation
define('XML_STRING',		0x01);
define('XML_ARRAY',			0x02);
define('XML_INDEXED_ARRAY',	0x04);
define('XML_REQUIRED',		0x08);

// API validation
// multiple types
define('API_MULTIPLE',				0);
// scalar data types
define('API_STRING_UTF8',			1);
define('API_INT32',					2);
define('API_ID',					3);
define('API_BOOLEAN',				4);
define('API_FLAG',					5);
define('API_FLOAT',					6);
define('API_UINT64',				7);
// arrays
define('API_OBJECT',				8);
define('API_IDS',					9);
define('API_OBJECTS',				10);
define('API_STRINGS_UTF8',			11);
define('API_INTS32',				12);
define('API_FLOATS',				13);
define('API_UINTS64',				14);
// specific types
<<<<<<< HEAD
define('API_HG_NAME',			15);
define('API_SCRIPT_NAME',		16);
define('API_USER_MACRO',		17);
define('API_TIME_PERIOD',		18);
define('API_REGEX',				19);
define('API_HTTP_POST',			20);
define('API_VARIABLE_NAME',		21);
define('API_OUTPUT',			22);
define('API_TIME_UNIT',			23);
define('API_URL',				24);
define('API_H_NAME',			25);
define('API_RANGE_TIME',		26);
define('API_COLOR',				27);
define('API_NUMERIC',			28);
define('API_LLD_MACRO',			29);
define('API_PSK',				30);
define('API_SORTORDER',			31);
define('API_CALC_FORMULA',		32);
define('API_IP',				33);
define('API_DNS',				34);
define('API_PORT',				35);
define('API_SCRIPT_MENU_PATH',	36);
=======
define('API_HG_NAME',				15);
define('API_SCRIPT_NAME',			16);
define('API_USER_MACRO',			17);
define('API_TIME_PERIOD',			18);
define('API_REGEX',					19);
define('API_HTTP_POST',				20);
define('API_VARIABLE_NAME',			21);
define('API_OUTPUT',				22);
define('API_TIME_UNIT',				23);
define('API_URL',					24);
define('API_H_NAME',				25);
define('API_RANGE_TIME',			26);
define('API_COLOR',					27);
define('API_NUMERIC',				28);
define('API_LLD_MACRO',				29);
define('API_PSK',					30);
define('API_SORTORDER',				31);
define('API_CALC_FORMULA',			32);
define('API_IP',					33);
define('API_DNS',					34);
define('API_PORT',					35);
define('API_TRIGGER_EXPRESSION',	36);
define('API_EVENT_NAME',			37);
>>>>>>> 46c31871

// flags
define('API_REQUIRED',					0x0001);
define('API_NOT_EMPTY',					0x0002);
define('API_ALLOW_NULL',				0x0004);
define('API_NORMALIZE',					0x0008);
define('API_DEPRECATED',				0x0010);
define('API_ALLOW_USER_MACRO',			0x0020);
define('API_ALLOW_COUNT',				0x0040);
define('API_ALLOW_LLD_MACRO',			0x0080);
define('API_REQUIRED_LLD_MACRO',		0x0100);
define('API_TIME_UNIT_WITH_YEAR',		0x0200);
define('API_ALLOW_EVENT_TAGS_MACRO',	0x0400);
define('API_PRESERVE_KEYS',				0x0800);
define('API_ALLOW_MACRO',				0x1000);

// JSON error codes.
if (!defined('JSON_ERROR_NONE')) {
	define('JSON_ERROR_NONE', 0);
}
if (!defined('JSON_ERROR_SYNTAX')) {
	define('JSON_ERROR_SYNTAX', 4);
}

// API errors
define('ZBX_API_ERROR_INTERNAL',	111);
define('ZBX_API_ERROR_PARAMETERS',	100);
define('ZBX_API_ERROR_PERMISSIONS',	120);
define('ZBX_API_ERROR_NO_AUTH',		200);
define('ZBX_API_ERROR_NO_METHOD',	300);

define('API_OUTPUT_EXTEND',		'extend');
define('API_OUTPUT_COUNT',		'count');

define('ZBX_AUTH_TOKEN_ENABLED', 0);
define('ZBX_AUTH_TOKEN_DISABLED', 1);

define('ZBX_JAN_2038', 2145916800);

define('DAY_IN_YEAR', 365);

define('ZBX_MIN_PORT_NUMBER', 0);
define('ZBX_MAX_PORT_NUMBER', 65535);

define('ZBX_MACRO_TYPE_TEXT', 0); // Display macro value as text.
define('ZBX_MACRO_TYPE_SECRET', 1); // Display masked macro value.
define('ZBX_MACRO_TYPE_VAULT', 2); // Display macro value as text (path to secret in HashiCorp Vault).

define('ZBX_SECRET_MASK', '******'); // Placeholder for secret values.

// Layout
define('ZBX_LAYOUT_NORMAL',     0);
define('ZBX_LAYOUT_KIOSKMODE',  1);
define('ZBX_LAYOUT_MODE', 'layout-mode');

// Sidebar
define('ZBX_SIDEBAR_VIEW_MODE_FULL',	0);
define('ZBX_SIDEBAR_VIEW_MODE_COMPACT',	1);
define('ZBX_SIDEBAR_VIEW_MODE_HIDDEN',	2);

// input fields
define('ZBX_TEXTAREA_HTTP_PAIR_NAME_WIDTH',		218);
define('ZBX_TEXTAREA_HTTP_PAIR_VALUE_WIDTH',	218);
define('ZBX_TEXTAREA_MACRO_WIDTH',				250);
define('ZBX_TEXTAREA_MACRO_VALUE_WIDTH',		300);
define('ZBX_TEXTAREA_MACRO_INHERITED_WIDTH',	180);
define('ZBX_TEXTAREA_TAG_WIDTH',				250);
define('ZBX_TEXTAREA_TAG_VALUE_WIDTH',			300);
define('ZBX_TEXTAREA_COLOR_WIDTH',				96);
define('ZBX_TEXTAREA_FILTER_SMALL_WIDTH',		150);
define('ZBX_TEXTAREA_FILTER_STANDARD_WIDTH',	300);
define('ZBX_TEXTAREA_TINY_WIDTH',				75);
define('ZBX_TEXTAREA_SMALL_WIDTH',				150);
define('ZBX_TEXTAREA_MEDIUM_WIDTH',				270);
define('ZBX_TEXTAREA_STANDARD_WIDTH',			453);
define('ZBX_TEXTAREA_BIG_WIDTH',				540);
define('ZBX_TEXTAREA_NUMERIC_STANDARD_WIDTH',	75);
define('ZBX_TEXTAREA_NUMERIC_BIG_WIDTH',		150);
define('ZBX_TEXTAREA_2DIGITS_WIDTH',			35);	// please use for date selector only
define('ZBX_TEXTAREA_4DIGITS_WIDTH',			50);	// please use for date selector only
define('ZBX_TEXTAREA_INTERFACE_IP_WIDTH',		225);
define('ZBX_TEXTAREA_INTERFACE_DNS_WIDTH',		175);
define('ZBX_TEXTAREA_INTERFACE_PORT_WIDTH',		100);
define('ZBX_TEXTAREA_STANDARD_ROWS',			7);

// decoration borders
define('ZBX_HOST_INTERFACE_WIDTH',				750);

// overviews help
define('ZBX_OVERVIEW_HELP_MIN_WIDTH',			125);

// Helper buttons that allow selected objects to be added, replaced or removed.
define('ZBX_ACTION_ADD',		0);
define('ZBX_ACTION_REPLACE',	1);
define('ZBX_ACTION_REMOVE',		2);
define('ZBX_ACTION_REMOVE_ALL', 3);

// Maximum width for popups in Actions column for problems.
define('ZBX_ACTIONS_POPUP_MAX_WIDTH',			800);

// dashboard widgets
define('WIDGET_ACTION_LOG',			'actionlog');
define('WIDGET_CLOCK',				'clock');
define('WIDGET_DATA_OVER',			'dataover');
define('WIDGET_DISCOVERY',			'discovery');
define('WIDGET_FAV_GRAPHS',			'favgraphs');
define('WIDGET_FAV_MAPS',			'favmaps');
define('WIDGET_FAV_SCREENS',		'favscreens');
define('WIDGET_SVG_GRAPH',			'svggraph');
define('WIDGET_GRAPH',				'graph');
define('WIDGET_GRAPH_PROTOTYPE',	'graphprototype');
define('WIDGET_HOST_AVAIL',			'hostavail');
define('WIDGET_MAP',				'map');
define('WIDGET_NAV_TREE',			'navtree');
define('WIDGET_PLAIN_TEXT',			'plaintext');
define('WIDGET_PROBLEM_HOSTS',		'problemhosts');
define('WIDGET_PROBLEMS',			'problems');
define('WIDGET_PROBLEMS_BY_SV',		'problemsbysv');
define('WIDGET_SYSTEM_INFO',		'systeminfo');
define('WIDGET_TRIG_OVER',			'trigover');
define('WIDGET_URL',				'url');
define('WIDGET_WEB',				'web');

// sysmap widget source types
define('WIDGET_SYSMAP_SOURCETYPE_MAP',	1);
define('WIDGET_SYSMAP_SOURCETYPE_FILTER',	2);

// widget select resource field types
define('WIDGET_FIELD_SELECT_RES_SYSMAP',	1);

// max depth of navigation tree
define('WIDGET_NAVIGATION_TREE_MAX_DEPTH', 10);

// event details widgets
define('WIDGET_HAT_TRIGGERDETAILS',		'hat_triggerdetails');
define('WIDGET_HAT_EVENTDETAILS',		'hat_eventdetails');
define('WIDGET_HAT_EVENTACTIONS',		'hat_eventactions');
define('WIDGET_HAT_EVENTLIST',			'hat_eventlist');
// search widget
define('WIDGET_SEARCH_HOSTS',			'search_hosts');
define('WIDGET_SEARCH_HOSTGROUP',		'search_hostgroup');
define('WIDGET_SEARCH_TEMPLATES',		'search_templates');
// slideshow
define('WIDGET_SLIDESHOW',				'hat_slides');

// dashboard widget dynamic state
define('WIDGET_SIMPLE_ITEM',	0);
define('WIDGET_DYNAMIC_ITEM',	1);

// widget defaults
define('ZBX_WIDGET_ROWS', 20);

// widget field types
define('ZBX_WIDGET_FIELD_TYPE_INT32',			0);
define('ZBX_WIDGET_FIELD_TYPE_STR',				1);
define('ZBX_WIDGET_FIELD_TYPE_GROUP',			2);
define('ZBX_WIDGET_FIELD_TYPE_HOST',			3);
define('ZBX_WIDGET_FIELD_TYPE_ITEM',			4);
define('ZBX_WIDGET_FIELD_TYPE_ITEM_PROTOTYPE',	5);
define('ZBX_WIDGET_FIELD_TYPE_GRAPH',			6);
define('ZBX_WIDGET_FIELD_TYPE_GRAPH_PROTOTYPE',	7);
define('ZBX_WIDGET_FIELD_TYPE_MAP',				8);

define('ZBX_WIDGET_FIELD_RESOURCE_GRAPH',					0);
define('ZBX_WIDGET_FIELD_RESOURCE_SIMPLE_GRAPH',			1);
define('ZBX_WIDGET_FIELD_RESOURCE_GRAPH_PROTOTYPE',			2);
define('ZBX_WIDGET_FIELD_RESOURCE_SIMPLE_GRAPH_PROTOTYPE',	3);

// widget view modes
define('ZBX_WIDGET_VIEW_MODE_NORMAL',			0);
define('ZBX_WIDGET_VIEW_MODE_HIDDEN_HEADER',	1);

// validation
define('DB_ID',		"({}>=0&&bccomp({},\"9223372036854775807\")<=0)&&");
define('NOT_EMPTY',	"({}!='')&&");
define('NOT_ZERO',	"({}!=0)&&");

define('ZBX_VALID_OK',		0);
define('ZBX_VALID_ERROR',	1);
define('ZBX_VALID_WARNING',	2);

// user default language
define('LANG_DEFAULT', 'default');

// the default language
define('ZBX_DEFAULT_LANG', 'en_GB');

// user default time zone
define('TIMEZONE_DEFAULT', 'default');

// the default time zone
define('ZBX_DEFAULT_TIMEZONE', 'system');

// user default theme
define('THEME_DEFAULT', 'default');

// the default theme
define('ZBX_DEFAULT_THEME', 'blue-theme');

// date format context, usable for translators
define('DATE_FORMAT_CONTEXT', 'Date format (see http://php.net/date)');

// availability report modes
define('AVAILABILITY_REPORT_BY_HOST', 0);
define('AVAILABILITY_REPORT_BY_TEMPLATE', 1);

// monitoring modes
define('ZBX_MONITORED_BY_ANY', 0);
define('ZBX_MONITORED_BY_SERVER', 1);
define('ZBX_MONITORED_BY_PROXY', 2);

// queue modes
define('QUEUE_OVERVIEW', 0);
define('QUEUE_OVERVIEW_BY_PROXY', 1);
define('QUEUE_DETAILS', 2);

// target types to copy items/triggers/graphs
define('COPY_TYPE_TO_HOST_GROUP',	0);
define('COPY_TYPE_TO_HOST',			1);
define('COPY_TYPE_TO_TEMPLATE',		2);

define('HISTORY_GRAPH', 'showgraph');
define('HISTORY_BATCH_GRAPH', 'batchgraph');
define('HISTORY_VALUES', 'showvalues');
define('HISTORY_LATEST', 'showlatest');

// Item history and trends storage modes.
define('ITEM_STORAGE_OFF',		0);
define('ITEM_STORAGE_CUSTOM',	1);

// Item history and trends storage value to define 0 storage period.
define('ITEM_NO_STORAGE_VALUE',	0);

// configuration -> maps default add icon name
define('MAP_DEFAULT_ICON', 'Server_(96)');

// Condition popup types.
define('ZBX_POPUP_CONDITION_TYPE_EVENT_CORR', 0);
define('ZBX_POPUP_CONDITION_TYPE_ACTION', 1);
define('ZBX_POPUP_CONDITION_TYPE_ACTION_OPERATION', 2);

// Tab indicator names.
define('TAB_INDICATOR_MACROS', 'macros');
define('TAB_INDICATOR_LINKED_TEMPLATE', 'linked-template');
define('TAB_INDICATOR_TAGS', 'tags');
define('TAB_INDICATOR_AUTH_HTTP', 'http');
define('TAB_INDICATOR_AUTH_LDAP', 'ldap');
define('TAB_INDICATOR_AUTH_SAML', 'saml');
define('TAB_INDICATOR_INVENTORY', 'inventory');
define('TAB_INDICATOR_ENCRYPTION', 'encryption');
define('TAB_INDICATOR_GROUPS', 'groups');
define('TAB_INDICATOR_PREPROCESSING', 'preprocessing');
define('TAB_INDICATOR_DEPENDENCY', 'dependency');
define('TAB_INDICATOR_LLD_MACROS', 'lld-macros');
define('TAB_INDICATOR_FILTERS', 'filters');
define('TAB_INDICATOR_OVERRIDES', 'overrides');
define('TAB_INDICATOR_STEPS', 'steps');
define('TAB_INDICATOR_HTTP_AUTH', 'http-auth');
define('TAB_INDICATOR_OPERATIONS', 'operations');
define('TAB_INDICATOR_SERVICE_DEPENDENCY', 'service-dependency');
define('TAB_INDICATOR_TIME', 'time');
define('TAB_INDICATOR_TAG_FILTER', 'tag-filter');
define('TAB_INDICATOR_MEDIA', 'media');
define('TAB_INDICATOR_MESSAGE_TEMPLATE', 'message-template');
define('TAB_INDICATOR_FRONTEND_MESSAGE', 'frontend-message');
define('TAB_INDICATOR_SHARING', 'sharing');
define('TAB_INDICATOR_GRAPH_DATASET', 'graph-dataset');
define('TAB_INDICATOR_GRAPH_OPTIONS', 'graph-options');
define('TAB_INDICATOR_GRAPH_TIME', 'graph-time');
define('TAB_INDICATOR_GRAPH_LEGEND', 'graph-legend');
define('TAB_INDICATOR_GRAPH_PROBLEMS', 'graph-problems');
define('TAB_INDICATOR_GRAPH_OVERRIDES', 'graph-overrides');
define('TAB_INDICATOR_PERMISSIONS', 'permissions');

// CSS styles
define('ZBX_STYLE_ACTION_BUTTONS', 'action-buttons');
define('ZBX_STYLE_ADM_IMG', 'adm-img');
define('ZBX_STYLE_AVERAGE_BG', 'average-bg');
define('ZBX_STYLE_ARROW_DOWN', 'arrow-down');
define('ZBX_STYLE_ARROW_LEFT', 'arrow-left');
define('ZBX_STYLE_ARROW_RIGHT', 'arrow-right');
define('ZBX_STYLE_ARROW_UP', 'arrow-up');
define('ZBX_STYLE_BLUE', 'blue');
define('ZBX_STYLE_BTN_ADD_FAV', 'btn-add-fav');
define('ZBX_STYLE_BTN_ALT', 'btn-alt');
define('ZBX_STYLE_BTN_TOGGLE_CHEVRON', 'btn-toggle-chevron');
define('ZBX_STYLE_BTN_SPLIT', 'btn-split');
define('ZBX_STYLE_BTN_TOGGLE', 'btn-dropdown-toggle');
define('ZBX_STYLE_BTN_BACK_MAP', 'btn-back-map');
define('ZBX_STYLE_BTN_BACK_MAP_CONTAINER', 'btn-back-map-container');
define('ZBX_STYLE_BTN_BACK_MAP_CONTENT', 'btn-back-map-content');
define('ZBX_STYLE_BTN_BACK_MAP_ICON', 'btn-back-map-icon');
define('ZBX_STYLE_BTN_CONF', 'btn-conf');
define('ZBX_STYLE_BTN_ACTION', 'btn-action');
define('ZBX_STYLE_BTN_DASHBRD_CONF', 'btn-dashbrd-conf');
define('ZBX_STYLE_BTN_DASHBRD_NORMAL', 'btn-dashbrd-normal');
define('ZBX_STYLE_BTN_DEBUG', 'btn-debug');
define('ZBX_STYLE_BTN_GREY', 'btn-grey');
define('ZBX_STYLE_BTN_INFO', 'btn-info');
define('ZBX_STYLE_BTN_LINK', 'btn-link');
define('ZBX_STYLE_BTN_KIOSK', 'btn-kiosk');
define('ZBX_STYLE_BTN_MIN', 'btn-min');
define('ZBX_STYLE_BTN_REMOVE_FAV', 'btn-remove-fav');
define('ZBX_STYLE_BTN_TIME', 'btn-time');
define('ZBX_STYLE_BTN_TIME_LEFT', 'btn-time-left');
define('ZBX_STYLE_BTN_TIME_OUT', 'btn-time-out');
define('ZBX_STYLE_BTN_TIME_RIGHT', 'btn-time-right');
define('ZBX_STYLE_BTN_WIDGET_ACTION', 'btn-widget-action');
define('ZBX_STYLE_BTN_WIDGET_COLLAPSE', 'btn-widget-collapse');
define('ZBX_STYLE_BTN_WIDGET_EDIT', 'btn-widget-edit');
define('ZBX_STYLE_BTN_WIDGET_EXPAND', 'btn-widget-expand');
define('ZBX_STYLE_BOTTOM', 'bottom');
define('ZBX_STYLE_BROWSER_LOGO_CHROME', 'browser-logo-chrome');
define('ZBX_STYLE_BROWSER_LOGO_FF', 'browser-logo-ff');
define('ZBX_STYLE_BROWSER_LOGO_ED', 'browser-logo-ed');
define('ZBX_STYLE_BROWSER_LOGO_OPERA', 'browser-logo-opera');
define('ZBX_STYLE_BROWSER_LOGO_SAFARI', 'browser-logo-safari');
define('ZBX_STYLE_BROWSER_WARNING_CONTAINER', 'browser-warning-container');
define('ZBX_STYLE_BROWSER_WARNING_FOOTER', 'browser-warning-footer');
define('ZBX_STYLE_CELL', 'cell');
define('ZBX_STYLE_CELL_WIDTH', 'cell-width');
define('ZBX_STYLE_CENTER', 'center');
define('ZBX_STYLE_CHECKBOX_RADIO', 'checkbox-radio');
define('ZBX_STYLE_CLOCK', 'clock');
define('ZBX_STYLE_SYSMAP', 'sysmap');
define('ZBX_STYLE_NAVIGATIONTREE', 'navtree');
define('ZBX_STYLE_CHECKBOX_LIST', 'checkbox-list');
define('ZBX_STYLE_CLOCK_SVG', 'clock-svg');
define('ZBX_STYLE_CLOCK_FACE', 'clock-face');
define('ZBX_STYLE_CLOCK_HAND', 'clock-hand');
define('ZBX_STYLE_CLOCK_HAND_SEC', 'clock-hand-sec');
define('ZBX_STYLE_CLOCK_LINES', 'clock-lines');
define('ZBX_STYLE_COLOR_PICKER', 'color-picker');
define('ZBX_STYLE_COLOR_PREVIEW_BOX', 'color-preview-box');
define('ZBX_STYLE_COLUMN_TAGS_1', 'column-tags-1');
define('ZBX_STYLE_COLUMN_TAGS_2', 'column-tags-2');
define('ZBX_STYLE_COLUMN_TAGS_3', 'column-tags-3');
define('ZBX_STYLE_COMPACT_VIEW', 'compact-view');
define('ZBX_STYLE_CURSOR_POINTER', 'cursor-pointer');
define('ZBX_STYLE_DASHBRD_GRID_CONTAINER', 'dashbrd-grid-container');
define('ZBX_STYLE_DASHBRD_WIDGET', 'dashbrd-widget');
define('ZBX_STYLE_DASHBRD_WIDGET_FLUID', 'dashbrd-widget-fluid');
define('ZBX_STYLE_DASHBRD_WIDGET_HEAD', 'dashbrd-widget-head');
define('ZBX_STYLE_DASHBRD_WIDGET_FOOT', 'dashbrd-widget-foot');
define('ZBX_STYLE_DASHBRD_EDIT', 'dashbrd-edit');
define('ZBX_STYLE_DASHBRD_WIDGET_GRAPH_LINK', 'dashbrd-widget-graph-link');
define('ZBX_STYLE_DASHED_BORDER', 'dashed-border');
define('ZBX_STYLE_DEBUG_OUTPUT', 'debug-output');
define('ZBX_STYLE_DISABLED', 'disabled');
define('ZBX_STYLE_DISASTER_BG', 'disaster-bg');
define('ZBX_STYLE_DISPLAY_NONE', 'display-none');
define('ZBX_STYLE_DRAG_ICON', 'drag-icon');
define('ZBX_STYLE_PROBLEM_UNACK_FG', 'problem-unack-fg');
define('ZBX_STYLE_PROBLEM_ACK_FG', 'problem-ack-fg');
define('ZBX_STYLE_OK_UNACK_FG', 'ok-unack-fg');
define('ZBX_STYLE_OK_ACK_FG', 'ok-ack-fg');
define('ZBX_STYLE_OVERRIDES_LIST', 'overrides-list');
define('ZBX_STYLE_OVERRIDES_LIST_ITEM', 'overrides-list-item');
define('ZBX_STYLE_OVERRIDES_OPTIONS_LIST', 'overrides-options-list');
define('ZBX_STYLE_PLUS_ICON', 'plus-icon');
define('ZBX_STYLE_DRAG_DROP_AREA', 'drag-drop-area');
define('ZBX_STYLE_TABLE_FORMS_SEPARATOR', 'table-forms-separator');
define('ZBX_STYLE_TABLE_LEFT_BORDER', 'border-left');
define('ZBX_STYLE_TIME_INPUT', 'time-input');
define('ZBX_STYLE_TIME_INPUT_ERROR', 'time-input-error');
define('ZBX_STYLE_TIME_QUICK', 'time-quick');
define('ZBX_STYLE_TIME_QUICK_RANGE', 'time-quick-range');
define('ZBX_STYLE_TIME_SELECTION_CONTAINER', 'time-selection-container');
define('ZBX_STYLE_FILTER_BTN_CONTAINER', 'filter-btn-container');
define('ZBX_STYLE_FILTER_CONTAINER', 'filter-container');
define('ZBX_STYLE_FILTER_HIGHLIGHT_ROW_CB', 'filter-highlight-row-cb');
define('ZBX_STYLE_FILTER_FORMS', 'filter-forms');
define('ZBX_STYLE_FILTER_SPACE', 'filter-space');
define('ZBX_STYLE_FILTER_TRIGGER', 'filter-trigger');
define('ZBX_STYLE_FLH_AVERAGE_BG', 'flh-average-bg');
define('ZBX_STYLE_FLH_DISASTER_BG', 'flh-disaster-bg');
define('ZBX_STYLE_FLH_HIGH_BG', 'flh-high-bg');
define('ZBX_STYLE_FLH_INFO_BG', 'flh-info-bg');
define('ZBX_STYLE_FLH_NA_BG', 'flh-na-bg');
define('ZBX_STYLE_FLH_WARNING_BG', 'flh-warning-bg');
define('ZBX_STYLE_FLOAT_LEFT', 'float-left');
define('ZBX_STYLE_FORM_INPUT_MARGIN', 'form-input-margin');
define('ZBX_STYLE_FORM_FIELDS_INLINE', 'form-fields-inline');
define('ZBX_STYLE_FORM_NEW_GROUP', 'form-new-group');
define('ZBX_STYLE_GRAPH_WRAPPER', 'graph-wrapper');
define('ZBX_STYLE_GREEN', 'green');
define('ZBX_STYLE_GREEN_BG', 'green-bg');
define('ZBX_STYLE_GREY', 'grey');
define('ZBX_STYLE_TEAL', 'teal');
define('ZBX_STYLE_HEADER_TITLE', 'header-title');
define('ZBX_STYLE_HEADER_CONTROLS', 'header-controls');
define('ZBX_STYLE_HEADER_Z_SELECT', 'header-z-select');
define('ZBX_STYLE_HIGH_BG', 'high-bg');
define('ZBX_STYLE_HOR_LIST', 'hor-list');
define('ZBX_STYLE_HOVER_NOBG', 'hover-nobg');
define('ZBX_STYLE_HINTBOX_WRAP', 'hintbox-wrap');
define('ZBX_STYLE_ICON_ACKN', 'icon-ackn');
define('ZBX_STYLE_ICON_CAL', 'icon-cal');
define('ZBX_STYLE_ICON_DEPEND_DOWN', 'icon-depend-down');
define('ZBX_STYLE_ICON_DEPEND_UP', 'icon-depend-up');
define('ZBX_STYLE_ICON_DESCRIPTION', 'icon-description');
define('ZBX_STYLE_ICON_INFO', 'icon-info');
define('ZBX_STYLE_ICON_INVISIBLE', 'icon-invisible');
define('ZBX_STYLE_ICON_MAINT', 'icon-maint');
define('ZBX_STYLE_ICON_WZRD_ACTION', 'icon-wzrd-action');
define('ZBX_STYLE_ACTION_COMMAND', 'icon-action-command');
define('ZBX_STYLE_ACTION_ICON_CLOSE', 'icon-action-close');
define('ZBX_STYLE_ACTION_ICON_MSG', 'icon-action-msg');
define('ZBX_STYLE_ACTION_ICON_MSGS', 'icon-action-msgs');
define('ZBX_STYLE_ACTION_ICON_SEV_UP', 'icon-action-severity-up');
define('ZBX_STYLE_ACTION_ICON_SEV_DOWN', 'icon-action-severity-down');
define('ZBX_STYLE_ACTION_ICON_SEV_CHANGED', 'icon-action-severity-changed');
define('ZBX_STYLE_ACTION_MESSAGE', 'icon-action-message');
define('ZBX_STYLE_ACTION_ICON_ACK', 'icon-action-ack');
define('ZBX_STYLE_ACTION_ICON_UNACK', 'icon-action-unack');
define('ZBX_STYLE_PROBLEM_GENERATED', 'icon-problem-generated');
define('ZBX_STYLE_PROBLEM_RECOVERY', 'icon-problem-recovery');
define('ZBX_STYLE_ACTIONS_NUM_GRAY', 'icon-actions-number-gray');
define('ZBX_STYLE_ACTIONS_NUM_YELLOW', 'icon-actions-number-yellow');
define('ZBX_STYLE_ACTIONS_NUM_RED', 'icon-actions-number-red');
define('ZBX_STYLE_INACTIVE_BG', 'inactive-bg');
define('ZBX_STYLE_INFO_BG', 'info-bg');
define('ZBX_STYLE_INPUT_COLOR_PICKER', 'input-color-picker');
define('ZBX_STYLE_LAYOUT_KIOSKMODE', 'layout-kioskmode');
define('ZBX_STYLE_LAYOUT_WRAPPER', 'wrapper');
define('ZBX_STYLE_LEFT', 'left');
define('ZBX_STYLE_LINK_ACTION', 'link-action');
define('ZBX_STYLE_LINK_ALT', 'link-alt');
define('ZBX_STYLE_LIST_CHECK_RADIO', 'list-check-radio');
define('ZBX_STYLE_LIST_TABLE', 'list-table');
define('ZBX_STYLE_LIST_TABLE_FOOTER', 'list-table-footer');
define('ZBX_STYLE_LIST_VERTICAL_ACCORDION', 'list-vertical-accordion');
define('ZBX_STYLE_LIST_ACCORDION_FOOT', 'list-accordion-foot');
define('ZBX_STYLE_LIST_ACCORDION_ITEM', 'list-accordion-item');
define('ZBX_STYLE_LIST_ACCORDION_ITEM_OPENED', 'list-accordion-item-opened');
define('ZBX_STYLE_LIST_ACCORDION_ITEM_CLOSED', 'list-accordion-item-closed');
define('ZBX_STYLE_LIST_ACCORDION_ITEM_HEAD', 'list-accordion-item-head');
define('ZBX_STYLE_LIST_ACCORDION_ITEM_BODY', 'list-accordion-item-body');
define('ZBX_STYLE_LOCAL_CLOCK', 'local-clock');
define('ZBX_STYLE_LOG_NA_BG', 'log-na-bg');
define('ZBX_STYLE_LOG_INFO_BG', 'log-info-bg');
define('ZBX_STYLE_LOG_WARNING_BG', 'log-warning-bg');
define('ZBX_STYLE_LOG_HIGH_BG', 'log-high-bg');
define('ZBX_STYLE_LOG_DISASTER_BG', 'log-disaster-bg');
define('ZBX_STYLE_LOGO', 'logo');
define('ZBX_STYLE_MAP_AREA', 'map-area');
define('ZBX_STYLE_MIDDLE', 'middle');
define('ZBX_STYLE_MONOSPACE_FONT', 'monospace-font');
define('ZBX_STYLE_MSG_GOOD', 'msg-good');
define('ZBX_STYLE_MSG_BAD', 'msg-bad');
define('ZBX_STYLE_MSG_WARNING', 'msg-warning');
define('ZBX_STYLE_MSG_GLOBAL_FOOTER', 'msg-global-footer');
define('ZBX_STYLE_MSG_DETAILS', 'msg-details');
define('ZBX_STYLE_MSG_DETAILS_BORDER', 'msg-details-border');
define('ZBX_STYLE_NA_BG', 'na-bg');
define('ZBX_STYLE_NORMAL_BG', 'normal-bg');
define('ZBX_STYLE_NOTIF_BODY', 'notif-body');
define('ZBX_STYLE_NOTIF_INDIC', 'notif-indic');
define('ZBX_STYLE_NOTIF_INDIC_CONTAINER', 'notif-indic-container');
define('ZBX_STYLE_NOTHING_TO_SHOW', 'nothing-to-show');
define('ZBX_STYLE_NOWRAP', 'nowrap');
define('ZBX_STYLE_WORDWRAP', 'wordwrap');
define('ZBX_STYLE_WORDBREAK', 'wordbreak');
define('ZBX_STYLE_ORANGE', 'orange');
define('ZBX_STYLE_OVERLAY_CLOSE_BTN', 'overlay-close-btn');
define('ZBX_STYLE_OVERLAY_DESCR', 'overlay-descr');
define('ZBX_STYLE_OVERLAY_DESCR_URL', 'overlay-descr-url');
define('ZBX_STYLE_OVERFLOW_ELLIPSIS', 'overflow-ellipsis');
define('ZBX_STYLE_PAGING_BTN_CONTAINER', 'paging-btn-container');
define('ZBX_STYLE_PAGING_SELECTED', 'paging-selected');
define('ZBX_STYLE_PAGE_TITLE', 'page-title-general');
define('ZBX_STYLE_PAGE_TITLE_SUBMENU', 'page-title-submenu');
define('ZBX_STYLE_PROGRESS_BAR_BG', 'progress-bar-bg');
define('ZBX_STYLE_PROGRESS_BAR_CONTAINER', 'progress-bar-container');
define('ZBX_STYLE_PROGRESS_BAR_LABEL', 'progress-bar-label');
define('ZBX_STYLE_RED', 'red');
define('ZBX_STYLE_RED_BG', 'red-bg');
define('ZBX_STYLE_REL_CONTAINER', 'rel-container');
define('ZBX_STYLE_REMOVE_BTN', 'remove-btn');
define('ZBX_STYLE_RIGHT', 'right');
define('ZBX_STYLE_ROW', 'row');
define('ZBX_STYLE_INLINE_SR_ONLY', 'inline-sr-only');
define('ZBX_STYLE_SCREEN_TABLE', 'screen-table');
define('ZBX_STYLE_SEARCH', 'search');
define('ZBX_STYLE_FORM_SEARCH', 'form-search');
define('ZBX_STYLE_SECOND_COLUMN_LABEL', 'second-column-label');
define('ZBX_STYLE_SELECTED', 'selected');
define('ZBX_STYLE_SELECTED_ITEM_COUNT', 'selected-item-count');
define('ZBX_STYLE_SERVER_NAME', 'server-name');
define('ZBX_STYLE_SETUP_CONTAINER', 'setup-container');
define('ZBX_STYLE_SETUP_FOOTER', 'setup-footer');
define('ZBX_STYLE_SETUP_LEFT', 'setup-left');
define('ZBX_STYLE_SETUP_LEFT_CURRENT', 'setup-left-current');
define('ZBX_STYLE_SETUP_RIGHT', 'setup-right');
define('ZBX_STYLE_SETUP_RIGHT_BODY', 'setup-right-body');
define('ZBX_STYLE_SETUP_TITLE', 'setup-title');
define('ZBX_STYLE_SIGNIN_CONTAINER', 'signin-container');
define('ZBX_STYLE_SIGNIN_LINKS', 'signin-links');
define('ZBX_STYLE_SIGNIN_LOGO', 'signin-logo');
define('ZBX_STYLE_SIGN_IN_TXT', 'sign-in-txt');
define('ZBX_STYLE_STATUS_AVERAGE_BG', 'status-average-bg');
define('ZBX_STYLE_STATUS_CONTAINER', 'status-container');
define('ZBX_STYLE_STATUS_DARK_GREY', 'status-dark-grey');
define('ZBX_STYLE_STATUS_DISABLED_BG', 'status-disabled-bg');
define('ZBX_STYLE_STATUS_DISASTER_BG', 'status-disaster-bg');
define('ZBX_STYLE_STATUS_GREEN', 'status-green');
define('ZBX_STYLE_STATUS_GREY', 'status-grey');
define('ZBX_STYLE_STATUS_HIGH_BG', 'status-high-bg');
define('ZBX_STYLE_STATUS_INFO_BG', 'status-info-bg');
define('ZBX_STYLE_STATUS_NA_BG', 'status-na-bg');
define('ZBX_STYLE_STATUS_RED', 'status-red');
define('ZBX_STYLE_STATUS_WARNING_BG', 'status-warning-bg');
define('ZBX_STYLE_STATUS_YELLOW', 'status-yellow');
define('ZBX_STYLE_SVG_GRAPH', 'svg-graph');
define('ZBX_STYLE_SVG_GRAPH_PREVIEW', 'svg-graph-preview');
define('ZBX_STYLE_SUBFILTER', 'subfilter');
define('ZBX_STYLE_SUBFILTER_ENABLED', 'subfilter-enabled');
define('ZBX_STYLE_TABLE', 'table');
define('ZBX_STYLE_TABLE_FORMS', 'table-forms');
define('ZBX_STYLE_TABLE_FORMS_CONTAINER', 'table-forms-container');
define('ZBX_STYLE_TABLE_FORMS_SECOND_COLUMN', 'table-forms-second-column');
define('ZBX_STYLE_TABLE_FORMS_TD_LEFT', 'table-forms-td-left');
define('ZBX_STYLE_TABLE_FORMS_TD_RIGHT', 'table-forms-td-right');
define('ZBX_STYLE_TABLE_FORMS_OVERFLOW_BREAK', 'overflow-break');
define('ZBX_STYLE_TABLE_PAGING', 'table-paging');
define('ZBX_STYLE_TABLE_STATS', 'table-stats');
define('ZBX_STYLE_TABS_NAV', 'tabs-nav');
define('ZBX_STYLE_TAG', 'tag');
define('ZBX_STYLE_TEXTAREA_FLEXIBLE', 'textarea-flexible');
define('ZBX_STYLE_TEXTAREA_FLEXIBLE_CONTAINER', 'textarea-flexible-container');
define('ZBX_STYLE_TEXTAREA_FLEXIBLE_PARENT', 'textarea-flexible-parent');
define('ZBX_STYLE_TFOOT_BUTTONS', 'tfoot-buttons');
define('ZBX_STYLE_TD_DRAG_ICON', 'td-drag-icon');
define('ZBX_STYLE_TIME_ZONE', 'time-zone');
define('ZBX_STYLE_TIMELINE_AXIS', 'timeline-axis');
define('ZBX_STYLE_TIMELINE_DATE', 'timeline-date');
define('ZBX_STYLE_TIMELINE_DOT', 'timeline-dot');
define('ZBX_STYLE_TIMELINE_DOT_BIG', 'timeline-dot-big');
define('ZBX_STYLE_TIMELINE_TD', 'timeline-td');
define('ZBX_STYLE_TIMELINE_TH', 'timeline-th');
define('ZBX_STYLE_TOP', 'top');
define('ZBX_STYLE_TOTALS_LIST', 'totals-list');
define('ZBX_STYLE_TOTALS_LIST_HORIZONTAL', 'totals-list-horizontal');
define('ZBX_STYLE_TOTALS_LIST_VERTICAL', 'totals-list-vertical');
define('ZBX_STYLE_TOTALS_LIST_COUNT', 'count');
define('ZBX_STYLE_TREEVIEW', 'treeview');
define('ZBX_STYLE_TREEVIEW_PLUS', 'treeview-plus');
define('ZBX_STYLE_UPPERCASE', 'uppercase');
define('ZBX_STYLE_WARNING_BG', 'warning-bg');
define('ZBX_STYLE_WIDGET_URL', 'widget-url');
define('ZBX_STYLE_BLINK_HIDDEN', 'blink-hidden');
define('ZBX_STYLE_YELLOW', 'yellow');
define('ZBX_STYLE_YELLOW_BG', 'yellow-bg');
define('ZBX_STYLE_FIELD_LABEL_ASTERISK', 'form-label-asterisk');
define('ZBX_STYLE_PROBLEM_ICON_LIST' , 'problem-icon-list');
define('ZBX_STYLE_PROBLEM_ICON_LIST_ITEM' , 'problem-icon-list-item');
define('ZBX_STYLE_ZABBIX_LOGO', 'zabbix-logo');
define('ZBX_STYLE_ZABBIX_SIDEBAR_LOGO', 'zabbix-sidebar-logo');
define('ZBX_STYLE_ZABBIX_SIDEBAR_LOGO_COMPACT', 'zabbix-sidebar-logo-compact');

// HTML column layout.
define('ZBX_STYLE_COLUMNS', 'columns-wrapper');
define('ZBX_STYLE_COLUMNS_NOWRAP', 'columns-nowrap');
define('ZBX_STYLE_COLUMNS_2', 'columns-2');
define('ZBX_STYLE_COLUMNS_3', 'columns-3');
// column occupies x% width of column wrapper
define('ZBX_STYLE_COLUMN_5', 'column-5');
define('ZBX_STYLE_COLUMN_10', 'column-10');
define('ZBX_STYLE_COLUMN_15', 'column-15');
define('ZBX_STYLE_COLUMN_20', 'column-20');
define('ZBX_STYLE_COLUMN_33', 'column-33'); // column occupies 1/3 width of column wrapper.
define('ZBX_STYLE_COLUMN_35', 'column-35');
define('ZBX_STYLE_COLUMN_40', 'column-40');
define('ZBX_STYLE_COLUMN_50', 'column-50');
define('ZBX_STYLE_COLUMN_75', 'column-75');
define('ZBX_STYLE_COLUMN_90', 'column-90');
define('ZBX_STYLE_COLUMN_95', 'column-95');

// column visual options
define('ZBX_STYLE_COLUMN_CENTER', 'column-center');
define('ZBX_STYLE_COLUMN_MIDDLE', 'column-middle');

// Widget "Host availability" styles.
define('ZBX_STYLE_HOST_AVAIL_WIDGET', 'host-avail-widget');
define('ZBX_STYLE_HOST_AVAIL_TRUE', 'host-avail-true');
define('ZBX_STYLE_HOST_AVAIL_FALSE', 'host-avail-false');
define('ZBX_STYLE_HOST_AVAIL_UNKNOWN', 'host-avail-unknown');
define('ZBX_STYLE_HOST_AVAIL_TOTAL', 'host-avail-total');

// Widget "Problems by severity" styles.
define('ZBX_STYLE_BY_SEVERITY_WIDGET', 'by-severity-widget');

define('ZBX_STYLE_CHECKBOX_BLOCK', 'checkbox-block');

// Icons.
define('ZBX_STYLE_ICON_TEXT', 'icon-text');
define('ZBX_STYLE_ICON_SECRET_TEXT', 'icon-secret');

// Host interface styles.
define('ZBX_STYLE_HOST_INTERFACE_CONTAINER', 'interface-container');
define('ZBX_STYLE_HOST_INTERFACE_CONTAINER_HEADER', 'interface-container-header');
define('ZBX_STYLE_HOST_INTERFACE_ROW', 'interface-row');
define('ZBX_STYLE_HOST_INTERFACE_ROW_HEADER', 'interface-row-header');
define('ZBX_STYLE_HOST_INTERFACE_CELL', 'interface-cell');
define('ZBX_STYLE_HOST_INTERFACE_CELL_DETAILS', 'interface-cell-details');
define('ZBX_STYLE_HOST_INTERFACE_CELL_HEADER', 'interface-cell-header');
define('ZBX_STYLE_HOST_INTERFACE_CELL_TYPE', 'interface-cell-type');
define('ZBX_STYLE_HOST_INTERFACE_CELL_IP', 'interface-cell-ip');
define('ZBX_STYLE_HOST_INTERFACE_CELL_DNS', 'interface-cell-dns');
define('ZBX_STYLE_HOST_INTERFACE_CELL_USEIP', 'interface-cell-useip');
define('ZBX_STYLE_HOST_INTERFACE_CELL_PORT', 'interface-cell-port');
define('ZBX_STYLE_HOST_INTERFACE_CELL_DEFAULT', 'interface-cell-default');
define('ZBX_STYLE_HOST_INTERFACE_CELL_ACTION', 'interface-cell-action');
define('ZBX_STYLE_HOST_INTERFACE_BTN_TOGGLE', 'interface-btn-toggle');
define('ZBX_STYLE_HOST_INTERFACE_BTN_REMOVE', 'interface-btn-remove');
define('ZBX_STYLE_HOST_INTERFACE_BTN_MAIN_INTERFACE', 'interface-btn-main-interface');
define('ZBX_STYLE_HOST_INTERFACE_INPUT_EXPAND', 'interface-input-expand');

define('ZBX_STYLE_ZSELECT_HOST_INTERFACE', 'z-select-host-interface');

// Dashboard list table classes.
define('ZBX_STYLE_DASHBOARD_LIST', 'dashboard-list');
define('ZBX_STYLE_DASHBOARD_LIST_ITEM', 'dashboard-list-item');

// server variables
define('HTTPS', isset($_SERVER['HTTPS']) && $_SERVER['HTTPS'] && $_SERVER['HTTPS'] !== 'off');

define('ZBX_PROPERTY_INHERITED',	0x01);
define('ZBX_PROPERTY_OWN',			0x02);
define('ZBX_PROPERTY_BOTH',			0x03);	// ZBX_PROPERTY_INHERITED | ZBX_PROPERTY_OWN

// init $_REQUEST
ini_set('variables_order', 'GP');
$_REQUEST = $_POST + $_GET;

// init precision
ini_set('precision', 14);

// BC Math scale. bcscale() can be undefined prior requirement check in setup.
if (function_exists('bcscale')) {
	bcscale(7);
}

// Number of tags to display in Problems widget and Monitoring > Problems.
define('PROBLEMS_SHOW_TAGS_NONE', 0);
define('PROBLEMS_SHOW_TAGS_1', 1);
define('PROBLEMS_SHOW_TAGS_2', 2);
define('PROBLEMS_SHOW_TAGS_3', 3);

// Tag name format to display in Problems widget and Monitoring > Problems.
define('PROBLEMS_TAG_NAME_FULL',      0);
define('PROBLEMS_TAG_NAME_SHORTENED', 1);
define('PROBLEMS_TAG_NAME_NONE',      2);

define('OPERATIONAL_DATA_SHOW_NONE',         0);
define('OPERATIONAL_DATA_SHOW_SEPARATELY',   1);
define('OPERATIONAL_DATA_SHOW_WITH_PROBLEM', 2);<|MERGE_RESOLUTION|>--- conflicted
+++ resolved
@@ -1329,30 +1329,6 @@
 define('API_FLOATS',				13);
 define('API_UINTS64',				14);
 // specific types
-<<<<<<< HEAD
-define('API_HG_NAME',			15);
-define('API_SCRIPT_NAME',		16);
-define('API_USER_MACRO',		17);
-define('API_TIME_PERIOD',		18);
-define('API_REGEX',				19);
-define('API_HTTP_POST',			20);
-define('API_VARIABLE_NAME',		21);
-define('API_OUTPUT',			22);
-define('API_TIME_UNIT',			23);
-define('API_URL',				24);
-define('API_H_NAME',			25);
-define('API_RANGE_TIME',		26);
-define('API_COLOR',				27);
-define('API_NUMERIC',			28);
-define('API_LLD_MACRO',			29);
-define('API_PSK',				30);
-define('API_SORTORDER',			31);
-define('API_CALC_FORMULA',		32);
-define('API_IP',				33);
-define('API_DNS',				34);
-define('API_PORT',				35);
-define('API_SCRIPT_MENU_PATH',	36);
-=======
 define('API_HG_NAME',				15);
 define('API_SCRIPT_NAME',			16);
 define('API_USER_MACRO',			17);
@@ -1376,7 +1352,7 @@
 define('API_PORT',					35);
 define('API_TRIGGER_EXPRESSION',	36);
 define('API_EVENT_NAME',			37);
->>>>>>> 46c31871
+define('API_SCRIPT_MENU_PATH',		38);
 
 // flags
 define('API_REQUIRED',					0x0001);
