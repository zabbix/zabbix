--- conflicted
+++ resolved
@@ -1354,11 +1354,8 @@
 define('API_EVENT_NAME',			37);
 define('API_JSONRPC_PARAMS',		38);
 define('API_JSONRPC_ID',			39);
-<<<<<<< HEAD
-define('API_UUID',					40);
-=======
 define('API_DATE',					40);
->>>>>>> 55816926
+define('API_UUID',					41);
 
 // flags
 define('API_REQUIRED',					0x0001);
