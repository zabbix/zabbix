--- conflicted
+++ resolved
@@ -1381,14 +1381,9 @@
 define('API_COND_FORMULA',			49);
 define('API_COND_FORMULAID',		50);
 define('API_UNEXPECTED',			51);
-<<<<<<< HEAD
-define('API_INT32_RANGES',			52);
-define('API_LAT_LNG_ZOOM',			53);
-define('API_TIMESTAMP',				54);
-=======
 define('API_INT32_RANGES',			53);
 define('API_LAT_LNG_ZOOM',			54);
->>>>>>> 942e1bc6
+define('API_TIMESTAMP',				55);
 
 // flags
 define('API_REQUIRED',					0x00001);
