<?php
/*
** Copyright (C) 2001-2025 Zabbix SIA
**
** This program is free software: you can redistribute it and/or modify it under the terms of
** the GNU Affero General Public License as published by the Free Software Foundation, version 3.
**
** This program is distributed in the hope that it will be useful, but WITHOUT ANY WARRANTY;
** without even the implied warranty of MERCHANTABILITY or FITNESS FOR A PARTICULAR PURPOSE.
** See the GNU Affero General Public License for more details.
**
** You should have received a copy of the GNU Affero General Public License along with this program.
** If not, see <https://www.gnu.org/licenses/>.
**/


function italic($str) {
	if (is_array($str)) {
		foreach ($str as $key => $val) {
			if (is_string($val)) {
				$em = new CTag('em', true);
				$em->addItem($val);
				$str[$key] = $em;
			}
		}
	}
	elseif (is_string($str)) {
		$em = new CTag('em', true, '');
		$em->addItem($str);
		$str = $em;
	}
	return $str;
}

function bold($str) {
	if (is_array($str)) {
		foreach ($str as $key => $val) {
			if (is_string($val)) {
				$str[$key] = new CTag('b', true, $val);
			}
		}

		return $str;
	}

	return new CTag('b', true, $str);
}

function make_decoration($haystack, $needle, $class = null) {
	$result = $haystack;

	$tmpHaystack = mb_strtolower($haystack);
	$tmpNeedle = mb_strtolower($needle);
	$pos = mb_strpos($tmpHaystack, $tmpNeedle);

	if ($pos !== false) {
		$start = mb_substr($haystack, 0, $pos);
		$end = mb_substr($haystack, $pos + mb_strlen($needle));
		$found = mb_substr($haystack, $pos, mb_strlen($needle));

		if (is_null($class)) {
			$result = [$start, bold($found), $end];
		}
		else {
			$result = [$start, (new CSpan($found))->addClass($class), $end];
		}
	}

	return $result;
}

function prepareUrlParam($value, $name = null): string {
	if (is_array($value)) {
		$result = '';

		foreach ($value as $key => $param) {
			$result .= prepareUrlParam($param, isset($name) ? $name.'['.$key.']' : $key);
		}
	}
	else {
		$result = '&'.$name.'='.urlencode($value);
	}

	return $result;
}

/**
 * Get ready for url params.
 *
 * @param mixed       $param           Param name or array with data depends from $getFromRequest.
 * @param bool        $getFromRequest  Detect data source - input array or $_REQUEST variable.
 * @param string|null $name            If $_REQUEST variable is used this variable not used.
 */
function url_param($param, bool $getFromRequest = true, ?string $name = null): string {
	if (is_array($param)) {
		if ($getFromRequest) {
			fatal_error(_('URL parameter cannot be array.'));
		}
	}
	elseif ($name === null) {
		if (!$getFromRequest) {
			fatal_error(_('URL parameter name is empty.'));
		}

		$name = $param;
	}

	if ($getFromRequest) {
		$value =& $_REQUEST[$param];
	}
	else {
		$value =& $param;
	}

	return isset($value) ? prepareUrlParam($value, $name) : '';
}

function url_params(array $params): string {
	$result = '';

	foreach ($params as $param) {
		$result .= url_param($param);
	}

	return $result;
}

function BR(): CTag {
	return new CTag('br');
}

function BULLET() {
	return new CHtmlEntity('&bullet;');
}

function COPYR() {
	return new CHtmlEntity('&copy;');
}

function HELLIP() {
	return new CHtmlEntity('&hellip;');
}

function LARR() {
	return new CHtmlEntity('&lArr;');
}

function NBSP() {
	return new CHtmlEntity('&nbsp;');
}

function NDASH() {
	return new CHtmlEntity('&ndash;');
}

function RARR() {
	return new CHtmlEntity('&rArr;');
}

function get_icon($type, $params = []): ?CSimpleButton {
	switch ($type) {
		case 'favorite':
			if (CFavorite::exists($params['fav'], $params['elid'], $params['elname'])) {
				$icon = (new CSimpleButton())
					->addClass(ZBX_ICON_STAR_FILLED)
					->setTitle(_('Remove from favorites'))
					->onClick('rm4favorites("'.$params['elname'].'", "'.$params['elid'].'");');
			}
			else {
				$icon = (new CSimpleButton())
					->addClass(ZBX_ICON_STAR)
					->setTitle(_('Add to favorites'))
					->onClick('add2favorites("'.$params['elname'].'", "'.$params['elid'].'");');
			}
			$icon->setId('addrm_fav');

			return $icon;

		case 'kioskmode':
			if ($params['mode'] == ZBX_LAYOUT_KIOSKMODE) {
				$icon = (new CSimpleButton())
					->addClass(ZBX_LAYOUT_MODE)
					->addClass(ZBX_ICON_MINIMIZE)
					->addClass(ZBX_STYLE_BTN_DASHBOARD_NORMAL)
					->setTitle(_('Normal view'))
					->setAttribute('data-layout-mode', ZBX_LAYOUT_NORMAL);
			}
			else {
				$icon = (new CSimpleButton())
					->addClass(ZBX_LAYOUT_MODE)
					->addClass(ZBX_ICON_FULLSCREEN)
					->addClass(ZBX_STYLE_BTN_KIOSK)
					->setTitle(_('Kiosk mode'))
					->setAttribute('data-layout-mode', ZBX_LAYOUT_KIOSKMODE);
			}

			return $icon;
	}

	return null;
}

/**
 * Get host/template configuration navigation.
 *
 * @param string $current_element
 * @param int    $hostid
 * @param int    $lld_ruleid
 *
 * @throws Exception
 */
function getHostNavigation(string $current_element, $hostid, $lld_ruleid = 0): ?CList {
	$options = [
		'output' => [
			'hostid', 'status', 'name', 'maintenance_status', 'flags', 'active_available'
		],
		'selectDiscoveryData' => ['status', 'ts_delete', 'ts_disable', 'disable_source'],
		'selectDiscoveryRule' => ['lifetime_type', 'enabled_lifetime_type'],
		'selectInterfaces' => ['interfaceid', 'type', 'useip', 'ip', 'dns', 'port', 'version', 'details', 'available',
			'error'
		],
		'hostids' => [$hostid],
		'editable' => true
	];
	if ($lld_ruleid == 0) {
		$options['selectItems'] = API_OUTPUT_COUNT;
		$options['selectTriggers'] = API_OUTPUT_COUNT;
		$options['selectGraphs'] = API_OUTPUT_COUNT;
		$options['selectDiscoveries'] = API_OUTPUT_COUNT;
		$options['selectHttpTests'] = API_OUTPUT_COUNT;
	}

	// get hosts
	$db_host = API::Host()->get($options);

	if (!$db_host) {
		$options = [
			'output' => ['templateid', 'name', 'flags'],
			'templateids' => [$hostid],
			'editable' => true
		];
		if ($lld_ruleid == 0) {
			$options['selectItems'] = API_OUTPUT_COUNT;
			$options['selectTriggers'] = API_OUTPUT_COUNT;
			$options['selectGraphs'] = API_OUTPUT_COUNT;
			$options['selectDashboards'] = API_OUTPUT_COUNT;
			$options['selectDiscoveries'] = API_OUTPUT_COUNT;
			$options['selectHttpTests'] = API_OUTPUT_COUNT;
		}

		// get templates
		$db_host = API::Template()->get($options);

		$is_template = true;
	}
	else {
		$is_template = false;
	}

	if (!$db_host) {
		return null;
	}

	$db_host = reset($db_host);

	if (!$is_template) {
		$interface_enabled_items_count = getEnabledItemsCountByInterfaceIds(
			array_column($db_host['interfaces'], 'interfaceid')
		);

		foreach ($db_host['interfaces'] as &$interface) {
			$interfaceid = $interface['interfaceid'];

			$interface['has_enabled_items'] = array_key_exists($interfaceid, $interface_enabled_items_count)
				&& $interface_enabled_items_count[$interfaceid] > 0;
		}
		unset($interface);

		if (getEnabledItemTypeCountByHostId(ITEM_TYPE_ZABBIX_ACTIVE, [$hostid])) {
			// Add active checks interface if host have items with type ITEM_TYPE_ZABBIX_ACTIVE (7).
			$db_host['interfaces'][] = [
				'type' => INTERFACE_TYPE_AGENT_ACTIVE,
				'available' => $db_host['active_available'],
				'has_enabled_items' => true,
				'error' => ''
			];
			unset($db_host['active_available']);
		}
	}

	$db_lld_prototype_parents = [];
	$prototype_parents_breadcrumbs = null;

	// get lld-rules
	if ($lld_ruleid != 0) {
		$db_discovery_rule = API::DiscoveryRule()->get([
			'output' => ['itemid', 'name'],
			'itemids' => [$lld_ruleid],
			'selectItems' => API_OUTPUT_COUNT,
			'selectTriggers' => API_OUTPUT_COUNT,
			'selectGraphs' => API_OUTPUT_COUNT,
			'selectHostPrototypes' => API_OUTPUT_COUNT,
			'selectDiscoveryRulePrototypes' => API_OUTPUT_COUNT,
			'editable' => true
		]);

		$db_discovery_rule = reset($db_discovery_rule);

		if (!$db_discovery_rule) {
			// Collect the parents of the current discovery prototype
			$db_discovery_rule = API::DiscoveryRulePrototype()->get([
				'output' => ['itemid', 'name'],
				'itemids' => [$lld_ruleid],
				'selectItems' => API_OUTPUT_COUNT,
				'selectTriggers' => API_OUTPUT_COUNT,
				'selectGraphs' => API_OUTPUT_COUNT,
				'selectHostPrototypes' => API_OUTPUT_COUNT,
				'selectDiscoveryRulePrototypes' => API_OUTPUT_COUNT,
				'selectDiscoveryRule' => ['itemid', 'name'],
				'selectDiscoveryRulePrototype' => ['itemid', 'name'],
				'editable' => true
			]);

			$db_discovery_rule = reset($db_discovery_rule);

			$discovery_parent = $db_discovery_rule['discoveryRule'] ?: $db_discovery_rule['discoveryRulePrototype'];
			$db_lld_prototype_parents[] = $discovery_parent;

			$db_current_discovery = $db_discovery_rule;
			$parent = $discovery_parent;

			while (!$db_current_discovery['discoveryRule']) {
				$db_current_discovery = API::DiscoveryRulePrototype()->get([
					'output' => ['itemid', 'name'],
					'discoveryruleids' => [$parent['itemid']],
					'selectDiscoveryRule' => ['itemid', 'name'],
					'selectDiscoveryRulePrototype' => ['itemid', 'name'],
					'editable' => true
				])[0];

				$parent = $db_current_discovery['discoveryRule'] ?: $db_current_discovery['discoveryRulePrototype'];
				$db_lld_prototype_parents[] = $parent;
			}
			unset($parent);

			$db_lld_prototype_parents = array_reverse($db_lld_prototype_parents);
		}
	}

	$list = new CList();

	if ($is_template) {
		$template_url = (new CUrl('zabbix.php'))
			->setArgument('action', 'popup')
			->setArgument('popup', 'template.edit')
			->setArgument('templateid', $db_host['templateid'])
			->getUrl();

		$template = new CSpan((new CLink($db_host['name'], $template_url)));

		if ($current_element === '') {
			$template->addClass(ZBX_STYLE_SELECTED);
		}

		$list->addItem(new CBreadcrumbs([
			new CSpan(new CLink(_('All templates'), (new CUrl('zabbix.php'))->setArgument('action', 'template.list'))),
			$template
		]));

		$db_host['hostid'] = $db_host['templateid'];
	}
	else {
		switch ($db_host['status']) {
			case HOST_STATUS_MONITORED:
				if ($db_host['maintenance_status'] == HOST_MAINTENANCE_STATUS_ON) {
					$status = (new CSpan(_('In maintenance')))->addClass(ZBX_STYLE_ORANGE);
				}
				else {
					$status = (new CSpan(_('Enabled')))->addClass(ZBX_STYLE_GREEN);
				}
				break;
			case HOST_STATUS_NOT_MONITORED:
				$status = (new CSpan(_('Disabled')))->addClass(ZBX_STYLE_RED);
				break;
			default:
				$status = (new CSpan(_('Unknown')))->addClass(ZBX_STYLE_GREY);
				break;
		}

		$host_url = (new CUrl('zabbix.php'))
			->setArgument('action', 'popup')
			->setArgument('popup', 'host.edit')
			->setArgument('hostid', $db_host['hostid'])
			->getUrl();

		$host = new CSpan((new CLink($db_host['name'], $host_url)));

		if ($current_element === '') {
			$host->addClass(ZBX_STYLE_SELECTED);
		}

		$list
			->addItem(new CBreadcrumbs([new CSpan(new CLink(_('All hosts'),
				(new CUrl('zabbix.php'))->setArgument('action', 'host.list'))), $host
			]))
			->addItem($status)
			->addItem(getHostAvailabilityTable($db_host['interfaces']));

		$disable_source = $db_host['status'] == HOST_STATUS_NOT_MONITORED && $db_host['discoveryData']
			? $db_host['discoveryData']['disable_source']
			: '';

		if ($db_host['flags'] == ZBX_FLAG_DISCOVERY_CREATED
				&& $db_host['discoveryData']['status'] == ZBX_LLD_STATUS_LOST) {
			$info_icons = [getLldLostEntityIndicator(time(), $db_host['discoveryData']['ts_delete'],
				$db_host['discoveryData']['ts_disable'], $disable_source,
				$db_host['status'] == HOST_STATUS_NOT_MONITORED, _('host')
			)];

			$list->addItem(makeInformationList($info_icons));
		}
	}

	$content_menu = (new CList())
		->setAttribute('role', 'navigation')
		->setAttribute('aria-label', _('Content menu'));

	$context = $is_template ? 'template' : 'host';

	/*
	 * the count of rows
	 */
	if ($lld_ruleid == 0) {
		// items
		$items = new CSpan([
			new CLink(_('Items'),
				(new CUrl('zabbix.php'))
					->setArgument('action', 'item.list')
					->setArgument('filter_set', '1')
					->setArgument('filter_hostids', [$db_host['hostid']])
					->setArgument('context', $context)
			),
			CViewHelper::showNum($db_host['items'])
		]);
		if ($current_element === 'items') {
			$items->addClass(ZBX_STYLE_SELECTED);
		}
		$content_menu->addItem($items);

		// triggers
		$triggers = new CSpan([
			new CLink(_('Triggers'),
				(new CUrl('zabbix.php'))
					->setArgument('action', 'trigger.list')
					->setArgument('filter_set', '1')
					->setArgument('filter_hostids', [$db_host['hostid']])
					->setArgument('context', $context)
			),
			CViewHelper::showNum($db_host['triggers'])
		]);
		if ($current_element === 'triggers') {
			$triggers->addClass(ZBX_STYLE_SELECTED);
		}
		$content_menu->addItem($triggers);

		// graphs
		$graphs = new CSpan([
			new CLink(_('Graphs'),
				(new CUrl('zabbix.php'))
					->setArgument('action', 'graph.list')
					->setArgument('filter_set', '1')
					->setArgument('filter_hostids', [$db_host['hostid']])
					->setArgument('context', $context)
			),
			CViewHelper::showNum($db_host['graphs'])
		]);
		if ($current_element === 'graphs') {
			$graphs->addClass(ZBX_STYLE_SELECTED);
		}
		$content_menu->addItem($graphs);

		// Dashboards
		if ($is_template) {
			$dashboards = new CSpan([
				new CLink(_('Dashboards'),
					(new CUrl('zabbix.php'))
						->setArgument('action', 'template.dashboard.list')
						->setArgument('templateid', $db_host['hostid'])
				),
				CViewHelper::showNum($db_host['dashboards'])
			]);
			if ($current_element === 'dashboards') {
				$dashboards->addClass(ZBX_STYLE_SELECTED);
			}
			$content_menu->addItem($dashboards);
		}

		// discovery rules
		$lld_rules = new CSpan([
			new CLink(_('Discovery rules'), (new CUrl('host_discovery.php'))
				->setArgument('filter_set', '1')
				->setArgument('filter_hostids', [$db_host['hostid']])
				->setArgument('context', $context)
			),
			CViewHelper::showNum($db_host['discoveries'])
		]);
		if ($current_element === 'discoveries') {
			$lld_rules->addClass(ZBX_STYLE_SELECTED);
		}
		$content_menu->addItem($lld_rules);

		// web scenarios
		$http_tests = new CSpan([
			new CLink(_('Web scenarios'),
				(new CUrl('httpconf.php'))
					->setArgument('filter_set', '1')
					->setArgument('filter_hostids', [$db_host['hostid']])
					->setArgument('context', $context)
			),
			CViewHelper::showNum($db_host['httpTests'])
		]);
		if ($current_element === 'web') {
			$http_tests->addClass(ZBX_STYLE_SELECTED);
		}
		$content_menu->addItem($http_tests);
	}
	else {
		$discovery_rule = (new CSpan())->addItem(
			new CLink(
				$db_discovery_rule['name'],
				$db_lld_prototype_parents
					? (new CUrl('host_discovery_prototypes.php'))
						->setArgument('form', 'update')
						->setArgument('itemid', $db_discovery_rule['itemid'])
						->setArgument('parent_discoveryid', $discovery_parent['itemid'])
						->setArgument('context', $context)
					: (new CUrl('host_discovery.php'))
						->setArgument('form', 'update')
						->setArgument('itemid', $db_discovery_rule['itemid'])
						->setArgument('context', $context)
			)
		);

		if ($db_lld_prototype_parents) {
			// Create the new breadcrumb's element /.../ contains the all parents of the current discovery prototype
			$parents_breadcrumbs_data = [];

			foreach ($db_lld_prototype_parents as $parent) {
				$parent_url = (new CUrl('host_discovery_prototypes.php'))
					->setArgument('parent_discoveryid', $parent['itemid'])
					->setArgument('context', $context)
					->getUrl();

				$parents_breadcrumbs_data[] = (new CLink($parent['name'], $parent_url))->addClass(ZBX_STYLE_NOWRAP);
				$parents_breadcrumbs_data[] = new CSpan(' / ');
			}

			array_pop($parents_breadcrumbs_data);

			$prototype_parents_breadcrumbs = (new CButtonIcon(ZBX_ICON_MORE))
				->setHint((new CDiv($parents_breadcrumbs_data)));
		}

		if ($current_element === 'discoveries') {
			$discovery_rule->addClass(ZBX_STYLE_SELECTED);
		}

		$list->addItem(new CBreadcrumbs([
			(new CSpan())->addItem(new CLink(_('Discovery list'),
				(new CUrl('host_discovery.php'))
					->setArgument('filter_set', '1')
					->setArgument('filter_hostids', [$db_host['hostid']])
					->setArgument('context', $context)
			)),
			$prototype_parents_breadcrumbs,
			$discovery_rule
		]));

		// item prototypes
		$item_prototypes = new CSpan([
			new CLink(_('Item prototypes'),
				(new CUrl('zabbix.php'))
					->setArgument('action', 'item.prototype.list')
					->setArgument('parent_discoveryid', $db_discovery_rule['itemid'])
					->setArgument('context', $context)
			),
			CViewHelper::showNum($db_discovery_rule['items'])
		]);
		if ($current_element === 'items') {
			$item_prototypes->addClass(ZBX_STYLE_SELECTED);
		}
		$content_menu->addItem($item_prototypes);

		// trigger prototypes
		$trigger_prototypes = new CSpan([
			new CLink(_('Trigger prototypes'),
				(new CUrl('zabbix.php'))
					->setArgument('action', 'trigger.prototype.list')
					->setArgument('parent_discoveryid', $db_discovery_rule['itemid'])
					->setArgument('context', $context)
			),
			CViewHelper::showNum($db_discovery_rule['triggers'])
		]);
		if ($current_element === 'triggers') {
			$trigger_prototypes->addClass(ZBX_STYLE_SELECTED);
		}
		$content_menu->addItem($trigger_prototypes);

		// graph prototypes
		$graph_prototypes = new CSpan([
			new CLink(_('Graph prototypes'),
				(new CUrl('zabbix.php'))
					->setArgument('action', 'graph.prototype.list')
					->setArgument('parent_discoveryid', $db_discovery_rule['itemid'])
					->setArgument('context', $context)
			),
			CViewHelper::showNum($db_discovery_rule['graphs'])
		]);
		if ($current_element === 'graphs') {
			$graph_prototypes->addClass(ZBX_STYLE_SELECTED);
		}
		$content_menu->addItem($graph_prototypes);

		// host prototypes
		$host_prototypes = new CSpan([
			new CLink(_('Host prototypes'),
				(new CUrl('host_prototypes.php'))
					->setArgument('parent_discoveryid', $db_discovery_rule['itemid'])
					->setArgument('context', $context)
			),
			CViewHelper::showNum($db_discovery_rule['hostPrototypes'])
		]);
		if ($current_element === 'hosts') {
			$host_prototypes->addClass(ZBX_STYLE_SELECTED);
		}
<<<<<<< HEAD

		// Discovery prototypes
		$item_prototypes = new CSpan([
			new CLink(_('Discovery prototypes'),
				(new CUrl('host_discovery_prototypes.php'))
					->setArgument('parent_discoveryid', $db_discovery_rule['itemid'])
					->setArgument('context', $context)
			),
			CViewHelper::showNum($db_discovery_rule['discoveryRulePrototypes'])
		]);

		if ($current_element === 'lld_prototypes') {
			$item_prototypes->addClass(ZBX_STYLE_SELECTED);
		}

		$content_menu->addItem($item_prototypes);
=======
		$content_menu->addItem($host_prototypes);
>>>>>>> f7069743
	}

	$list->addItem($content_menu);

	return $list;
}

/**
 * Get map navigation.
 *
 * @param int    $sysmapid      Used as value for sysmapid in map link generation.
 * @param string $name          Used as label for map link generation.
 * @param int    $severity_min  Used as value for severity_min in map link generation.
 */
function getSysmapNavigation($sysmapid, $name, $severity_min): CList {
	$list = (new CList())->addItem(new CBreadcrumbs([
		(new CSpan())->addItem(new CLink(_('All maps'), new CUrl('sysmaps.php'))),
		(new CSpan())
			->addClass(ZBX_STYLE_SELECTED)
			->addItem(new CLink($name,
				(new CUrl('zabbix.php'))
					->setArgument('action', 'map.view')
					->setArgument('sysmapid', $sysmapid)
					->setArgument('severity_min', $severity_min)
			))
	]));

	// get map parent maps
	$parent_sysmaps = get_parent_sysmaps($sysmapid);
	if ($parent_sysmaps) {
		$parent_maps = (new CList())
			->setAttribute('aria-label', _('Upper level maps'))
			->addItem((new CSpan())->addItem(_('Upper level maps').':'));

		foreach ($parent_sysmaps as $parent_sysmap) {
			$parent_maps->addItem((new CSpan())->addItem(new CLink($parent_sysmap['name'],
				(new CUrl('zabbix.php'))
					->setArgument('action', 'map.view')
					->setArgument('sysmapid', $parent_sysmap['sysmapid'])
					->setArgument('severity_min', $severity_min)
			)));
		}

		$list->addItem($parent_maps);
	}

	return $list;
}

/**
 * Renders a form footer with the given buttons.
 *
 * @param CButtonInterface|null $main_button  Main button that will be displayed on the left.
 * @param CButtonInterface[]    $other_buttons
 *
 * @throws InvalidArgumentException	if an element of $other_buttons contain something other than CButtonInterface
 */
function makeFormFooter(?CButtonInterface $main_button = null, array $other_buttons = []): CList {
	foreach ($other_buttons as $other_button) {
		$other_button->addClass(ZBX_STYLE_BTN_ALT);
	}

	if ($main_button !== null) {
		array_unshift($other_buttons, $main_button);
	}

	return (new CList())
		->addClass(ZBX_STYLE_TABLE_FORMS)
		->addItem([
			(new CDiv())->addClass(ZBX_STYLE_TABLE_FORMS_TD_LEFT),
			(new CDiv($other_buttons))
				->addClass(ZBX_STYLE_TABLE_FORMS_TD_RIGHT)
				->addClass('tfoot-buttons')
		]);
}

/**
 * Create HTML helper element for host interfaces availability.
 *
 * @param array $host_interfaces
 *
 * @return CHostAvailability
 */
function getHostAvailabilityTable(array $host_interfaces): CHostAvailability {
	$interfaces = [];

	foreach ($host_interfaces as $interface) {
		$description = null;

		if ($interface['type'] == INTERFACE_TYPE_SNMP) {
			$description = getSnmpInterfaceDescription($interface);
		}

		$interfaces[] = [
			'type' => $interface['type'],
			'available' => $interface['available'],
			'interface' => getHostInterface($interface),
			'has_enabled_items' => $interface['has_enabled_items'],
			'description' => $description,
			'error' => $interface['available'] == INTERFACE_AVAILABLE_TRUE ? '' : $interface['error']
		];
	}

	return (new CHostAvailability())
		->setInterfaces($interfaces);
}

/**
 * Returns the discovered host group lifetime indicator.
 *
 * @param int $current_time  Current Unix timestamp.
 * @param int $ts_delete     Deletion timestamp of the host group.
 *
 * @throws Exception
 */
function getHostGroupLifetimeIndicator(int $current_time, int $ts_delete): CSimpleButton {
	// Check if the element should've been deleted in the past.
	if ($current_time > $ts_delete) {
		$warning = _s('The %1$s is not discovered anymore and %2$s.', _('host group'),
			_('will be deleted the next time discovery rule is processed')
		);
	}
	else {
		$warning = _s('The %1$s is not discovered anymore and %2$s.', _('host group'),
			_s('will be deleted in %1$s', zbx_date2age($current_time, $ts_delete))
		);
	}

	return makeWarningIcon($warning);
}

/**
 * Returns the indicator for lost LLD entity.
 *
 * @param int     $current_time    Current Unix timestamp.
 * @param int     $ts_delete       Deletion timestamp of the entity.
 * @param int     $ts_disable      Disabling timestamp of the entity.
 * @param string  $disable_source  Indicator whether entity was disabled by an LLD rule or manually.
 * @param boolean $disabled        Indicator whether entity is disabled.
 * @param string  $entity          Type of entity.
 *
 * @throws Exception
 */
function getLldLostEntityIndicator(int $current_time, int $ts_delete, int $ts_disable, string $disable_source,
		bool $disabled, string $entity): ?CSimpleButton {
	$warning = '';

	if ($disable_source == ZBX_DISABLE_SOURCE_LLD) {
		if ($ts_delete > 0 && $current_time < $ts_delete) {
			$warning = _s('The %1$s is not discovered anymore and %2$s, %3$s.', $entity, _('has been disabled'),
				_s('will be deleted in %1$s', zbx_date2age($current_time, $ts_delete))
			);
		}
		elseif ($ts_delete == 0) {
			$warning = _s('The %1$s is not discovered anymore and %2$s, %3$s.', $entity, _('has been disabled'),
				_('will not be deleted')
			);
		}
		elseif ($current_time > $ts_delete) {
			$warning = _s('The %1$s is not discovered anymore and %2$s, %3$s.', $entity, _('has been disabled'),
				_('will be deleted the next time discovery rule is processed')
			);
		}
	}
	elseif ($disabled && $disable_source == ZBX_DISABLE_DEFAULT && $ts_delete > 0) {
		$warning = _s('The %1$s is not discovered anymore and %2$s, %3$s.', $entity, _('has been manually disabled'),
			_('will not be deleted')
		);
	}
	elseif (!$disabled && $ts_delete > 0) {
		$delete_msg = _s('will be deleted in %1$s', zbx_date2age($current_time, $ts_delete));

		switch (true) {
			case $current_time > $ts_delete:
				$warning = _s('The %1$s is not discovered anymore and %2$s.', $entity,
					_('will be deleted the next time discovery rule is processed')
				);
				break;

			case $ts_disable == 0:
				$warning = _s('The %1$s is not discovered anymore and %2$s, %3$s.', $entity,
					_s('will not be disabled'), $delete_msg
				);
				break;

			case $ts_disable > 0 && $ts_disable > $current_time:
				$warning = _s('The %1$s is not discovered anymore and %2$s, %3$s.', $entity,
					_s('will be disabled in %1$s', zbx_date2age($current_time, $ts_disable)), $delete_msg
				);
				break;

			case $ts_disable != 0 && $current_time > $ts_disable:
				$warning = _s('The %1$s is not discovered anymore and %2$s, %3$s.', $entity,
					_('will be disabled the next time discovery rule is processed'), $delete_msg
				);
				break;
		}
	}
	elseif (!$disabled && $ts_delete == 0) {
		$delete_msg = _('will not be deleted');

		switch (true) {
			case $ts_disable != 0 && $current_time > $ts_disable:
				$warning = _s('The %1$s is not discovered anymore and %2$s, %3$s.', $entity,
					_('will be disabled the next time discovery rule is processed'), $delete_msg
				);
				break;

			case $ts_disable > 0:
				$warning = _s('The %1$s is not discovered anymore and %2$s, %3$s.', $entity,
					_s('will be disabled in %1$s', zbx_date2age($current_time, $ts_disable)), $delete_msg
				);
				break;

			case $ts_disable == 0:
				$warning = _s('The %1$s is not discovered anymore and %2$s, %3$s.', $entity,
					_('will not be disabled'), $delete_msg
				);
				break;
		}
	}

	return $warning === '' ? null : makeWarningIcon($warning);
}

/**
 * Returns the discovered graph lifetime indicator.
 *
 * @param int $current_time   Current Unix timestamp.
 * @param int $ts_delete      Deletion timestamp of the graph.
 *
 * @throws Exception
 */
function getGraphLifetimeIndicator(int $current_time, int $ts_delete): ?CSimpleButton {
	if ($ts_delete == 0) {
		$warning = _s('The %1$s is not discovered anymore and %2$s.', _('graph'),
			_('will not be deleted')
		);
	}
	elseif ($current_time > $ts_delete && $ts_delete != 0) {
		$warning = _s('The %1$s is not discovered anymore and %2$s.', _('graph'),
			_('will be deleted the next time discovery rule is processed')
		);
	}
	else {
		$warning = _s('The %1$s is not discovered anymore and %2$s.', _('graph'),
			_s('will be deleted in %1$s', zbx_date2age($current_time, $ts_delete))
		);
	}

	return makeWarningIcon($warning);
}

function makeServerStatusOutput(): CTag {
	return (new CTag('output', true))
		->setId('msg-global-footer')
		->addClass(ZBX_STYLE_MSG_GLOBAL_FOOTER)
		->addClass(ZBX_STYLE_MSG_WARNING);
}

/**
* Make logo of the specified type.
*
* @param int $type  LOGO_TYPE_NORMAL | LOGO_TYPE_SIDEBAR | LOGO_TYPE_SIDEBAR_COMPACT.
*/
function makeLogo(int $type): CTag {
	static $zabbix_logo_classes = [
		LOGO_TYPE_NORMAL => ZBX_STYLE_ZABBIX_LOGO,
		LOGO_TYPE_SIDEBAR => ZBX_STYLE_ZABBIX_LOGO_SIDEBAR,
		LOGO_TYPE_SIDEBAR_COMPACT => ZBX_STYLE_ZABBIX_LOGO_SIDEBAR_COMPACT
	];

	$brand_logo = CBrandHelper::getLogo($type);

	if ($brand_logo !== null) {
		return (new CImg($brand_logo))->addClass($zabbix_logo_classes[$type]);
	}

	return (new CDiv())->addClass($zabbix_logo_classes[$type]);
}

/**
 * Renders a page footer.
 */
function makePageFooter(bool $with_version = true): CTag {
	return (new CTag('footer', true, CBrandHelper::getFooterContent($with_version)))
		->setAttribute('role', 'contentinfo');
}

/**
 * Get drop-down submenu item list for the User settings section.
 *
 * @throws Exception
 *
 * @return array  Menu definition for CHtmlPage::setTitleSubmenu.
 */
function getUserSettingsSubmenu(): array {
	$profile_url = (new CUrl('zabbix.php'))
		->setArgument('action', 'userprofile.edit')
		->getUrl();

	$notification = (new CUrl('zabbix.php'))
		->setArgument('action', 'userprofile.notification.edit')
		->getUrl();

	$items = [
		$profile_url => _('Profile'),
		$notification => _('Notifications')
	];

	if (CWebUser::checkAccess(CRoleHelper::ACTIONS_MANAGE_API_TOKENS)) {
		$tokens_url = (new CUrl('zabbix.php'))
			->setArgument('action', 'user.token.list')
			->getUrl();

		$items[$tokens_url] = _('API tokens');
	}

	return [
		'main_section' => [
			'items' => array_filter($items)
		]
	];
}

/**
 * Get drop-down submenu item list for the Administration->General section.
 *
 * @return array  Menu definition for CHtmlPage::setTitleSubmenu.
 */
function getAdministrationGeneralSubmenu(): array {
	$gui_url = (new CUrl('zabbix.php'))
		->setArgument('action', 'gui.edit')
		->getUrl();

	$autoreg_url = (new CUrl('zabbix.php'))
		->setArgument('action', 'autoreg.edit')
		->getUrl();

	$timeouts_url = (new CUrl('zabbix.php'))
		->setArgument('action', 'timeouts.edit')
		->getUrl();

	$image_url = (new CUrl('zabbix.php'))
		->setArgument('action', 'image.list')
		->getUrl();

	$iconmap_url = (new CUrl('zabbix.php'))
		->setArgument('action', 'iconmap.list')
		->getUrl();

	$regex_url = (new CUrl('zabbix.php'))
		->setArgument('action', 'regex.list')
		->getUrl();

	$trigdisplay_url = (new CUrl('zabbix.php'))
		->setArgument('action', 'trigdisplay.edit')
		->getUrl();

	$geomap_url = (new CUrl('zabbix.php'))
		->setArgument('action', 'geomaps.edit')
		->getUrl();

	$modules_url = (new CUrl('zabbix.php'))
		->setArgument('action', 'module.list')
		->getUrl();

	$connectors_url = (new CUrl('zabbix.php'))
		->setArgument('action', 'connector.list')
		->getUrl();

	$miscconfig_url = (new CUrl('zabbix.php'))
		->setArgument('action', 'miscconfig.edit')
		->getUrl();

	return [
		'main_section' => [
			'items' => array_filter([
				$gui_url            => _('GUI'),
				$autoreg_url        => _('Autoregistration'),
				$timeouts_url       => _('Timeouts'),
				$image_url          => _('Images'),
				$iconmap_url        => _('Icon mapping'),
				$regex_url          => _('Regular expressions'),
				$trigdisplay_url    => _('Trigger displaying options'),
				$geomap_url			=> _('Geographical maps'),
				$modules_url        => _('Modules'),
				$connectors_url     => _('Connectors'),
				$miscconfig_url     => _('Other')
			])
		]
	];
}

/**
 * Renders an icon list.
 *
 * @param array $info_icons  The list of information icons.
 *
 * @return CDiv|string
 */
function makeInformationList($info_icons) {
	return $info_icons ? (new CDiv($info_icons))->addClass(ZBX_STYLE_REL_CONTAINER) : '';
}

/**
 * Renders an icon for host in maintenance.
 *
 * @param int|string $type         Type of the maintenance.
 * @param string     $name         Name of the maintenance.
 * @param string     $description  Description of the maintenance.
 */
function makeMaintenanceIcon($type, string $name, string $description): CButtonIcon {
	$hint = $name.' ['.($type
		? _('Maintenance without data collection')
		: _('Maintenance with data collection')).']';

	if ($description !== '') {
		$hint .= "\n".$description;
	}

	return (new CButtonIcon(ZBX_ICON_WRENCH_ALT_SMALL))
		->addClass(ZBX_STYLE_COLOR_WARNING)
		->addClass(ZBX_STYLE_NO_INDENT)
		->setHint($hint);
}

/**
 * Renders an icon for suppressed problem.
 *
 * @param array  $icon_data
 *        string $icon_data[]['suppress_until']    Time until the problem is suppressed.
 *        string $icon_data[]['maintenance_name']  Name of the maintenance.
 *        string $icon_data[]['username']          User who created manual suppression.
 * @param bool   $blink                            Add 'blink' CSS class for jqBlink.
 *
 * @throws Exception
 */
function makeSuppressedProblemIcon(array $icon_data, bool $blink = false): CSimpleButton {
	$suppress_until_values = array_column($icon_data, 'suppress_until');

	if (in_array(ZBX_PROBLEM_SUPPRESS_TIME_INDEFINITE, $suppress_until_values)) {
		$suppressed_till = _s('Indefinitely');
	}
	else {
		$max_value = max($suppress_until_values);
		$suppressed_till = $max_value < strtotime('tomorrow')
			? zbx_date2str(TIME_FORMAT, $max_value)
			: zbx_date2str(DATE_TIME_FORMAT, $max_value);
	}

	CArrayHelper::sort($icon_data, ['maintenance_name']);

	$maintenance_names = [];
	$username = '';

	foreach ($icon_data as $suppression) {
		if (array_key_exists('maintenance_name', $suppression)) {
			$maintenance_names[] = $suppression['maintenance_name'];
		}
		elseif (array_key_exists('username', $suppression)) {
			$username = $suppression['username'];
		}
	}

	$maintenances = implode(', ', $maintenance_names);

	return (new CButtonIcon(ZBX_ICON_EYE_OFF))
		->addClass(ZBX_STYLE_COLOR_ICON)
		->addClass($blink ? 'js-blink' : null)
		->setHint(
			_s('Suppressed till: %1$s', $suppressed_till).
			($username !== '' ? "\n"._s('Manually by: %1$s', $username) : '').
			($maintenances !== '' ? "\n"._s('Maintenance: %1$s', $maintenances) : '')
		);
}

/**
 * Renders an icon with question mark and text in hint.
 *
 * @param string|array|CTag $help_text
 */
function makeHelpIcon($help_text): CSimpleButton {
	return (new CButtonIcon(ZBX_ICON_HELP_FILLED_SMALL))
		->setSmall()
		->setHint($help_text, ZBX_STYLE_HINTBOX_WRAP);
}

/**
 * Renders an icon for a description.
 */
function makeDescriptionIcon(string $description): CButtonIcon {
	return (new CButtonIcon(ZBX_ICON_ALERT_WITH_CONTENT))
		->setAttribute('data-content', '?')
		->setHint(zbx_str2links($description), ZBX_STYLE_HINTBOX_WRAP);
}

/**
 * Renders an information icon like green [i] with message.
 *
 * @param string|array|CTag $message
 */
function makeInformationIcon($message): CButtonIcon {
	return (new CButtonIcon(ZBX_ICON_I_POSITIVE))
		->setSmall()
		->setHint($message, ZBX_STYLE_HINTBOX_WRAP);
}

/**
 * Renders a warning icon like yellow [i] with error message.
 *
 * @param string|array|CTag $warning
 */
function makeWarningIcon($warning): CButtonIcon {
	return (new CButtonIcon(ZBX_ICON_I_WARNING))
		->setSmall()
		->setHint($warning, ZBX_STYLE_HINTBOX_WRAP);
}

/**
 * Renders an error icon like red [i] with error message.
 *
 * @param string|array|CTag $error
 */
function makeErrorIcon($error): CButtonIcon {
	return (new CButtonIcon(ZBX_ICON_I_NEGATIVE))
		->setSmall()
		->setHint($error, ZBX_STYLE_HINTBOX_WRAP.' '.ZBX_STYLE_RED);
}

/**
 * Returns css for trigger severity backgrounds.
 */
function getTriggerSeverityCss(): string {
	$css = '';

	$severities = [
		ZBX_STYLE_NA_BG => CSettingsHelper::getPublic(CSettingsHelper::SEVERITY_COLOR_0),
		ZBX_STYLE_INFO_BG => CSettingsHelper::getPublic(CSettingsHelper::SEVERITY_COLOR_1),
		ZBX_STYLE_WARNING_BG => CSettingsHelper::getPublic(CSettingsHelper::SEVERITY_COLOR_2),
		ZBX_STYLE_AVERAGE_BG => CSettingsHelper::getPublic(CSettingsHelper::SEVERITY_COLOR_3),
		ZBX_STYLE_HIGH_BG => CSettingsHelper::getPublic(CSettingsHelper::SEVERITY_COLOR_4),
		ZBX_STYLE_DISASTER_BG => CSettingsHelper::getPublic(CSettingsHelper::SEVERITY_COLOR_5)
	];

	$css .= ':root {'."\n";
	foreach ($severities as $class => $color) {
		$css .= '--severity-color-'.$class.': #'.$color.';'."\n";
	}
	$css .= '}'."\n";

	foreach ($severities as $class => $color) {
		$css .= '.'.$class.', .'.$class.' input[type="radio"]:checked + label, .'.$class.':before, .flh-'.$class.
			', .status-'.$class.', .status-'.$class.':before { background-color: #'.$color.' }'."\n";
	}

	return $css;
}

/**
 * Returns css for trigger status colors, if those are customized.
 */
function getTriggerStatusCss(): string {
	$css = '';

	if (CSettingsHelper::getPublic(CSettingsHelper::CUSTOM_COLOR) == EVENT_CUSTOM_COLOR_ENABLED) {
		$event_statuses = [
			ZBX_STYLE_PROBLEM_UNACK_FG => CSettingsHelper::getPublic(CSettingsHelper::PROBLEM_UNACK_COLOR),
			ZBX_STYLE_PROBLEM_ACK_FG => CSettingsHelper::getPublic(CSettingsHelper::PROBLEM_ACK_COLOR),
			ZBX_STYLE_OK_UNACK_FG => CSettingsHelper::getPublic(CSettingsHelper::OK_UNACK_COLOR),
			ZBX_STYLE_OK_ACK_FG => CSettingsHelper::getPublic(CSettingsHelper::OK_ACK_COLOR)
		];

		foreach ($event_statuses as $class => $color) {
			$css .= '.' . $class . ' {color: #' . $color . ';}' . "\n";
		}
	}

	return $css;
}<|MERGE_RESOLUTION|>--- conflicted
+++ resolved
@@ -630,10 +630,12 @@
 			),
 			CViewHelper::showNum($db_discovery_rule['hostPrototypes'])
 		]);
+
 		if ($current_element === 'hosts') {
 			$host_prototypes->addClass(ZBX_STYLE_SELECTED);
 		}
-<<<<<<< HEAD
+
+		$content_menu->addItem($host_prototypes);
 
 		// Discovery prototypes
 		$item_prototypes = new CSpan([
@@ -650,9 +652,6 @@
 		}
 
 		$content_menu->addItem($item_prototypes);
-=======
-		$content_menu->addItem($host_prototypes);
->>>>>>> f7069743
 	}
 
 	$list->addItem($content_menu);
