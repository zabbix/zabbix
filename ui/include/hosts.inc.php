--- conflicted
+++ resolved
@@ -1456,7 +1456,6 @@
 		);
 }
 
-<<<<<<< HEAD
 function getHostDashboards(string $hostid, array $dashboard_fields = []): array {
 	$dashboard_fields = array_merge($dashboard_fields, ['dashboardid']);
 
@@ -1488,7 +1487,8 @@
 	}
 
 	return $dashboards;
-=======
+}
+
 /**
  * Return macro value to display in the list of inherited macros.
  *
@@ -1498,5 +1498,4 @@
  */
 function getMacroConfigValue(array $macro): string {
 	return ($macro['type'] == ZBX_MACRO_TYPE_SECRET) ? ZBX_SECRET_MASK : $macro['value'];
->>>>>>> e5c55ff3
 }