<?php
return [
	'role' => [
		'key' => 'roleid',
		'fields' => [
			'roleid' => [
				'null' => false,
				'type' => DB::FIELD_TYPE_ID,
				'length' => 20
			],
			'name' => [
				'null' => false,
				'type' => DB::FIELD_TYPE_CHAR,
				'length' => 255,
				'default' => ''
			],
			'type' => [
				'null' => false,
				'type' => DB::FIELD_TYPE_INT,
				'length' => 10,
				'default' => '0'
			],
			'readonly' => [
				'null' => false,
				'type' => DB::FIELD_TYPE_INT,
				'length' => 10,
				'default' => '0'
			]
		]
	],
	'users' => [
		'key' => 'userid',
		'fields' => [
			'userid' => [
				'null' => false,
				'type' => DB::FIELD_TYPE_ID,
				'length' => 20
			],
			'username' => [
				'null' => false,
				'type' => DB::FIELD_TYPE_CHAR,
				'length' => 100,
				'default' => ''
			],
			'name' => [
				'null' => false,
				'type' => DB::FIELD_TYPE_CHAR,
				'length' => 100,
				'default' => ''
			],
			'surname' => [
				'null' => false,
				'type' => DB::FIELD_TYPE_CHAR,
				'length' => 100,
				'default' => ''
			],
			'passwd' => [
				'null' => false,
				'type' => DB::FIELD_TYPE_CHAR,
				'length' => 60,
				'default' => ''
			],
			'url' => [
				'null' => false,
				'type' => DB::FIELD_TYPE_CHAR,
				'length' => 255,
				'default' => ''
			],
			'autologin' => [
				'null' => false,
				'type' => DB::FIELD_TYPE_INT,
				'length' => 10,
				'default' => '0'
			],
			'autologout' => [
				'null' => false,
				'type' => DB::FIELD_TYPE_CHAR,
				'length' => 32,
				'default' => '15m'
			],
			'lang' => [
				'null' => false,
				'type' => DB::FIELD_TYPE_CHAR,
				'length' => 7,
				'default' => 'default'
			],
			'refresh' => [
				'null' => false,
				'type' => DB::FIELD_TYPE_CHAR,
				'length' => 32,
				'default' => '30s'
			],
			'theme' => [
				'null' => false,
				'type' => DB::FIELD_TYPE_CHAR,
				'length' => 128,
				'default' => 'default'
			],
			'attempt_failed' => [
				'null' => false,
				'type' => DB::FIELD_TYPE_INT,
				'length' => 10
			],
			'attempt_ip' => [
				'null' => false,
				'type' => DB::FIELD_TYPE_CHAR,
				'length' => 39,
				'default' => ''
			],
			'attempt_clock' => [
				'null' => false,
				'type' => DB::FIELD_TYPE_INT,
				'length' => 10
			],
			'rows_per_page' => [
				'null' => false,
				'type' => DB::FIELD_TYPE_INT,
				'length' => 10,
				'default' => 50
			],
			'timezone' => [
				'null' => false,
				'type' => DB::FIELD_TYPE_CHAR,
				'length' => 50,
				'default' => 'default'
			],
			'roleid' => [
				'null' => false,
				'type' => DB::FIELD_TYPE_ID,
				'length' => 20,
				'ref_table' => 'role',
				'ref_field' => 'roleid'
			]
		]
	],
	'maintenances' => [
		'key' => 'maintenanceid',
		'fields' => [
			'maintenanceid' => [
				'null' => false,
				'type' => DB::FIELD_TYPE_ID,
				'length' => 20
			],
			'name' => [
				'null' => false,
				'type' => DB::FIELD_TYPE_CHAR,
				'length' => 128,
				'default' => ''
			],
			'maintenance_type' => [
				'null' => false,
				'type' => DB::FIELD_TYPE_INT,
				'length' => 10,
				'default' => '0'
			],
			'description' => [
				'null' => false,
				'type' => DB::FIELD_TYPE_TEXT,
				'default' => ''
			],
			'active_since' => [
				'null' => false,
				'type' => DB::FIELD_TYPE_INT,
				'length' => 10,
				'default' => '0'
			],
			'active_till' => [
				'null' => false,
				'type' => DB::FIELD_TYPE_INT,
				'length' => 10,
				'default' => '0'
			],
			'tags_evaltype' => [
				'null' => false,
				'type' => DB::FIELD_TYPE_INT,
				'length' => 10,
				'default' => '0'
			]
		]
	],
	'hosts' => [
		'key' => 'hostid',
		'fields' => [
			'hostid' => [
				'null' => false,
				'type' => DB::FIELD_TYPE_ID,
				'length' => 20
			],
			'proxy_hostid' => [
				'null' => true,
				'type' => DB::FIELD_TYPE_ID,
				'length' => 20,
				'ref_table' => 'hosts',
				'ref_field' => 'hostid'
			],
			'host' => [
				'null' => false,
				'type' => DB::FIELD_TYPE_CHAR,
				'length' => 128,
				'default' => ''
			],
			'status' => [
				'null' => false,
				'type' => DB::FIELD_TYPE_INT,
				'length' => 10,
				'default' => '0'
			],
			'lastaccess' => [
				'null' => false,
				'type' => DB::FIELD_TYPE_INT,
				'length' => 10,
				'default' => '0'
			],
			'ipmi_authtype' => [
				'null' => false,
				'type' => DB::FIELD_TYPE_INT,
				'length' => 10,
				'default' => '-1'
			],
			'ipmi_privilege' => [
				'null' => false,
				'type' => DB::FIELD_TYPE_INT,
				'length' => 10,
				'default' => '2'
			],
			'ipmi_username' => [
				'null' => false,
				'type' => DB::FIELD_TYPE_CHAR,
				'length' => 16,
				'default' => ''
			],
			'ipmi_password' => [
				'null' => false,
				'type' => DB::FIELD_TYPE_CHAR,
				'length' => 20,
				'default' => ''
			],
			'maintenanceid' => [
				'null' => true,
				'type' => DB::FIELD_TYPE_ID,
				'length' => 20,
				'ref_table' => 'maintenances',
				'ref_field' => 'maintenanceid'
			],
			'maintenance_status' => [
				'null' => false,
				'type' => DB::FIELD_TYPE_INT,
				'length' => 10,
				'default' => '0'
			],
			'maintenance_type' => [
				'null' => false,
				'type' => DB::FIELD_TYPE_INT,
				'length' => 10,
				'default' => '0'
			],
			'maintenance_from' => [
				'null' => false,
				'type' => DB::FIELD_TYPE_INT,
				'length' => 10,
				'default' => '0'
			],
			'name' => [
				'null' => false,
				'type' => DB::FIELD_TYPE_CHAR,
				'length' => 128,
				'default' => ''
			],
			'flags' => [
				'null' => false,
				'type' => DB::FIELD_TYPE_INT,
				'length' => 10,
				'default' => '0'
			],
			'templateid' => [
				'null' => true,
				'type' => DB::FIELD_TYPE_ID,
				'length' => 20,
				'ref_table' => 'hosts',
				'ref_field' => 'hostid'
			],
			'description' => [
				'null' => false,
				'type' => DB::FIELD_TYPE_TEXT,
				'default' => ''
			],
			'tls_connect' => [
				'null' => false,
				'type' => DB::FIELD_TYPE_INT,
				'length' => 10,
				'default' => '1'
			],
			'tls_accept' => [
				'null' => false,
				'type' => DB::FIELD_TYPE_INT,
				'length' => 10,
				'default' => '1'
			],
			'tls_issuer' => [
				'null' => false,
				'type' => DB::FIELD_TYPE_CHAR,
				'length' => 1024,
				'default' => ''
			],
			'tls_subject' => [
				'null' => false,
				'type' => DB::FIELD_TYPE_CHAR,
				'length' => 1024,
				'default' => ''
			],
			'tls_psk_identity' => [
				'null' => false,
				'type' => DB::FIELD_TYPE_CHAR,
				'length' => 128,
				'default' => ''
			],
			'tls_psk' => [
				'null' => false,
				'type' => DB::FIELD_TYPE_CHAR,
				'length' => 512,
				'default' => ''
			],
			'proxy_address' => [
				'null' => false,
				'type' => DB::FIELD_TYPE_CHAR,
				'length' => 255,
				'default' => ''
			],
			'auto_compress' => [
				'null' => false,
				'type' => DB::FIELD_TYPE_INT,
				'length' => 10,
				'default' => '1'
			],
			'discover' => [
				'null' => false,
				'type' => DB::FIELD_TYPE_INT,
				'length' => 10,
				'default' => '0'
			],
			'custom_interfaces' => [
				'null' => false,
				'type' => DB::FIELD_TYPE_INT,
				'length' => 10,
				'default' => '0'
			],
			'uuid' => [
				'null' => false,
				'type' => DB::FIELD_TYPE_CHAR,
				'length' => 32,
				'default' => ''
			]
		]
	],
	'hstgrp' => [
		'key' => 'groupid',
		'fields' => [
			'groupid' => [
				'null' => false,
				'type' => DB::FIELD_TYPE_ID,
				'length' => 20
			],
			'name' => [
				'null' => false,
				'type' => DB::FIELD_TYPE_CHAR,
				'length' => 255,
				'default' => ''
			],
			'internal' => [
				'null' => false,
				'type' => DB::FIELD_TYPE_INT,
				'length' => 10,
				'default' => '0'
			],
			'flags' => [
				'null' => false,
				'type' => DB::FIELD_TYPE_INT,
				'length' => 10,
				'default' => '0'
			],
			'uuid' => [
				'null' => false,
				'type' => DB::FIELD_TYPE_CHAR,
				'length' => 32,
				'default' => ''
			]
		]
	],
	'group_prototype' => [
		'key' => 'group_prototypeid',
		'fields' => [
			'group_prototypeid' => [
				'null' => false,
				'type' => DB::FIELD_TYPE_ID,
				'length' => 20
			],
			'hostid' => [
				'null' => false,
				'type' => DB::FIELD_TYPE_ID,
				'length' => 20,
				'ref_table' => 'hosts',
				'ref_field' => 'hostid'
			],
			'name' => [
				'null' => false,
				'type' => DB::FIELD_TYPE_CHAR,
				'length' => 255,
				'default' => ''
			],
			'groupid' => [
				'null' => true,
				'type' => DB::FIELD_TYPE_ID,
				'length' => 20,
				'ref_table' => 'hstgrp',
				'ref_field' => 'groupid'
			],
			'templateid' => [
				'null' => true,
				'type' => DB::FIELD_TYPE_ID,
				'length' => 20,
				'ref_table' => 'group_prototype',
				'ref_field' => 'group_prototypeid'
			]
		]
	],
	'group_discovery' => [
		'key' => 'groupid',
		'fields' => [
			'groupid' => [
				'null' => false,
				'type' => DB::FIELD_TYPE_ID,
				'length' => 20,
				'ref_table' => 'hstgrp',
				'ref_field' => 'groupid'
			],
			'parent_group_prototypeid' => [
				'null' => false,
				'type' => DB::FIELD_TYPE_ID,
				'length' => 20,
				'ref_table' => 'group_prototype',
				'ref_field' => 'group_prototypeid'
			],
			'name' => [
				'null' => false,
				'type' => DB::FIELD_TYPE_CHAR,
				'length' => 64,
				'default' => ''
			],
			'lastcheck' => [
				'null' => false,
				'type' => DB::FIELD_TYPE_INT,
				'length' => 10,
				'default' => '0'
			],
			'ts_delete' => [
				'null' => false,
				'type' => DB::FIELD_TYPE_INT,
				'length' => 10,
				'default' => '0'
			]
		]
	],
	'drules' => [
		'key' => 'druleid',
		'fields' => [
			'druleid' => [
				'null' => false,
				'type' => DB::FIELD_TYPE_ID,
				'length' => 20
			],
			'proxy_hostid' => [
				'null' => true,
				'type' => DB::FIELD_TYPE_ID,
				'length' => 20,
				'ref_table' => 'hosts',
				'ref_field' => 'hostid'
			],
			'name' => [
				'null' => false,
				'type' => DB::FIELD_TYPE_CHAR,
				'length' => 255,
				'default' => ''
			],
			'iprange' => [
				'null' => false,
				'type' => DB::FIELD_TYPE_CHAR,
				'length' => 2048,
				'default' => ''
			],
			'delay' => [
				'null' => false,
				'type' => DB::FIELD_TYPE_CHAR,
				'length' => 255,
				'default' => '1h'
			],
			'nextcheck' => [
				'null' => false,
				'type' => DB::FIELD_TYPE_INT,
				'length' => 10,
				'default' => '0'
			],
			'status' => [
				'null' => false,
				'type' => DB::FIELD_TYPE_INT,
				'length' => 10,
				'default' => '0'
			]
		]
	],
	'dchecks' => [
		'key' => 'dcheckid',
		'fields' => [
			'dcheckid' => [
				'null' => false,
				'type' => DB::FIELD_TYPE_ID,
				'length' => 20
			],
			'druleid' => [
				'null' => false,
				'type' => DB::FIELD_TYPE_ID,
				'length' => 20,
				'ref_table' => 'drules',
				'ref_field' => 'druleid'
			],
			'type' => [
				'null' => false,
				'type' => DB::FIELD_TYPE_INT,
				'length' => 10,
				'default' => '0'
			],
			'key_' => [
				'null' => false,
				'type' => DB::FIELD_TYPE_CHAR,
				'length' => 2048,
				'default' => ''
			],
			'snmp_community' => [
				'null' => false,
				'type' => DB::FIELD_TYPE_CHAR,
				'length' => 255,
				'default' => ''
			],
			'ports' => [
				'null' => false,
				'type' => DB::FIELD_TYPE_CHAR,
				'length' => 255,
				'default' => '0'
			],
			'snmpv3_securityname' => [
				'null' => false,
				'type' => DB::FIELD_TYPE_CHAR,
				'length' => 64,
				'default' => ''
			],
			'snmpv3_securitylevel' => [
				'null' => false,
				'type' => DB::FIELD_TYPE_INT,
				'length' => 10,
				'default' => '0'
			],
			'snmpv3_authpassphrase' => [
				'null' => false,
				'type' => DB::FIELD_TYPE_CHAR,
				'length' => 64,
				'default' => ''
			],
			'snmpv3_privpassphrase' => [
				'null' => false,
				'type' => DB::FIELD_TYPE_CHAR,
				'length' => 64,
				'default' => ''
			],
			'uniq' => [
				'null' => false,
				'type' => DB::FIELD_TYPE_INT,
				'length' => 10,
				'default' => '0'
			],
			'snmpv3_authprotocol' => [
				'null' => false,
				'type' => DB::FIELD_TYPE_INT,
				'length' => 10,
				'default' => '0'
			],
			'snmpv3_privprotocol' => [
				'null' => false,
				'type' => DB::FIELD_TYPE_INT,
				'length' => 10,
				'default' => '0'
			],
			'snmpv3_contextname' => [
				'null' => false,
				'type' => DB::FIELD_TYPE_CHAR,
				'length' => 255,
				'default' => ''
			],
			'host_source' => [
				'null' => false,
				'type' => DB::FIELD_TYPE_INT,
				'length' => 10,
				'default' => '1'
			],
			'name_source' => [
				'null' => false,
				'type' => DB::FIELD_TYPE_INT,
				'length' => 10,
				'default' => '0'
			]
		]
	],
	'httptest' => [
		'key' => 'httptestid',
		'fields' => [
			'httptestid' => [
				'null' => false,
				'type' => DB::FIELD_TYPE_ID,
				'length' => 20
			],
			'name' => [
				'null' => false,
				'type' => DB::FIELD_TYPE_CHAR,
				'length' => 64,
				'default' => ''
			],
			'nextcheck' => [
				'null' => false,
				'type' => DB::FIELD_TYPE_INT,
				'length' => 10,
				'default' => '0'
			],
			'delay' => [
				'null' => false,
				'type' => DB::FIELD_TYPE_CHAR,
				'length' => 255,
				'default' => '1m'
			],
			'status' => [
				'null' => false,
				'type' => DB::FIELD_TYPE_INT,
				'length' => 10,
				'default' => '0'
			],
			'agent' => [
				'null' => false,
				'type' => DB::FIELD_TYPE_CHAR,
				'length' => 255,
				'default' => 'Zabbix'
			],
			'authentication' => [
				'null' => false,
				'type' => DB::FIELD_TYPE_INT,
				'length' => 10,
				'default' => '0'
			],
			'http_user' => [
				'null' => false,
				'type' => DB::FIELD_TYPE_CHAR,
				'length' => 64,
				'default' => ''
			],
			'http_password' => [
				'null' => false,
				'type' => DB::FIELD_TYPE_CHAR,
				'length' => 64,
				'default' => ''
			],
			'hostid' => [
				'null' => false,
				'type' => DB::FIELD_TYPE_ID,
				'length' => 20,
				'ref_table' => 'hosts',
				'ref_field' => 'hostid'
			],
			'templateid' => [
				'null' => true,
				'type' => DB::FIELD_TYPE_ID,
				'length' => 20,
				'ref_table' => 'httptest',
				'ref_field' => 'httptestid'
			],
			'http_proxy' => [
				'null' => false,
				'type' => DB::FIELD_TYPE_CHAR,
				'length' => 255,
				'default' => ''
			],
			'retries' => [
				'null' => false,
				'type' => DB::FIELD_TYPE_INT,
				'length' => 10,
				'default' => '1'
			],
			'ssl_cert_file' => [
				'null' => false,
				'type' => DB::FIELD_TYPE_CHAR,
				'length' => 255,
				'default' => ''
			],
			'ssl_key_file' => [
				'null' => false,
				'type' => DB::FIELD_TYPE_CHAR,
				'length' => 255,
				'default' => ''
			],
			'ssl_key_password' => [
				'null' => false,
				'type' => DB::FIELD_TYPE_CHAR,
				'length' => 64,
				'default' => ''
			],
			'verify_peer' => [
				'null' => false,
				'type' => DB::FIELD_TYPE_INT,
				'length' => 10,
				'default' => '0'
			],
			'verify_host' => [
				'null' => false,
				'type' => DB::FIELD_TYPE_INT,
				'length' => 10,
				'default' => '0'
			],
			'uuid' => [
				'null' => false,
				'type' => DB::FIELD_TYPE_CHAR,
				'length' => 32,
				'default' => ''
			]
		]
	],
	'httpstep' => [
		'key' => 'httpstepid',
		'fields' => [
			'httpstepid' => [
				'null' => false,
				'type' => DB::FIELD_TYPE_ID,
				'length' => 20
			],
			'httptestid' => [
				'null' => false,
				'type' => DB::FIELD_TYPE_ID,
				'length' => 20,
				'ref_table' => 'httptest',
				'ref_field' => 'httptestid'
			],
			'name' => [
				'null' => false,
				'type' => DB::FIELD_TYPE_CHAR,
				'length' => 64,
				'default' => ''
			],
			'no' => [
				'null' => false,
				'type' => DB::FIELD_TYPE_INT,
				'length' => 10,
				'default' => '0'
			],
			'url' => [
				'null' => false,
				'type' => DB::FIELD_TYPE_CHAR,
				'length' => 2048,
				'default' => ''
			],
			'timeout' => [
				'null' => false,
				'type' => DB::FIELD_TYPE_CHAR,
				'length' => 255,
				'default' => '15s'
			],
			'posts' => [
				'null' => false,
				'type' => DB::FIELD_TYPE_TEXT,
				'default' => ''
			],
			'required' => [
				'null' => false,
				'type' => DB::FIELD_TYPE_CHAR,
				'length' => 255,
				'default' => ''
			],
			'status_codes' => [
				'null' => false,
				'type' => DB::FIELD_TYPE_CHAR,
				'length' => 255,
				'default' => ''
			],
			'follow_redirects' => [
				'null' => false,
				'type' => DB::FIELD_TYPE_INT,
				'length' => 10,
				'default' => '1'
			],
			'retrieve_mode' => [
				'null' => false,
				'type' => DB::FIELD_TYPE_INT,
				'length' => 10,
				'default' => '0'
			],
			'post_type' => [
				'null' => false,
				'type' => DB::FIELD_TYPE_INT,
				'length' => 10,
				'default' => '0'
			]
		]
	],
	'interface' => [
		'key' => 'interfaceid',
		'fields' => [
			'interfaceid' => [
				'null' => false,
				'type' => DB::FIELD_TYPE_ID,
				'length' => 20
			],
			'hostid' => [
				'null' => false,
				'type' => DB::FIELD_TYPE_ID,
				'length' => 20,
				'ref_table' => 'hosts',
				'ref_field' => 'hostid'
			],
			'main' => [
				'null' => false,
				'type' => DB::FIELD_TYPE_INT,
				'length' => 10,
				'default' => '0'
			],
			'type' => [
				'null' => false,
				'type' => DB::FIELD_TYPE_INT,
				'length' => 10,
				'default' => '1'
			],
			'useip' => [
				'null' => false,
				'type' => DB::FIELD_TYPE_INT,
				'length' => 10,
				'default' => '1'
			],
			'ip' => [
				'null' => false,
				'type' => DB::FIELD_TYPE_CHAR,
				'length' => 64,
				'default' => '127.0.0.1'
			],
			'dns' => [
				'null' => false,
				'type' => DB::FIELD_TYPE_CHAR,
				'length' => 255,
				'default' => ''
			],
			'port' => [
				'null' => false,
				'type' => DB::FIELD_TYPE_CHAR,
				'length' => 64,
				'default' => '10050'
			],
			'available' => [
				'null' => false,
				'type' => DB::FIELD_TYPE_INT,
				'length' => 10,
				'default' => '0'
			],
			'error' => [
				'null' => false,
				'type' => DB::FIELD_TYPE_CHAR,
				'length' => 2048,
				'default' => ''
			],
			'errors_from' => [
				'null' => false,
				'type' => DB::FIELD_TYPE_INT,
				'length' => 10,
				'default' => '0'
			],
			'disable_until' => [
				'null' => false,
				'type' => DB::FIELD_TYPE_INT,
				'length' => 10,
				'default' => '0'
			]
		]
	],
	'valuemap' => [
		'key' => 'valuemapid',
		'fields' => [
			'valuemapid' => [
				'null' => false,
				'type' => DB::FIELD_TYPE_ID,
				'length' => 20
			],
			'hostid' => [
				'null' => false,
				'type' => DB::FIELD_TYPE_ID,
				'length' => 20,
				'ref_table' => 'hosts',
				'ref_field' => 'hostid'
			],
			'name' => [
				'null' => false,
				'type' => DB::FIELD_TYPE_CHAR,
				'length' => 64,
				'default' => ''
			],
			'uuid' => [
				'null' => false,
				'type' => DB::FIELD_TYPE_CHAR,
				'length' => 32,
				'default' => ''
			]
		]
	],
	'items' => [
		'key' => 'itemid',
		'fields' => [
			'itemid' => [
				'null' => false,
				'type' => DB::FIELD_TYPE_ID,
				'length' => 20
			],
			'type' => [
				'null' => false,
				'type' => DB::FIELD_TYPE_INT,
				'length' => 10,
				'default' => '0'
			],
			'snmp_oid' => [
				'null' => false,
				'type' => DB::FIELD_TYPE_CHAR,
				'length' => 512,
				'default' => ''
			],
			'hostid' => [
				'null' => false,
				'type' => DB::FIELD_TYPE_ID,
				'length' => 20,
				'ref_table' => 'hosts',
				'ref_field' => 'hostid'
			],
			'name' => [
				'null' => false,
				'type' => DB::FIELD_TYPE_CHAR,
				'length' => 255,
				'default' => ''
			],
			'key_' => [
				'null' => false,
				'type' => DB::FIELD_TYPE_CHAR,
				'length' => 2048,
				'default' => ''
			],
			'delay' => [
				'null' => false,
				'type' => DB::FIELD_TYPE_CHAR,
				'length' => 1024,
				'default' => '0'
			],
			'history' => [
				'null' => false,
				'type' => DB::FIELD_TYPE_CHAR,
				'length' => 255,
				'default' => '90d'
			],
			'trends' => [
				'null' => false,
				'type' => DB::FIELD_TYPE_CHAR,
				'length' => 255,
				'default' => '365d'
			],
			'status' => [
				'null' => false,
				'type' => DB::FIELD_TYPE_INT,
				'length' => 10,
				'default' => '0'
			],
			'value_type' => [
				'null' => false,
				'type' => DB::FIELD_TYPE_INT,
				'length' => 10,
				'default' => '0'
			],
			'trapper_hosts' => [
				'null' => false,
				'type' => DB::FIELD_TYPE_CHAR,
				'length' => 255,
				'default' => ''
			],
			'units' => [
				'null' => false,
				'type' => DB::FIELD_TYPE_CHAR,
				'length' => 255,
				'default' => ''
			],
			'formula' => [
				'null' => false,
				'type' => DB::FIELD_TYPE_CHAR,
				'length' => 255,
				'default' => ''
			],
			'logtimefmt' => [
				'null' => false,
				'type' => DB::FIELD_TYPE_CHAR,
				'length' => 64,
				'default' => ''
			],
			'templateid' => [
				'null' => true,
				'type' => DB::FIELD_TYPE_ID,
				'length' => 20,
				'ref_table' => 'items',
				'ref_field' => 'itemid'
			],
			'valuemapid' => [
				'null' => true,
				'type' => DB::FIELD_TYPE_ID,
				'length' => 20,
				'ref_table' => 'valuemap',
				'ref_field' => 'valuemapid'
			],
			'params' => [
				'null' => false,
				'type' => DB::FIELD_TYPE_NCLOB,
				'default' => ''
			],
			'ipmi_sensor' => [
				'null' => false,
				'type' => DB::FIELD_TYPE_CHAR,
				'length' => 128,
				'default' => ''
			],
			'authtype' => [
				'null' => false,
				'type' => DB::FIELD_TYPE_INT,
				'length' => 10,
				'default' => '0'
			],
			'username' => [
				'null' => false,
				'type' => DB::FIELD_TYPE_CHAR,
				'length' => 64,
				'default' => ''
			],
			'password' => [
				'null' => false,
				'type' => DB::FIELD_TYPE_CHAR,
				'length' => 64,
				'default' => ''
			],
			'publickey' => [
				'null' => false,
				'type' => DB::FIELD_TYPE_CHAR,
				'length' => 64,
				'default' => ''
			],
			'privatekey' => [
				'null' => false,
				'type' => DB::FIELD_TYPE_CHAR,
				'length' => 64,
				'default' => ''
			],
			'flags' => [
				'null' => false,
				'type' => DB::FIELD_TYPE_INT,
				'length' => 10,
				'default' => '0'
			],
			'interfaceid' => [
				'null' => true,
				'type' => DB::FIELD_TYPE_ID,
				'length' => 20,
				'ref_table' => 'interface',
				'ref_field' => 'interfaceid'
			],
			'description' => [
				'null' => false,
				'type' => DB::FIELD_TYPE_NCLOB,
				'default' => ''
			],
			'inventory_link' => [
				'null' => false,
				'type' => DB::FIELD_TYPE_INT,
				'length' => 10,
				'default' => '0'
			],
			'lifetime' => [
				'null' => false,
				'type' => DB::FIELD_TYPE_CHAR,
				'length' => 255,
				'default' => '30d'
			],
			'evaltype' => [
				'null' => false,
				'type' => DB::FIELD_TYPE_INT,
				'length' => 10,
				'default' => '0'
			],
			'jmx_endpoint' => [
				'null' => false,
				'type' => DB::FIELD_TYPE_CHAR,
				'length' => 255,
				'default' => ''
			],
			'master_itemid' => [
				'null' => true,
				'type' => DB::FIELD_TYPE_ID,
				'length' => 20,
				'ref_table' => 'items',
				'ref_field' => 'itemid'
			],
			'timeout' => [
				'null' => false,
				'type' => DB::FIELD_TYPE_CHAR,
				'length' => 255,
				'default' => '3s'
			],
			'url' => [
				'null' => false,
				'type' => DB::FIELD_TYPE_CHAR,
				'length' => 2048,
				'default' => ''
			],
			'query_fields' => [
				'null' => false,
				'type' => DB::FIELD_TYPE_CHAR,
				'length' => 2048,
				'default' => ''
			],
			'posts' => [
				'null' => false,
				'type' => DB::FIELD_TYPE_NCLOB,
				'default' => ''
			],
			'status_codes' => [
				'null' => false,
				'type' => DB::FIELD_TYPE_CHAR,
				'length' => 255,
				'default' => '200'
			],
			'follow_redirects' => [
				'null' => false,
				'type' => DB::FIELD_TYPE_INT,
				'length' => 10,
				'default' => '1'
			],
			'post_type' => [
				'null' => false,
				'type' => DB::FIELD_TYPE_INT,
				'length' => 10,
				'default' => '0'
			],
			'http_proxy' => [
				'null' => false,
				'type' => DB::FIELD_TYPE_CHAR,
				'length' => 255,
				'default' => ''
			],
			'headers' => [
				'null' => false,
				'type' => DB::FIELD_TYPE_NCLOB,
				'default' => ''
			],
			'retrieve_mode' => [
				'null' => false,
				'type' => DB::FIELD_TYPE_INT,
				'length' => 10,
				'default' => '0'
			],
			'request_method' => [
				'null' => false,
				'type' => DB::FIELD_TYPE_INT,
				'length' => 10,
				'default' => '0'
			],
			'output_format' => [
				'null' => false,
				'type' => DB::FIELD_TYPE_INT,
				'length' => 10,
				'default' => '0'
			],
			'ssl_cert_file' => [
				'null' => false,
				'type' => DB::FIELD_TYPE_CHAR,
				'length' => 255,
				'default' => ''
			],
			'ssl_key_file' => [
				'null' => false,
				'type' => DB::FIELD_TYPE_CHAR,
				'length' => 255,
				'default' => ''
			],
			'ssl_key_password' => [
				'null' => false,
				'type' => DB::FIELD_TYPE_CHAR,
				'length' => 64,
				'default' => ''
			],
			'verify_peer' => [
				'null' => false,
				'type' => DB::FIELD_TYPE_INT,
				'length' => 10,
				'default' => '0'
			],
			'verify_host' => [
				'null' => false,
				'type' => DB::FIELD_TYPE_INT,
				'length' => 10,
				'default' => '0'
			],
			'allow_traps' => [
				'null' => false,
				'type' => DB::FIELD_TYPE_INT,
				'length' => 10,
				'default' => '0'
			],
			'discover' => [
				'null' => false,
				'type' => DB::FIELD_TYPE_INT,
				'length' => 10,
				'default' => '0'
			],
			'uuid' => [
				'null' => false,
				'type' => DB::FIELD_TYPE_CHAR,
				'length' => 32,
				'default' => ''
			]
		]
	],
	'httpstepitem' => [
		'key' => 'httpstepitemid',
		'fields' => [
			'httpstepitemid' => [
				'null' => false,
				'type' => DB::FIELD_TYPE_ID,
				'length' => 20
			],
			'httpstepid' => [
				'null' => false,
				'type' => DB::FIELD_TYPE_ID,
				'length' => 20,
				'ref_table' => 'httpstep',
				'ref_field' => 'httpstepid'
			],
			'itemid' => [
				'null' => false,
				'type' => DB::FIELD_TYPE_ID,
				'length' => 20,
				'ref_table' => 'items',
				'ref_field' => 'itemid'
			],
			'type' => [
				'null' => false,
				'type' => DB::FIELD_TYPE_INT,
				'length' => 10,
				'default' => '0'
			]
		]
	],
	'httptestitem' => [
		'key' => 'httptestitemid',
		'fields' => [
			'httptestitemid' => [
				'null' => false,
				'type' => DB::FIELD_TYPE_ID,
				'length' => 20
			],
			'httptestid' => [
				'null' => false,
				'type' => DB::FIELD_TYPE_ID,
				'length' => 20,
				'ref_table' => 'httptest',
				'ref_field' => 'httptestid'
			],
			'itemid' => [
				'null' => false,
				'type' => DB::FIELD_TYPE_ID,
				'length' => 20,
				'ref_table' => 'items',
				'ref_field' => 'itemid'
			],
			'type' => [
				'null' => false,
				'type' => DB::FIELD_TYPE_INT,
				'length' => 10,
				'default' => '0'
			]
		]
	],
	'media_type' => [
		'key' => 'mediatypeid',
		'fields' => [
			'mediatypeid' => [
				'null' => false,
				'type' => DB::FIELD_TYPE_ID,
				'length' => 20
			],
			'type' => [
				'null' => false,
				'type' => DB::FIELD_TYPE_INT,
				'length' => 10,
				'default' => '0'
			],
			'name' => [
				'null' => false,
				'type' => DB::FIELD_TYPE_CHAR,
				'length' => 100,
				'default' => ''
			],
			'smtp_server' => [
				'null' => false,
				'type' => DB::FIELD_TYPE_CHAR,
				'length' => 255,
				'default' => ''
			],
			'smtp_helo' => [
				'null' => false,
				'type' => DB::FIELD_TYPE_CHAR,
				'length' => 255,
				'default' => ''
			],
			'smtp_email' => [
				'null' => false,
				'type' => DB::FIELD_TYPE_CHAR,
				'length' => 255,
				'default' => ''
			],
			'exec_path' => [
				'null' => false,
				'type' => DB::FIELD_TYPE_CHAR,
				'length' => 255,
				'default' => ''
			],
			'gsm_modem' => [
				'null' => false,
				'type' => DB::FIELD_TYPE_CHAR,
				'length' => 255,
				'default' => ''
			],
			'username' => [
				'null' => false,
				'type' => DB::FIELD_TYPE_CHAR,
				'length' => 255,
				'default' => ''
			],
			'passwd' => [
				'null' => false,
				'type' => DB::FIELD_TYPE_CHAR,
				'length' => 255,
				'default' => ''
			],
			'status' => [
				'null' => false,
				'type' => DB::FIELD_TYPE_INT,
				'length' => 10,
				'default' => '0'
			],
			'smtp_port' => [
				'null' => false,
				'type' => DB::FIELD_TYPE_INT,
				'length' => 10,
				'default' => '25'
			],
			'smtp_security' => [
				'null' => false,
				'type' => DB::FIELD_TYPE_INT,
				'length' => 10,
				'default' => '0'
			],
			'smtp_verify_peer' => [
				'null' => false,
				'type' => DB::FIELD_TYPE_INT,
				'length' => 10,
				'default' => '0'
			],
			'smtp_verify_host' => [
				'null' => false,
				'type' => DB::FIELD_TYPE_INT,
				'length' => 10,
				'default' => '0'
			],
			'smtp_authentication' => [
				'null' => false,
				'type' => DB::FIELD_TYPE_INT,
				'length' => 10,
				'default' => '0'
			],
			'exec_params' => [
				'null' => false,
				'type' => DB::FIELD_TYPE_CHAR,
				'length' => 255,
				'default' => ''
			],
			'maxsessions' => [
				'null' => false,
				'type' => DB::FIELD_TYPE_INT,
				'length' => 10,
				'default' => '1'
			],
			'maxattempts' => [
				'null' => false,
				'type' => DB::FIELD_TYPE_INT,
				'length' => 10,
				'default' => '3'
			],
			'attempt_interval' => [
				'null' => false,
				'type' => DB::FIELD_TYPE_CHAR,
				'length' => 32,
				'default' => '10s'
			],
			'content_type' => [
				'null' => false,
				'type' => DB::FIELD_TYPE_INT,
				'length' => 10,
				'default' => '1'
			],
			'script' => [
				'null' => false,
				'type' => DB::FIELD_TYPE_NCLOB,
				'default' => ''
			],
			'timeout' => [
				'null' => false,
				'type' => DB::FIELD_TYPE_CHAR,
				'length' => 32,
				'default' => '30s'
			],
			'process_tags' => [
				'null' => false,
				'type' => DB::FIELD_TYPE_INT,
				'length' => 10,
				'default' => '0'
			],
			'show_event_menu' => [
				'null' => false,
				'type' => DB::FIELD_TYPE_INT,
				'length' => 10,
				'default' => '0'
			],
			'event_menu_url' => [
				'null' => false,
				'type' => DB::FIELD_TYPE_CHAR,
				'length' => 2048,
				'default' => ''
			],
			'event_menu_name' => [
				'null' => false,
				'type' => DB::FIELD_TYPE_CHAR,
				'length' => 255,
				'default' => ''
			],
			'description' => [
				'null' => false,
				'type' => DB::FIELD_TYPE_TEXT,
				'default' => ''
			]
		]
	],
	'media_type_param' => [
		'key' => 'mediatype_paramid',
		'fields' => [
			'mediatype_paramid' => [
				'null' => false,
				'type' => DB::FIELD_TYPE_ID,
				'length' => 20
			],
			'mediatypeid' => [
				'null' => false,
				'type' => DB::FIELD_TYPE_ID,
				'length' => 20,
				'ref_table' => 'media_type',
				'ref_field' => 'mediatypeid'
			],
			'name' => [
				'null' => false,
				'type' => DB::FIELD_TYPE_CHAR,
				'length' => 255,
				'default' => ''
			],
			'value' => [
				'null' => false,
				'type' => DB::FIELD_TYPE_CHAR,
				'length' => 2048,
				'default' => ''
			]
		]
	],
	'media_type_message' => [
		'key' => 'mediatype_messageid',
		'fields' => [
			'mediatype_messageid' => [
				'null' => false,
				'type' => DB::FIELD_TYPE_ID,
				'length' => 20
			],
			'mediatypeid' => [
				'null' => false,
				'type' => DB::FIELD_TYPE_ID,
				'length' => 20,
				'ref_table' => 'media_type',
				'ref_field' => 'mediatypeid'
			],
			'eventsource' => [
				'null' => false,
				'type' => DB::FIELD_TYPE_INT,
				'length' => 10
			],
			'recovery' => [
				'null' => false,
				'type' => DB::FIELD_TYPE_INT,
				'length' => 10
			],
			'subject' => [
				'null' => false,
				'type' => DB::FIELD_TYPE_CHAR,
				'length' => 255,
				'default' => ''
			],
			'message' => [
				'null' => false,
				'type' => DB::FIELD_TYPE_TEXT,
				'default' => ''
			]
		]
	],
	'usrgrp' => [
		'key' => 'usrgrpid',
		'fields' => [
			'usrgrpid' => [
				'null' => false,
				'type' => DB::FIELD_TYPE_ID,
				'length' => 20
			],
			'name' => [
				'null' => false,
				'type' => DB::FIELD_TYPE_CHAR,
				'length' => 64,
				'default' => ''
			],
			'gui_access' => [
				'null' => false,
				'type' => DB::FIELD_TYPE_INT,
				'length' => 10,
				'default' => '0'
			],
			'users_status' => [
				'null' => false,
				'type' => DB::FIELD_TYPE_INT,
				'length' => 10,
				'default' => '0'
			],
			'debug_mode' => [
				'null' => false,
				'type' => DB::FIELD_TYPE_INT,
				'length' => 10,
				'default' => '0'
			]
		]
	],
	'users_groups' => [
		'key' => 'id',
		'fields' => [
			'id' => [
				'null' => false,
				'type' => DB::FIELD_TYPE_ID,
				'length' => 20
			],
			'usrgrpid' => [
				'null' => false,
				'type' => DB::FIELD_TYPE_ID,
				'length' => 20,
				'ref_table' => 'usrgrp',
				'ref_field' => 'usrgrpid'
			],
			'userid' => [
				'null' => false,
				'type' => DB::FIELD_TYPE_ID,
				'length' => 20,
				'ref_table' => 'users',
				'ref_field' => 'userid'
			]
		]
	],
	'scripts' => [
		'key' => 'scriptid',
		'fields' => [
			'scriptid' => [
				'null' => false,
				'type' => DB::FIELD_TYPE_ID,
				'length' => 20
			],
			'name' => [
				'null' => false,
				'type' => DB::FIELD_TYPE_CHAR,
				'length' => 255,
				'default' => ''
			],
			'command' => [
				'null' => false,
				'type' => DB::FIELD_TYPE_NCLOB,
				'default' => ''
			],
			'host_access' => [
				'null' => false,
				'type' => DB::FIELD_TYPE_INT,
				'length' => 10,
				'default' => '2'
			],
			'usrgrpid' => [
				'null' => true,
				'type' => DB::FIELD_TYPE_ID,
				'length' => 20,
				'ref_table' => 'usrgrp',
				'ref_field' => 'usrgrpid'
			],
			'groupid' => [
				'null' => true,
				'type' => DB::FIELD_TYPE_ID,
				'length' => 20,
				'ref_table' => 'hstgrp',
				'ref_field' => 'groupid'
			],
			'description' => [
				'null' => false,
				'type' => DB::FIELD_TYPE_TEXT,
				'default' => ''
			],
			'confirmation' => [
				'null' => false,
				'type' => DB::FIELD_TYPE_CHAR,
				'length' => 255,
				'default' => ''
			],
			'type' => [
				'null' => false,
				'type' => DB::FIELD_TYPE_INT,
				'length' => 10,
				'default' => '5'
			],
			'execute_on' => [
				'null' => false,
				'type' => DB::FIELD_TYPE_INT,
				'length' => 10,
				'default' => '2'
			],
			'timeout' => [
				'null' => false,
				'type' => DB::FIELD_TYPE_CHAR,
				'length' => 32,
				'default' => '30s'
			],
			'scope' => [
				'null' => false,
				'type' => DB::FIELD_TYPE_INT,
				'length' => 10,
				'default' => '1'
			],
			'port' => [
				'null' => false,
				'type' => DB::FIELD_TYPE_CHAR,
				'length' => 64,
				'default' => ''
			],
			'authtype' => [
				'null' => false,
				'type' => DB::FIELD_TYPE_INT,
				'length' => 10,
				'default' => '0'
			],
			'username' => [
				'null' => false,
				'type' => DB::FIELD_TYPE_CHAR,
				'length' => 64,
				'default' => ''
			],
			'password' => [
				'null' => false,
				'type' => DB::FIELD_TYPE_CHAR,
				'length' => 64,
				'default' => ''
			],
			'publickey' => [
				'null' => false,
				'type' => DB::FIELD_TYPE_CHAR,
				'length' => 64,
				'default' => ''
			],
			'privatekey' => [
				'null' => false,
				'type' => DB::FIELD_TYPE_CHAR,
				'length' => 64,
				'default' => ''
			],
			'menu_path' => [
				'null' => false,
				'type' => DB::FIELD_TYPE_CHAR,
				'length' => 255,
				'default' => ''
			]
		]
	],
	'script_param' => [
		'key' => 'script_paramid',
		'fields' => [
			'script_paramid' => [
				'null' => false,
				'type' => DB::FIELD_TYPE_ID,
				'length' => 20
			],
			'scriptid' => [
				'null' => false,
				'type' => DB::FIELD_TYPE_ID,
				'length' => 20,
				'ref_table' => 'scripts',
				'ref_field' => 'scriptid'
			],
			'name' => [
				'null' => false,
				'type' => DB::FIELD_TYPE_CHAR,
				'length' => 255,
				'default' => ''
			],
			'value' => [
				'null' => false,
				'type' => DB::FIELD_TYPE_CHAR,
				'length' => 2048,
				'default' => ''
			]
		]
	],
	'actions' => [
		'key' => 'actionid',
		'fields' => [
			'actionid' => [
				'null' => false,
				'type' => DB::FIELD_TYPE_ID,
				'length' => 20
			],
			'name' => [
				'null' => false,
				'type' => DB::FIELD_TYPE_CHAR,
				'length' => 255,
				'default' => ''
			],
			'eventsource' => [
				'null' => false,
				'type' => DB::FIELD_TYPE_INT,
				'length' => 10,
				'default' => '0'
			],
			'evaltype' => [
				'null' => false,
				'type' => DB::FIELD_TYPE_INT,
				'length' => 10,
				'default' => '0'
			],
			'status' => [
				'null' => false,
				'type' => DB::FIELD_TYPE_INT,
				'length' => 10,
				'default' => '0'
			],
			'esc_period' => [
				'null' => false,
				'type' => DB::FIELD_TYPE_CHAR,
				'length' => 255,
				'default' => '1h'
			],
			'formula' => [
				'null' => false,
				'type' => DB::FIELD_TYPE_CHAR,
				'length' => 255,
				'default' => ''
			],
			'pause_suppressed' => [
				'null' => false,
				'type' => DB::FIELD_TYPE_INT,
				'length' => 10,
				'default' => '1'
			]
		]
	],
	'operations' => [
		'key' => 'operationid',
		'fields' => [
			'operationid' => [
				'null' => false,
				'type' => DB::FIELD_TYPE_ID,
				'length' => 20
			],
			'actionid' => [
				'null' => false,
				'type' => DB::FIELD_TYPE_ID,
				'length' => 20,
				'ref_table' => 'actions',
				'ref_field' => 'actionid'
			],
			'operationtype' => [
				'null' => false,
				'type' => DB::FIELD_TYPE_INT,
				'length' => 10,
				'default' => '0'
			],
			'esc_period' => [
				'null' => false,
				'type' => DB::FIELD_TYPE_CHAR,
				'length' => 255,
				'default' => '0'
			],
			'esc_step_from' => [
				'null' => false,
				'type' => DB::FIELD_TYPE_INT,
				'length' => 10,
				'default' => '1'
			],
			'esc_step_to' => [
				'null' => false,
				'type' => DB::FIELD_TYPE_INT,
				'length' => 10,
				'default' => '1'
			],
			'evaltype' => [
				'null' => false,
				'type' => DB::FIELD_TYPE_INT,
				'length' => 10,
				'default' => '0'
			],
			'recovery' => [
				'null' => false,
				'type' => DB::FIELD_TYPE_INT,
				'length' => 10,
				'default' => '0'
			]
		]
	],
	'opmessage' => [
		'key' => 'operationid',
		'fields' => [
			'operationid' => [
				'null' => false,
				'type' => DB::FIELD_TYPE_ID,
				'length' => 20,
				'ref_table' => 'operations',
				'ref_field' => 'operationid'
			],
			'default_msg' => [
				'null' => false,
				'type' => DB::FIELD_TYPE_INT,
				'length' => 10,
				'default' => '1'
			],
			'subject' => [
				'null' => false,
				'type' => DB::FIELD_TYPE_CHAR,
				'length' => 255,
				'default' => ''
			],
			'message' => [
				'null' => false,
				'type' => DB::FIELD_TYPE_TEXT,
				'default' => ''
			],
			'mediatypeid' => [
				'null' => true,
				'type' => DB::FIELD_TYPE_ID,
				'length' => 20,
				'ref_table' => 'media_type',
				'ref_field' => 'mediatypeid'
			]
		]
	],
	'opmessage_grp' => [
		'key' => 'opmessage_grpid',
		'fields' => [
			'opmessage_grpid' => [
				'null' => false,
				'type' => DB::FIELD_TYPE_ID,
				'length' => 20
			],
			'operationid' => [
				'null' => false,
				'type' => DB::FIELD_TYPE_ID,
				'length' => 20,
				'ref_table' => 'operations',
				'ref_field' => 'operationid'
			],
			'usrgrpid' => [
				'null' => false,
				'type' => DB::FIELD_TYPE_ID,
				'length' => 20,
				'ref_table' => 'usrgrp',
				'ref_field' => 'usrgrpid'
			]
		]
	],
	'opmessage_usr' => [
		'key' => 'opmessage_usrid',
		'fields' => [
			'opmessage_usrid' => [
				'null' => false,
				'type' => DB::FIELD_TYPE_ID,
				'length' => 20
			],
			'operationid' => [
				'null' => false,
				'type' => DB::FIELD_TYPE_ID,
				'length' => 20,
				'ref_table' => 'operations',
				'ref_field' => 'operationid'
			],
			'userid' => [
				'null' => false,
				'type' => DB::FIELD_TYPE_ID,
				'length' => 20,
				'ref_table' => 'users',
				'ref_field' => 'userid'
			]
		]
	],
	'opcommand' => [
		'key' => 'operationid',
		'fields' => [
			'operationid' => [
				'null' => false,
				'type' => DB::FIELD_TYPE_ID,
				'length' => 20,
				'ref_table' => 'operations',
				'ref_field' => 'operationid'
			],
			'scriptid' => [
				'null' => false,
				'type' => DB::FIELD_TYPE_ID,
				'length' => 20,
				'ref_table' => 'scripts',
				'ref_field' => 'scriptid'
			]
		]
	],
	'opcommand_hst' => [
		'key' => 'opcommand_hstid',
		'fields' => [
			'opcommand_hstid' => [
				'null' => false,
				'type' => DB::FIELD_TYPE_ID,
				'length' => 20
			],
			'operationid' => [
				'null' => false,
				'type' => DB::FIELD_TYPE_ID,
				'length' => 20,
				'ref_table' => 'operations',
				'ref_field' => 'operationid'
			],
			'hostid' => [
				'null' => true,
				'type' => DB::FIELD_TYPE_ID,
				'length' => 20,
				'ref_table' => 'hosts',
				'ref_field' => 'hostid'
			]
		]
	],
	'opcommand_grp' => [
		'key' => 'opcommand_grpid',
		'fields' => [
			'opcommand_grpid' => [
				'null' => false,
				'type' => DB::FIELD_TYPE_ID,
				'length' => 20
			],
			'operationid' => [
				'null' => false,
				'type' => DB::FIELD_TYPE_ID,
				'length' => 20,
				'ref_table' => 'operations',
				'ref_field' => 'operationid'
			],
			'groupid' => [
				'null' => false,
				'type' => DB::FIELD_TYPE_ID,
				'length' => 20,
				'ref_table' => 'hstgrp',
				'ref_field' => 'groupid'
			]
		]
	],
	'opgroup' => [
		'key' => 'opgroupid',
		'fields' => [
			'opgroupid' => [
				'null' => false,
				'type' => DB::FIELD_TYPE_ID,
				'length' => 20
			],
			'operationid' => [
				'null' => false,
				'type' => DB::FIELD_TYPE_ID,
				'length' => 20,
				'ref_table' => 'operations',
				'ref_field' => 'operationid'
			],
			'groupid' => [
				'null' => false,
				'type' => DB::FIELD_TYPE_ID,
				'length' => 20,
				'ref_table' => 'hstgrp',
				'ref_field' => 'groupid'
			]
		]
	],
	'optemplate' => [
		'key' => 'optemplateid',
		'fields' => [
			'optemplateid' => [
				'null' => false,
				'type' => DB::FIELD_TYPE_ID,
				'length' => 20
			],
			'operationid' => [
				'null' => false,
				'type' => DB::FIELD_TYPE_ID,
				'length' => 20,
				'ref_table' => 'operations',
				'ref_field' => 'operationid'
			],
			'templateid' => [
				'null' => false,
				'type' => DB::FIELD_TYPE_ID,
				'length' => 20,
				'ref_table' => 'hosts',
				'ref_field' => 'hostid'
			]
		]
	],
	'opconditions' => [
		'key' => 'opconditionid',
		'fields' => [
			'opconditionid' => [
				'null' => false,
				'type' => DB::FIELD_TYPE_ID,
				'length' => 20
			],
			'operationid' => [
				'null' => false,
				'type' => DB::FIELD_TYPE_ID,
				'length' => 20,
				'ref_table' => 'operations',
				'ref_field' => 'operationid'
			],
			'conditiontype' => [
				'null' => false,
				'type' => DB::FIELD_TYPE_INT,
				'length' => 10,
				'default' => '0'
			],
			'operator' => [
				'null' => false,
				'type' => DB::FIELD_TYPE_INT,
				'length' => 10,
				'default' => '0'
			],
			'value' => [
				'null' => false,
				'type' => DB::FIELD_TYPE_CHAR,
				'length' => 255,
				'default' => ''
			]
		]
	],
	'conditions' => [
		'key' => 'conditionid',
		'fields' => [
			'conditionid' => [
				'null' => false,
				'type' => DB::FIELD_TYPE_ID,
				'length' => 20
			],
			'actionid' => [
				'null' => false,
				'type' => DB::FIELD_TYPE_ID,
				'length' => 20,
				'ref_table' => 'actions',
				'ref_field' => 'actionid'
			],
			'conditiontype' => [
				'null' => false,
				'type' => DB::FIELD_TYPE_INT,
				'length' => 10,
				'default' => '0'
			],
			'operator' => [
				'null' => false,
				'type' => DB::FIELD_TYPE_INT,
				'length' => 10,
				'default' => '0'
			],
			'value' => [
				'null' => false,
				'type' => DB::FIELD_TYPE_CHAR,
				'length' => 255,
				'default' => ''
			],
			'value2' => [
				'null' => false,
				'type' => DB::FIELD_TYPE_CHAR,
				'length' => 255,
				'default' => ''
			]
		]
	],
	'config' => [
		'key' => 'configid',
		'fields' => [
			'configid' => [
				'null' => false,
				'type' => DB::FIELD_TYPE_ID,
				'length' => 20
			],
			'work_period' => [
				'null' => false,
				'type' => DB::FIELD_TYPE_CHAR,
				'length' => 255,
				'default' => '1-5,09:00-18:00'
			],
			'alert_usrgrpid' => [
				'null' => true,
				'type' => DB::FIELD_TYPE_ID,
				'length' => 20,
				'ref_table' => 'usrgrp',
				'ref_field' => 'usrgrpid'
			],
			'default_theme' => [
				'null' => false,
				'type' => DB::FIELD_TYPE_CHAR,
				'length' => 128,
				'default' => 'blue-theme'
			],
			'authentication_type' => [
				'null' => false,
				'type' => DB::FIELD_TYPE_INT,
				'length' => 10,
				'default' => '0'
			],
			'ldap_host' => [
				'null' => false,
				'type' => DB::FIELD_TYPE_CHAR,
				'length' => 255,
				'default' => ''
			],
			'ldap_port' => [
				'null' => false,
				'type' => DB::FIELD_TYPE_INT,
				'length' => 10,
				'default' => 389
			],
			'ldap_base_dn' => [
				'null' => false,
				'type' => DB::FIELD_TYPE_CHAR,
				'length' => 255,
				'default' => ''
			],
			'ldap_bind_dn' => [
				'null' => false,
				'type' => DB::FIELD_TYPE_CHAR,
				'length' => 255,
				'default' => ''
			],
			'ldap_bind_password' => [
				'null' => false,
				'type' => DB::FIELD_TYPE_CHAR,
				'length' => 128,
				'default' => ''
			],
			'ldap_search_attribute' => [
				'null' => false,
				'type' => DB::FIELD_TYPE_CHAR,
				'length' => 128,
				'default' => ''
			],
			'discovery_groupid' => [
				'null' => false,
				'type' => DB::FIELD_TYPE_ID,
				'length' => 20,
				'ref_table' => 'hstgrp',
				'ref_field' => 'groupid'
			],
			'max_in_table' => [
				'null' => false,
				'type' => DB::FIELD_TYPE_INT,
				'length' => 10,
				'default' => '50'
			],
			'search_limit' => [
				'null' => false,
				'type' => DB::FIELD_TYPE_INT,
				'length' => 10,
				'default' => '1000'
			],
			'severity_color_0' => [
				'null' => false,
				'type' => DB::FIELD_TYPE_CHAR,
				'length' => 6,
				'default' => '97AAB3'
			],
			'severity_color_1' => [
				'null' => false,
				'type' => DB::FIELD_TYPE_CHAR,
				'length' => 6,
				'default' => '7499FF'
			],
			'severity_color_2' => [
				'null' => false,
				'type' => DB::FIELD_TYPE_CHAR,
				'length' => 6,
				'default' => 'FFC859'
			],
			'severity_color_3' => [
				'null' => false,
				'type' => DB::FIELD_TYPE_CHAR,
				'length' => 6,
				'default' => 'FFA059'
			],
			'severity_color_4' => [
				'null' => false,
				'type' => DB::FIELD_TYPE_CHAR,
				'length' => 6,
				'default' => 'E97659'
			],
			'severity_color_5' => [
				'null' => false,
				'type' => DB::FIELD_TYPE_CHAR,
				'length' => 6,
				'default' => 'E45959'
			],
			'severity_name_0' => [
				'null' => false,
				'type' => DB::FIELD_TYPE_CHAR,
				'length' => 32,
				'default' => 'Not classified'
			],
			'severity_name_1' => [
				'null' => false,
				'type' => DB::FIELD_TYPE_CHAR,
				'length' => 32,
				'default' => 'Information'
			],
			'severity_name_2' => [
				'null' => false,
				'type' => DB::FIELD_TYPE_CHAR,
				'length' => 32,
				'default' => 'Warning'
			],
			'severity_name_3' => [
				'null' => false,
				'type' => DB::FIELD_TYPE_CHAR,
				'length' => 32,
				'default' => 'Average'
			],
			'severity_name_4' => [
				'null' => false,
				'type' => DB::FIELD_TYPE_CHAR,
				'length' => 32,
				'default' => 'High'
			],
			'severity_name_5' => [
				'null' => false,
				'type' => DB::FIELD_TYPE_CHAR,
				'length' => 32,
				'default' => 'Disaster'
			],
			'ok_period' => [
				'null' => false,
				'type' => DB::FIELD_TYPE_CHAR,
				'length' => 32,
				'default' => '5m'
			],
			'blink_period' => [
				'null' => false,
				'type' => DB::FIELD_TYPE_CHAR,
				'length' => 32,
				'default' => '2m'
			],
			'problem_unack_color' => [
				'null' => false,
				'type' => DB::FIELD_TYPE_CHAR,
				'length' => 6,
				'default' => 'CC0000'
			],
			'problem_ack_color' => [
				'null' => false,
				'type' => DB::FIELD_TYPE_CHAR,
				'length' => 6,
				'default' => 'CC0000'
			],
			'ok_unack_color' => [
				'null' => false,
				'type' => DB::FIELD_TYPE_CHAR,
				'length' => 6,
				'default' => '009900'
			],
			'ok_ack_color' => [
				'null' => false,
				'type' => DB::FIELD_TYPE_CHAR,
				'length' => 6,
				'default' => '009900'
			],
			'problem_unack_style' => [
				'null' => false,
				'type' => DB::FIELD_TYPE_INT,
				'length' => 10,
				'default' => '1'
			],
			'problem_ack_style' => [
				'null' => false,
				'type' => DB::FIELD_TYPE_INT,
				'length' => 10,
				'default' => '1'
			],
			'ok_unack_style' => [
				'null' => false,
				'type' => DB::FIELD_TYPE_INT,
				'length' => 10,
				'default' => '1'
			],
			'ok_ack_style' => [
				'null' => false,
				'type' => DB::FIELD_TYPE_INT,
				'length' => 10,
				'default' => '1'
			],
			'snmptrap_logging' => [
				'null' => false,
				'type' => DB::FIELD_TYPE_INT,
				'length' => 10,
				'default' => '1'
			],
			'server_check_interval' => [
				'null' => false,
				'type' => DB::FIELD_TYPE_INT,
				'length' => 10,
				'default' => '10'
			],
			'hk_events_mode' => [
				'null' => false,
				'type' => DB::FIELD_TYPE_INT,
				'length' => 10,
				'default' => '1'
			],
			'hk_events_trigger' => [
				'null' => false,
				'type' => DB::FIELD_TYPE_CHAR,
				'length' => 32,
				'default' => '365d'
			],
			'hk_events_internal' => [
				'null' => false,
				'type' => DB::FIELD_TYPE_CHAR,
				'length' => 32,
				'default' => '1d'
			],
			'hk_events_discovery' => [
				'null' => false,
				'type' => DB::FIELD_TYPE_CHAR,
				'length' => 32,
				'default' => '1d'
			],
			'hk_events_autoreg' => [
				'null' => false,
				'type' => DB::FIELD_TYPE_CHAR,
				'length' => 32,
				'default' => '1d'
			],
			'hk_services_mode' => [
				'null' => false,
				'type' => DB::FIELD_TYPE_INT,
				'length' => 10,
				'default' => '1'
			],
			'hk_services' => [
				'null' => false,
				'type' => DB::FIELD_TYPE_CHAR,
				'length' => 32,
				'default' => '365d'
			],
			'hk_audit_mode' => [
				'null' => false,
				'type' => DB::FIELD_TYPE_INT,
				'length' => 10,
				'default' => '1'
			],
			'hk_audit' => [
				'null' => false,
				'type' => DB::FIELD_TYPE_CHAR,
				'length' => 32,
				'default' => '365d'
			],
			'hk_sessions_mode' => [
				'null' => false,
				'type' => DB::FIELD_TYPE_INT,
				'length' => 10,
				'default' => '1'
			],
			'hk_sessions' => [
				'null' => false,
				'type' => DB::FIELD_TYPE_CHAR,
				'length' => 32,
				'default' => '365d'
			],
			'hk_history_mode' => [
				'null' => false,
				'type' => DB::FIELD_TYPE_INT,
				'length' => 10,
				'default' => '1'
			],
			'hk_history_global' => [
				'null' => false,
				'type' => DB::FIELD_TYPE_INT,
				'length' => 10,
				'default' => '0'
			],
			'hk_history' => [
				'null' => false,
				'type' => DB::FIELD_TYPE_CHAR,
				'length' => 32,
				'default' => '90d'
			],
			'hk_trends_mode' => [
				'null' => false,
				'type' => DB::FIELD_TYPE_INT,
				'length' => 10,
				'default' => '1'
			],
			'hk_trends_global' => [
				'null' => false,
				'type' => DB::FIELD_TYPE_INT,
				'length' => 10,
				'default' => '0'
			],
			'hk_trends' => [
				'null' => false,
				'type' => DB::FIELD_TYPE_CHAR,
				'length' => 32,
				'default' => '365d'
			],
			'default_inventory_mode' => [
				'null' => false,
				'type' => DB::FIELD_TYPE_INT,
				'length' => 10,
				'default' => '-1'
			],
			'custom_color' => [
				'null' => false,
				'type' => DB::FIELD_TYPE_INT,
				'length' => 10,
				'default' => '0'
			],
			'http_auth_enabled' => [
				'null' => false,
				'type' => DB::FIELD_TYPE_INT,
				'length' => 10,
				'default' => '0'
			],
			'http_login_form' => [
				'null' => false,
				'type' => DB::FIELD_TYPE_INT,
				'length' => 10,
				'default' => '0'
			],
			'http_strip_domains' => [
				'null' => false,
				'type' => DB::FIELD_TYPE_CHAR,
				'length' => 2048,
				'default' => ''
			],
			'http_case_sensitive' => [
				'null' => false,
				'type' => DB::FIELD_TYPE_INT,
				'length' => 10,
				'default' => '1'
			],
			'ldap_configured' => [
				'null' => false,
				'type' => DB::FIELD_TYPE_INT,
				'length' => 10,
				'default' => '0'
			],
			'ldap_case_sensitive' => [
				'null' => false,
				'type' => DB::FIELD_TYPE_INT,
				'length' => 10,
				'default' => '1'
			],
			'db_extension' => [
				'null' => false,
				'type' => DB::FIELD_TYPE_CHAR,
				'length' => 32,
				'default' => ''
			],
			'autoreg_tls_accept' => [
				'null' => false,
				'type' => DB::FIELD_TYPE_INT,
				'length' => 10,
				'default' => '1'
			],
			'compression_status' => [
				'null' => false,
				'type' => DB::FIELD_TYPE_INT,
				'length' => 10,
				'default' => '0'
			],
			'compress_older' => [
				'null' => false,
				'type' => DB::FIELD_TYPE_CHAR,
				'length' => 32,
				'default' => '7d'
			],
			'instanceid' => [
				'null' => false,
				'type' => DB::FIELD_TYPE_CHAR,
				'length' => 32,
				'default' => ''
			],
			'saml_auth_enabled' => [
				'null' => false,
				'type' => DB::FIELD_TYPE_INT,
				'length' => 10,
				'default' => '0'
			],
			'saml_idp_entityid' => [
				'null' => false,
				'type' => DB::FIELD_TYPE_CHAR,
				'length' => 1024,
				'default' => ''
			],
			'saml_sso_url' => [
				'null' => false,
				'type' => DB::FIELD_TYPE_CHAR,
				'length' => 2048,
				'default' => ''
			],
			'saml_slo_url' => [
				'null' => false,
				'type' => DB::FIELD_TYPE_CHAR,
				'length' => 2048,
				'default' => ''
			],
			'saml_username_attribute' => [
				'null' => false,
				'type' => DB::FIELD_TYPE_CHAR,
				'length' => 128,
				'default' => ''
			],
			'saml_sp_entityid' => [
				'null' => false,
				'type' => DB::FIELD_TYPE_CHAR,
				'length' => 1024,
				'default' => ''
			],
			'saml_nameid_format' => [
				'null' => false,
				'type' => DB::FIELD_TYPE_CHAR,
				'length' => 2048,
				'default' => ''
			],
			'saml_sign_messages' => [
				'null' => false,
				'type' => DB::FIELD_TYPE_INT,
				'length' => 10,
				'default' => '0'
			],
			'saml_sign_assertions' => [
				'null' => false,
				'type' => DB::FIELD_TYPE_INT,
				'length' => 10,
				'default' => '0'
			],
			'saml_sign_authn_requests' => [
				'null' => false,
				'type' => DB::FIELD_TYPE_INT,
				'length' => 10,
				'default' => '0'
			],
			'saml_sign_logout_requests' => [
				'null' => false,
				'type' => DB::FIELD_TYPE_INT,
				'length' => 10,
				'default' => '0'
			],
			'saml_sign_logout_responses' => [
				'null' => false,
				'type' => DB::FIELD_TYPE_INT,
				'length' => 10,
				'default' => '0'
			],
			'saml_encrypt_nameid' => [
				'null' => false,
				'type' => DB::FIELD_TYPE_INT,
				'length' => 10,
				'default' => '0'
			],
			'saml_encrypt_assertions' => [
				'null' => false,
				'type' => DB::FIELD_TYPE_INT,
				'length' => 10,
				'default' => '0'
			],
			'saml_case_sensitive' => [
				'null' => false,
				'type' => DB::FIELD_TYPE_INT,
				'length' => 10,
				'default' => '0'
			],
			'default_lang' => [
				'null' => false,
				'type' => DB::FIELD_TYPE_CHAR,
				'length' => 5,
				'default' => 'en_GB'
			],
			'default_timezone' => [
				'null' => false,
				'type' => DB::FIELD_TYPE_CHAR,
				'length' => 50,
				'default' => 'system'
			],
			'login_attempts' => [
				'null' => false,
				'type' => DB::FIELD_TYPE_INT,
				'length' => 10,
				'default' => '5'
			],
			'login_block' => [
				'null' => false,
				'type' => DB::FIELD_TYPE_CHAR,
				'length' => 32,
				'default' => '30s'
			],
			'show_technical_errors' => [
				'null' => false,
				'type' => DB::FIELD_TYPE_INT,
				'length' => 10,
				'default' => '0'
			],
			'validate_uri_schemes' => [
				'null' => false,
				'type' => DB::FIELD_TYPE_INT,
				'length' => 10,
				'default' => '1'
			],
			'uri_valid_schemes' => [
				'null' => false,
				'type' => DB::FIELD_TYPE_CHAR,
				'length' => 255,
				'default' => 'http,https,ftp,file,mailto,tel,ssh'
			],
			'x_frame_options' => [
				'null' => false,
				'type' => DB::FIELD_TYPE_CHAR,
				'length' => 255,
				'default' => 'SAMEORIGIN'
			],
			'iframe_sandboxing_enabled' => [
				'null' => false,
				'type' => DB::FIELD_TYPE_INT,
				'length' => 10,
				'default' => '1'
			],
			'iframe_sandboxing_exceptions' => [
				'null' => false,
				'type' => DB::FIELD_TYPE_CHAR,
				'length' => 255,
				'default' => ''
			],
			'max_overview_table_size' => [
				'null' => false,
				'type' => DB::FIELD_TYPE_INT,
				'length' => 10,
				'default' => '50'
			],
			'history_period' => [
				'null' => false,
				'type' => DB::FIELD_TYPE_CHAR,
				'length' => 32,
				'default' => '24h'
			],
			'period_default' => [
				'null' => false,
				'type' => DB::FIELD_TYPE_CHAR,
				'length' => 32,
				'default' => '1h'
			],
			'max_period' => [
				'null' => false,
				'type' => DB::FIELD_TYPE_CHAR,
				'length' => 32,
				'default' => '2y'
			],
			'socket_timeout' => [
				'null' => false,
				'type' => DB::FIELD_TYPE_CHAR,
				'length' => 32,
				'default' => '3s'
			],
			'connect_timeout' => [
				'null' => false,
				'type' => DB::FIELD_TYPE_CHAR,
				'length' => 32,
				'default' => '3s'
			],
			'media_type_test_timeout' => [
				'null' => false,
				'type' => DB::FIELD_TYPE_CHAR,
				'length' => 32,
				'default' => '65s'
			],
			'script_timeout' => [
				'null' => false,
				'type' => DB::FIELD_TYPE_CHAR,
				'length' => 32,
				'default' => '60s'
			],
			'item_test_timeout' => [
				'null' => false,
				'type' => DB::FIELD_TYPE_CHAR,
				'length' => 32,
				'default' => '60s'
			],
			'session_key' => [
				'null' => false,
				'type' => DB::FIELD_TYPE_CHAR,
				'length' => 32,
				'default' => ''
			],
			'url' => [
				'null' => false,
				'type' => DB::FIELD_TYPE_CHAR,
				'length' => 255,
				'default' => ''
			],
			'report_test_timeout' => [
				'null' => false,
				'type' => DB::FIELD_TYPE_CHAR,
				'length' => 32,
				'default' => '60s'
			],
			'dbversion_status' => [
				'null' => false,
				'type' => DB::FIELD_TYPE_CHAR,
				'length' => 1024,
				'default' => ''
			],
<<<<<<< HEAD
			'auditlog_enabled' => [
				'null' => false,
				'type' => DB::FIELD_TYPE_INT,
				'length' => 10,
				'default' => '1'
=======
			'hk_events_service' => [
				'null' => false,
				'type' => DB::FIELD_TYPE_CHAR,
				'length' => 32,
				'default' => '1d'
>>>>>>> a36c2413
			]
		]
	],
	'triggers' => [
		'key' => 'triggerid',
		'fields' => [
			'triggerid' => [
				'null' => false,
				'type' => DB::FIELD_TYPE_ID,
				'length' => 20
			],
			'expression' => [
				'null' => false,
				'type' => DB::FIELD_TYPE_CHAR,
				'length' => 2048,
				'default' => ''
			],
			'description' => [
				'null' => false,
				'type' => DB::FIELD_TYPE_CHAR,
				'length' => 255,
				'default' => ''
			],
			'url' => [
				'null' => false,
				'type' => DB::FIELD_TYPE_CHAR,
				'length' => 255,
				'default' => ''
			],
			'status' => [
				'null' => false,
				'type' => DB::FIELD_TYPE_INT,
				'length' => 10,
				'default' => '0'
			],
			'value' => [
				'null' => false,
				'type' => DB::FIELD_TYPE_INT,
				'length' => 10,
				'default' => '0'
			],
			'priority' => [
				'null' => false,
				'type' => DB::FIELD_TYPE_INT,
				'length' => 10,
				'default' => '0'
			],
			'lastchange' => [
				'null' => false,
				'type' => DB::FIELD_TYPE_INT,
				'length' => 10,
				'default' => '0'
			],
			'comments' => [
				'null' => false,
				'type' => DB::FIELD_TYPE_TEXT,
				'default' => ''
			],
			'error' => [
				'null' => false,
				'type' => DB::FIELD_TYPE_CHAR,
				'length' => 2048,
				'default' => ''
			],
			'templateid' => [
				'null' => true,
				'type' => DB::FIELD_TYPE_ID,
				'length' => 20,
				'ref_table' => 'triggers',
				'ref_field' => 'triggerid'
			],
			'type' => [
				'null' => false,
				'type' => DB::FIELD_TYPE_INT,
				'length' => 10,
				'default' => '0'
			],
			'state' => [
				'null' => false,
				'type' => DB::FIELD_TYPE_INT,
				'length' => 10,
				'default' => '0'
			],
			'flags' => [
				'null' => false,
				'type' => DB::FIELD_TYPE_INT,
				'length' => 10,
				'default' => '0'
			],
			'recovery_mode' => [
				'null' => false,
				'type' => DB::FIELD_TYPE_INT,
				'length' => 10,
				'default' => '0'
			],
			'recovery_expression' => [
				'null' => false,
				'type' => DB::FIELD_TYPE_CHAR,
				'length' => 2048,
				'default' => ''
			],
			'correlation_mode' => [
				'null' => false,
				'type' => DB::FIELD_TYPE_INT,
				'length' => 10,
				'default' => '0'
			],
			'correlation_tag' => [
				'null' => false,
				'type' => DB::FIELD_TYPE_CHAR,
				'length' => 255,
				'default' => ''
			],
			'manual_close' => [
				'null' => false,
				'type' => DB::FIELD_TYPE_INT,
				'length' => 10,
				'default' => '0'
			],
			'opdata' => [
				'null' => false,
				'type' => DB::FIELD_TYPE_CHAR,
				'length' => 255,
				'default' => ''
			],
			'discover' => [
				'null' => false,
				'type' => DB::FIELD_TYPE_INT,
				'length' => 10,
				'default' => '0'
			],
			'event_name' => [
				'null' => false,
				'type' => DB::FIELD_TYPE_CHAR,
				'length' => 2048,
				'default' => ''
			],
			'uuid' => [
				'null' => false,
				'type' => DB::FIELD_TYPE_CHAR,
				'length' => 32,
				'default' => ''
			]
		]
	],
	'trigger_depends' => [
		'key' => 'triggerdepid',
		'fields' => [
			'triggerdepid' => [
				'null' => false,
				'type' => DB::FIELD_TYPE_ID,
				'length' => 20
			],
			'triggerid_down' => [
				'null' => false,
				'type' => DB::FIELD_TYPE_ID,
				'length' => 20,
				'ref_table' => 'triggers',
				'ref_field' => 'triggerid'
			],
			'triggerid_up' => [
				'null' => false,
				'type' => DB::FIELD_TYPE_ID,
				'length' => 20,
				'ref_table' => 'triggers',
				'ref_field' => 'triggerid'
			]
		]
	],
	'functions' => [
		'key' => 'functionid',
		'fields' => [
			'functionid' => [
				'null' => false,
				'type' => DB::FIELD_TYPE_ID,
				'length' => 20
			],
			'itemid' => [
				'null' => false,
				'type' => DB::FIELD_TYPE_ID,
				'length' => 20,
				'ref_table' => 'items',
				'ref_field' => 'itemid'
			],
			'triggerid' => [
				'null' => false,
				'type' => DB::FIELD_TYPE_ID,
				'length' => 20,
				'ref_table' => 'triggers',
				'ref_field' => 'triggerid'
			],
			'name' => [
				'null' => false,
				'type' => DB::FIELD_TYPE_CHAR,
				'length' => 12,
				'default' => ''
			],
			'parameter' => [
				'null' => false,
				'type' => DB::FIELD_TYPE_CHAR,
				'length' => 255,
				'default' => '0'
			]
		]
	],
	'graphs' => [
		'key' => 'graphid',
		'fields' => [
			'graphid' => [
				'null' => false,
				'type' => DB::FIELD_TYPE_ID,
				'length' => 20
			],
			'name' => [
				'null' => false,
				'type' => DB::FIELD_TYPE_CHAR,
				'length' => 128,
				'default' => ''
			],
			'width' => [
				'null' => false,
				'type' => DB::FIELD_TYPE_INT,
				'length' => 10,
				'default' => '900'
			],
			'height' => [
				'null' => false,
				'type' => DB::FIELD_TYPE_INT,
				'length' => 10,
				'default' => '200'
			],
			'yaxismin' => [
				'null' => false,
				'type' => DB::FIELD_TYPE_FLOAT,
				'default' => '0'
			],
			'yaxismax' => [
				'null' => false,
				'type' => DB::FIELD_TYPE_FLOAT,
				'default' => '100'
			],
			'templateid' => [
				'null' => true,
				'type' => DB::FIELD_TYPE_ID,
				'length' => 20,
				'ref_table' => 'graphs',
				'ref_field' => 'graphid'
			],
			'show_work_period' => [
				'null' => false,
				'type' => DB::FIELD_TYPE_INT,
				'length' => 10,
				'default' => '1'
			],
			'show_triggers' => [
				'null' => false,
				'type' => DB::FIELD_TYPE_INT,
				'length' => 10,
				'default' => '1'
			],
			'graphtype' => [
				'null' => false,
				'type' => DB::FIELD_TYPE_INT,
				'length' => 10,
				'default' => '0'
			],
			'show_legend' => [
				'null' => false,
				'type' => DB::FIELD_TYPE_INT,
				'length' => 10,
				'default' => '1'
			],
			'show_3d' => [
				'null' => false,
				'type' => DB::FIELD_TYPE_INT,
				'length' => 10,
				'default' => '0'
			],
			'percent_left' => [
				'null' => false,
				'type' => DB::FIELD_TYPE_FLOAT,
				'default' => '0'
			],
			'percent_right' => [
				'null' => false,
				'type' => DB::FIELD_TYPE_FLOAT,
				'default' => '0'
			],
			'ymin_type' => [
				'null' => false,
				'type' => DB::FIELD_TYPE_INT,
				'length' => 10,
				'default' => '0'
			],
			'ymax_type' => [
				'null' => false,
				'type' => DB::FIELD_TYPE_INT,
				'length' => 10,
				'default' => '0'
			],
			'ymin_itemid' => [
				'null' => true,
				'type' => DB::FIELD_TYPE_ID,
				'length' => 20,
				'ref_table' => 'items',
				'ref_field' => 'itemid'
			],
			'ymax_itemid' => [
				'null' => true,
				'type' => DB::FIELD_TYPE_ID,
				'length' => 20,
				'ref_table' => 'items',
				'ref_field' => 'itemid'
			],
			'flags' => [
				'null' => false,
				'type' => DB::FIELD_TYPE_INT,
				'length' => 10,
				'default' => '0'
			],
			'discover' => [
				'null' => false,
				'type' => DB::FIELD_TYPE_INT,
				'length' => 10,
				'default' => '0'
			],
			'uuid' => [
				'null' => false,
				'type' => DB::FIELD_TYPE_CHAR,
				'length' => 32,
				'default' => ''
			]
		]
	],
	'graphs_items' => [
		'key' => 'gitemid',
		'fields' => [
			'gitemid' => [
				'null' => false,
				'type' => DB::FIELD_TYPE_ID,
				'length' => 20
			],
			'graphid' => [
				'null' => false,
				'type' => DB::FIELD_TYPE_ID,
				'length' => 20,
				'ref_table' => 'graphs',
				'ref_field' => 'graphid'
			],
			'itemid' => [
				'null' => false,
				'type' => DB::FIELD_TYPE_ID,
				'length' => 20,
				'ref_table' => 'items',
				'ref_field' => 'itemid'
			],
			'drawtype' => [
				'null' => false,
				'type' => DB::FIELD_TYPE_INT,
				'length' => 10,
				'default' => '0'
			],
			'sortorder' => [
				'null' => false,
				'type' => DB::FIELD_TYPE_INT,
				'length' => 10,
				'default' => '0'
			],
			'color' => [
				'null' => false,
				'type' => DB::FIELD_TYPE_CHAR,
				'length' => 6,
				'default' => '009600'
			],
			'yaxisside' => [
				'null' => false,
				'type' => DB::FIELD_TYPE_INT,
				'length' => 10,
				'default' => '0'
			],
			'calc_fnc' => [
				'null' => false,
				'type' => DB::FIELD_TYPE_INT,
				'length' => 10,
				'default' => '2'
			],
			'type' => [
				'null' => false,
				'type' => DB::FIELD_TYPE_INT,
				'length' => 10,
				'default' => '0'
			]
		]
	],
	'graph_theme' => [
		'key' => 'graphthemeid',
		'fields' => [
			'graphthemeid' => [
				'null' => false,
				'type' => DB::FIELD_TYPE_ID,
				'length' => 20
			],
			'theme' => [
				'null' => false,
				'type' => DB::FIELD_TYPE_CHAR,
				'length' => 64,
				'default' => ''
			],
			'backgroundcolor' => [
				'null' => false,
				'type' => DB::FIELD_TYPE_CHAR,
				'length' => 6,
				'default' => ''
			],
			'graphcolor' => [
				'null' => false,
				'type' => DB::FIELD_TYPE_CHAR,
				'length' => 6,
				'default' => ''
			],
			'gridcolor' => [
				'null' => false,
				'type' => DB::FIELD_TYPE_CHAR,
				'length' => 6,
				'default' => ''
			],
			'maingridcolor' => [
				'null' => false,
				'type' => DB::FIELD_TYPE_CHAR,
				'length' => 6,
				'default' => ''
			],
			'gridbordercolor' => [
				'null' => false,
				'type' => DB::FIELD_TYPE_CHAR,
				'length' => 6,
				'default' => ''
			],
			'textcolor' => [
				'null' => false,
				'type' => DB::FIELD_TYPE_CHAR,
				'length' => 6,
				'default' => ''
			],
			'highlightcolor' => [
				'null' => false,
				'type' => DB::FIELD_TYPE_CHAR,
				'length' => 6,
				'default' => ''
			],
			'leftpercentilecolor' => [
				'null' => false,
				'type' => DB::FIELD_TYPE_CHAR,
				'length' => 6,
				'default' => ''
			],
			'rightpercentilecolor' => [
				'null' => false,
				'type' => DB::FIELD_TYPE_CHAR,
				'length' => 6,
				'default' => ''
			],
			'nonworktimecolor' => [
				'null' => false,
				'type' => DB::FIELD_TYPE_CHAR,
				'length' => 6,
				'default' => ''
			],
			'colorpalette' => [
				'null' => false,
				'type' => DB::FIELD_TYPE_CHAR,
				'length' => 255,
				'default' => ''
			]
		]
	],
	'globalmacro' => [
		'key' => 'globalmacroid',
		'fields' => [
			'globalmacroid' => [
				'null' => false,
				'type' => DB::FIELD_TYPE_ID,
				'length' => 20
			],
			'macro' => [
				'null' => false,
				'type' => DB::FIELD_TYPE_CHAR,
				'length' => 255,
				'default' => ''
			],
			'value' => [
				'null' => false,
				'type' => DB::FIELD_TYPE_CHAR,
				'length' => 2048,
				'default' => ''
			],
			'description' => [
				'null' => false,
				'type' => DB::FIELD_TYPE_TEXT,
				'default' => ''
			],
			'type' => [
				'null' => false,
				'type' => DB::FIELD_TYPE_INT,
				'length' => 10,
				'default' => '0'
			]
		]
	],
	'hostmacro' => [
		'key' => 'hostmacroid',
		'fields' => [
			'hostmacroid' => [
				'null' => false,
				'type' => DB::FIELD_TYPE_ID,
				'length' => 20
			],
			'hostid' => [
				'null' => false,
				'type' => DB::FIELD_TYPE_ID,
				'length' => 20,
				'ref_table' => 'hosts',
				'ref_field' => 'hostid'
			],
			'macro' => [
				'null' => false,
				'type' => DB::FIELD_TYPE_CHAR,
				'length' => 255,
				'default' => ''
			],
			'value' => [
				'null' => false,
				'type' => DB::FIELD_TYPE_CHAR,
				'length' => 2048,
				'default' => ''
			],
			'description' => [
				'null' => false,
				'type' => DB::FIELD_TYPE_TEXT,
				'default' => ''
			],
			'type' => [
				'null' => false,
				'type' => DB::FIELD_TYPE_INT,
				'length' => 10,
				'default' => '0'
			]
		]
	],
	'hosts_groups' => [
		'key' => 'hostgroupid',
		'fields' => [
			'hostgroupid' => [
				'null' => false,
				'type' => DB::FIELD_TYPE_ID,
				'length' => 20
			],
			'hostid' => [
				'null' => false,
				'type' => DB::FIELD_TYPE_ID,
				'length' => 20,
				'ref_table' => 'hosts',
				'ref_field' => 'hostid'
			],
			'groupid' => [
				'null' => false,
				'type' => DB::FIELD_TYPE_ID,
				'length' => 20,
				'ref_table' => 'hstgrp',
				'ref_field' => 'groupid'
			]
		]
	],
	'hosts_templates' => [
		'key' => 'hosttemplateid',
		'fields' => [
			'hosttemplateid' => [
				'null' => false,
				'type' => DB::FIELD_TYPE_ID,
				'length' => 20
			],
			'hostid' => [
				'null' => false,
				'type' => DB::FIELD_TYPE_ID,
				'length' => 20,
				'ref_table' => 'hosts',
				'ref_field' => 'hostid'
			],
			'templateid' => [
				'null' => false,
				'type' => DB::FIELD_TYPE_ID,
				'length' => 20,
				'ref_table' => 'hosts',
				'ref_field' => 'hostid'
			]
		]
	],
	'valuemap_mapping' => [
		'key' => 'valuemap_mappingid',
		'fields' => [
			'valuemap_mappingid' => [
				'null' => false,
				'type' => DB::FIELD_TYPE_ID,
				'length' => 20
			],
			'valuemapid' => [
				'null' => false,
				'type' => DB::FIELD_TYPE_ID,
				'length' => 20,
				'ref_table' => 'valuemap',
				'ref_field' => 'valuemapid'
			],
			'value' => [
				'null' => false,
				'type' => DB::FIELD_TYPE_CHAR,
				'length' => 64,
				'default' => ''
			],
			'newvalue' => [
				'null' => false,
				'type' => DB::FIELD_TYPE_CHAR,
				'length' => 64,
				'default' => ''
			],
			'type' => [
				'null' => false,
				'type' => DB::FIELD_TYPE_INT,
				'length' => 10,
				'default' => '0'
			],
			'sortorder' => [
				'null' => false,
				'type' => DB::FIELD_TYPE_INT,
				'length' => 10,
				'default' => '0'
			]
		]
	],
	'media' => [
		'key' => 'mediaid',
		'fields' => [
			'mediaid' => [
				'null' => false,
				'type' => DB::FIELD_TYPE_ID,
				'length' => 20
			],
			'userid' => [
				'null' => false,
				'type' => DB::FIELD_TYPE_ID,
				'length' => 20,
				'ref_table' => 'users',
				'ref_field' => 'userid'
			],
			'mediatypeid' => [
				'null' => false,
				'type' => DB::FIELD_TYPE_ID,
				'length' => 20,
				'ref_table' => 'media_type',
				'ref_field' => 'mediatypeid'
			],
			'sendto' => [
				'null' => false,
				'type' => DB::FIELD_TYPE_CHAR,
				'length' => 1024,
				'default' => ''
			],
			'active' => [
				'null' => false,
				'type' => DB::FIELD_TYPE_INT,
				'length' => 10,
				'default' => '0'
			],
			'severity' => [
				'null' => false,
				'type' => DB::FIELD_TYPE_INT,
				'length' => 10,
				'default' => '63'
			],
			'period' => [
				'null' => false,
				'type' => DB::FIELD_TYPE_CHAR,
				'length' => 1024,
				'default' => '1-7,00:00-24:00'
			]
		]
	],
	'rights' => [
		'key' => 'rightid',
		'fields' => [
			'rightid' => [
				'null' => false,
				'type' => DB::FIELD_TYPE_ID,
				'length' => 20
			],
			'groupid' => [
				'null' => false,
				'type' => DB::FIELD_TYPE_ID,
				'length' => 20,
				'ref_table' => 'usrgrp',
				'ref_field' => 'usrgrpid'
			],
			'permission' => [
				'null' => false,
				'type' => DB::FIELD_TYPE_INT,
				'length' => 10,
				'default' => '0'
			],
			'id' => [
				'null' => false,
				'type' => DB::FIELD_TYPE_ID,
				'length' => 20,
				'ref_table' => 'hstgrp',
				'ref_field' => 'groupid'
			]
		]
	],
	'services' => [
		'key' => 'serviceid',
		'fields' => [
			'serviceid' => [
				'null' => false,
				'type' => DB::FIELD_TYPE_ID,
				'length' => 20
			],
			'name' => [
				'null' => false,
				'type' => DB::FIELD_TYPE_CHAR,
				'length' => 128,
				'default' => ''
			],
			'status' => [
				'null' => false,
				'type' => DB::FIELD_TYPE_INT,
				'length' => 10,
				'default' => '0'
			],
			'algorithm' => [
				'null' => false,
				'type' => DB::FIELD_TYPE_INT,
				'length' => 10,
				'default' => '0'
			],
			'showsla' => [
				'null' => false,
				'type' => DB::FIELD_TYPE_INT,
				'length' => 10,
				'default' => '0'
			],
			'goodsla' => [
				'null' => false,
				'type' => DB::FIELD_TYPE_FLOAT,
				'default' => '99.9'
			],
			'sortorder' => [
				'null' => false,
				'type' => DB::FIELD_TYPE_INT,
				'length' => 10,
				'default' => '0'
			]
		]
	],
	'services_links' => [
		'key' => 'linkid',
		'fields' => [
			'linkid' => [
				'null' => false,
				'type' => DB::FIELD_TYPE_ID,
				'length' => 20
			],
			'serviceupid' => [
				'null' => false,
				'type' => DB::FIELD_TYPE_ID,
				'length' => 20,
				'ref_table' => 'services',
				'ref_field' => 'serviceid'
			],
			'servicedownid' => [
				'null' => false,
				'type' => DB::FIELD_TYPE_ID,
				'length' => 20,
				'ref_table' => 'services',
				'ref_field' => 'serviceid'
			]
		]
	],
	'services_times' => [
		'key' => 'timeid',
		'fields' => [
			'timeid' => [
				'null' => false,
				'type' => DB::FIELD_TYPE_ID,
				'length' => 20
			],
			'serviceid' => [
				'null' => false,
				'type' => DB::FIELD_TYPE_ID,
				'length' => 20,
				'ref_table' => 'services',
				'ref_field' => 'serviceid'
			],
			'type' => [
				'null' => false,
				'type' => DB::FIELD_TYPE_INT,
				'length' => 10,
				'default' => '0'
			],
			'ts_from' => [
				'null' => false,
				'type' => DB::FIELD_TYPE_INT,
				'length' => 10,
				'default' => '0'
			],
			'ts_to' => [
				'null' => false,
				'type' => DB::FIELD_TYPE_INT,
				'length' => 10,
				'default' => '0'
			],
			'note' => [
				'null' => false,
				'type' => DB::FIELD_TYPE_CHAR,
				'length' => 255,
				'default' => ''
			]
		]
	],
	'icon_map' => [
		'key' => 'iconmapid',
		'fields' => [
			'iconmapid' => [
				'null' => false,
				'type' => DB::FIELD_TYPE_ID,
				'length' => 20
			],
			'name' => [
				'null' => false,
				'type' => DB::FIELD_TYPE_CHAR,
				'length' => 64,
				'default' => ''
			],
			'default_iconid' => [
				'null' => false,
				'type' => DB::FIELD_TYPE_ID,
				'length' => 20,
				'ref_table' => 'images',
				'ref_field' => 'imageid'
			]
		]
	],
	'icon_mapping' => [
		'key' => 'iconmappingid',
		'fields' => [
			'iconmappingid' => [
				'null' => false,
				'type' => DB::FIELD_TYPE_ID,
				'length' => 20
			],
			'iconmapid' => [
				'null' => false,
				'type' => DB::FIELD_TYPE_ID,
				'length' => 20,
				'ref_table' => 'icon_map',
				'ref_field' => 'iconmapid'
			],
			'iconid' => [
				'null' => false,
				'type' => DB::FIELD_TYPE_ID,
				'length' => 20,
				'ref_table' => 'images',
				'ref_field' => 'imageid'
			],
			'inventory_link' => [
				'null' => false,
				'type' => DB::FIELD_TYPE_INT,
				'length' => 10,
				'default' => '0'
			],
			'expression' => [
				'null' => false,
				'type' => DB::FIELD_TYPE_CHAR,
				'length' => 64,
				'default' => ''
			],
			'sortorder' => [
				'null' => false,
				'type' => DB::FIELD_TYPE_INT,
				'length' => 10,
				'default' => '0'
			]
		]
	],
	'sysmaps' => [
		'key' => 'sysmapid',
		'fields' => [
			'sysmapid' => [
				'null' => false,
				'type' => DB::FIELD_TYPE_ID,
				'length' => 20
			],
			'name' => [
				'null' => false,
				'type' => DB::FIELD_TYPE_CHAR,
				'length' => 128,
				'default' => ''
			],
			'width' => [
				'null' => false,
				'type' => DB::FIELD_TYPE_INT,
				'length' => 10,
				'default' => '600'
			],
			'height' => [
				'null' => false,
				'type' => DB::FIELD_TYPE_INT,
				'length' => 10,
				'default' => '400'
			],
			'backgroundid' => [
				'null' => true,
				'type' => DB::FIELD_TYPE_ID,
				'length' => 20,
				'ref_table' => 'images',
				'ref_field' => 'imageid'
			],
			'label_type' => [
				'null' => false,
				'type' => DB::FIELD_TYPE_INT,
				'length' => 10,
				'default' => '2'
			],
			'label_location' => [
				'null' => false,
				'type' => DB::FIELD_TYPE_INT,
				'length' => 10,
				'default' => '0'
			],
			'highlight' => [
				'null' => false,
				'type' => DB::FIELD_TYPE_INT,
				'length' => 10,
				'default' => '1'
			],
			'expandproblem' => [
				'null' => false,
				'type' => DB::FIELD_TYPE_INT,
				'length' => 10,
				'default' => '1'
			],
			'markelements' => [
				'null' => false,
				'type' => DB::FIELD_TYPE_INT,
				'length' => 10,
				'default' => '0'
			],
			'show_unack' => [
				'null' => false,
				'type' => DB::FIELD_TYPE_INT,
				'length' => 10,
				'default' => '0'
			],
			'grid_size' => [
				'null' => false,
				'type' => DB::FIELD_TYPE_INT,
				'length' => 10,
				'default' => '50'
			],
			'grid_show' => [
				'null' => false,
				'type' => DB::FIELD_TYPE_INT,
				'length' => 10,
				'default' => '1'
			],
			'grid_align' => [
				'null' => false,
				'type' => DB::FIELD_TYPE_INT,
				'length' => 10,
				'default' => '1'
			],
			'label_format' => [
				'null' => false,
				'type' => DB::FIELD_TYPE_INT,
				'length' => 10,
				'default' => '0'
			],
			'label_type_host' => [
				'null' => false,
				'type' => DB::FIELD_TYPE_INT,
				'length' => 10,
				'default' => '2'
			],
			'label_type_hostgroup' => [
				'null' => false,
				'type' => DB::FIELD_TYPE_INT,
				'length' => 10,
				'default' => '2'
			],
			'label_type_trigger' => [
				'null' => false,
				'type' => DB::FIELD_TYPE_INT,
				'length' => 10,
				'default' => '2'
			],
			'label_type_map' => [
				'null' => false,
				'type' => DB::FIELD_TYPE_INT,
				'length' => 10,
				'default' => '2'
			],
			'label_type_image' => [
				'null' => false,
				'type' => DB::FIELD_TYPE_INT,
				'length' => 10,
				'default' => '2'
			],
			'label_string_host' => [
				'null' => false,
				'type' => DB::FIELD_TYPE_CHAR,
				'length' => 255,
				'default' => ''
			],
			'label_string_hostgroup' => [
				'null' => false,
				'type' => DB::FIELD_TYPE_CHAR,
				'length' => 255,
				'default' => ''
			],
			'label_string_trigger' => [
				'null' => false,
				'type' => DB::FIELD_TYPE_CHAR,
				'length' => 255,
				'default' => ''
			],
			'label_string_map' => [
				'null' => false,
				'type' => DB::FIELD_TYPE_CHAR,
				'length' => 255,
				'default' => ''
			],
			'label_string_image' => [
				'null' => false,
				'type' => DB::FIELD_TYPE_CHAR,
				'length' => 255,
				'default' => ''
			],
			'iconmapid' => [
				'null' => true,
				'type' => DB::FIELD_TYPE_ID,
				'length' => 20,
				'ref_table' => 'icon_map',
				'ref_field' => 'iconmapid'
			],
			'expand_macros' => [
				'null' => false,
				'type' => DB::FIELD_TYPE_INT,
				'length' => 10,
				'default' => '0'
			],
			'severity_min' => [
				'null' => false,
				'type' => DB::FIELD_TYPE_INT,
				'length' => 10,
				'default' => '0'
			],
			'userid' => [
				'null' => false,
				'type' => DB::FIELD_TYPE_ID,
				'length' => 20,
				'ref_table' => 'users',
				'ref_field' => 'userid'
			],
			'private' => [
				'null' => false,
				'type' => DB::FIELD_TYPE_INT,
				'length' => 10,
				'default' => '1'
			],
			'show_suppressed' => [
				'null' => false,
				'type' => DB::FIELD_TYPE_INT,
				'length' => 10,
				'default' => '0'
			]
		]
	],
	'sysmaps_elements' => [
		'key' => 'selementid',
		'fields' => [
			'selementid' => [
				'null' => false,
				'type' => DB::FIELD_TYPE_ID,
				'length' => 20
			],
			'sysmapid' => [
				'null' => false,
				'type' => DB::FIELD_TYPE_ID,
				'length' => 20,
				'ref_table' => 'sysmaps',
				'ref_field' => 'sysmapid'
			],
			'elementid' => [
				'null' => false,
				'type' => DB::FIELD_TYPE_ID,
				'length' => 20,
				'default' => '0'
			],
			'elementtype' => [
				'null' => false,
				'type' => DB::FIELD_TYPE_INT,
				'length' => 10,
				'default' => '0'
			],
			'iconid_off' => [
				'null' => true,
				'type' => DB::FIELD_TYPE_ID,
				'length' => 20,
				'ref_table' => 'images',
				'ref_field' => 'imageid'
			],
			'iconid_on' => [
				'null' => true,
				'type' => DB::FIELD_TYPE_ID,
				'length' => 20,
				'ref_table' => 'images',
				'ref_field' => 'imageid'
			],
			'label' => [
				'null' => false,
				'type' => DB::FIELD_TYPE_CHAR,
				'length' => 2048,
				'default' => ''
			],
			'label_location' => [
				'null' => false,
				'type' => DB::FIELD_TYPE_INT,
				'length' => 10,
				'default' => '-1'
			],
			'x' => [
				'null' => false,
				'type' => DB::FIELD_TYPE_INT,
				'length' => 10,
				'default' => '0'
			],
			'y' => [
				'null' => false,
				'type' => DB::FIELD_TYPE_INT,
				'length' => 10,
				'default' => '0'
			],
			'iconid_disabled' => [
				'null' => true,
				'type' => DB::FIELD_TYPE_ID,
				'length' => 20,
				'ref_table' => 'images',
				'ref_field' => 'imageid'
			],
			'iconid_maintenance' => [
				'null' => true,
				'type' => DB::FIELD_TYPE_ID,
				'length' => 20,
				'ref_table' => 'images',
				'ref_field' => 'imageid'
			],
			'elementsubtype' => [
				'null' => false,
				'type' => DB::FIELD_TYPE_INT,
				'length' => 10,
				'default' => '0'
			],
			'areatype' => [
				'null' => false,
				'type' => DB::FIELD_TYPE_INT,
				'length' => 10,
				'default' => '0'
			],
			'width' => [
				'null' => false,
				'type' => DB::FIELD_TYPE_INT,
				'length' => 10,
				'default' => '200'
			],
			'height' => [
				'null' => false,
				'type' => DB::FIELD_TYPE_INT,
				'length' => 10,
				'default' => '200'
			],
			'viewtype' => [
				'null' => false,
				'type' => DB::FIELD_TYPE_INT,
				'length' => 10,
				'default' => '0'
			],
			'use_iconmap' => [
				'null' => false,
				'type' => DB::FIELD_TYPE_INT,
				'length' => 10,
				'default' => '1'
			],
			'evaltype' => [
				'null' => false,
				'type' => DB::FIELD_TYPE_INT,
				'length' => 10,
				'default' => '0'
			]
		]
	],
	'sysmaps_links' => [
		'key' => 'linkid',
		'fields' => [
			'linkid' => [
				'null' => false,
				'type' => DB::FIELD_TYPE_ID,
				'length' => 20
			],
			'sysmapid' => [
				'null' => false,
				'type' => DB::FIELD_TYPE_ID,
				'length' => 20,
				'ref_table' => 'sysmaps',
				'ref_field' => 'sysmapid'
			],
			'selementid1' => [
				'null' => false,
				'type' => DB::FIELD_TYPE_ID,
				'length' => 20,
				'ref_table' => 'sysmaps_elements',
				'ref_field' => 'selementid'
			],
			'selementid2' => [
				'null' => false,
				'type' => DB::FIELD_TYPE_ID,
				'length' => 20,
				'ref_table' => 'sysmaps_elements',
				'ref_field' => 'selementid'
			],
			'drawtype' => [
				'null' => false,
				'type' => DB::FIELD_TYPE_INT,
				'length' => 10,
				'default' => '0'
			],
			'color' => [
				'null' => false,
				'type' => DB::FIELD_TYPE_CHAR,
				'length' => 6,
				'default' => '000000'
			],
			'label' => [
				'null' => false,
				'type' => DB::FIELD_TYPE_CHAR,
				'length' => 2048,
				'default' => ''
			]
		]
	],
	'sysmaps_link_triggers' => [
		'key' => 'linktriggerid',
		'fields' => [
			'linktriggerid' => [
				'null' => false,
				'type' => DB::FIELD_TYPE_ID,
				'length' => 20
			],
			'linkid' => [
				'null' => false,
				'type' => DB::FIELD_TYPE_ID,
				'length' => 20,
				'ref_table' => 'sysmaps_links',
				'ref_field' => 'linkid'
			],
			'triggerid' => [
				'null' => false,
				'type' => DB::FIELD_TYPE_ID,
				'length' => 20,
				'ref_table' => 'triggers',
				'ref_field' => 'triggerid'
			],
			'drawtype' => [
				'null' => false,
				'type' => DB::FIELD_TYPE_INT,
				'length' => 10,
				'default' => '0'
			],
			'color' => [
				'null' => false,
				'type' => DB::FIELD_TYPE_CHAR,
				'length' => 6,
				'default' => '000000'
			]
		]
	],
	'sysmap_element_url' => [
		'key' => 'sysmapelementurlid',
		'fields' => [
			'sysmapelementurlid' => [
				'null' => false,
				'type' => DB::FIELD_TYPE_ID,
				'length' => 20
			],
			'selementid' => [
				'null' => false,
				'type' => DB::FIELD_TYPE_ID,
				'length' => 20,
				'ref_table' => 'sysmaps_elements',
				'ref_field' => 'selementid'
			],
			'name' => [
				'null' => false,
				'type' => DB::FIELD_TYPE_CHAR,
				'length' => 255
			],
			'url' => [
				'null' => false,
				'type' => DB::FIELD_TYPE_CHAR,
				'length' => 255,
				'default' => ''
			]
		]
	],
	'sysmap_url' => [
		'key' => 'sysmapurlid',
		'fields' => [
			'sysmapurlid' => [
				'null' => false,
				'type' => DB::FIELD_TYPE_ID,
				'length' => 20
			],
			'sysmapid' => [
				'null' => false,
				'type' => DB::FIELD_TYPE_ID,
				'length' => 20,
				'ref_table' => 'sysmaps',
				'ref_field' => 'sysmapid'
			],
			'name' => [
				'null' => false,
				'type' => DB::FIELD_TYPE_CHAR,
				'length' => 255
			],
			'url' => [
				'null' => false,
				'type' => DB::FIELD_TYPE_CHAR,
				'length' => 255,
				'default' => ''
			],
			'elementtype' => [
				'null' => false,
				'type' => DB::FIELD_TYPE_INT,
				'length' => 10,
				'default' => '0'
			]
		]
	],
	'sysmap_user' => [
		'key' => 'sysmapuserid',
		'fields' => [
			'sysmapuserid' => [
				'null' => false,
				'type' => DB::FIELD_TYPE_ID,
				'length' => 20
			],
			'sysmapid' => [
				'null' => false,
				'type' => DB::FIELD_TYPE_ID,
				'length' => 20,
				'ref_table' => 'sysmaps',
				'ref_field' => 'sysmapid'
			],
			'userid' => [
				'null' => false,
				'type' => DB::FIELD_TYPE_ID,
				'length' => 20,
				'ref_table' => 'users',
				'ref_field' => 'userid'
			],
			'permission' => [
				'null' => false,
				'type' => DB::FIELD_TYPE_INT,
				'length' => 10,
				'default' => '2'
			]
		]
	],
	'sysmap_usrgrp' => [
		'key' => 'sysmapusrgrpid',
		'fields' => [
			'sysmapusrgrpid' => [
				'null' => false,
				'type' => DB::FIELD_TYPE_ID,
				'length' => 20
			],
			'sysmapid' => [
				'null' => false,
				'type' => DB::FIELD_TYPE_ID,
				'length' => 20,
				'ref_table' => 'sysmaps',
				'ref_field' => 'sysmapid'
			],
			'usrgrpid' => [
				'null' => false,
				'type' => DB::FIELD_TYPE_ID,
				'length' => 20,
				'ref_table' => 'usrgrp',
				'ref_field' => 'usrgrpid'
			],
			'permission' => [
				'null' => false,
				'type' => DB::FIELD_TYPE_INT,
				'length' => 10,
				'default' => '2'
			]
		]
	],
	'maintenances_hosts' => [
		'key' => 'maintenance_hostid',
		'fields' => [
			'maintenance_hostid' => [
				'null' => false,
				'type' => DB::FIELD_TYPE_ID,
				'length' => 20
			],
			'maintenanceid' => [
				'null' => false,
				'type' => DB::FIELD_TYPE_ID,
				'length' => 20,
				'ref_table' => 'maintenances',
				'ref_field' => 'maintenanceid'
			],
			'hostid' => [
				'null' => false,
				'type' => DB::FIELD_TYPE_ID,
				'length' => 20,
				'ref_table' => 'hosts',
				'ref_field' => 'hostid'
			]
		]
	],
	'maintenances_groups' => [
		'key' => 'maintenance_groupid',
		'fields' => [
			'maintenance_groupid' => [
				'null' => false,
				'type' => DB::FIELD_TYPE_ID,
				'length' => 20
			],
			'maintenanceid' => [
				'null' => false,
				'type' => DB::FIELD_TYPE_ID,
				'length' => 20,
				'ref_table' => 'maintenances',
				'ref_field' => 'maintenanceid'
			],
			'groupid' => [
				'null' => false,
				'type' => DB::FIELD_TYPE_ID,
				'length' => 20,
				'ref_table' => 'hstgrp',
				'ref_field' => 'groupid'
			]
		]
	],
	'timeperiods' => [
		'key' => 'timeperiodid',
		'fields' => [
			'timeperiodid' => [
				'null' => false,
				'type' => DB::FIELD_TYPE_ID,
				'length' => 20
			],
			'timeperiod_type' => [
				'null' => false,
				'type' => DB::FIELD_TYPE_INT,
				'length' => 10,
				'default' => '0'
			],
			'every' => [
				'null' => false,
				'type' => DB::FIELD_TYPE_INT,
				'length' => 10,
				'default' => '1'
			],
			'month' => [
				'null' => false,
				'type' => DB::FIELD_TYPE_INT,
				'length' => 10,
				'default' => '0'
			],
			'dayofweek' => [
				'null' => false,
				'type' => DB::FIELD_TYPE_INT,
				'length' => 10,
				'default' => '0'
			],
			'day' => [
				'null' => false,
				'type' => DB::FIELD_TYPE_INT,
				'length' => 10,
				'default' => '0'
			],
			'start_time' => [
				'null' => false,
				'type' => DB::FIELD_TYPE_INT,
				'length' => 10,
				'default' => '0'
			],
			'period' => [
				'null' => false,
				'type' => DB::FIELD_TYPE_INT,
				'length' => 10,
				'default' => '0'
			],
			'start_date' => [
				'null' => false,
				'type' => DB::FIELD_TYPE_INT,
				'length' => 10,
				'default' => '0'
			]
		]
	],
	'maintenances_windows' => [
		'key' => 'maintenance_timeperiodid',
		'fields' => [
			'maintenance_timeperiodid' => [
				'null' => false,
				'type' => DB::FIELD_TYPE_ID,
				'length' => 20
			],
			'maintenanceid' => [
				'null' => false,
				'type' => DB::FIELD_TYPE_ID,
				'length' => 20,
				'ref_table' => 'maintenances',
				'ref_field' => 'maintenanceid'
			],
			'timeperiodid' => [
				'null' => false,
				'type' => DB::FIELD_TYPE_ID,
				'length' => 20,
				'ref_table' => 'timeperiods',
				'ref_field' => 'timeperiodid'
			]
		]
	],
	'regexps' => [
		'key' => 'regexpid',
		'fields' => [
			'regexpid' => [
				'null' => false,
				'type' => DB::FIELD_TYPE_ID,
				'length' => 20
			],
			'name' => [
				'null' => false,
				'type' => DB::FIELD_TYPE_CHAR,
				'length' => 128,
				'default' => ''
			],
			'test_string' => [
				'null' => false,
				'type' => DB::FIELD_TYPE_TEXT,
				'default' => ''
			]
		]
	],
	'expressions' => [
		'key' => 'expressionid',
		'fields' => [
			'expressionid' => [
				'null' => false,
				'type' => DB::FIELD_TYPE_ID,
				'length' => 20
			],
			'regexpid' => [
				'null' => false,
				'type' => DB::FIELD_TYPE_ID,
				'length' => 20,
				'ref_table' => 'regexps',
				'ref_field' => 'regexpid'
			],
			'expression' => [
				'null' => false,
				'type' => DB::FIELD_TYPE_CHAR,
				'length' => 255,
				'default' => ''
			],
			'expression_type' => [
				'null' => false,
				'type' => DB::FIELD_TYPE_INT,
				'length' => 10,
				'default' => '0'
			],
			'exp_delimiter' => [
				'null' => false,
				'type' => DB::FIELD_TYPE_CHAR,
				'length' => 1,
				'default' => ''
			],
			'case_sensitive' => [
				'null' => false,
				'type' => DB::FIELD_TYPE_INT,
				'length' => 10,
				'default' => '0'
			]
		]
	],
	'ids' => [
		'key' => 'table_name,field_name',
		'fields' => [
			'table_name' => [
				'null' => false,
				'type' => DB::FIELD_TYPE_CHAR,
				'length' => 64,
				'default' => ''
			],
			'field_name' => [
				'null' => false,
				'type' => DB::FIELD_TYPE_CHAR,
				'length' => 64,
				'default' => ''
			],
			'nextid' => [
				'null' => false,
				'type' => DB::FIELD_TYPE_ID,
				'length' => 20
			]
		]
	],
	'alerts' => [
		'key' => 'alertid',
		'fields' => [
			'alertid' => [
				'null' => false,
				'type' => DB::FIELD_TYPE_ID,
				'length' => 20
			],
			'actionid' => [
				'null' => false,
				'type' => DB::FIELD_TYPE_ID,
				'length' => 20,
				'ref_table' => 'actions',
				'ref_field' => 'actionid'
			],
			'eventid' => [
				'null' => false,
				'type' => DB::FIELD_TYPE_ID,
				'length' => 20,
				'ref_table' => 'events',
				'ref_field' => 'eventid'
			],
			'userid' => [
				'null' => true,
				'type' => DB::FIELD_TYPE_ID,
				'length' => 20,
				'ref_table' => 'users',
				'ref_field' => 'userid'
			],
			'clock' => [
				'null' => false,
				'type' => DB::FIELD_TYPE_INT,
				'length' => 10,
				'default' => '0'
			],
			'mediatypeid' => [
				'null' => true,
				'type' => DB::FIELD_TYPE_ID,
				'length' => 20,
				'ref_table' => 'media_type',
				'ref_field' => 'mediatypeid'
			],
			'sendto' => [
				'null' => false,
				'type' => DB::FIELD_TYPE_CHAR,
				'length' => 1024,
				'default' => ''
			],
			'subject' => [
				'null' => false,
				'type' => DB::FIELD_TYPE_CHAR,
				'length' => 255,
				'default' => ''
			],
			'message' => [
				'null' => false,
				'type' => DB::FIELD_TYPE_NCLOB,
				'default' => ''
			],
			'status' => [
				'null' => false,
				'type' => DB::FIELD_TYPE_INT,
				'length' => 10,
				'default' => '0'
			],
			'retries' => [
				'null' => false,
				'type' => DB::FIELD_TYPE_INT,
				'length' => 10,
				'default' => '0'
			],
			'error' => [
				'null' => false,
				'type' => DB::FIELD_TYPE_CHAR,
				'length' => 2048,
				'default' => ''
			],
			'esc_step' => [
				'null' => false,
				'type' => DB::FIELD_TYPE_INT,
				'length' => 10,
				'default' => '0'
			],
			'alerttype' => [
				'null' => false,
				'type' => DB::FIELD_TYPE_INT,
				'length' => 10,
				'default' => '0'
			],
			'p_eventid' => [
				'null' => true,
				'type' => DB::FIELD_TYPE_ID,
				'length' => 20,
				'ref_table' => 'events',
				'ref_field' => 'eventid'
			],
			'acknowledgeid' => [
				'null' => true,
				'type' => DB::FIELD_TYPE_ID,
				'length' => 20,
				'ref_table' => 'acknowledges',
				'ref_field' => 'acknowledgeid'
			],
			'parameters' => [
				'null' => false,
				'type' => DB::FIELD_TYPE_TEXT,
				'default' => '{}'
			]
		]
	],
	'history' => [
		'key' => '',
		'fields' => [
			'itemid' => [
				'null' => false,
				'type' => DB::FIELD_TYPE_ID,
				'length' => 20,
				'ref_table' => 'items',
				'ref_field' => 'itemid'
			],
			'clock' => [
				'null' => false,
				'type' => DB::FIELD_TYPE_INT,
				'length' => 10,
				'default' => '0'
			],
			'value' => [
				'null' => false,
				'type' => DB::FIELD_TYPE_FLOAT,
				'default' => '0.0000'
			],
			'ns' => [
				'null' => false,
				'type' => DB::FIELD_TYPE_INT,
				'length' => 10,
				'default' => '0'
			]
		]
	],
	'history_uint' => [
		'key' => '',
		'fields' => [
			'itemid' => [
				'null' => false,
				'type' => DB::FIELD_TYPE_ID,
				'length' => 20,
				'ref_table' => 'items',
				'ref_field' => 'itemid'
			],
			'clock' => [
				'null' => false,
				'type' => DB::FIELD_TYPE_INT,
				'length' => 10,
				'default' => '0'
			],
			'value' => [
				'null' => false,
				'type' => DB::FIELD_TYPE_UINT,
				'length' => 20,
				'default' => '0'
			],
			'ns' => [
				'null' => false,
				'type' => DB::FIELD_TYPE_INT,
				'length' => 10,
				'default' => '0'
			]
		]
	],
	'history_str' => [
		'key' => '',
		'fields' => [
			'itemid' => [
				'null' => false,
				'type' => DB::FIELD_TYPE_ID,
				'length' => 20,
				'ref_table' => 'items',
				'ref_field' => 'itemid'
			],
			'clock' => [
				'null' => false,
				'type' => DB::FIELD_TYPE_INT,
				'length' => 10,
				'default' => '0'
			],
			'value' => [
				'null' => false,
				'type' => DB::FIELD_TYPE_CHAR,
				'length' => 255,
				'default' => ''
			],
			'ns' => [
				'null' => false,
				'type' => DB::FIELD_TYPE_INT,
				'length' => 10,
				'default' => '0'
			]
		]
	],
	'history_log' => [
		'key' => '',
		'fields' => [
			'itemid' => [
				'null' => false,
				'type' => DB::FIELD_TYPE_ID,
				'length' => 20,
				'ref_table' => 'items',
				'ref_field' => 'itemid'
			],
			'clock' => [
				'null' => false,
				'type' => DB::FIELD_TYPE_INT,
				'length' => 10,
				'default' => '0'
			],
			'timestamp' => [
				'null' => false,
				'type' => DB::FIELD_TYPE_INT,
				'length' => 10,
				'default' => '0'
			],
			'source' => [
				'null' => false,
				'type' => DB::FIELD_TYPE_CHAR,
				'length' => 64,
				'default' => ''
			],
			'severity' => [
				'null' => false,
				'type' => DB::FIELD_TYPE_INT,
				'length' => 10,
				'default' => '0'
			],
			'value' => [
				'null' => false,
				'type' => DB::FIELD_TYPE_NCLOB,
				'default' => ''
			],
			'logeventid' => [
				'null' => false,
				'type' => DB::FIELD_TYPE_INT,
				'length' => 10,
				'default' => '0'
			],
			'ns' => [
				'null' => false,
				'type' => DB::FIELD_TYPE_INT,
				'length' => 10,
				'default' => '0'
			]
		]
	],
	'history_text' => [
		'key' => '',
		'fields' => [
			'itemid' => [
				'null' => false,
				'type' => DB::FIELD_TYPE_ID,
				'length' => 20,
				'ref_table' => 'items',
				'ref_field' => 'itemid'
			],
			'clock' => [
				'null' => false,
				'type' => DB::FIELD_TYPE_INT,
				'length' => 10,
				'default' => '0'
			],
			'value' => [
				'null' => false,
				'type' => DB::FIELD_TYPE_NCLOB,
				'default' => ''
			],
			'ns' => [
				'null' => false,
				'type' => DB::FIELD_TYPE_INT,
				'length' => 10,
				'default' => '0'
			]
		]
	],
	'proxy_history' => [
		'key' => 'id',
		'fields' => [
			'id' => [
				'null' => false,
				'type' => DB::FIELD_TYPE_UINT,
				'length' => 20
			],
			'itemid' => [
				'null' => false,
				'type' => DB::FIELD_TYPE_ID,
				'length' => 20,
				'ref_table' => 'items',
				'ref_field' => 'itemid'
			],
			'clock' => [
				'null' => false,
				'type' => DB::FIELD_TYPE_INT,
				'length' => 10,
				'default' => '0'
			],
			'timestamp' => [
				'null' => false,
				'type' => DB::FIELD_TYPE_INT,
				'length' => 10,
				'default' => '0'
			],
			'source' => [
				'null' => false,
				'type' => DB::FIELD_TYPE_CHAR,
				'length' => 64,
				'default' => ''
			],
			'severity' => [
				'null' => false,
				'type' => DB::FIELD_TYPE_INT,
				'length' => 10,
				'default' => '0'
			],
			'value' => [
				'null' => false,
				'type' => DB::FIELD_TYPE_NCLOB,
				'default' => ''
			],
			'logeventid' => [
				'null' => false,
				'type' => DB::FIELD_TYPE_INT,
				'length' => 10,
				'default' => '0'
			],
			'ns' => [
				'null' => false,
				'type' => DB::FIELD_TYPE_INT,
				'length' => 10,
				'default' => '0'
			],
			'state' => [
				'null' => false,
				'type' => DB::FIELD_TYPE_INT,
				'length' => 10,
				'default' => '0'
			],
			'lastlogsize' => [
				'null' => false,
				'type' => DB::FIELD_TYPE_UINT,
				'length' => 20,
				'default' => '0'
			],
			'mtime' => [
				'null' => false,
				'type' => DB::FIELD_TYPE_INT,
				'length' => 10,
				'default' => '0'
			],
			'flags' => [
				'null' => false,
				'type' => DB::FIELD_TYPE_INT,
				'length' => 10,
				'default' => '0'
			],
			'write_clock' => [
				'null' => false,
				'type' => DB::FIELD_TYPE_INT,
				'length' => 10,
				'default' => '0'
			]
		]
	],
	'proxy_dhistory' => [
		'key' => 'id',
		'fields' => [
			'id' => [
				'null' => false,
				'type' => DB::FIELD_TYPE_UINT,
				'length' => 20
			],
			'clock' => [
				'null' => false,
				'type' => DB::FIELD_TYPE_INT,
				'length' => 10,
				'default' => '0'
			],
			'druleid' => [
				'null' => false,
				'type' => DB::FIELD_TYPE_ID,
				'length' => 20,
				'ref_table' => 'drules',
				'ref_field' => 'druleid'
			],
			'ip' => [
				'null' => false,
				'type' => DB::FIELD_TYPE_CHAR,
				'length' => 39,
				'default' => ''
			],
			'port' => [
				'null' => false,
				'type' => DB::FIELD_TYPE_INT,
				'length' => 10,
				'default' => '0'
			],
			'value' => [
				'null' => false,
				'type' => DB::FIELD_TYPE_CHAR,
				'length' => 255,
				'default' => ''
			],
			'status' => [
				'null' => false,
				'type' => DB::FIELD_TYPE_INT,
				'length' => 10,
				'default' => '0'
			],
			'dcheckid' => [
				'null' => true,
				'type' => DB::FIELD_TYPE_ID,
				'length' => 20,
				'ref_table' => 'dchecks',
				'ref_field' => 'dcheckid'
			],
			'dns' => [
				'null' => false,
				'type' => DB::FIELD_TYPE_CHAR,
				'length' => 255,
				'default' => ''
			]
		]
	],
	'events' => [
		'key' => 'eventid',
		'fields' => [
			'eventid' => [
				'null' => false,
				'type' => DB::FIELD_TYPE_ID,
				'length' => 20
			],
			'source' => [
				'null' => false,
				'type' => DB::FIELD_TYPE_INT,
				'length' => 10,
				'default' => '0'
			],
			'object' => [
				'null' => false,
				'type' => DB::FIELD_TYPE_INT,
				'length' => 10,
				'default' => '0'
			],
			'objectid' => [
				'null' => false,
				'type' => DB::FIELD_TYPE_ID,
				'length' => 20,
				'default' => '0'
			],
			'clock' => [
				'null' => false,
				'type' => DB::FIELD_TYPE_INT,
				'length' => 10,
				'default' => '0'
			],
			'value' => [
				'null' => false,
				'type' => DB::FIELD_TYPE_INT,
				'length' => 10,
				'default' => '0'
			],
			'acknowledged' => [
				'null' => false,
				'type' => DB::FIELD_TYPE_INT,
				'length' => 10,
				'default' => '0'
			],
			'ns' => [
				'null' => false,
				'type' => DB::FIELD_TYPE_INT,
				'length' => 10,
				'default' => '0'
			],
			'name' => [
				'null' => false,
				'type' => DB::FIELD_TYPE_CHAR,
				'length' => 2048,
				'default' => ''
			],
			'severity' => [
				'null' => false,
				'type' => DB::FIELD_TYPE_INT,
				'length' => 10,
				'default' => '0'
			]
		]
	],
	'trends' => [
		'key' => 'itemid,clock',
		'fields' => [
			'itemid' => [
				'null' => false,
				'type' => DB::FIELD_TYPE_ID,
				'length' => 20,
				'ref_table' => 'items',
				'ref_field' => 'itemid'
			],
			'clock' => [
				'null' => false,
				'type' => DB::FIELD_TYPE_INT,
				'length' => 10,
				'default' => '0'
			],
			'num' => [
				'null' => false,
				'type' => DB::FIELD_TYPE_INT,
				'length' => 10,
				'default' => '0'
			],
			'value_min' => [
				'null' => false,
				'type' => DB::FIELD_TYPE_FLOAT,
				'default' => '0.0000'
			],
			'value_avg' => [
				'null' => false,
				'type' => DB::FIELD_TYPE_FLOAT,
				'default' => '0.0000'
			],
			'value_max' => [
				'null' => false,
				'type' => DB::FIELD_TYPE_FLOAT,
				'default' => '0.0000'
			]
		]
	],
	'trends_uint' => [
		'key' => 'itemid,clock',
		'fields' => [
			'itemid' => [
				'null' => false,
				'type' => DB::FIELD_TYPE_ID,
				'length' => 20,
				'ref_table' => 'items',
				'ref_field' => 'itemid'
			],
			'clock' => [
				'null' => false,
				'type' => DB::FIELD_TYPE_INT,
				'length' => 10,
				'default' => '0'
			],
			'num' => [
				'null' => false,
				'type' => DB::FIELD_TYPE_INT,
				'length' => 10,
				'default' => '0'
			],
			'value_min' => [
				'null' => false,
				'type' => DB::FIELD_TYPE_UINT,
				'length' => 20,
				'default' => '0'
			],
			'value_avg' => [
				'null' => false,
				'type' => DB::FIELD_TYPE_UINT,
				'length' => 20,
				'default' => '0'
			],
			'value_max' => [
				'null' => false,
				'type' => DB::FIELD_TYPE_UINT,
				'length' => 20,
				'default' => '0'
			]
		]
	],
	'acknowledges' => [
		'key' => 'acknowledgeid',
		'fields' => [
			'acknowledgeid' => [
				'null' => false,
				'type' => DB::FIELD_TYPE_ID,
				'length' => 20
			],
			'userid' => [
				'null' => false,
				'type' => DB::FIELD_TYPE_ID,
				'length' => 20,
				'ref_table' => 'users',
				'ref_field' => 'userid'
			],
			'eventid' => [
				'null' => false,
				'type' => DB::FIELD_TYPE_ID,
				'length' => 20,
				'ref_table' => 'events',
				'ref_field' => 'eventid'
			],
			'clock' => [
				'null' => false,
				'type' => DB::FIELD_TYPE_INT,
				'length' => 10,
				'default' => '0'
			],
			'message' => [
				'null' => false,
				'type' => DB::FIELD_TYPE_CHAR,
				'length' => 2048,
				'default' => ''
			],
			'action' => [
				'null' => false,
				'type' => DB::FIELD_TYPE_INT,
				'length' => 10,
				'default' => '0'
			],
			'old_severity' => [
				'null' => false,
				'type' => DB::FIELD_TYPE_INT,
				'length' => 10,
				'default' => '0'
			],
			'new_severity' => [
				'null' => false,
				'type' => DB::FIELD_TYPE_INT,
				'length' => 10,
				'default' => '0'
			]
		]
	],
	'auditlog' => [
		'key' => 'auditid',
		'fields' => [
			'auditid' => [
				'null' => false,
				'type' => DB::FIELD_TYPE_CUID,
				'length' => 25
			],
			'userid' => [
				'null' => true,
				'type' => DB::FIELD_TYPE_ID,
				'length' => 20
			],
			'username' => [
				'null' => false,
				'type' => DB::FIELD_TYPE_CHAR,
				'length' => 100,
				'default' => ''
			],
			'clock' => [
				'null' => false,
				'type' => DB::FIELD_TYPE_INT,
				'length' => 10,
				'default' => '0'
			],
			'ip' => [
				'null' => false,
				'type' => DB::FIELD_TYPE_CHAR,
				'length' => 39,
				'default' => ''
			],
			'action' => [
				'null' => false,
				'type' => DB::FIELD_TYPE_INT,
				'length' => 10,
				'default' => '0'
			],
			'resourcetype' => [
				'null' => false,
				'type' => DB::FIELD_TYPE_INT,
				'length' => 10,
				'default' => '0'
			],
			'resourceid' => [
				'null' => false,
				'type' => DB::FIELD_TYPE_ID,
				'length' => 20
			],
			'resourcename' => [
				'null' => false,
				'type' => DB::FIELD_TYPE_CHAR,
				'length' => 255,
				'default' => ''
			],
			'recordsetid' => [
				'null' => false,
				'type' => DB::FIELD_TYPE_CUID,
				'length' => 25
			],
			'details' => [
				'null' => false,
				'type' => DB::FIELD_TYPE_NCLOB,
				'default' => ''
			]
		]
	],
	'service_alarms' => [
		'key' => 'servicealarmid',
		'fields' => [
			'servicealarmid' => [
				'null' => false,
				'type' => DB::FIELD_TYPE_ID,
				'length' => 20
			],
			'serviceid' => [
				'null' => false,
				'type' => DB::FIELD_TYPE_ID,
				'length' => 20,
				'ref_table' => 'services',
				'ref_field' => 'serviceid'
			],
			'clock' => [
				'null' => false,
				'type' => DB::FIELD_TYPE_INT,
				'length' => 10,
				'default' => '0'
			],
			'value' => [
				'null' => false,
				'type' => DB::FIELD_TYPE_INT,
				'length' => 10,
				'default' => '0'
			]
		]
	],
	'autoreg_host' => [
		'key' => 'autoreg_hostid',
		'fields' => [
			'autoreg_hostid' => [
				'null' => false,
				'type' => DB::FIELD_TYPE_ID,
				'length' => 20
			],
			'proxy_hostid' => [
				'null' => true,
				'type' => DB::FIELD_TYPE_ID,
				'length' => 20,
				'ref_table' => 'hosts',
				'ref_field' => 'hostid'
			],
			'host' => [
				'null' => false,
				'type' => DB::FIELD_TYPE_CHAR,
				'length' => 128,
				'default' => ''
			],
			'listen_ip' => [
				'null' => false,
				'type' => DB::FIELD_TYPE_CHAR,
				'length' => 39,
				'default' => ''
			],
			'listen_port' => [
				'null' => false,
				'type' => DB::FIELD_TYPE_INT,
				'length' => 10,
				'default' => '0'
			],
			'listen_dns' => [
				'null' => false,
				'type' => DB::FIELD_TYPE_CHAR,
				'length' => 255,
				'default' => ''
			],
			'host_metadata' => [
				'null' => false,
				'type' => DB::FIELD_TYPE_CHAR,
				'length' => 255,
				'default' => ''
			],
			'flags' => [
				'null' => false,
				'type' => DB::FIELD_TYPE_INT,
				'length' => 10,
				'default' => '0'
			],
			'tls_accepted' => [
				'null' => false,
				'type' => DB::FIELD_TYPE_INT,
				'length' => 10,
				'default' => '1'
			]
		]
	],
	'proxy_autoreg_host' => [
		'key' => 'id',
		'fields' => [
			'id' => [
				'null' => false,
				'type' => DB::FIELD_TYPE_UINT,
				'length' => 20
			],
			'clock' => [
				'null' => false,
				'type' => DB::FIELD_TYPE_INT,
				'length' => 10,
				'default' => '0'
			],
			'host' => [
				'null' => false,
				'type' => DB::FIELD_TYPE_CHAR,
				'length' => 128,
				'default' => ''
			],
			'listen_ip' => [
				'null' => false,
				'type' => DB::FIELD_TYPE_CHAR,
				'length' => 39,
				'default' => ''
			],
			'listen_port' => [
				'null' => false,
				'type' => DB::FIELD_TYPE_INT,
				'length' => 10,
				'default' => '0'
			],
			'listen_dns' => [
				'null' => false,
				'type' => DB::FIELD_TYPE_CHAR,
				'length' => 255,
				'default' => ''
			],
			'host_metadata' => [
				'null' => false,
				'type' => DB::FIELD_TYPE_CHAR,
				'length' => 255,
				'default' => ''
			],
			'flags' => [
				'null' => false,
				'type' => DB::FIELD_TYPE_INT,
				'length' => 10,
				'default' => '0'
			],
			'tls_accepted' => [
				'null' => false,
				'type' => DB::FIELD_TYPE_INT,
				'length' => 10,
				'default' => '1'
			]
		]
	],
	'dhosts' => [
		'key' => 'dhostid',
		'fields' => [
			'dhostid' => [
				'null' => false,
				'type' => DB::FIELD_TYPE_ID,
				'length' => 20
			],
			'druleid' => [
				'null' => false,
				'type' => DB::FIELD_TYPE_ID,
				'length' => 20,
				'ref_table' => 'drules',
				'ref_field' => 'druleid'
			],
			'status' => [
				'null' => false,
				'type' => DB::FIELD_TYPE_INT,
				'length' => 10,
				'default' => '0'
			],
			'lastup' => [
				'null' => false,
				'type' => DB::FIELD_TYPE_INT,
				'length' => 10,
				'default' => '0'
			],
			'lastdown' => [
				'null' => false,
				'type' => DB::FIELD_TYPE_INT,
				'length' => 10,
				'default' => '0'
			]
		]
	],
	'dservices' => [
		'key' => 'dserviceid',
		'fields' => [
			'dserviceid' => [
				'null' => false,
				'type' => DB::FIELD_TYPE_ID,
				'length' => 20
			],
			'dhostid' => [
				'null' => false,
				'type' => DB::FIELD_TYPE_ID,
				'length' => 20,
				'ref_table' => 'dhosts',
				'ref_field' => 'dhostid'
			],
			'value' => [
				'null' => false,
				'type' => DB::FIELD_TYPE_CHAR,
				'length' => 255,
				'default' => ''
			],
			'port' => [
				'null' => false,
				'type' => DB::FIELD_TYPE_INT,
				'length' => 10,
				'default' => '0'
			],
			'status' => [
				'null' => false,
				'type' => DB::FIELD_TYPE_INT,
				'length' => 10,
				'default' => '0'
			],
			'lastup' => [
				'null' => false,
				'type' => DB::FIELD_TYPE_INT,
				'length' => 10,
				'default' => '0'
			],
			'lastdown' => [
				'null' => false,
				'type' => DB::FIELD_TYPE_INT,
				'length' => 10,
				'default' => '0'
			],
			'dcheckid' => [
				'null' => false,
				'type' => DB::FIELD_TYPE_ID,
				'length' => 20,
				'ref_table' => 'dchecks',
				'ref_field' => 'dcheckid'
			],
			'ip' => [
				'null' => false,
				'type' => DB::FIELD_TYPE_CHAR,
				'length' => 39,
				'default' => ''
			],
			'dns' => [
				'null' => false,
				'type' => DB::FIELD_TYPE_CHAR,
				'length' => 255,
				'default' => ''
			]
		]
	],
	'escalations' => [
		'key' => 'escalationid',
		'fields' => [
			'escalationid' => [
				'null' => false,
				'type' => DB::FIELD_TYPE_ID,
				'length' => 20
			],
			'actionid' => [
				'null' => false,
				'type' => DB::FIELD_TYPE_ID,
				'length' => 20,
				'ref_table' => 'actions',
				'ref_field' => 'actionid'
			],
			'triggerid' => [
				'null' => true,
				'type' => DB::FIELD_TYPE_ID,
				'length' => 20,
				'ref_table' => 'triggers',
				'ref_field' => 'triggerid'
			],
			'eventid' => [
				'null' => true,
				'type' => DB::FIELD_TYPE_ID,
				'length' => 20,
				'ref_table' => 'events',
				'ref_field' => 'eventid'
			],
			'r_eventid' => [
				'null' => true,
				'type' => DB::FIELD_TYPE_ID,
				'length' => 20,
				'ref_table' => 'events',
				'ref_field' => 'eventid'
			],
			'nextcheck' => [
				'null' => false,
				'type' => DB::FIELD_TYPE_INT,
				'length' => 10,
				'default' => '0'
			],
			'esc_step' => [
				'null' => false,
				'type' => DB::FIELD_TYPE_INT,
				'length' => 10,
				'default' => '0'
			],
			'status' => [
				'null' => false,
				'type' => DB::FIELD_TYPE_INT,
				'length' => 10,
				'default' => '0'
			],
			'itemid' => [
				'null' => true,
				'type' => DB::FIELD_TYPE_ID,
				'length' => 20,
				'ref_table' => 'items',
				'ref_field' => 'itemid'
			],
			'acknowledgeid' => [
				'null' => true,
				'type' => DB::FIELD_TYPE_ID,
				'length' => 20,
				'ref_table' => 'acknowledges',
				'ref_field' => 'acknowledgeid'
			],
			'servicealarmid' => [
				'null' => true,
				'type' => DB::FIELD_TYPE_ID,
				'length' => 20,
				'ref_table' => 'service_alarms',
				'ref_field' => 'servicealarmid'
			],
			'serviceid' => [
				'null' => true,
				'type' => DB::FIELD_TYPE_ID,
				'length' => 20,
				'ref_table' => 'services',
				'ref_field' => 'serviceid'
			]
		]
	],
	'globalvars' => [
		'key' => 'globalvarid',
		'fields' => [
			'globalvarid' => [
				'null' => false,
				'type' => DB::FIELD_TYPE_ID,
				'length' => 20
			],
			'snmp_lastsize' => [
				'null' => false,
				'type' => DB::FIELD_TYPE_UINT,
				'length' => 20,
				'default' => '0'
			]
		]
	],
	'graph_discovery' => [
		'key' => 'graphid',
		'fields' => [
			'graphid' => [
				'null' => false,
				'type' => DB::FIELD_TYPE_ID,
				'length' => 20,
				'ref_table' => 'graphs',
				'ref_field' => 'graphid'
			],
			'parent_graphid' => [
				'null' => false,
				'type' => DB::FIELD_TYPE_ID,
				'length' => 20,
				'ref_table' => 'graphs',
				'ref_field' => 'graphid'
			],
			'lastcheck' => [
				'null' => false,
				'type' => DB::FIELD_TYPE_INT,
				'length' => 10,
				'default' => '0'
			],
			'ts_delete' => [
				'null' => false,
				'type' => DB::FIELD_TYPE_INT,
				'length' => 10,
				'default' => '0'
			]
		]
	],
	'host_inventory' => [
		'key' => 'hostid',
		'fields' => [
			'hostid' => [
				'null' => false,
				'type' => DB::FIELD_TYPE_ID,
				'length' => 20,
				'ref_table' => 'hosts',
				'ref_field' => 'hostid'
			],
			'inventory_mode' => [
				'null' => false,
				'type' => DB::FIELD_TYPE_INT,
				'length' => 10,
				'default' => '0'
			],
			'type' => [
				'null' => false,
				'type' => DB::FIELD_TYPE_CHAR,
				'length' => 64,
				'default' => ''
			],
			'type_full' => [
				'null' => false,
				'type' => DB::FIELD_TYPE_CHAR,
				'length' => 64,
				'default' => ''
			],
			'name' => [
				'null' => false,
				'type' => DB::FIELD_TYPE_CHAR,
				'length' => 128,
				'default' => ''
			],
			'alias' => [
				'null' => false,
				'type' => DB::FIELD_TYPE_CHAR,
				'length' => 128,
				'default' => ''
			],
			'os' => [
				'null' => false,
				'type' => DB::FIELD_TYPE_CHAR,
				'length' => 128,
				'default' => ''
			],
			'os_full' => [
				'null' => false,
				'type' => DB::FIELD_TYPE_CHAR,
				'length' => 255,
				'default' => ''
			],
			'os_short' => [
				'null' => false,
				'type' => DB::FIELD_TYPE_CHAR,
				'length' => 128,
				'default' => ''
			],
			'serialno_a' => [
				'null' => false,
				'type' => DB::FIELD_TYPE_CHAR,
				'length' => 64,
				'default' => ''
			],
			'serialno_b' => [
				'null' => false,
				'type' => DB::FIELD_TYPE_CHAR,
				'length' => 64,
				'default' => ''
			],
			'tag' => [
				'null' => false,
				'type' => DB::FIELD_TYPE_CHAR,
				'length' => 64,
				'default' => ''
			],
			'asset_tag' => [
				'null' => false,
				'type' => DB::FIELD_TYPE_CHAR,
				'length' => 64,
				'default' => ''
			],
			'macaddress_a' => [
				'null' => false,
				'type' => DB::FIELD_TYPE_CHAR,
				'length' => 64,
				'default' => ''
			],
			'macaddress_b' => [
				'null' => false,
				'type' => DB::FIELD_TYPE_CHAR,
				'length' => 64,
				'default' => ''
			],
			'hardware' => [
				'null' => false,
				'type' => DB::FIELD_TYPE_CHAR,
				'length' => 255,
				'default' => ''
			],
			'hardware_full' => [
				'null' => false,
				'type' => DB::FIELD_TYPE_TEXT,
				'default' => ''
			],
			'software' => [
				'null' => false,
				'type' => DB::FIELD_TYPE_CHAR,
				'length' => 255,
				'default' => ''
			],
			'software_full' => [
				'null' => false,
				'type' => DB::FIELD_TYPE_TEXT,
				'default' => ''
			],
			'software_app_a' => [
				'null' => false,
				'type' => DB::FIELD_TYPE_CHAR,
				'length' => 64,
				'default' => ''
			],
			'software_app_b' => [
				'null' => false,
				'type' => DB::FIELD_TYPE_CHAR,
				'length' => 64,
				'default' => ''
			],
			'software_app_c' => [
				'null' => false,
				'type' => DB::FIELD_TYPE_CHAR,
				'length' => 64,
				'default' => ''
			],
			'software_app_d' => [
				'null' => false,
				'type' => DB::FIELD_TYPE_CHAR,
				'length' => 64,
				'default' => ''
			],
			'software_app_e' => [
				'null' => false,
				'type' => DB::FIELD_TYPE_CHAR,
				'length' => 64,
				'default' => ''
			],
			'contact' => [
				'null' => false,
				'type' => DB::FIELD_TYPE_TEXT,
				'default' => ''
			],
			'location' => [
				'null' => false,
				'type' => DB::FIELD_TYPE_TEXT,
				'default' => ''
			],
			'location_lat' => [
				'null' => false,
				'type' => DB::FIELD_TYPE_CHAR,
				'length' => 16,
				'default' => ''
			],
			'location_lon' => [
				'null' => false,
				'type' => DB::FIELD_TYPE_CHAR,
				'length' => 16,
				'default' => ''
			],
			'notes' => [
				'null' => false,
				'type' => DB::FIELD_TYPE_TEXT,
				'default' => ''
			],
			'chassis' => [
				'null' => false,
				'type' => DB::FIELD_TYPE_CHAR,
				'length' => 64,
				'default' => ''
			],
			'model' => [
				'null' => false,
				'type' => DB::FIELD_TYPE_CHAR,
				'length' => 64,
				'default' => ''
			],
			'hw_arch' => [
				'null' => false,
				'type' => DB::FIELD_TYPE_CHAR,
				'length' => 32,
				'default' => ''
			],
			'vendor' => [
				'null' => false,
				'type' => DB::FIELD_TYPE_CHAR,
				'length' => 64,
				'default' => ''
			],
			'contract_number' => [
				'null' => false,
				'type' => DB::FIELD_TYPE_CHAR,
				'length' => 64,
				'default' => ''
			],
			'installer_name' => [
				'null' => false,
				'type' => DB::FIELD_TYPE_CHAR,
				'length' => 64,
				'default' => ''
			],
			'deployment_status' => [
				'null' => false,
				'type' => DB::FIELD_TYPE_CHAR,
				'length' => 64,
				'default' => ''
			],
			'url_a' => [
				'null' => false,
				'type' => DB::FIELD_TYPE_CHAR,
				'length' => 255,
				'default' => ''
			],
			'url_b' => [
				'null' => false,
				'type' => DB::FIELD_TYPE_CHAR,
				'length' => 255,
				'default' => ''
			],
			'url_c' => [
				'null' => false,
				'type' => DB::FIELD_TYPE_CHAR,
				'length' => 255,
				'default' => ''
			],
			'host_networks' => [
				'null' => false,
				'type' => DB::FIELD_TYPE_TEXT,
				'default' => ''
			],
			'host_netmask' => [
				'null' => false,
				'type' => DB::FIELD_TYPE_CHAR,
				'length' => 39,
				'default' => ''
			],
			'host_router' => [
				'null' => false,
				'type' => DB::FIELD_TYPE_CHAR,
				'length' => 39,
				'default' => ''
			],
			'oob_ip' => [
				'null' => false,
				'type' => DB::FIELD_TYPE_CHAR,
				'length' => 39,
				'default' => ''
			],
			'oob_netmask' => [
				'null' => false,
				'type' => DB::FIELD_TYPE_CHAR,
				'length' => 39,
				'default' => ''
			],
			'oob_router' => [
				'null' => false,
				'type' => DB::FIELD_TYPE_CHAR,
				'length' => 39,
				'default' => ''
			],
			'date_hw_purchase' => [
				'null' => false,
				'type' => DB::FIELD_TYPE_CHAR,
				'length' => 64,
				'default' => ''
			],
			'date_hw_install' => [
				'null' => false,
				'type' => DB::FIELD_TYPE_CHAR,
				'length' => 64,
				'default' => ''
			],
			'date_hw_expiry' => [
				'null' => false,
				'type' => DB::FIELD_TYPE_CHAR,
				'length' => 64,
				'default' => ''
			],
			'date_hw_decomm' => [
				'null' => false,
				'type' => DB::FIELD_TYPE_CHAR,
				'length' => 64,
				'default' => ''
			],
			'site_address_a' => [
				'null' => false,
				'type' => DB::FIELD_TYPE_CHAR,
				'length' => 128,
				'default' => ''
			],
			'site_address_b' => [
				'null' => false,
				'type' => DB::FIELD_TYPE_CHAR,
				'length' => 128,
				'default' => ''
			],
			'site_address_c' => [
				'null' => false,
				'type' => DB::FIELD_TYPE_CHAR,
				'length' => 128,
				'default' => ''
			],
			'site_city' => [
				'null' => false,
				'type' => DB::FIELD_TYPE_CHAR,
				'length' => 128,
				'default' => ''
			],
			'site_state' => [
				'null' => false,
				'type' => DB::FIELD_TYPE_CHAR,
				'length' => 64,
				'default' => ''
			],
			'site_country' => [
				'null' => false,
				'type' => DB::FIELD_TYPE_CHAR,
				'length' => 64,
				'default' => ''
			],
			'site_zip' => [
				'null' => false,
				'type' => DB::FIELD_TYPE_CHAR,
				'length' => 64,
				'default' => ''
			],
			'site_rack' => [
				'null' => false,
				'type' => DB::FIELD_TYPE_CHAR,
				'length' => 128,
				'default' => ''
			],
			'site_notes' => [
				'null' => false,
				'type' => DB::FIELD_TYPE_TEXT,
				'default' => ''
			],
			'poc_1_name' => [
				'null' => false,
				'type' => DB::FIELD_TYPE_CHAR,
				'length' => 128,
				'default' => ''
			],
			'poc_1_email' => [
				'null' => false,
				'type' => DB::FIELD_TYPE_CHAR,
				'length' => 128,
				'default' => ''
			],
			'poc_1_phone_a' => [
				'null' => false,
				'type' => DB::FIELD_TYPE_CHAR,
				'length' => 64,
				'default' => ''
			],
			'poc_1_phone_b' => [
				'null' => false,
				'type' => DB::FIELD_TYPE_CHAR,
				'length' => 64,
				'default' => ''
			],
			'poc_1_cell' => [
				'null' => false,
				'type' => DB::FIELD_TYPE_CHAR,
				'length' => 64,
				'default' => ''
			],
			'poc_1_screen' => [
				'null' => false,
				'type' => DB::FIELD_TYPE_CHAR,
				'length' => 64,
				'default' => ''
			],
			'poc_1_notes' => [
				'null' => false,
				'type' => DB::FIELD_TYPE_TEXT,
				'default' => ''
			],
			'poc_2_name' => [
				'null' => false,
				'type' => DB::FIELD_TYPE_CHAR,
				'length' => 128,
				'default' => ''
			],
			'poc_2_email' => [
				'null' => false,
				'type' => DB::FIELD_TYPE_CHAR,
				'length' => 128,
				'default' => ''
			],
			'poc_2_phone_a' => [
				'null' => false,
				'type' => DB::FIELD_TYPE_CHAR,
				'length' => 64,
				'default' => ''
			],
			'poc_2_phone_b' => [
				'null' => false,
				'type' => DB::FIELD_TYPE_CHAR,
				'length' => 64,
				'default' => ''
			],
			'poc_2_cell' => [
				'null' => false,
				'type' => DB::FIELD_TYPE_CHAR,
				'length' => 64,
				'default' => ''
			],
			'poc_2_screen' => [
				'null' => false,
				'type' => DB::FIELD_TYPE_CHAR,
				'length' => 64,
				'default' => ''
			],
			'poc_2_notes' => [
				'null' => false,
				'type' => DB::FIELD_TYPE_TEXT,
				'default' => ''
			]
		]
	],
	'housekeeper' => [
		'key' => 'housekeeperid',
		'fields' => [
			'housekeeperid' => [
				'null' => false,
				'type' => DB::FIELD_TYPE_ID,
				'length' => 20
			],
			'tablename' => [
				'null' => false,
				'type' => DB::FIELD_TYPE_CHAR,
				'length' => 64,
				'default' => ''
			],
			'field' => [
				'null' => false,
				'type' => DB::FIELD_TYPE_CHAR,
				'length' => 64,
				'default' => ''
			],
			'value' => [
				'null' => false,
				'type' => DB::FIELD_TYPE_ID,
				'length' => 20,
				'ref_table' => 'items',
				'ref_field' => 'value'
			]
		]
	],
	'images' => [
		'key' => 'imageid',
		'fields' => [
			'imageid' => [
				'null' => false,
				'type' => DB::FIELD_TYPE_ID,
				'length' => 20
			],
			'imagetype' => [
				'null' => false,
				'type' => DB::FIELD_TYPE_INT,
				'length' => 10,
				'default' => '0'
			],
			'name' => [
				'null' => false,
				'type' => DB::FIELD_TYPE_CHAR,
				'length' => 64,
				'default' => '0'
			],
			'image' => [
				'null' => false,
				'type' => DB::FIELD_TYPE_BLOB,
				'length' => 2048,
				'default' => ''
			]
		]
	],
	'item_discovery' => [
		'key' => 'itemdiscoveryid',
		'fields' => [
			'itemdiscoveryid' => [
				'null' => false,
				'type' => DB::FIELD_TYPE_ID,
				'length' => 20
			],
			'itemid' => [
				'null' => false,
				'type' => DB::FIELD_TYPE_ID,
				'length' => 20,
				'ref_table' => 'items',
				'ref_field' => 'itemid'
			],
			'parent_itemid' => [
				'null' => false,
				'type' => DB::FIELD_TYPE_ID,
				'length' => 20,
				'ref_table' => 'items',
				'ref_field' => 'itemid'
			],
			'key_' => [
				'null' => false,
				'type' => DB::FIELD_TYPE_CHAR,
				'length' => 2048,
				'default' => ''
			],
			'lastcheck' => [
				'null' => false,
				'type' => DB::FIELD_TYPE_INT,
				'length' => 10,
				'default' => '0'
			],
			'ts_delete' => [
				'null' => false,
				'type' => DB::FIELD_TYPE_INT,
				'length' => 10,
				'default' => '0'
			]
		]
	],
	'host_discovery' => [
		'key' => 'hostid',
		'fields' => [
			'hostid' => [
				'null' => false,
				'type' => DB::FIELD_TYPE_ID,
				'length' => 20,
				'ref_table' => 'hosts',
				'ref_field' => 'hostid'
			],
			'parent_hostid' => [
				'null' => true,
				'type' => DB::FIELD_TYPE_ID,
				'length' => 20,
				'ref_table' => 'hosts',
				'ref_field' => 'hostid'
			],
			'parent_itemid' => [
				'null' => true,
				'type' => DB::FIELD_TYPE_ID,
				'length' => 20,
				'ref_table' => 'items',
				'ref_field' => 'itemid'
			],
			'host' => [
				'null' => false,
				'type' => DB::FIELD_TYPE_CHAR,
				'length' => 128,
				'default' => ''
			],
			'lastcheck' => [
				'null' => false,
				'type' => DB::FIELD_TYPE_INT,
				'length' => 10,
				'default' => '0'
			],
			'ts_delete' => [
				'null' => false,
				'type' => DB::FIELD_TYPE_INT,
				'length' => 10,
				'default' => '0'
			]
		]
	],
	'interface_discovery' => [
		'key' => 'interfaceid',
		'fields' => [
			'interfaceid' => [
				'null' => false,
				'type' => DB::FIELD_TYPE_ID,
				'length' => 20,
				'ref_table' => 'interface',
				'ref_field' => 'interfaceid'
			],
			'parent_interfaceid' => [
				'null' => false,
				'type' => DB::FIELD_TYPE_ID,
				'length' => 20,
				'ref_table' => 'interface',
				'ref_field' => 'interfaceid'
			]
		]
	],
	'profiles' => [
		'key' => 'profileid',
		'fields' => [
			'profileid' => [
				'null' => false,
				'type' => DB::FIELD_TYPE_ID,
				'length' => 20
			],
			'userid' => [
				'null' => false,
				'type' => DB::FIELD_TYPE_ID,
				'length' => 20,
				'ref_table' => 'users',
				'ref_field' => 'userid'
			],
			'idx' => [
				'null' => false,
				'type' => DB::FIELD_TYPE_CHAR,
				'length' => 96,
				'default' => ''
			],
			'idx2' => [
				'null' => false,
				'type' => DB::FIELD_TYPE_ID,
				'length' => 20,
				'default' => '0'
			],
			'value_id' => [
				'null' => false,
				'type' => DB::FIELD_TYPE_ID,
				'length' => 20,
				'default' => '0'
			],
			'value_int' => [
				'null' => false,
				'type' => DB::FIELD_TYPE_INT,
				'length' => 10,
				'default' => '0'
			],
			'value_str' => [
				'null' => false,
				'type' => DB::FIELD_TYPE_NCLOB,
				'default' => ''
			],
			'source' => [
				'null' => false,
				'type' => DB::FIELD_TYPE_CHAR,
				'length' => 96,
				'default' => ''
			],
			'type' => [
				'null' => false,
				'type' => DB::FIELD_TYPE_INT,
				'length' => 10,
				'default' => '0'
			]
		]
	],
	'sessions' => [
		'key' => 'sessionid',
		'fields' => [
			'sessionid' => [
				'null' => false,
				'type' => DB::FIELD_TYPE_CHAR,
				'length' => 32,
				'default' => ''
			],
			'userid' => [
				'null' => false,
				'type' => DB::FIELD_TYPE_ID,
				'length' => 20,
				'ref_table' => 'users',
				'ref_field' => 'userid'
			],
			'lastaccess' => [
				'null' => false,
				'type' => DB::FIELD_TYPE_INT,
				'length' => 10,
				'default' => '0'
			],
			'status' => [
				'null' => false,
				'type' => DB::FIELD_TYPE_INT,
				'length' => 10,
				'default' => '0'
			]
		]
	],
	'trigger_discovery' => [
		'key' => 'triggerid',
		'fields' => [
			'triggerid' => [
				'null' => false,
				'type' => DB::FIELD_TYPE_ID,
				'length' => 20,
				'ref_table' => 'triggers',
				'ref_field' => 'triggerid'
			],
			'parent_triggerid' => [
				'null' => false,
				'type' => DB::FIELD_TYPE_ID,
				'length' => 20,
				'ref_table' => 'triggers',
				'ref_field' => 'triggerid'
			],
			'lastcheck' => [
				'null' => false,
				'type' => DB::FIELD_TYPE_INT,
				'length' => 10,
				'default' => '0'
			],
			'ts_delete' => [
				'null' => false,
				'type' => DB::FIELD_TYPE_INT,
				'length' => 10,
				'default' => '0'
			]
		]
	],
	'item_condition' => [
		'key' => 'item_conditionid',
		'fields' => [
			'item_conditionid' => [
				'null' => false,
				'type' => DB::FIELD_TYPE_ID,
				'length' => 20
			],
			'itemid' => [
				'null' => false,
				'type' => DB::FIELD_TYPE_ID,
				'length' => 20,
				'ref_table' => 'items',
				'ref_field' => 'itemid'
			],
			'operator' => [
				'null' => false,
				'type' => DB::FIELD_TYPE_INT,
				'length' => 10,
				'default' => '8'
			],
			'macro' => [
				'null' => false,
				'type' => DB::FIELD_TYPE_CHAR,
				'length' => 64,
				'default' => ''
			],
			'value' => [
				'null' => false,
				'type' => DB::FIELD_TYPE_CHAR,
				'length' => 255,
				'default' => ''
			]
		]
	],
	'item_rtdata' => [
		'key' => 'itemid',
		'fields' => [
			'itemid' => [
				'null' => false,
				'type' => DB::FIELD_TYPE_ID,
				'length' => 20,
				'ref_table' => 'items',
				'ref_field' => 'itemid'
			],
			'lastlogsize' => [
				'null' => false,
				'type' => DB::FIELD_TYPE_UINT,
				'length' => 20,
				'default' => '0'
			],
			'state' => [
				'null' => false,
				'type' => DB::FIELD_TYPE_INT,
				'length' => 10,
				'default' => '0'
			],
			'mtime' => [
				'null' => false,
				'type' => DB::FIELD_TYPE_INT,
				'length' => 10,
				'default' => '0'
			],
			'error' => [
				'null' => false,
				'type' => DB::FIELD_TYPE_CHAR,
				'length' => 2048,
				'default' => ''
			]
		]
	],
	'opinventory' => [
		'key' => 'operationid',
		'fields' => [
			'operationid' => [
				'null' => false,
				'type' => DB::FIELD_TYPE_ID,
				'length' => 20,
				'ref_table' => 'operations',
				'ref_field' => 'operationid'
			],
			'inventory_mode' => [
				'null' => false,
				'type' => DB::FIELD_TYPE_INT,
				'length' => 10,
				'default' => '0'
			]
		]
	],
	'trigger_tag' => [
		'key' => 'triggertagid',
		'fields' => [
			'triggertagid' => [
				'null' => false,
				'type' => DB::FIELD_TYPE_ID,
				'length' => 20
			],
			'triggerid' => [
				'null' => false,
				'type' => DB::FIELD_TYPE_ID,
				'length' => 20,
				'ref_table' => 'triggers',
				'ref_field' => 'triggerid'
			],
			'tag' => [
				'null' => false,
				'type' => DB::FIELD_TYPE_CHAR,
				'length' => 255,
				'default' => ''
			],
			'value' => [
				'null' => false,
				'type' => DB::FIELD_TYPE_CHAR,
				'length' => 255,
				'default' => ''
			]
		]
	],
	'event_tag' => [
		'key' => 'eventtagid',
		'fields' => [
			'eventtagid' => [
				'null' => false,
				'type' => DB::FIELD_TYPE_ID,
				'length' => 20
			],
			'eventid' => [
				'null' => false,
				'type' => DB::FIELD_TYPE_ID,
				'length' => 20,
				'ref_table' => 'events',
				'ref_field' => 'eventid'
			],
			'tag' => [
				'null' => false,
				'type' => DB::FIELD_TYPE_CHAR,
				'length' => 255,
				'default' => ''
			],
			'value' => [
				'null' => false,
				'type' => DB::FIELD_TYPE_CHAR,
				'length' => 255,
				'default' => ''
			]
		]
	],
	'problem' => [
		'key' => 'eventid',
		'fields' => [
			'eventid' => [
				'null' => false,
				'type' => DB::FIELD_TYPE_ID,
				'length' => 20,
				'ref_table' => 'events',
				'ref_field' => 'eventid'
			],
			'source' => [
				'null' => false,
				'type' => DB::FIELD_TYPE_INT,
				'length' => 10,
				'default' => '0'
			],
			'object' => [
				'null' => false,
				'type' => DB::FIELD_TYPE_INT,
				'length' => 10,
				'default' => '0'
			],
			'objectid' => [
				'null' => false,
				'type' => DB::FIELD_TYPE_ID,
				'length' => 20,
				'default' => '0'
			],
			'clock' => [
				'null' => false,
				'type' => DB::FIELD_TYPE_INT,
				'length' => 10,
				'default' => '0'
			],
			'ns' => [
				'null' => false,
				'type' => DB::FIELD_TYPE_INT,
				'length' => 10,
				'default' => '0'
			],
			'r_eventid' => [
				'null' => true,
				'type' => DB::FIELD_TYPE_ID,
				'length' => 20,
				'ref_table' => 'events',
				'ref_field' => 'eventid'
			],
			'r_clock' => [
				'null' => false,
				'type' => DB::FIELD_TYPE_INT,
				'length' => 10,
				'default' => '0'
			],
			'r_ns' => [
				'null' => false,
				'type' => DB::FIELD_TYPE_INT,
				'length' => 10,
				'default' => '0'
			],
			'correlationid' => [
				'null' => true,
				'type' => DB::FIELD_TYPE_ID,
				'length' => 20,
				'ref_table' => 'correlation',
				'ref_field' => 'correlationid'
			],
			'userid' => [
				'null' => true,
				'type' => DB::FIELD_TYPE_ID,
				'length' => 20,
				'ref_table' => 'users',
				'ref_field' => 'userid'
			],
			'name' => [
				'null' => false,
				'type' => DB::FIELD_TYPE_CHAR,
				'length' => 2048,
				'default' => ''
			],
			'acknowledged' => [
				'null' => false,
				'type' => DB::FIELD_TYPE_INT,
				'length' => 10,
				'default' => '0'
			],
			'severity' => [
				'null' => false,
				'type' => DB::FIELD_TYPE_INT,
				'length' => 10,
				'default' => '0'
			]
		]
	],
	'problem_tag' => [
		'key' => 'problemtagid',
		'fields' => [
			'problemtagid' => [
				'null' => false,
				'type' => DB::FIELD_TYPE_ID,
				'length' => 20
			],
			'eventid' => [
				'null' => false,
				'type' => DB::FIELD_TYPE_ID,
				'length' => 20,
				'ref_table' => 'problem',
				'ref_field' => 'eventid'
			],
			'tag' => [
				'null' => false,
				'type' => DB::FIELD_TYPE_CHAR,
				'length' => 255,
				'default' => ''
			],
			'value' => [
				'null' => false,
				'type' => DB::FIELD_TYPE_CHAR,
				'length' => 255,
				'default' => ''
			]
		]
	],
	'tag_filter' => [
		'key' => 'tag_filterid',
		'fields' => [
			'tag_filterid' => [
				'null' => false,
				'type' => DB::FIELD_TYPE_ID,
				'length' => 20
			],
			'usrgrpid' => [
				'null' => false,
				'type' => DB::FIELD_TYPE_ID,
				'length' => 20,
				'ref_table' => 'usrgrp',
				'ref_field' => 'usrgrpid'
			],
			'groupid' => [
				'null' => false,
				'type' => DB::FIELD_TYPE_ID,
				'length' => 20,
				'ref_table' => 'hstgrp',
				'ref_field' => 'groupid'
			],
			'tag' => [
				'null' => false,
				'type' => DB::FIELD_TYPE_CHAR,
				'length' => 255,
				'default' => ''
			],
			'value' => [
				'null' => false,
				'type' => DB::FIELD_TYPE_CHAR,
				'length' => 255,
				'default' => ''
			]
		]
	],
	'event_recovery' => [
		'key' => 'eventid',
		'fields' => [
			'eventid' => [
				'null' => false,
				'type' => DB::FIELD_TYPE_ID,
				'length' => 20,
				'ref_table' => 'events',
				'ref_field' => 'eventid'
			],
			'r_eventid' => [
				'null' => false,
				'type' => DB::FIELD_TYPE_ID,
				'length' => 20,
				'ref_table' => 'events',
				'ref_field' => 'eventid'
			],
			'c_eventid' => [
				'null' => true,
				'type' => DB::FIELD_TYPE_ID,
				'length' => 20,
				'ref_table' => 'events',
				'ref_field' => 'eventid'
			],
			'correlationid' => [
				'null' => true,
				'type' => DB::FIELD_TYPE_ID,
				'length' => 20,
				'ref_table' => 'correlation',
				'ref_field' => 'correlationid'
			],
			'userid' => [
				'null' => true,
				'type' => DB::FIELD_TYPE_ID,
				'length' => 20,
				'ref_table' => 'users',
				'ref_field' => 'userid'
			]
		]
	],
	'correlation' => [
		'key' => 'correlationid',
		'fields' => [
			'correlationid' => [
				'null' => false,
				'type' => DB::FIELD_TYPE_ID,
				'length' => 20
			],
			'name' => [
				'null' => false,
				'type' => DB::FIELD_TYPE_CHAR,
				'length' => 255,
				'default' => ''
			],
			'description' => [
				'null' => false,
				'type' => DB::FIELD_TYPE_TEXT,
				'default' => ''
			],
			'evaltype' => [
				'null' => false,
				'type' => DB::FIELD_TYPE_INT,
				'length' => 10,
				'default' => '0'
			],
			'status' => [
				'null' => false,
				'type' => DB::FIELD_TYPE_INT,
				'length' => 10,
				'default' => '0'
			],
			'formula' => [
				'null' => false,
				'type' => DB::FIELD_TYPE_CHAR,
				'length' => 255,
				'default' => ''
			]
		]
	],
	'corr_condition' => [
		'key' => 'corr_conditionid',
		'fields' => [
			'corr_conditionid' => [
				'null' => false,
				'type' => DB::FIELD_TYPE_ID,
				'length' => 20
			],
			'correlationid' => [
				'null' => false,
				'type' => DB::FIELD_TYPE_ID,
				'length' => 20,
				'ref_table' => 'correlation',
				'ref_field' => 'correlationid'
			],
			'type' => [
				'null' => false,
				'type' => DB::FIELD_TYPE_INT,
				'length' => 10,
				'default' => '0'
			]
		]
	],
	'corr_condition_tag' => [
		'key' => 'corr_conditionid',
		'fields' => [
			'corr_conditionid' => [
				'null' => false,
				'type' => DB::FIELD_TYPE_ID,
				'length' => 20,
				'ref_table' => 'corr_condition',
				'ref_field' => 'corr_conditionid'
			],
			'tag' => [
				'null' => false,
				'type' => DB::FIELD_TYPE_CHAR,
				'length' => 255,
				'default' => ''
			]
		]
	],
	'corr_condition_group' => [
		'key' => 'corr_conditionid',
		'fields' => [
			'corr_conditionid' => [
				'null' => false,
				'type' => DB::FIELD_TYPE_ID,
				'length' => 20,
				'ref_table' => 'corr_condition',
				'ref_field' => 'corr_conditionid'
			],
			'operator' => [
				'null' => false,
				'type' => DB::FIELD_TYPE_INT,
				'length' => 10,
				'default' => '0'
			],
			'groupid' => [
				'null' => false,
				'type' => DB::FIELD_TYPE_ID,
				'length' => 20,
				'ref_table' => 'hstgrp',
				'ref_field' => 'groupid'
			]
		]
	],
	'corr_condition_tagpair' => [
		'key' => 'corr_conditionid',
		'fields' => [
			'corr_conditionid' => [
				'null' => false,
				'type' => DB::FIELD_TYPE_ID,
				'length' => 20,
				'ref_table' => 'corr_condition',
				'ref_field' => 'corr_conditionid'
			],
			'oldtag' => [
				'null' => false,
				'type' => DB::FIELD_TYPE_CHAR,
				'length' => 255,
				'default' => ''
			],
			'newtag' => [
				'null' => false,
				'type' => DB::FIELD_TYPE_CHAR,
				'length' => 255,
				'default' => ''
			]
		]
	],
	'corr_condition_tagvalue' => [
		'key' => 'corr_conditionid',
		'fields' => [
			'corr_conditionid' => [
				'null' => false,
				'type' => DB::FIELD_TYPE_ID,
				'length' => 20,
				'ref_table' => 'corr_condition',
				'ref_field' => 'corr_conditionid'
			],
			'tag' => [
				'null' => false,
				'type' => DB::FIELD_TYPE_CHAR,
				'length' => 255,
				'default' => ''
			],
			'operator' => [
				'null' => false,
				'type' => DB::FIELD_TYPE_INT,
				'length' => 10,
				'default' => '0'
			],
			'value' => [
				'null' => false,
				'type' => DB::FIELD_TYPE_CHAR,
				'length' => 255,
				'default' => ''
			]
		]
	],
	'corr_operation' => [
		'key' => 'corr_operationid',
		'fields' => [
			'corr_operationid' => [
				'null' => false,
				'type' => DB::FIELD_TYPE_ID,
				'length' => 20
			],
			'correlationid' => [
				'null' => false,
				'type' => DB::FIELD_TYPE_ID,
				'length' => 20,
				'ref_table' => 'correlation',
				'ref_field' => 'correlationid'
			],
			'type' => [
				'null' => false,
				'type' => DB::FIELD_TYPE_INT,
				'length' => 10,
				'default' => '0'
			]
		]
	],
	'task' => [
		'key' => 'taskid',
		'fields' => [
			'taskid' => [
				'null' => false,
				'type' => DB::FIELD_TYPE_ID,
				'length' => 20
			],
			'type' => [
				'null' => false,
				'type' => DB::FIELD_TYPE_INT,
				'length' => 10
			],
			'status' => [
				'null' => false,
				'type' => DB::FIELD_TYPE_INT,
				'length' => 10,
				'default' => '0'
			],
			'clock' => [
				'null' => false,
				'type' => DB::FIELD_TYPE_INT,
				'length' => 10,
				'default' => '0'
			],
			'ttl' => [
				'null' => false,
				'type' => DB::FIELD_TYPE_INT,
				'length' => 10,
				'default' => '0'
			],
			'proxy_hostid' => [
				'null' => true,
				'type' => DB::FIELD_TYPE_ID,
				'length' => 20,
				'ref_table' => 'hosts',
				'ref_field' => 'hostid'
			]
		]
	],
	'task_close_problem' => [
		'key' => 'taskid',
		'fields' => [
			'taskid' => [
				'null' => false,
				'type' => DB::FIELD_TYPE_ID,
				'length' => 20,
				'ref_table' => 'task',
				'ref_field' => 'taskid'
			],
			'acknowledgeid' => [
				'null' => false,
				'type' => DB::FIELD_TYPE_ID,
				'length' => 20,
				'ref_table' => 'acknowledges',
				'ref_field' => 'acknowledgeid'
			]
		]
	],
	'item_preproc' => [
		'key' => 'item_preprocid',
		'fields' => [
			'item_preprocid' => [
				'null' => false,
				'type' => DB::FIELD_TYPE_ID,
				'length' => 20
			],
			'itemid' => [
				'null' => false,
				'type' => DB::FIELD_TYPE_ID,
				'length' => 20,
				'ref_table' => 'items',
				'ref_field' => 'itemid'
			],
			'step' => [
				'null' => false,
				'type' => DB::FIELD_TYPE_INT,
				'length' => 10,
				'default' => '0'
			],
			'type' => [
				'null' => false,
				'type' => DB::FIELD_TYPE_INT,
				'length' => 10,
				'default' => '0'
			],
			'params' => [
				'null' => false,
				'type' => DB::FIELD_TYPE_TEXT,
				'default' => ''
			],
			'error_handler' => [
				'null' => false,
				'type' => DB::FIELD_TYPE_INT,
				'length' => 10,
				'default' => '0'
			],
			'error_handler_params' => [
				'null' => false,
				'type' => DB::FIELD_TYPE_CHAR,
				'length' => 255,
				'default' => ''
			]
		]
	],
	'task_remote_command' => [
		'key' => 'taskid',
		'fields' => [
			'taskid' => [
				'null' => false,
				'type' => DB::FIELD_TYPE_ID,
				'length' => 20,
				'ref_table' => 'task',
				'ref_field' => 'taskid'
			],
			'command_type' => [
				'null' => false,
				'type' => DB::FIELD_TYPE_INT,
				'length' => 10,
				'default' => '0'
			],
			'execute_on' => [
				'null' => false,
				'type' => DB::FIELD_TYPE_INT,
				'length' => 10,
				'default' => '0'
			],
			'port' => [
				'null' => false,
				'type' => DB::FIELD_TYPE_INT,
				'length' => 10,
				'default' => '0'
			],
			'authtype' => [
				'null' => false,
				'type' => DB::FIELD_TYPE_INT,
				'length' => 10,
				'default' => '0'
			],
			'username' => [
				'null' => false,
				'type' => DB::FIELD_TYPE_CHAR,
				'length' => 64,
				'default' => ''
			],
			'password' => [
				'null' => false,
				'type' => DB::FIELD_TYPE_CHAR,
				'length' => 64,
				'default' => ''
			],
			'publickey' => [
				'null' => false,
				'type' => DB::FIELD_TYPE_CHAR,
				'length' => 64,
				'default' => ''
			],
			'privatekey' => [
				'null' => false,
				'type' => DB::FIELD_TYPE_CHAR,
				'length' => 64,
				'default' => ''
			],
			'command' => [
				'null' => false,
				'type' => DB::FIELD_TYPE_NCLOB,
				'default' => ''
			],
			'alertid' => [
				'null' => true,
				'type' => DB::FIELD_TYPE_ID,
				'length' => 20,
				'ref_table' => 'alerts',
				'ref_field' => 'alertid'
			],
			'parent_taskid' => [
				'null' => false,
				'type' => DB::FIELD_TYPE_ID,
				'length' => 20,
				'ref_table' => 'task',
				'ref_field' => 'taskid'
			],
			'hostid' => [
				'null' => false,
				'type' => DB::FIELD_TYPE_ID,
				'length' => 20,
				'ref_table' => 'hosts',
				'ref_field' => 'hostid'
			]
		]
	],
	'task_remote_command_result' => [
		'key' => 'taskid',
		'fields' => [
			'taskid' => [
				'null' => false,
				'type' => DB::FIELD_TYPE_ID,
				'length' => 20,
				'ref_table' => 'task',
				'ref_field' => 'taskid'
			],
			'status' => [
				'null' => false,
				'type' => DB::FIELD_TYPE_INT,
				'length' => 10,
				'default' => '0'
			],
			'parent_taskid' => [
				'null' => false,
				'type' => DB::FIELD_TYPE_ID,
				'length' => 20,
				'ref_table' => 'task',
				'ref_field' => 'taskid'
			],
			'info' => [
				'null' => false,
				'type' => DB::FIELD_TYPE_TEXT,
				'default' => ''
			]
		]
	],
	'task_data' => [
		'key' => 'taskid',
		'fields' => [
			'taskid' => [
				'null' => false,
				'type' => DB::FIELD_TYPE_ID,
				'length' => 20,
				'ref_table' => 'task',
				'ref_field' => 'taskid'
			],
			'type' => [
				'null' => false,
				'type' => DB::FIELD_TYPE_INT,
				'length' => 10,
				'default' => '0'
			],
			'data' => [
				'null' => false,
				'type' => DB::FIELD_TYPE_NCLOB,
				'default' => ''
			],
			'parent_taskid' => [
				'null' => false,
				'type' => DB::FIELD_TYPE_ID,
				'length' => 20,
				'ref_table' => 'task',
				'ref_field' => 'taskid'
			]
		]
	],
	'task_result' => [
		'key' => 'taskid',
		'fields' => [
			'taskid' => [
				'null' => false,
				'type' => DB::FIELD_TYPE_ID,
				'length' => 20,
				'ref_table' => 'task',
				'ref_field' => 'taskid'
			],
			'status' => [
				'null' => false,
				'type' => DB::FIELD_TYPE_INT,
				'length' => 10,
				'default' => '0'
			],
			'parent_taskid' => [
				'null' => false,
				'type' => DB::FIELD_TYPE_ID,
				'length' => 20,
				'ref_table' => 'task',
				'ref_field' => 'taskid'
			],
			'info' => [
				'null' => false,
				'type' => DB::FIELD_TYPE_NCLOB,
				'default' => ''
			]
		]
	],
	'task_acknowledge' => [
		'key' => 'taskid',
		'fields' => [
			'taskid' => [
				'null' => false,
				'type' => DB::FIELD_TYPE_ID,
				'length' => 20,
				'ref_table' => 'task',
				'ref_field' => 'taskid'
			],
			'acknowledgeid' => [
				'null' => false,
				'type' => DB::FIELD_TYPE_ID,
				'length' => 20,
				'ref_table' => 'acknowledges',
				'ref_field' => 'acknowledgeid'
			]
		]
	],
	'sysmap_shape' => [
		'key' => 'sysmap_shapeid',
		'fields' => [
			'sysmap_shapeid' => [
				'null' => false,
				'type' => DB::FIELD_TYPE_ID,
				'length' => 20
			],
			'sysmapid' => [
				'null' => false,
				'type' => DB::FIELD_TYPE_ID,
				'length' => 20,
				'ref_table' => 'sysmaps',
				'ref_field' => 'sysmapid'
			],
			'type' => [
				'null' => false,
				'type' => DB::FIELD_TYPE_INT,
				'length' => 10,
				'default' => '0'
			],
			'x' => [
				'null' => false,
				'type' => DB::FIELD_TYPE_INT,
				'length' => 10,
				'default' => '0'
			],
			'y' => [
				'null' => false,
				'type' => DB::FIELD_TYPE_INT,
				'length' => 10,
				'default' => '0'
			],
			'width' => [
				'null' => false,
				'type' => DB::FIELD_TYPE_INT,
				'length' => 10,
				'default' => '200'
			],
			'height' => [
				'null' => false,
				'type' => DB::FIELD_TYPE_INT,
				'length' => 10,
				'default' => '200'
			],
			'text' => [
				'null' => false,
				'type' => DB::FIELD_TYPE_TEXT,
				'default' => ''
			],
			'font' => [
				'null' => false,
				'type' => DB::FIELD_TYPE_INT,
				'length' => 10,
				'default' => '9'
			],
			'font_size' => [
				'null' => false,
				'type' => DB::FIELD_TYPE_INT,
				'length' => 10,
				'default' => '11'
			],
			'font_color' => [
				'null' => false,
				'type' => DB::FIELD_TYPE_CHAR,
				'length' => 6,
				'default' => '000000'
			],
			'text_halign' => [
				'null' => false,
				'type' => DB::FIELD_TYPE_INT,
				'length' => 10,
				'default' => '0'
			],
			'text_valign' => [
				'null' => false,
				'type' => DB::FIELD_TYPE_INT,
				'length' => 10,
				'default' => '0'
			],
			'border_type' => [
				'null' => false,
				'type' => DB::FIELD_TYPE_INT,
				'length' => 10,
				'default' => '0'
			],
			'border_width' => [
				'null' => false,
				'type' => DB::FIELD_TYPE_INT,
				'length' => 10,
				'default' => '1'
			],
			'border_color' => [
				'null' => false,
				'type' => DB::FIELD_TYPE_CHAR,
				'length' => 6,
				'default' => '000000'
			],
			'background_color' => [
				'null' => false,
				'type' => DB::FIELD_TYPE_CHAR,
				'length' => 6,
				'default' => ''
			],
			'zindex' => [
				'null' => false,
				'type' => DB::FIELD_TYPE_INT,
				'length' => 10,
				'default' => '0'
			]
		]
	],
	'sysmap_element_trigger' => [
		'key' => 'selement_triggerid',
		'fields' => [
			'selement_triggerid' => [
				'null' => false,
				'type' => DB::FIELD_TYPE_ID,
				'length' => 20
			],
			'selementid' => [
				'null' => false,
				'type' => DB::FIELD_TYPE_ID,
				'length' => 20,
				'ref_table' => 'sysmaps_elements',
				'ref_field' => 'selementid'
			],
			'triggerid' => [
				'null' => false,
				'type' => DB::FIELD_TYPE_ID,
				'length' => 20,
				'ref_table' => 'triggers',
				'ref_field' => 'triggerid'
			]
		]
	],
	'httptest_field' => [
		'key' => 'httptest_fieldid',
		'fields' => [
			'httptest_fieldid' => [
				'null' => false,
				'type' => DB::FIELD_TYPE_ID,
				'length' => 20
			],
			'httptestid' => [
				'null' => false,
				'type' => DB::FIELD_TYPE_ID,
				'length' => 20,
				'ref_table' => 'httptest',
				'ref_field' => 'httptestid'
			],
			'type' => [
				'null' => false,
				'type' => DB::FIELD_TYPE_INT,
				'length' => 10,
				'default' => '0'
			],
			'name' => [
				'null' => false,
				'type' => DB::FIELD_TYPE_CHAR,
				'length' => 255,
				'default' => ''
			],
			'value' => [
				'null' => false,
				'type' => DB::FIELD_TYPE_TEXT,
				'default' => ''
			]
		]
	],
	'httpstep_field' => [
		'key' => 'httpstep_fieldid',
		'fields' => [
			'httpstep_fieldid' => [
				'null' => false,
				'type' => DB::FIELD_TYPE_ID,
				'length' => 20
			],
			'httpstepid' => [
				'null' => false,
				'type' => DB::FIELD_TYPE_ID,
				'length' => 20,
				'ref_table' => 'httpstep',
				'ref_field' => 'httpstepid'
			],
			'type' => [
				'null' => false,
				'type' => DB::FIELD_TYPE_INT,
				'length' => 10,
				'default' => '0'
			],
			'name' => [
				'null' => false,
				'type' => DB::FIELD_TYPE_CHAR,
				'length' => 255,
				'default' => ''
			],
			'value' => [
				'null' => false,
				'type' => DB::FIELD_TYPE_TEXT,
				'default' => ''
			]
		]
	],
	'dashboard' => [
		'key' => 'dashboardid',
		'fields' => [
			'dashboardid' => [
				'null' => false,
				'type' => DB::FIELD_TYPE_ID,
				'length' => 20
			],
			'name' => [
				'null' => false,
				'type' => DB::FIELD_TYPE_CHAR,
				'length' => 255
			],
			'userid' => [
				'null' => true,
				'type' => DB::FIELD_TYPE_ID,
				'length' => 20,
				'ref_table' => 'users',
				'ref_field' => 'userid'
			],
			'private' => [
				'null' => false,
				'type' => DB::FIELD_TYPE_INT,
				'length' => 10,
				'default' => '1'
			],
			'templateid' => [
				'null' => true,
				'type' => DB::FIELD_TYPE_ID,
				'length' => 20,
				'ref_table' => 'hosts',
				'ref_field' => 'hostid'
			],
			'display_period' => [
				'null' => false,
				'type' => DB::FIELD_TYPE_INT,
				'length' => 10,
				'default' => '30'
			],
			'auto_start' => [
				'null' => false,
				'type' => DB::FIELD_TYPE_INT,
				'length' => 10,
				'default' => '1'
			],
			'uuid' => [
				'null' => false,
				'type' => DB::FIELD_TYPE_CHAR,
				'length' => 32,
				'default' => ''
			]
		]
	],
	'dashboard_user' => [
		'key' => 'dashboard_userid',
		'fields' => [
			'dashboard_userid' => [
				'null' => false,
				'type' => DB::FIELD_TYPE_ID,
				'length' => 20
			],
			'dashboardid' => [
				'null' => false,
				'type' => DB::FIELD_TYPE_ID,
				'length' => 20,
				'ref_table' => 'dashboard',
				'ref_field' => 'dashboardid'
			],
			'userid' => [
				'null' => false,
				'type' => DB::FIELD_TYPE_ID,
				'length' => 20,
				'ref_table' => 'users',
				'ref_field' => 'userid'
			],
			'permission' => [
				'null' => false,
				'type' => DB::FIELD_TYPE_INT,
				'length' => 10,
				'default' => '2'
			]
		]
	],
	'dashboard_usrgrp' => [
		'key' => 'dashboard_usrgrpid',
		'fields' => [
			'dashboard_usrgrpid' => [
				'null' => false,
				'type' => DB::FIELD_TYPE_ID,
				'length' => 20
			],
			'dashboardid' => [
				'null' => false,
				'type' => DB::FIELD_TYPE_ID,
				'length' => 20,
				'ref_table' => 'dashboard',
				'ref_field' => 'dashboardid'
			],
			'usrgrpid' => [
				'null' => false,
				'type' => DB::FIELD_TYPE_ID,
				'length' => 20,
				'ref_table' => 'usrgrp',
				'ref_field' => 'usrgrpid'
			],
			'permission' => [
				'null' => false,
				'type' => DB::FIELD_TYPE_INT,
				'length' => 10,
				'default' => '2'
			]
		]
	],
	'dashboard_page' => [
		'key' => 'dashboard_pageid',
		'fields' => [
			'dashboard_pageid' => [
				'null' => false,
				'type' => DB::FIELD_TYPE_ID,
				'length' => 20
			],
			'dashboardid' => [
				'null' => false,
				'type' => DB::FIELD_TYPE_ID,
				'length' => 20,
				'ref_table' => 'dashboard',
				'ref_field' => 'dashboardid'
			],
			'name' => [
				'null' => false,
				'type' => DB::FIELD_TYPE_CHAR,
				'length' => 255,
				'default' => ''
			],
			'display_period' => [
				'null' => false,
				'type' => DB::FIELD_TYPE_INT,
				'length' => 10,
				'default' => '0'
			],
			'sortorder' => [
				'null' => false,
				'type' => DB::FIELD_TYPE_INT,
				'length' => 10,
				'default' => '0'
			]
		]
	],
	'widget' => [
		'key' => 'widgetid',
		'fields' => [
			'widgetid' => [
				'null' => false,
				'type' => DB::FIELD_TYPE_ID,
				'length' => 20
			],
			'type' => [
				'null' => false,
				'type' => DB::FIELD_TYPE_CHAR,
				'length' => 255,
				'default' => ''
			],
			'name' => [
				'null' => false,
				'type' => DB::FIELD_TYPE_CHAR,
				'length' => 255,
				'default' => ''
			],
			'x' => [
				'null' => false,
				'type' => DB::FIELD_TYPE_INT,
				'length' => 10,
				'default' => '0'
			],
			'y' => [
				'null' => false,
				'type' => DB::FIELD_TYPE_INT,
				'length' => 10,
				'default' => '0'
			],
			'width' => [
				'null' => false,
				'type' => DB::FIELD_TYPE_INT,
				'length' => 10,
				'default' => '1'
			],
			'height' => [
				'null' => false,
				'type' => DB::FIELD_TYPE_INT,
				'length' => 10,
				'default' => '2'
			],
			'view_mode' => [
				'null' => false,
				'type' => DB::FIELD_TYPE_INT,
				'length' => 10,
				'default' => '0'
			],
			'dashboard_pageid' => [
				'null' => false,
				'type' => DB::FIELD_TYPE_ID,
				'length' => 20,
				'ref_table' => 'dashboard_page',
				'ref_field' => 'dashboard_pageid'
			]
		]
	],
	'widget_field' => [
		'key' => 'widget_fieldid',
		'fields' => [
			'widget_fieldid' => [
				'null' => false,
				'type' => DB::FIELD_TYPE_ID,
				'length' => 20
			],
			'widgetid' => [
				'null' => false,
				'type' => DB::FIELD_TYPE_ID,
				'length' => 20,
				'ref_table' => 'widget',
				'ref_field' => 'widgetid'
			],
			'type' => [
				'null' => false,
				'type' => DB::FIELD_TYPE_INT,
				'length' => 10,
				'default' => '0'
			],
			'name' => [
				'null' => false,
				'type' => DB::FIELD_TYPE_CHAR,
				'length' => 255,
				'default' => ''
			],
			'value_int' => [
				'null' => false,
				'type' => DB::FIELD_TYPE_INT,
				'length' => 10,
				'default' => '0'
			],
			'value_str' => [
				'null' => false,
				'type' => DB::FIELD_TYPE_CHAR,
				'length' => 255,
				'default' => ''
			],
			'value_groupid' => [
				'null' => true,
				'type' => DB::FIELD_TYPE_ID,
				'length' => 20,
				'ref_table' => 'hstgrp',
				'ref_field' => 'groupid'
			],
			'value_hostid' => [
				'null' => true,
				'type' => DB::FIELD_TYPE_ID,
				'length' => 20,
				'ref_table' => 'hosts',
				'ref_field' => 'hostid'
			],
			'value_itemid' => [
				'null' => true,
				'type' => DB::FIELD_TYPE_ID,
				'length' => 20,
				'ref_table' => 'items',
				'ref_field' => 'itemid'
			],
			'value_graphid' => [
				'null' => true,
				'type' => DB::FIELD_TYPE_ID,
				'length' => 20,
				'ref_table' => 'graphs',
				'ref_field' => 'graphid'
			],
			'value_sysmapid' => [
				'null' => true,
				'type' => DB::FIELD_TYPE_ID,
				'length' => 20,
				'ref_table' => 'sysmaps',
				'ref_field' => 'sysmapid'
			]
		]
	],
	'task_check_now' => [
		'key' => 'taskid',
		'fields' => [
			'taskid' => [
				'null' => false,
				'type' => DB::FIELD_TYPE_ID,
				'length' => 20,
				'ref_table' => 'task',
				'ref_field' => 'taskid'
			],
			'itemid' => [
				'null' => false,
				'type' => DB::FIELD_TYPE_ID,
				'length' => 20,
				'ref_table' => 'items',
				'ref_field' => 'itemid'
			]
		]
	],
	'event_suppress' => [
		'key' => 'event_suppressid',
		'fields' => [
			'event_suppressid' => [
				'null' => false,
				'type' => DB::FIELD_TYPE_ID,
				'length' => 20
			],
			'eventid' => [
				'null' => false,
				'type' => DB::FIELD_TYPE_ID,
				'length' => 20,
				'ref_table' => 'events',
				'ref_field' => 'eventid'
			],
			'maintenanceid' => [
				'null' => true,
				'type' => DB::FIELD_TYPE_ID,
				'length' => 20,
				'ref_table' => 'maintenances',
				'ref_field' => 'maintenanceid'
			],
			'suppress_until' => [
				'null' => false,
				'type' => DB::FIELD_TYPE_INT,
				'length' => 10,
				'default' => '0'
			]
		]
	],
	'maintenance_tag' => [
		'key' => 'maintenancetagid',
		'fields' => [
			'maintenancetagid' => [
				'null' => false,
				'type' => DB::FIELD_TYPE_ID,
				'length' => 20
			],
			'maintenanceid' => [
				'null' => false,
				'type' => DB::FIELD_TYPE_ID,
				'length' => 20,
				'ref_table' => 'maintenances',
				'ref_field' => 'maintenanceid'
			],
			'tag' => [
				'null' => false,
				'type' => DB::FIELD_TYPE_CHAR,
				'length' => 255,
				'default' => ''
			],
			'operator' => [
				'null' => false,
				'type' => DB::FIELD_TYPE_INT,
				'length' => 10,
				'default' => '2'
			],
			'value' => [
				'null' => false,
				'type' => DB::FIELD_TYPE_CHAR,
				'length' => 255,
				'default' => ''
			]
		]
	],
	'lld_macro_path' => [
		'key' => 'lld_macro_pathid',
		'fields' => [
			'lld_macro_pathid' => [
				'null' => false,
				'type' => DB::FIELD_TYPE_ID,
				'length' => 20
			],
			'itemid' => [
				'null' => false,
				'type' => DB::FIELD_TYPE_ID,
				'length' => 20,
				'ref_table' => 'items',
				'ref_field' => 'itemid'
			],
			'lld_macro' => [
				'null' => false,
				'type' => DB::FIELD_TYPE_CHAR,
				'length' => 255,
				'default' => ''
			],
			'path' => [
				'null' => false,
				'type' => DB::FIELD_TYPE_CHAR,
				'length' => 255,
				'default' => ''
			]
		]
	],
	'host_tag' => [
		'key' => 'hosttagid',
		'fields' => [
			'hosttagid' => [
				'null' => false,
				'type' => DB::FIELD_TYPE_ID,
				'length' => 20
			],
			'hostid' => [
				'null' => false,
				'type' => DB::FIELD_TYPE_ID,
				'length' => 20,
				'ref_table' => 'hosts',
				'ref_field' => 'hostid'
			],
			'tag' => [
				'null' => false,
				'type' => DB::FIELD_TYPE_CHAR,
				'length' => 255,
				'default' => ''
			],
			'value' => [
				'null' => false,
				'type' => DB::FIELD_TYPE_CHAR,
				'length' => 255,
				'default' => ''
			]
		]
	],
	'config_autoreg_tls' => [
		'key' => 'autoreg_tlsid',
		'fields' => [
			'autoreg_tlsid' => [
				'null' => false,
				'type' => DB::FIELD_TYPE_ID,
				'length' => 20
			],
			'tls_psk_identity' => [
				'null' => false,
				'type' => DB::FIELD_TYPE_CHAR,
				'length' => 128,
				'default' => ''
			],
			'tls_psk' => [
				'null' => false,
				'type' => DB::FIELD_TYPE_CHAR,
				'length' => 512,
				'default' => ''
			]
		]
	],
	'module' => [
		'key' => 'moduleid',
		'fields' => [
			'moduleid' => [
				'null' => false,
				'type' => DB::FIELD_TYPE_ID,
				'length' => 20
			],
			'id' => [
				'null' => false,
				'type' => DB::FIELD_TYPE_CHAR,
				'length' => 255,
				'default' => ''
			],
			'relative_path' => [
				'null' => false,
				'type' => DB::FIELD_TYPE_CHAR,
				'length' => 255,
				'default' => ''
			],
			'status' => [
				'null' => false,
				'type' => DB::FIELD_TYPE_INT,
				'length' => 10,
				'default' => '0'
			],
			'config' => [
				'null' => false,
				'type' => DB::FIELD_TYPE_TEXT,
				'default' => ''
			]
		]
	],
	'interface_snmp' => [
		'key' => 'interfaceid',
		'fields' => [
			'interfaceid' => [
				'null' => false,
				'type' => DB::FIELD_TYPE_ID,
				'length' => 20,
				'ref_table' => 'interface',
				'ref_field' => 'interfaceid'
			],
			'version' => [
				'null' => false,
				'type' => DB::FIELD_TYPE_INT,
				'length' => 10,
				'default' => '2'
			],
			'bulk' => [
				'null' => false,
				'type' => DB::FIELD_TYPE_INT,
				'length' => 10,
				'default' => '1'
			],
			'community' => [
				'null' => false,
				'type' => DB::FIELD_TYPE_CHAR,
				'length' => 64,
				'default' => ''
			],
			'securityname' => [
				'null' => false,
				'type' => DB::FIELD_TYPE_CHAR,
				'length' => 64,
				'default' => ''
			],
			'securitylevel' => [
				'null' => false,
				'type' => DB::FIELD_TYPE_INT,
				'length' => 10,
				'default' => '0'
			],
			'authpassphrase' => [
				'null' => false,
				'type' => DB::FIELD_TYPE_CHAR,
				'length' => 64,
				'default' => ''
			],
			'privpassphrase' => [
				'null' => false,
				'type' => DB::FIELD_TYPE_CHAR,
				'length' => 64,
				'default' => ''
			],
			'authprotocol' => [
				'null' => false,
				'type' => DB::FIELD_TYPE_INT,
				'length' => 10,
				'default' => '0'
			],
			'privprotocol' => [
				'null' => false,
				'type' => DB::FIELD_TYPE_INT,
				'length' => 10,
				'default' => '0'
			],
			'contextname' => [
				'null' => false,
				'type' => DB::FIELD_TYPE_CHAR,
				'length' => 255,
				'default' => ''
			]
		]
	],
	'lld_override' => [
		'key' => 'lld_overrideid',
		'fields' => [
			'lld_overrideid' => [
				'null' => false,
				'type' => DB::FIELD_TYPE_ID,
				'length' => 20
			],
			'itemid' => [
				'null' => false,
				'type' => DB::FIELD_TYPE_ID,
				'length' => 20,
				'ref_table' => 'items',
				'ref_field' => 'itemid'
			],
			'name' => [
				'null' => false,
				'type' => DB::FIELD_TYPE_CHAR,
				'length' => 255,
				'default' => ''
			],
			'step' => [
				'null' => false,
				'type' => DB::FIELD_TYPE_INT,
				'length' => 10,
				'default' => '0'
			],
			'evaltype' => [
				'null' => false,
				'type' => DB::FIELD_TYPE_INT,
				'length' => 10,
				'default' => '0'
			],
			'formula' => [
				'null' => false,
				'type' => DB::FIELD_TYPE_CHAR,
				'length' => 255,
				'default' => ''
			],
			'stop' => [
				'null' => false,
				'type' => DB::FIELD_TYPE_INT,
				'length' => 10,
				'default' => '0'
			]
		]
	],
	'lld_override_condition' => [
		'key' => 'lld_override_conditionid',
		'fields' => [
			'lld_override_conditionid' => [
				'null' => false,
				'type' => DB::FIELD_TYPE_ID,
				'length' => 20
			],
			'lld_overrideid' => [
				'null' => false,
				'type' => DB::FIELD_TYPE_ID,
				'length' => 20,
				'ref_table' => 'lld_override',
				'ref_field' => 'lld_overrideid'
			],
			'operator' => [
				'null' => false,
				'type' => DB::FIELD_TYPE_INT,
				'length' => 10,
				'default' => '8'
			],
			'macro' => [
				'null' => false,
				'type' => DB::FIELD_TYPE_CHAR,
				'length' => 64,
				'default' => ''
			],
			'value' => [
				'null' => false,
				'type' => DB::FIELD_TYPE_CHAR,
				'length' => 255,
				'default' => ''
			]
		]
	],
	'lld_override_operation' => [
		'key' => 'lld_override_operationid',
		'fields' => [
			'lld_override_operationid' => [
				'null' => false,
				'type' => DB::FIELD_TYPE_ID,
				'length' => 20
			],
			'lld_overrideid' => [
				'null' => false,
				'type' => DB::FIELD_TYPE_ID,
				'length' => 20,
				'ref_table' => 'lld_override',
				'ref_field' => 'lld_overrideid'
			],
			'operationobject' => [
				'null' => false,
				'type' => DB::FIELD_TYPE_INT,
				'length' => 10,
				'default' => '0'
			],
			'operator' => [
				'null' => false,
				'type' => DB::FIELD_TYPE_INT,
				'length' => 10,
				'default' => '0'
			],
			'value' => [
				'null' => false,
				'type' => DB::FIELD_TYPE_CHAR,
				'length' => 255,
				'default' => ''
			]
		]
	],
	'lld_override_opstatus' => [
		'key' => 'lld_override_operationid',
		'fields' => [
			'lld_override_operationid' => [
				'null' => false,
				'type' => DB::FIELD_TYPE_ID,
				'length' => 20,
				'ref_table' => 'lld_override_operation',
				'ref_field' => 'lld_override_operationid'
			],
			'status' => [
				'null' => false,
				'type' => DB::FIELD_TYPE_INT,
				'length' => 10,
				'default' => '0'
			]
		]
	],
	'lld_override_opdiscover' => [
		'key' => 'lld_override_operationid',
		'fields' => [
			'lld_override_operationid' => [
				'null' => false,
				'type' => DB::FIELD_TYPE_ID,
				'length' => 20,
				'ref_table' => 'lld_override_operation',
				'ref_field' => 'lld_override_operationid'
			],
			'discover' => [
				'null' => false,
				'type' => DB::FIELD_TYPE_INT,
				'length' => 10,
				'default' => '0'
			]
		]
	],
	'lld_override_opperiod' => [
		'key' => 'lld_override_operationid',
		'fields' => [
			'lld_override_operationid' => [
				'null' => false,
				'type' => DB::FIELD_TYPE_ID,
				'length' => 20,
				'ref_table' => 'lld_override_operation',
				'ref_field' => 'lld_override_operationid'
			],
			'delay' => [
				'null' => false,
				'type' => DB::FIELD_TYPE_CHAR,
				'length' => 1024,
				'default' => '0'
			]
		]
	],
	'lld_override_ophistory' => [
		'key' => 'lld_override_operationid',
		'fields' => [
			'lld_override_operationid' => [
				'null' => false,
				'type' => DB::FIELD_TYPE_ID,
				'length' => 20,
				'ref_table' => 'lld_override_operation',
				'ref_field' => 'lld_override_operationid'
			],
			'history' => [
				'null' => false,
				'type' => DB::FIELD_TYPE_CHAR,
				'length' => 255,
				'default' => '90d'
			]
		]
	],
	'lld_override_optrends' => [
		'key' => 'lld_override_operationid',
		'fields' => [
			'lld_override_operationid' => [
				'null' => false,
				'type' => DB::FIELD_TYPE_ID,
				'length' => 20,
				'ref_table' => 'lld_override_operation',
				'ref_field' => 'lld_override_operationid'
			],
			'trends' => [
				'null' => false,
				'type' => DB::FIELD_TYPE_CHAR,
				'length' => 255,
				'default' => '365d'
			]
		]
	],
	'lld_override_opseverity' => [
		'key' => 'lld_override_operationid',
		'fields' => [
			'lld_override_operationid' => [
				'null' => false,
				'type' => DB::FIELD_TYPE_ID,
				'length' => 20,
				'ref_table' => 'lld_override_operation',
				'ref_field' => 'lld_override_operationid'
			],
			'severity' => [
				'null' => false,
				'type' => DB::FIELD_TYPE_INT,
				'length' => 10,
				'default' => '0'
			]
		]
	],
	'lld_override_optag' => [
		'key' => 'lld_override_optagid',
		'fields' => [
			'lld_override_optagid' => [
				'null' => false,
				'type' => DB::FIELD_TYPE_ID,
				'length' => 20
			],
			'lld_override_operationid' => [
				'null' => false,
				'type' => DB::FIELD_TYPE_ID,
				'length' => 20,
				'ref_table' => 'lld_override_operation',
				'ref_field' => 'lld_override_operationid'
			],
			'tag' => [
				'null' => false,
				'type' => DB::FIELD_TYPE_CHAR,
				'length' => 255,
				'default' => ''
			],
			'value' => [
				'null' => false,
				'type' => DB::FIELD_TYPE_CHAR,
				'length' => 255,
				'default' => ''
			]
		]
	],
	'lld_override_optemplate' => [
		'key' => 'lld_override_optemplateid',
		'fields' => [
			'lld_override_optemplateid' => [
				'null' => false,
				'type' => DB::FIELD_TYPE_ID,
				'length' => 20
			],
			'lld_override_operationid' => [
				'null' => false,
				'type' => DB::FIELD_TYPE_ID,
				'length' => 20,
				'ref_table' => 'lld_override_operation',
				'ref_field' => 'lld_override_operationid'
			],
			'templateid' => [
				'null' => false,
				'type' => DB::FIELD_TYPE_ID,
				'length' => 20,
				'ref_table' => 'hosts',
				'ref_field' => 'hostid'
			]
		]
	],
	'lld_override_opinventory' => [
		'key' => 'lld_override_operationid',
		'fields' => [
			'lld_override_operationid' => [
				'null' => false,
				'type' => DB::FIELD_TYPE_ID,
				'length' => 20,
				'ref_table' => 'lld_override_operation',
				'ref_field' => 'lld_override_operationid'
			],
			'inventory_mode' => [
				'null' => false,
				'type' => DB::FIELD_TYPE_INT,
				'length' => 10,
				'default' => '0'
			]
		]
	],
	'trigger_queue' => [
		'key' => 'trigger_queueid',
		'fields' => [
			'trigger_queueid' => [
				'null' => false,
				'type' => DB::FIELD_TYPE_ID,
				'length' => 20
			],
			'objectid' => [
				'null' => false,
				'type' => DB::FIELD_TYPE_ID,
				'length' => 20
			],
			'type' => [
				'null' => false,
				'type' => DB::FIELD_TYPE_INT,
				'length' => 10,
				'default' => '0'
			],
			'clock' => [
				'null' => false,
				'type' => DB::FIELD_TYPE_INT,
				'length' => 10,
				'default' => '0'
			],
			'ns' => [
				'null' => false,
				'type' => DB::FIELD_TYPE_INT,
				'length' => 10,
				'default' => '0'
			]
		]
	],
	'item_parameter' => [
		'key' => 'item_parameterid',
		'fields' => [
			'item_parameterid' => [
				'null' => false,
				'type' => DB::FIELD_TYPE_ID,
				'length' => 20
			],
			'itemid' => [
				'null' => false,
				'type' => DB::FIELD_TYPE_ID,
				'length' => 20,
				'ref_table' => 'items',
				'ref_field' => 'itemid'
			],
			'name' => [
				'null' => false,
				'type' => DB::FIELD_TYPE_CHAR,
				'length' => 255,
				'default' => ''
			],
			'value' => [
				'null' => false,
				'type' => DB::FIELD_TYPE_CHAR,
				'length' => 2048,
				'default' => ''
			]
		]
	],
	'role_rule' => [
		'key' => 'role_ruleid',
		'fields' => [
			'role_ruleid' => [
				'null' => false,
				'type' => DB::FIELD_TYPE_ID,
				'length' => 20
			],
			'roleid' => [
				'null' => false,
				'type' => DB::FIELD_TYPE_ID,
				'length' => 20,
				'ref_table' => 'role',
				'ref_field' => 'roleid'
			],
			'type' => [
				'null' => false,
				'type' => DB::FIELD_TYPE_INT,
				'length' => 10,
				'default' => '0'
			],
			'name' => [
				'null' => false,
				'type' => DB::FIELD_TYPE_CHAR,
				'length' => 255,
				'default' => ''
			],
			'value_int' => [
				'null' => false,
				'type' => DB::FIELD_TYPE_INT,
				'length' => 10,
				'default' => '0'
			],
			'value_str' => [
				'null' => false,
				'type' => DB::FIELD_TYPE_CHAR,
				'length' => 255,
				'default' => ''
			],
			'value_moduleid' => [
				'null' => true,
				'type' => DB::FIELD_TYPE_ID,
				'length' => 20,
				'ref_table' => 'module',
				'ref_field' => 'moduleid'
			]
		]
	],
	'token' => [
		'key' => 'tokenid',
		'fields' => [
			'tokenid' => [
				'null' => false,
				'type' => DB::FIELD_TYPE_ID,
				'length' => 20
			],
			'name' => [
				'null' => false,
				'type' => DB::FIELD_TYPE_CHAR,
				'length' => 64,
				'default' => ''
			],
			'description' => [
				'null' => false,
				'type' => DB::FIELD_TYPE_TEXT,
				'default' => ''
			],
			'userid' => [
				'null' => false,
				'type' => DB::FIELD_TYPE_ID,
				'length' => 20,
				'ref_table' => 'users',
				'ref_field' => 'userid'
			],
			'token' => [
				'null' => true,
				'type' => DB::FIELD_TYPE_CHAR,
				'length' => 128
			],
			'lastaccess' => [
				'null' => false,
				'type' => DB::FIELD_TYPE_INT,
				'length' => 10,
				'default' => '0'
			],
			'status' => [
				'null' => false,
				'type' => DB::FIELD_TYPE_INT,
				'length' => 10,
				'default' => '0'
			],
			'expires_at' => [
				'null' => false,
				'type' => DB::FIELD_TYPE_INT,
				'length' => 10,
				'default' => '0'
			],
			'created_at' => [
				'null' => false,
				'type' => DB::FIELD_TYPE_INT,
				'length' => 10,
				'default' => '0'
			],
			'creator_userid' => [
				'null' => true,
				'type' => DB::FIELD_TYPE_ID,
				'length' => 20,
				'ref_table' => 'users',
				'ref_field' => 'userid'
			]
		]
	],
	'item_tag' => [
		'key' => 'itemtagid',
		'fields' => [
			'itemtagid' => [
				'null' => false,
				'type' => DB::FIELD_TYPE_ID,
				'length' => 20
			],
			'itemid' => [
				'null' => false,
				'type' => DB::FIELD_TYPE_ID,
				'length' => 20,
				'ref_table' => 'items',
				'ref_field' => 'itemid'
			],
			'tag' => [
				'null' => false,
				'type' => DB::FIELD_TYPE_CHAR,
				'length' => 255,
				'default' => ''
			],
			'value' => [
				'null' => false,
				'type' => DB::FIELD_TYPE_CHAR,
				'length' => 255,
				'default' => ''
			]
		]
	],
	'httptest_tag' => [
		'key' => 'httptesttagid',
		'fields' => [
			'httptesttagid' => [
				'null' => false,
				'type' => DB::FIELD_TYPE_ID,
				'length' => 20
			],
			'httptestid' => [
				'null' => false,
				'type' => DB::FIELD_TYPE_ID,
				'length' => 20,
				'ref_table' => 'httptest',
				'ref_field' => 'httptestid'
			],
			'tag' => [
				'null' => false,
				'type' => DB::FIELD_TYPE_CHAR,
				'length' => 255,
				'default' => ''
			],
			'value' => [
				'null' => false,
				'type' => DB::FIELD_TYPE_CHAR,
				'length' => 255,
				'default' => ''
			]
		]
	],
	'sysmaps_element_tag' => [
		'key' => 'selementtagid',
		'fields' => [
			'selementtagid' => [
				'null' => false,
				'type' => DB::FIELD_TYPE_ID,
				'length' => 20
			],
			'selementid' => [
				'null' => false,
				'type' => DB::FIELD_TYPE_ID,
				'length' => 20,
				'ref_table' => 'sysmaps_elements',
				'ref_field' => 'selementid'
			],
			'tag' => [
				'null' => false,
				'type' => DB::FIELD_TYPE_CHAR,
				'length' => 255,
				'default' => ''
			],
			'value' => [
				'null' => false,
				'type' => DB::FIELD_TYPE_CHAR,
				'length' => 255,
				'default' => ''
			],
			'operator' => [
				'null' => false,
				'type' => DB::FIELD_TYPE_INT,
				'length' => 10,
				'default' => '0'
			]
		]
	],
	'report' => [
		'key' => 'reportid',
		'fields' => [
			'reportid' => [
				'null' => false,
				'type' => DB::FIELD_TYPE_ID,
				'length' => 20
			],
			'userid' => [
				'null' => false,
				'type' => DB::FIELD_TYPE_ID,
				'length' => 20,
				'ref_table' => 'users',
				'ref_field' => 'userid'
			],
			'name' => [
				'null' => false,
				'type' => DB::FIELD_TYPE_CHAR,
				'length' => 255,
				'default' => ''
			],
			'description' => [
				'null' => false,
				'type' => DB::FIELD_TYPE_CHAR,
				'length' => 2048,
				'default' => ''
			],
			'status' => [
				'null' => false,
				'type' => DB::FIELD_TYPE_INT,
				'length' => 10,
				'default' => '0'
			],
			'dashboardid' => [
				'null' => false,
				'type' => DB::FIELD_TYPE_ID,
				'length' => 20,
				'ref_table' => 'dashboard',
				'ref_field' => 'dashboardid'
			],
			'period' => [
				'null' => false,
				'type' => DB::FIELD_TYPE_INT,
				'length' => 10,
				'default' => '0'
			],
			'cycle' => [
				'null' => false,
				'type' => DB::FIELD_TYPE_INT,
				'length' => 10,
				'default' => '0'
			],
			'weekdays' => [
				'null' => false,
				'type' => DB::FIELD_TYPE_INT,
				'length' => 10,
				'default' => '0'
			],
			'start_time' => [
				'null' => false,
				'type' => DB::FIELD_TYPE_INT,
				'length' => 10,
				'default' => '0'
			],
			'active_since' => [
				'null' => false,
				'type' => DB::FIELD_TYPE_INT,
				'length' => 10,
				'default' => '0'
			],
			'active_till' => [
				'null' => false,
				'type' => DB::FIELD_TYPE_INT,
				'length' => 10,
				'default' => '0'
			],
			'state' => [
				'null' => false,
				'type' => DB::FIELD_TYPE_INT,
				'length' => 10,
				'default' => '0'
			],
			'lastsent' => [
				'null' => false,
				'type' => DB::FIELD_TYPE_INT,
				'length' => 10,
				'default' => '0'
			],
			'info' => [
				'null' => false,
				'type' => DB::FIELD_TYPE_CHAR,
				'length' => 2048,
				'default' => ''
			]
		]
	],
	'report_param' => [
		'key' => 'reportparamid',
		'fields' => [
			'reportparamid' => [
				'null' => false,
				'type' => DB::FIELD_TYPE_ID,
				'length' => 20
			],
			'reportid' => [
				'null' => false,
				'type' => DB::FIELD_TYPE_ID,
				'length' => 20,
				'ref_table' => 'report',
				'ref_field' => 'reportid'
			],
			'name' => [
				'null' => false,
				'type' => DB::FIELD_TYPE_CHAR,
				'length' => 255,
				'default' => ''
			],
			'value' => [
				'null' => false,
				'type' => DB::FIELD_TYPE_TEXT,
				'default' => ''
			]
		]
	],
	'report_user' => [
		'key' => 'reportuserid',
		'fields' => [
			'reportuserid' => [
				'null' => false,
				'type' => DB::FIELD_TYPE_ID,
				'length' => 20
			],
			'reportid' => [
				'null' => false,
				'type' => DB::FIELD_TYPE_ID,
				'length' => 20,
				'ref_table' => 'report',
				'ref_field' => 'reportid'
			],
			'userid' => [
				'null' => false,
				'type' => DB::FIELD_TYPE_ID,
				'length' => 20,
				'ref_table' => 'users',
				'ref_field' => 'userid'
			],
			'exclude' => [
				'null' => false,
				'type' => DB::FIELD_TYPE_INT,
				'length' => 10,
				'default' => '0'
			],
			'access_userid' => [
				'null' => true,
				'type' => DB::FIELD_TYPE_ID,
				'length' => 20,
				'ref_table' => 'users',
				'ref_field' => 'userid'
			]
		]
	],
	'report_usrgrp' => [
		'key' => 'reportusrgrpid',
		'fields' => [
			'reportusrgrpid' => [
				'null' => false,
				'type' => DB::FIELD_TYPE_ID,
				'length' => 20
			],
			'reportid' => [
				'null' => false,
				'type' => DB::FIELD_TYPE_ID,
				'length' => 20,
				'ref_table' => 'report',
				'ref_field' => 'reportid'
			],
			'usrgrpid' => [
				'null' => false,
				'type' => DB::FIELD_TYPE_ID,
				'length' => 20,
				'ref_table' => 'usrgrp',
				'ref_field' => 'usrgrpid'
			],
			'access_userid' => [
				'null' => true,
				'type' => DB::FIELD_TYPE_ID,
				'length' => 20,
				'ref_table' => 'users',
				'ref_field' => 'userid'
			]
		]
	],
	'service_problem_tag' => [
		'key' => 'service_problem_tagid',
		'fields' => [
			'service_problem_tagid' => [
				'null' => false,
				'type' => DB::FIELD_TYPE_ID,
				'length' => 20
			],
			'serviceid' => [
				'null' => false,
				'type' => DB::FIELD_TYPE_ID,
				'length' => 20,
				'ref_table' => 'services',
				'ref_field' => 'serviceid'
			],
			'tag' => [
				'null' => false,
				'type' => DB::FIELD_TYPE_CHAR,
				'length' => 255,
				'default' => ''
			],
			'operator' => [
				'null' => false,
				'type' => DB::FIELD_TYPE_INT,
				'length' => 10,
				'default' => '0'
			],
			'value' => [
				'null' => false,
				'type' => DB::FIELD_TYPE_CHAR,
				'length' => 255,
				'default' => ''
			]
		]
	],
	'service_problem' => [
		'key' => 'service_problemid',
		'fields' => [
			'service_problemid' => [
				'null' => false,
				'type' => DB::FIELD_TYPE_ID,
				'length' => 20
			],
			'eventid' => [
				'null' => false,
				'type' => DB::FIELD_TYPE_ID,
				'length' => 20,
				'ref_table' => 'problem',
				'ref_field' => 'eventid'
			],
			'serviceid' => [
				'null' => false,
				'type' => DB::FIELD_TYPE_ID,
				'length' => 20,
				'ref_table' => 'services',
				'ref_field' => 'serviceid'
			],
			'severity' => [
				'null' => false,
				'type' => DB::FIELD_TYPE_INT,
				'length' => 10,
				'default' => '0'
			]
		]
	],
	'service_tag' => [
		'key' => 'servicetagid',
		'fields' => [
			'servicetagid' => [
				'null' => false,
				'type' => DB::FIELD_TYPE_ID,
				'length' => 20
			],
			'serviceid' => [
				'null' => false,
				'type' => DB::FIELD_TYPE_ID,
				'length' => 20,
				'ref_table' => 'services',
				'ref_field' => 'serviceid'
			],
			'tag' => [
				'null' => false,
				'type' => DB::FIELD_TYPE_CHAR,
				'length' => 255,
				'default' => ''
			],
			'value' => [
				'null' => false,
				'type' => DB::FIELD_TYPE_CHAR,
				'length' => 255,
				'default' => ''
			]
		]
	],
	'dbversion' => [
		'key' => '',
		'fields' => [
			'mandatory' => [
				'null' => false,
				'type' => DB::FIELD_TYPE_INT,
				'length' => 10,
				'default' => '0'
			],
			'optional' => [
				'null' => false,
				'type' => DB::FIELD_TYPE_INT,
				'length' => 10,
				'default' => '0'
			]
		]
	]
];<|MERGE_RESOLUTION|>--- conflicted
+++ resolved
@@ -2749,19 +2749,17 @@
 				'length' => 1024,
 				'default' => ''
 			],
-<<<<<<< HEAD
 			'auditlog_enabled' => [
 				'null' => false,
 				'type' => DB::FIELD_TYPE_INT,
 				'length' => 10,
 				'default' => '1'
-=======
+			],
 			'hk_events_service' => [
 				'null' => false,
 				'type' => DB::FIELD_TYPE_CHAR,
 				'length' => 32,
 				'default' => '1d'
->>>>>>> a36c2413
 			]
 		]
 	],
