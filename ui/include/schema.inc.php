--- conflicted
+++ resolved
@@ -2731,7 +2731,6 @@
 				'ref_table' => 'userdirectory',
 				'ref_field' => 'userdirectoryid'
 			],
-<<<<<<< HEAD
 			'jit_provision_interval' => [
 				'null' => false,
 				'type' => DB::FIELD_TYPE_CHAR,
@@ -2757,12 +2756,11 @@
 				'default' => NULL,
 				'ref_table' => 'usrgrp',
 				'ref_field' => 'usrgrpid'
-=======
+			],
 			'server_status' => [
 				'null' => false,
 				'type' => DB::FIELD_TYPE_TEXT,
 				'default' => ''
->>>>>>> 1878c29a
 			]
 		]
 	],
