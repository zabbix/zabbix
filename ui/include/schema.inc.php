<?php
return [
	'role' => [
		'key' => 'roleid',
		'fields' => [
			'roleid' => [
				'null' => false,
				'type' => DB::FIELD_TYPE_ID,
				'length' => 20
			],
			'name' => [
				'null' => false,
				'type' => DB::FIELD_TYPE_CHAR,
				'length' => 255,
				'default' => ''
			],
			'type' => [
				'null' => false,
				'type' => DB::FIELD_TYPE_INT,
				'length' => 10,
				'default' => '0'
			],
			'readonly' => [
				'null' => false,
				'type' => DB::FIELD_TYPE_INT,
				'length' => 10,
				'default' => '0'
			]
		]
	],
	'users' => [
		'key' => 'userid',
		'fields' => [
			'userid' => [
				'null' => false,
				'type' => DB::FIELD_TYPE_ID,
				'length' => 20
			],
			'username' => [
				'null' => false,
				'type' => DB::FIELD_TYPE_CHAR,
				'length' => 100,
				'default' => ''
			],
			'name' => [
				'null' => false,
				'type' => DB::FIELD_TYPE_CHAR,
				'length' => 100,
				'default' => ''
			],
			'surname' => [
				'null' => false,
				'type' => DB::FIELD_TYPE_CHAR,
				'length' => 100,
				'default' => ''
			],
			'passwd' => [
				'null' => false,
				'type' => DB::FIELD_TYPE_CHAR,
				'length' => 60,
				'default' => ''
			],
			'url' => [
				'null' => false,
				'type' => DB::FIELD_TYPE_CHAR,
				'length' => 255,
				'default' => ''
			],
			'autologin' => [
				'null' => false,
				'type' => DB::FIELD_TYPE_INT,
				'length' => 10,
				'default' => '0'
			],
			'autologout' => [
				'null' => false,
				'type' => DB::FIELD_TYPE_CHAR,
				'length' => 32,
				'default' => '15m'
			],
			'lang' => [
				'null' => false,
				'type' => DB::FIELD_TYPE_CHAR,
				'length' => 7,
				'default' => 'default'
			],
			'refresh' => [
				'null' => false,
				'type' => DB::FIELD_TYPE_CHAR,
				'length' => 32,
				'default' => '30s'
			],
			'theme' => [
				'null' => false,
				'type' => DB::FIELD_TYPE_CHAR,
				'length' => 128,
				'default' => 'default'
			],
			'attempt_failed' => [
				'null' => false,
				'type' => DB::FIELD_TYPE_INT,
				'length' => 10
			],
			'attempt_ip' => [
				'null' => false,
				'type' => DB::FIELD_TYPE_CHAR,
				'length' => 39,
				'default' => ''
			],
			'attempt_clock' => [
				'null' => false,
				'type' => DB::FIELD_TYPE_INT,
				'length' => 10
			],
			'rows_per_page' => [
				'null' => false,
				'type' => DB::FIELD_TYPE_INT,
				'length' => 10,
				'default' => 50
			],
			'timezone' => [
				'null' => false,
				'type' => DB::FIELD_TYPE_CHAR,
				'length' => 50,
				'default' => 'default'
			],
			'roleid' => [
				'null' => false,
				'type' => DB::FIELD_TYPE_ID,
				'length' => 20,
				'ref_table' => 'role',
				'ref_field' => 'roleid'
			]
		]
	],
	'maintenances' => [
		'key' => 'maintenanceid',
		'fields' => [
			'maintenanceid' => [
				'null' => false,
				'type' => DB::FIELD_TYPE_ID,
				'length' => 20
			],
			'name' => [
				'null' => false,
				'type' => DB::FIELD_TYPE_CHAR,
				'length' => 128,
				'default' => ''
			],
			'maintenance_type' => [
				'null' => false,
				'type' => DB::FIELD_TYPE_INT,
				'length' => 10,
				'default' => '0'
			],
			'description' => [
				'null' => false,
				'type' => DB::FIELD_TYPE_TEXT,
				'default' => ''
			],
			'active_since' => [
				'null' => false,
				'type' => DB::FIELD_TYPE_INT,
				'length' => 10,
				'default' => '0'
			],
			'active_till' => [
				'null' => false,
				'type' => DB::FIELD_TYPE_INT,
				'length' => 10,
				'default' => '0'
			],
			'tags_evaltype' => [
				'null' => false,
				'type' => DB::FIELD_TYPE_INT,
				'length' => 10,
				'default' => '0'
			]
		]
	],
	'hosts' => [
		'key' => 'hostid',
		'fields' => [
			'hostid' => [
				'null' => false,
				'type' => DB::FIELD_TYPE_ID,
				'length' => 20
			],
			'proxy_hostid' => [
				'null' => true,
				'type' => DB::FIELD_TYPE_ID,
				'length' => 20,
				'ref_table' => 'hosts',
				'ref_field' => 'hostid'
			],
			'host' => [
				'null' => false,
				'type' => DB::FIELD_TYPE_CHAR,
				'length' => 128,
				'default' => ''
			],
			'status' => [
				'null' => false,
				'type' => DB::FIELD_TYPE_INT,
				'length' => 10,
				'default' => '0'
			],
			'lastaccess' => [
				'null' => false,
				'type' => DB::FIELD_TYPE_INT,
				'length' => 10,
				'default' => '0'
			],
			'ipmi_authtype' => [
				'null' => false,
				'type' => DB::FIELD_TYPE_INT,
				'length' => 10,
				'default' => '-1'
			],
			'ipmi_privilege' => [
				'null' => false,
				'type' => DB::FIELD_TYPE_INT,
				'length' => 10,
				'default' => '2'
			],
			'ipmi_username' => [
				'null' => false,
				'type' => DB::FIELD_TYPE_CHAR,
				'length' => 16,
				'default' => ''
			],
			'ipmi_password' => [
				'null' => false,
				'type' => DB::FIELD_TYPE_CHAR,
				'length' => 20,
				'default' => ''
			],
			'maintenanceid' => [
				'null' => true,
				'type' => DB::FIELD_TYPE_ID,
				'length' => 20,
				'ref_table' => 'maintenances',
				'ref_field' => 'maintenanceid'
			],
			'maintenance_status' => [
				'null' => false,
				'type' => DB::FIELD_TYPE_INT,
				'length' => 10,
				'default' => '0'
			],
			'maintenance_type' => [
				'null' => false,
				'type' => DB::FIELD_TYPE_INT,
				'length' => 10,
				'default' => '0'
			],
			'maintenance_from' => [
				'null' => false,
				'type' => DB::FIELD_TYPE_INT,
				'length' => 10,
				'default' => '0'
			],
			'name' => [
				'null' => false,
				'type' => DB::FIELD_TYPE_CHAR,
				'length' => 128,
				'default' => ''
			],
			'flags' => [
				'null' => false,
				'type' => DB::FIELD_TYPE_INT,
				'length' => 10,
				'default' => '0'
			],
			'templateid' => [
				'null' => true,
				'type' => DB::FIELD_TYPE_ID,
				'length' => 20,
				'ref_table' => 'hosts',
				'ref_field' => 'hostid'
			],
			'description' => [
				'null' => false,
				'type' => DB::FIELD_TYPE_TEXT,
				'default' => ''
			],
			'tls_connect' => [
				'null' => false,
				'type' => DB::FIELD_TYPE_INT,
				'length' => 10,
				'default' => '1'
			],
			'tls_accept' => [
				'null' => false,
				'type' => DB::FIELD_TYPE_INT,
				'length' => 10,
				'default' => '1'
			],
			'tls_issuer' => [
				'null' => false,
				'type' => DB::FIELD_TYPE_CHAR,
				'length' => 1024,
				'default' => ''
			],
			'tls_subject' => [
				'null' => false,
				'type' => DB::FIELD_TYPE_CHAR,
				'length' => 1024,
				'default' => ''
			],
			'tls_psk_identity' => [
				'null' => false,
				'type' => DB::FIELD_TYPE_CHAR,
				'length' => 128,
				'default' => ''
			],
			'tls_psk' => [
				'null' => false,
				'type' => DB::FIELD_TYPE_CHAR,
				'length' => 512,
				'default' => ''
			],
			'proxy_address' => [
				'null' => false,
				'type' => DB::FIELD_TYPE_CHAR,
				'length' => 255,
				'default' => ''
			],
			'auto_compress' => [
				'null' => false,
				'type' => DB::FIELD_TYPE_INT,
				'length' => 10,
				'default' => '1'
			],
			'discover' => [
				'null' => false,
				'type' => DB::FIELD_TYPE_INT,
				'length' => 10,
				'default' => '0'
			],
			'custom_interfaces' => [
				'null' => false,
				'type' => DB::FIELD_TYPE_INT,
				'length' => 10,
				'default' => '0'
			],
			'uuid' => [
				'null' => false,
				'type' => DB::FIELD_TYPE_CHAR,
				'length' => 32,
				'default' => ''
			]
		]
	],
	'hstgrp' => [
		'key' => 'groupid',
		'fields' => [
			'groupid' => [
				'null' => false,
				'type' => DB::FIELD_TYPE_ID,
				'length' => 20
			],
			'name' => [
				'null' => false,
				'type' => DB::FIELD_TYPE_CHAR,
				'length' => 255,
				'default' => ''
			],
			'internal' => [
				'null' => false,
				'type' => DB::FIELD_TYPE_INT,
				'length' => 10,
				'default' => '0'
			],
			'flags' => [
				'null' => false,
				'type' => DB::FIELD_TYPE_INT,
				'length' => 10,
				'default' => '0'
			],
			'uuid' => [
				'null' => false,
				'type' => DB::FIELD_TYPE_CHAR,
				'length' => 32,
				'default' => ''
			]
		]
	],
	'group_prototype' => [
		'key' => 'group_prototypeid',
		'fields' => [
			'group_prototypeid' => [
				'null' => false,
				'type' => DB::FIELD_TYPE_ID,
				'length' => 20
			],
			'hostid' => [
				'null' => false,
				'type' => DB::FIELD_TYPE_ID,
				'length' => 20,
				'ref_table' => 'hosts',
				'ref_field' => 'hostid'
			],
			'name' => [
				'null' => false,
				'type' => DB::FIELD_TYPE_CHAR,
				'length' => 255,
				'default' => ''
			],
			'groupid' => [
				'null' => true,
				'type' => DB::FIELD_TYPE_ID,
				'length' => 20,
				'ref_table' => 'hstgrp',
				'ref_field' => 'groupid'
			],
			'templateid' => [
				'null' => true,
				'type' => DB::FIELD_TYPE_ID,
				'length' => 20,
				'ref_table' => 'group_prototype',
				'ref_field' => 'group_prototypeid'
			]
		]
	],
	'group_discovery' => [
		'key' => 'groupid',
		'fields' => [
			'groupid' => [
				'null' => false,
				'type' => DB::FIELD_TYPE_ID,
				'length' => 20,
				'ref_table' => 'hstgrp',
				'ref_field' => 'groupid'
			],
			'parent_group_prototypeid' => [
				'null' => false,
				'type' => DB::FIELD_TYPE_ID,
				'length' => 20,
				'ref_table' => 'group_prototype',
				'ref_field' => 'group_prototypeid'
			],
			'name' => [
				'null' => false,
				'type' => DB::FIELD_TYPE_CHAR,
				'length' => 64,
				'default' => ''
			],
			'lastcheck' => [
				'null' => false,
				'type' => DB::FIELD_TYPE_INT,
				'length' => 10,
				'default' => '0'
			],
			'ts_delete' => [
				'null' => false,
				'type' => DB::FIELD_TYPE_INT,
				'length' => 10,
				'default' => '0'
			]
		]
	],
	'drules' => [
		'key' => 'druleid',
		'fields' => [
			'druleid' => [
				'null' => false,
				'type' => DB::FIELD_TYPE_ID,
				'length' => 20
			],
			'proxy_hostid' => [
				'null' => true,
				'type' => DB::FIELD_TYPE_ID,
				'length' => 20,
				'ref_table' => 'hosts',
				'ref_field' => 'hostid'
			],
			'name' => [
				'null' => false,
				'type' => DB::FIELD_TYPE_CHAR,
				'length' => 255,
				'default' => ''
			],
			'iprange' => [
				'null' => false,
				'type' => DB::FIELD_TYPE_CHAR,
				'length' => 2048,
				'default' => ''
			],
			'delay' => [
				'null' => false,
				'type' => DB::FIELD_TYPE_CHAR,
				'length' => 255,
				'default' => '1h'
			],
			'nextcheck' => [
				'null' => false,
				'type' => DB::FIELD_TYPE_INT,
				'length' => 10,
				'default' => '0'
			],
			'status' => [
				'null' => false,
				'type' => DB::FIELD_TYPE_INT,
				'length' => 10,
				'default' => '0'
			]
		]
	],
	'dchecks' => [
		'key' => 'dcheckid',
		'fields' => [
			'dcheckid' => [
				'null' => false,
				'type' => DB::FIELD_TYPE_ID,
				'length' => 20
			],
			'druleid' => [
				'null' => false,
				'type' => DB::FIELD_TYPE_ID,
				'length' => 20,
				'ref_table' => 'drules',
				'ref_field' => 'druleid'
			],
			'type' => [
				'null' => false,
				'type' => DB::FIELD_TYPE_INT,
				'length' => 10,
				'default' => '0'
			],
			'key_' => [
				'null' => false,
				'type' => DB::FIELD_TYPE_CHAR,
				'length' => 2048,
				'default' => ''
			],
			'snmp_community' => [
				'null' => false,
				'type' => DB::FIELD_TYPE_CHAR,
				'length' => 255,
				'default' => ''
			],
			'ports' => [
				'null' => false,
				'type' => DB::FIELD_TYPE_CHAR,
				'length' => 255,
				'default' => '0'
			],
			'snmpv3_securityname' => [
				'null' => false,
				'type' => DB::FIELD_TYPE_CHAR,
				'length' => 64,
				'default' => ''
			],
			'snmpv3_securitylevel' => [
				'null' => false,
				'type' => DB::FIELD_TYPE_INT,
				'length' => 10,
				'default' => '0'
			],
			'snmpv3_authpassphrase' => [
				'null' => false,
				'type' => DB::FIELD_TYPE_CHAR,
				'length' => 64,
				'default' => ''
			],
			'snmpv3_privpassphrase' => [
				'null' => false,
				'type' => DB::FIELD_TYPE_CHAR,
				'length' => 64,
				'default' => ''
			],
			'uniq' => [
				'null' => false,
				'type' => DB::FIELD_TYPE_INT,
				'length' => 10,
				'default' => '0'
			],
			'snmpv3_authprotocol' => [
				'null' => false,
				'type' => DB::FIELD_TYPE_INT,
				'length' => 10,
				'default' => '0'
			],
			'snmpv3_privprotocol' => [
				'null' => false,
				'type' => DB::FIELD_TYPE_INT,
				'length' => 10,
				'default' => '0'
			],
			'snmpv3_contextname' => [
				'null' => false,
				'type' => DB::FIELD_TYPE_CHAR,
				'length' => 255,
				'default' => ''
			],
			'host_source' => [
				'null' => false,
				'type' => DB::FIELD_TYPE_INT,
				'length' => 10,
				'default' => '1'
			],
			'name_source' => [
				'null' => false,
				'type' => DB::FIELD_TYPE_INT,
				'length' => 10,
				'default' => '0'
			]
		]
	],
	'httptest' => [
		'key' => 'httptestid',
		'fields' => [
			'httptestid' => [
				'null' => false,
				'type' => DB::FIELD_TYPE_ID,
				'length' => 20
			],
			'name' => [
				'null' => false,
				'type' => DB::FIELD_TYPE_CHAR,
				'length' => 64,
				'default' => ''
			],
			'nextcheck' => [
				'null' => false,
				'type' => DB::FIELD_TYPE_INT,
				'length' => 10,
				'default' => '0'
			],
			'delay' => [
				'null' => false,
				'type' => DB::FIELD_TYPE_CHAR,
				'length' => 255,
				'default' => '1m'
			],
			'status' => [
				'null' => false,
				'type' => DB::FIELD_TYPE_INT,
				'length' => 10,
				'default' => '0'
			],
			'agent' => [
				'null' => false,
				'type' => DB::FIELD_TYPE_CHAR,
				'length' => 255,
				'default' => 'Zabbix'
			],
			'authentication' => [
				'null' => false,
				'type' => DB::FIELD_TYPE_INT,
				'length' => 10,
				'default' => '0'
			],
			'http_user' => [
				'null' => false,
				'type' => DB::FIELD_TYPE_CHAR,
				'length' => 64,
				'default' => ''
			],
			'http_password' => [
				'null' => false,
				'type' => DB::FIELD_TYPE_CHAR,
				'length' => 64,
				'default' => ''
			],
			'hostid' => [
				'null' => false,
				'type' => DB::FIELD_TYPE_ID,
				'length' => 20,
				'ref_table' => 'hosts',
				'ref_field' => 'hostid'
			],
			'templateid' => [
				'null' => true,
				'type' => DB::FIELD_TYPE_ID,
				'length' => 20,
				'ref_table' => 'httptest',
				'ref_field' => 'httptestid'
			],
			'http_proxy' => [
				'null' => false,
				'type' => DB::FIELD_TYPE_CHAR,
				'length' => 255,
				'default' => ''
			],
			'retries' => [
				'null' => false,
				'type' => DB::FIELD_TYPE_INT,
				'length' => 10,
				'default' => '1'
			],
			'ssl_cert_file' => [
				'null' => false,
				'type' => DB::FIELD_TYPE_CHAR,
				'length' => 255,
				'default' => ''
			],
			'ssl_key_file' => [
				'null' => false,
				'type' => DB::FIELD_TYPE_CHAR,
				'length' => 255,
				'default' => ''
			],
			'ssl_key_password' => [
				'null' => false,
				'type' => DB::FIELD_TYPE_CHAR,
				'length' => 64,
				'default' => ''
			],
			'verify_peer' => [
				'null' => false,
				'type' => DB::FIELD_TYPE_INT,
				'length' => 10,
				'default' => '0'
			],
			'verify_host' => [
				'null' => false,
				'type' => DB::FIELD_TYPE_INT,
				'length' => 10,
				'default' => '0'
			],
			'uuid' => [
				'null' => false,
				'type' => DB::FIELD_TYPE_CHAR,
				'length' => 32,
				'default' => ''
			]
		]
	],
	'httpstep' => [
		'key' => 'httpstepid',
		'fields' => [
			'httpstepid' => [
				'null' => false,
				'type' => DB::FIELD_TYPE_ID,
				'length' => 20
			],
			'httptestid' => [
				'null' => false,
				'type' => DB::FIELD_TYPE_ID,
				'length' => 20,
				'ref_table' => 'httptest',
				'ref_field' => 'httptestid'
			],
			'name' => [
				'null' => false,
				'type' => DB::FIELD_TYPE_CHAR,
				'length' => 64,
				'default' => ''
			],
			'no' => [
				'null' => false,
				'type' => DB::FIELD_TYPE_INT,
				'length' => 10,
				'default' => '0'
			],
			'url' => [
				'null' => false,
				'type' => DB::FIELD_TYPE_CHAR,
				'length' => 2048,
				'default' => ''
			],
			'timeout' => [
				'null' => false,
				'type' => DB::FIELD_TYPE_CHAR,
				'length' => 255,
				'default' => '15s'
			],
			'posts' => [
				'null' => false,
				'type' => DB::FIELD_TYPE_TEXT,
				'default' => ''
			],
			'required' => [
				'null' => false,
				'type' => DB::FIELD_TYPE_CHAR,
				'length' => 255,
				'default' => ''
			],
			'status_codes' => [
				'null' => false,
				'type' => DB::FIELD_TYPE_CHAR,
				'length' => 255,
				'default' => ''
			],
			'follow_redirects' => [
				'null' => false,
				'type' => DB::FIELD_TYPE_INT,
				'length' => 10,
				'default' => '1'
			],
			'retrieve_mode' => [
				'null' => false,
				'type' => DB::FIELD_TYPE_INT,
				'length' => 10,
				'default' => '0'
			],
			'post_type' => [
				'null' => false,
				'type' => DB::FIELD_TYPE_INT,
				'length' => 10,
				'default' => '0'
			]
		]
	],
	'interface' => [
		'key' => 'interfaceid',
		'fields' => [
			'interfaceid' => [
				'null' => false,
				'type' => DB::FIELD_TYPE_ID,
				'length' => 20
			],
			'hostid' => [
				'null' => false,
				'type' => DB::FIELD_TYPE_ID,
				'length' => 20,
				'ref_table' => 'hosts',
				'ref_field' => 'hostid'
			],
			'main' => [
				'null' => false,
				'type' => DB::FIELD_TYPE_INT,
				'length' => 10,
				'default' => '0'
			],
			'type' => [
				'null' => false,
				'type' => DB::FIELD_TYPE_INT,
				'length' => 10,
				'default' => '1'
			],
			'useip' => [
				'null' => false,
				'type' => DB::FIELD_TYPE_INT,
				'length' => 10,
				'default' => '1'
			],
			'ip' => [
				'null' => false,
				'type' => DB::FIELD_TYPE_CHAR,
				'length' => 64,
				'default' => '127.0.0.1'
			],
			'dns' => [
				'null' => false,
				'type' => DB::FIELD_TYPE_CHAR,
				'length' => 255,
				'default' => ''
			],
			'port' => [
				'null' => false,
				'type' => DB::FIELD_TYPE_CHAR,
				'length' => 64,
				'default' => '10050'
			],
			'available' => [
				'null' => false,
				'type' => DB::FIELD_TYPE_INT,
				'length' => 10,
				'default' => '0'
			],
			'error' => [
				'null' => false,
				'type' => DB::FIELD_TYPE_CHAR,
				'length' => 2048,
				'default' => ''
			],
			'errors_from' => [
				'null' => false,
				'type' => DB::FIELD_TYPE_INT,
				'length' => 10,
				'default' => '0'
			],
			'disable_until' => [
				'null' => false,
				'type' => DB::FIELD_TYPE_INT,
				'length' => 10,
				'default' => '0'
			]
		]
	],
	'valuemap' => [
		'key' => 'valuemapid',
		'fields' => [
			'valuemapid' => [
				'null' => false,
				'type' => DB::FIELD_TYPE_ID,
				'length' => 20
			],
			'hostid' => [
				'null' => false,
				'type' => DB::FIELD_TYPE_ID,
				'length' => 20,
				'ref_table' => 'hosts',
				'ref_field' => 'hostid'
			],
			'name' => [
				'null' => false,
				'type' => DB::FIELD_TYPE_CHAR,
				'length' => 64,
				'default' => ''
			],
			'uuid' => [
				'null' => false,
				'type' => DB::FIELD_TYPE_CHAR,
				'length' => 32,
				'default' => ''
			]
		]
	],
	'items' => [
		'key' => 'itemid',
		'fields' => [
			'itemid' => [
				'null' => false,
				'type' => DB::FIELD_TYPE_ID,
				'length' => 20
			],
			'type' => [
				'null' => false,
				'type' => DB::FIELD_TYPE_INT,
				'length' => 10,
				'default' => '0'
			],
			'snmp_oid' => [
				'null' => false,
				'type' => DB::FIELD_TYPE_CHAR,
				'length' => 512,
				'default' => ''
			],
			'hostid' => [
				'null' => false,
				'type' => DB::FIELD_TYPE_ID,
				'length' => 20,
				'ref_table' => 'hosts',
				'ref_field' => 'hostid'
			],
			'name' => [
				'null' => false,
				'type' => DB::FIELD_TYPE_CHAR,
				'length' => 255,
				'default' => ''
			],
			'key_' => [
				'null' => false,
				'type' => DB::FIELD_TYPE_CHAR,
				'length' => 2048,
				'default' => ''
			],
			'delay' => [
				'null' => false,
				'type' => DB::FIELD_TYPE_CHAR,
				'length' => 1024,
				'default' => '0'
			],
			'history' => [
				'null' => false,
				'type' => DB::FIELD_TYPE_CHAR,
				'length' => 255,
				'default' => '90d'
			],
			'trends' => [
				'null' => false,
				'type' => DB::FIELD_TYPE_CHAR,
				'length' => 255,
				'default' => '365d'
			],
			'status' => [
				'null' => false,
				'type' => DB::FIELD_TYPE_INT,
				'length' => 10,
				'default' => '0'
			],
			'value_type' => [
				'null' => false,
				'type' => DB::FIELD_TYPE_INT,
				'length' => 10,
				'default' => '0'
			],
			'trapper_hosts' => [
				'null' => false,
				'type' => DB::FIELD_TYPE_CHAR,
				'length' => 255,
				'default' => ''
			],
			'units' => [
				'null' => false,
				'type' => DB::FIELD_TYPE_CHAR,
				'length' => 255,
				'default' => ''
			],
			'formula' => [
				'null' => false,
				'type' => DB::FIELD_TYPE_CHAR,
				'length' => 255,
				'default' => ''
			],
			'logtimefmt' => [
				'null' => false,
				'type' => DB::FIELD_TYPE_CHAR,
				'length' => 64,
				'default' => ''
			],
			'templateid' => [
				'null' => true,
				'type' => DB::FIELD_TYPE_ID,
				'length' => 20,
				'ref_table' => 'items',
				'ref_field' => 'itemid'
			],
			'valuemapid' => [
				'null' => true,
				'type' => DB::FIELD_TYPE_ID,
				'length' => 20,
				'ref_table' => 'valuemap',
				'ref_field' => 'valuemapid'
			],
			'params' => [
				'null' => false,
				'type' => DB::FIELD_TYPE_NCLOB,
				'default' => ''
			],
			'ipmi_sensor' => [
				'null' => false,
				'type' => DB::FIELD_TYPE_CHAR,
				'length' => 128,
				'default' => ''
			],
			'authtype' => [
				'null' => false,
				'type' => DB::FIELD_TYPE_INT,
				'length' => 10,
				'default' => '0'
			],
			'username' => [
				'null' => false,
				'type' => DB::FIELD_TYPE_CHAR,
				'length' => 64,
				'default' => ''
			],
			'password' => [
				'null' => false,
				'type' => DB::FIELD_TYPE_CHAR,
				'length' => 64,
				'default' => ''
			],
			'publickey' => [
				'null' => false,
				'type' => DB::FIELD_TYPE_CHAR,
				'length' => 64,
				'default' => ''
			],
			'privatekey' => [
				'null' => false,
				'type' => DB::FIELD_TYPE_CHAR,
				'length' => 64,
				'default' => ''
			],
			'flags' => [
				'null' => false,
				'type' => DB::FIELD_TYPE_INT,
				'length' => 10,
				'default' => '0'
			],
			'interfaceid' => [
				'null' => true,
				'type' => DB::FIELD_TYPE_ID,
				'length' => 20,
				'ref_table' => 'interface',
				'ref_field' => 'interfaceid'
			],
			'description' => [
				'null' => false,
				'type' => DB::FIELD_TYPE_NCLOB,
				'default' => ''
			],
			'inventory_link' => [
				'null' => false,
				'type' => DB::FIELD_TYPE_INT,
				'length' => 10,
				'default' => '0'
			],
			'lifetime' => [
				'null' => false,
				'type' => DB::FIELD_TYPE_CHAR,
				'length' => 255,
				'default' => '30d'
			],
			'evaltype' => [
				'null' => false,
				'type' => DB::FIELD_TYPE_INT,
				'length' => 10,
				'default' => '0'
			],
			'jmx_endpoint' => [
				'null' => false,
				'type' => DB::FIELD_TYPE_CHAR,
				'length' => 255,
				'default' => ''
			],
			'master_itemid' => [
				'null' => true,
				'type' => DB::FIELD_TYPE_ID,
				'length' => 20,
				'ref_table' => 'items',
				'ref_field' => 'itemid'
			],
			'timeout' => [
				'null' => false,
				'type' => DB::FIELD_TYPE_CHAR,
				'length' => 255,
				'default' => '3s'
			],
			'url' => [
				'null' => false,
				'type' => DB::FIELD_TYPE_CHAR,
				'length' => 2048,
				'default' => ''
			],
			'query_fields' => [
				'null' => false,
				'type' => DB::FIELD_TYPE_CHAR,
				'length' => 2048,
				'default' => ''
			],
			'posts' => [
				'null' => false,
				'type' => DB::FIELD_TYPE_NCLOB,
				'default' => ''
			],
			'status_codes' => [
				'null' => false,
				'type' => DB::FIELD_TYPE_CHAR,
				'length' => 255,
				'default' => '200'
			],
			'follow_redirects' => [
				'null' => false,
				'type' => DB::FIELD_TYPE_INT,
				'length' => 10,
				'default' => '1'
			],
			'post_type' => [
				'null' => false,
				'type' => DB::FIELD_TYPE_INT,
				'length' => 10,
				'default' => '0'
			],
			'http_proxy' => [
				'null' => false,
				'type' => DB::FIELD_TYPE_CHAR,
				'length' => 255,
				'default' => ''
			],
			'headers' => [
				'null' => false,
				'type' => DB::FIELD_TYPE_NCLOB,
				'default' => ''
			],
			'retrieve_mode' => [
				'null' => false,
				'type' => DB::FIELD_TYPE_INT,
				'length' => 10,
				'default' => '0'
			],
			'request_method' => [
				'null' => false,
				'type' => DB::FIELD_TYPE_INT,
				'length' => 10,
				'default' => '0'
			],
			'output_format' => [
				'null' => false,
				'type' => DB::FIELD_TYPE_INT,
				'length' => 10,
				'default' => '0'
			],
			'ssl_cert_file' => [
				'null' => false,
				'type' => DB::FIELD_TYPE_CHAR,
				'length' => 255,
				'default' => ''
			],
			'ssl_key_file' => [
				'null' => false,
				'type' => DB::FIELD_TYPE_CHAR,
				'length' => 255,
				'default' => ''
			],
			'ssl_key_password' => [
				'null' => false,
				'type' => DB::FIELD_TYPE_CHAR,
				'length' => 64,
				'default' => ''
			],
			'verify_peer' => [
				'null' => false,
				'type' => DB::FIELD_TYPE_INT,
				'length' => 10,
				'default' => '0'
			],
			'verify_host' => [
				'null' => false,
				'type' => DB::FIELD_TYPE_INT,
				'length' => 10,
				'default' => '0'
			],
			'allow_traps' => [
				'null' => false,
				'type' => DB::FIELD_TYPE_INT,
				'length' => 10,
				'default' => '0'
			],
			'discover' => [
				'null' => false,
				'type' => DB::FIELD_TYPE_INT,
				'length' => 10,
				'default' => '0'
			],
			'uuid' => [
				'null' => false,
				'type' => DB::FIELD_TYPE_CHAR,
				'length' => 32,
				'default' => ''
			]
		]
	],
	'httpstepitem' => [
		'key' => 'httpstepitemid',
		'fields' => [
			'httpstepitemid' => [
				'null' => false,
				'type' => DB::FIELD_TYPE_ID,
				'length' => 20
			],
			'httpstepid' => [
				'null' => false,
				'type' => DB::FIELD_TYPE_ID,
				'length' => 20,
				'ref_table' => 'httpstep',
				'ref_field' => 'httpstepid'
			],
			'itemid' => [
				'null' => false,
				'type' => DB::FIELD_TYPE_ID,
				'length' => 20,
				'ref_table' => 'items',
				'ref_field' => 'itemid'
			],
			'type' => [
				'null' => false,
				'type' => DB::FIELD_TYPE_INT,
				'length' => 10,
				'default' => '0'
			]
		]
	],
	'httptestitem' => [
		'key' => 'httptestitemid',
		'fields' => [
			'httptestitemid' => [
				'null' => false,
				'type' => DB::FIELD_TYPE_ID,
				'length' => 20
			],
			'httptestid' => [
				'null' => false,
				'type' => DB::FIELD_TYPE_ID,
				'length' => 20,
				'ref_table' => 'httptest',
				'ref_field' => 'httptestid'
			],
			'itemid' => [
				'null' => false,
				'type' => DB::FIELD_TYPE_ID,
				'length' => 20,
				'ref_table' => 'items',
				'ref_field' => 'itemid'
			],
			'type' => [
				'null' => false,
				'type' => DB::FIELD_TYPE_INT,
				'length' => 10,
				'default' => '0'
			]
		]
	],
	'media_type' => [
		'key' => 'mediatypeid',
		'fields' => [
			'mediatypeid' => [
				'null' => false,
				'type' => DB::FIELD_TYPE_ID,
				'length' => 20
			],
			'type' => [
				'null' => false,
				'type' => DB::FIELD_TYPE_INT,
				'length' => 10,
				'default' => '0'
			],
			'name' => [
				'null' => false,
				'type' => DB::FIELD_TYPE_CHAR,
				'length' => 100,
				'default' => ''
			],
			'smtp_server' => [
				'null' => false,
				'type' => DB::FIELD_TYPE_CHAR,
				'length' => 255,
				'default' => ''
			],
			'smtp_helo' => [
				'null' => false,
				'type' => DB::FIELD_TYPE_CHAR,
				'length' => 255,
				'default' => ''
			],
			'smtp_email' => [
				'null' => false,
				'type' => DB::FIELD_TYPE_CHAR,
				'length' => 255,
				'default' => ''
			],
			'exec_path' => [
				'null' => false,
				'type' => DB::FIELD_TYPE_CHAR,
				'length' => 255,
				'default' => ''
			],
			'gsm_modem' => [
				'null' => false,
				'type' => DB::FIELD_TYPE_CHAR,
				'length' => 255,
				'default' => ''
			],
			'username' => [
				'null' => false,
				'type' => DB::FIELD_TYPE_CHAR,
				'length' => 255,
				'default' => ''
			],
			'passwd' => [
				'null' => false,
				'type' => DB::FIELD_TYPE_CHAR,
				'length' => 255,
				'default' => ''
			],
			'status' => [
				'null' => false,
				'type' => DB::FIELD_TYPE_INT,
				'length' => 10,
				'default' => '0'
			],
			'smtp_port' => [
				'null' => false,
				'type' => DB::FIELD_TYPE_INT,
				'length' => 10,
				'default' => '25'
			],
			'smtp_security' => [
				'null' => false,
				'type' => DB::FIELD_TYPE_INT,
				'length' => 10,
				'default' => '0'
			],
			'smtp_verify_peer' => [
				'null' => false,
				'type' => DB::FIELD_TYPE_INT,
				'length' => 10,
				'default' => '0'
			],
			'smtp_verify_host' => [
				'null' => false,
				'type' => DB::FIELD_TYPE_INT,
				'length' => 10,
				'default' => '0'
			],
			'smtp_authentication' => [
				'null' => false,
				'type' => DB::FIELD_TYPE_INT,
				'length' => 10,
				'default' => '0'
			],
			'exec_params' => [
				'null' => false,
				'type' => DB::FIELD_TYPE_CHAR,
				'length' => 255,
				'default' => ''
			],
			'maxsessions' => [
				'null' => false,
				'type' => DB::FIELD_TYPE_INT,
				'length' => 10,
				'default' => '1'
			],
			'maxattempts' => [
				'null' => false,
				'type' => DB::FIELD_TYPE_INT,
				'length' => 10,
				'default' => '3'
			],
			'attempt_interval' => [
				'null' => false,
				'type' => DB::FIELD_TYPE_CHAR,
				'length' => 32,
				'default' => '10s'
			],
			'content_type' => [
				'null' => false,
				'type' => DB::FIELD_TYPE_INT,
				'length' => 10,
				'default' => '1'
			],
			'script' => [
				'null' => false,
				'type' => DB::FIELD_TYPE_NCLOB,
				'default' => ''
			],
			'timeout' => [
				'null' => false,
				'type' => DB::FIELD_TYPE_CHAR,
				'length' => 32,
				'default' => '30s'
			],
			'process_tags' => [
				'null' => false,
				'type' => DB::FIELD_TYPE_INT,
				'length' => 10,
				'default' => '0'
			],
			'show_event_menu' => [
				'null' => false,
				'type' => DB::FIELD_TYPE_INT,
				'length' => 10,
				'default' => '0'
			],
			'event_menu_url' => [
				'null' => false,
				'type' => DB::FIELD_TYPE_CHAR,
				'length' => 2048,
				'default' => ''
			],
			'event_menu_name' => [
				'null' => false,
				'type' => DB::FIELD_TYPE_CHAR,
				'length' => 255,
				'default' => ''
			],
			'description' => [
				'null' => false,
				'type' => DB::FIELD_TYPE_TEXT,
				'default' => ''
			]
		]
	],
	'media_type_param' => [
		'key' => 'mediatype_paramid',
		'fields' => [
			'mediatype_paramid' => [
				'null' => false,
				'type' => DB::FIELD_TYPE_ID,
				'length' => 20
			],
			'mediatypeid' => [
				'null' => false,
				'type' => DB::FIELD_TYPE_ID,
				'length' => 20,
				'ref_table' => 'media_type',
				'ref_field' => 'mediatypeid'
			],
			'name' => [
				'null' => false,
				'type' => DB::FIELD_TYPE_CHAR,
				'length' => 255,
				'default' => ''
			],
			'value' => [
				'null' => false,
				'type' => DB::FIELD_TYPE_CHAR,
				'length' => 2048,
				'default' => ''
			]
		]
	],
	'media_type_message' => [
		'key' => 'mediatype_messageid',
		'fields' => [
			'mediatype_messageid' => [
				'null' => false,
				'type' => DB::FIELD_TYPE_ID,
				'length' => 20
			],
			'mediatypeid' => [
				'null' => false,
				'type' => DB::FIELD_TYPE_ID,
				'length' => 20,
				'ref_table' => 'media_type',
				'ref_field' => 'mediatypeid'
			],
			'eventsource' => [
				'null' => false,
				'type' => DB::FIELD_TYPE_INT,
				'length' => 10
			],
			'recovery' => [
				'null' => false,
				'type' => DB::FIELD_TYPE_INT,
				'length' => 10
			],
			'subject' => [
				'null' => false,
				'type' => DB::FIELD_TYPE_CHAR,
				'length' => 255,
				'default' => ''
			],
			'message' => [
				'null' => false,
				'type' => DB::FIELD_TYPE_TEXT,
				'default' => ''
			]
		]
	],
	'usrgrp' => [
		'key' => 'usrgrpid',
		'fields' => [
			'usrgrpid' => [
				'null' => false,
				'type' => DB::FIELD_TYPE_ID,
				'length' => 20
			],
			'name' => [
				'null' => false,
				'type' => DB::FIELD_TYPE_CHAR,
				'length' => 64,
				'default' => ''
			],
			'gui_access' => [
				'null' => false,
				'type' => DB::FIELD_TYPE_INT,
				'length' => 10,
				'default' => '0'
			],
			'users_status' => [
				'null' => false,
				'type' => DB::FIELD_TYPE_INT,
				'length' => 10,
				'default' => '0'
			],
			'debug_mode' => [
				'null' => false,
				'type' => DB::FIELD_TYPE_INT,
				'length' => 10,
				'default' => '0'
			]
		]
	],
	'users_groups' => [
		'key' => 'id',
		'fields' => [
			'id' => [
				'null' => false,
				'type' => DB::FIELD_TYPE_ID,
				'length' => 20
			],
			'usrgrpid' => [
				'null' => false,
				'type' => DB::FIELD_TYPE_ID,
				'length' => 20,
				'ref_table' => 'usrgrp',
				'ref_field' => 'usrgrpid'
			],
			'userid' => [
				'null' => false,
				'type' => DB::FIELD_TYPE_ID,
				'length' => 20,
				'ref_table' => 'users',
				'ref_field' => 'userid'
			]
		]
	],
	'scripts' => [
		'key' => 'scriptid',
		'fields' => [
			'scriptid' => [
				'null' => false,
				'type' => DB::FIELD_TYPE_ID,
				'length' => 20
			],
			'name' => [
				'null' => false,
				'type' => DB::FIELD_TYPE_CHAR,
				'length' => 255,
				'default' => ''
			],
			'command' => [
				'null' => false,
				'type' => DB::FIELD_TYPE_NCLOB,
				'default' => ''
			],
			'host_access' => [
				'null' => false,
				'type' => DB::FIELD_TYPE_INT,
				'length' => 10,
				'default' => '2'
			],
			'usrgrpid' => [
				'null' => true,
				'type' => DB::FIELD_TYPE_ID,
				'length' => 20,
				'ref_table' => 'usrgrp',
				'ref_field' => 'usrgrpid'
			],
			'groupid' => [
				'null' => true,
				'type' => DB::FIELD_TYPE_ID,
				'length' => 20,
				'ref_table' => 'hstgrp',
				'ref_field' => 'groupid'
			],
			'description' => [
				'null' => false,
				'type' => DB::FIELD_TYPE_TEXT,
				'default' => ''
			],
			'confirmation' => [
				'null' => false,
				'type' => DB::FIELD_TYPE_CHAR,
				'length' => 255,
				'default' => ''
			],
			'type' => [
				'null' => false,
				'type' => DB::FIELD_TYPE_INT,
				'length' => 10,
				'default' => '5'
			],
			'execute_on' => [
				'null' => false,
				'type' => DB::FIELD_TYPE_INT,
				'length' => 10,
				'default' => '2'
			],
			'timeout' => [
				'null' => false,
				'type' => DB::FIELD_TYPE_CHAR,
				'length' => 32,
				'default' => '30s'
			],
			'scope' => [
				'null' => false,
				'type' => DB::FIELD_TYPE_INT,
				'length' => 10,
				'default' => '1'
			],
			'port' => [
				'null' => false,
				'type' => DB::FIELD_TYPE_CHAR,
				'length' => 64,
				'default' => ''
			],
			'authtype' => [
				'null' => false,
				'type' => DB::FIELD_TYPE_INT,
				'length' => 10,
				'default' => '0'
			],
			'username' => [
				'null' => false,
				'type' => DB::FIELD_TYPE_CHAR,
				'length' => 64,
				'default' => ''
			],
			'password' => [
				'null' => false,
				'type' => DB::FIELD_TYPE_CHAR,
				'length' => 64,
				'default' => ''
			],
			'publickey' => [
				'null' => false,
				'type' => DB::FIELD_TYPE_CHAR,
				'length' => 64,
				'default' => ''
			],
			'privatekey' => [
				'null' => false,
				'type' => DB::FIELD_TYPE_CHAR,
				'length' => 64,
				'default' => ''
			],
			'menu_path' => [
				'null' => false,
				'type' => DB::FIELD_TYPE_CHAR,
				'length' => 255,
				'default' => ''
			]
		]
	],
	'script_param' => [
		'key' => 'script_paramid',
		'fields' => [
			'script_paramid' => [
				'null' => false,
				'type' => DB::FIELD_TYPE_ID,
				'length' => 20
			],
			'scriptid' => [
				'null' => false,
				'type' => DB::FIELD_TYPE_ID,
				'length' => 20,
				'ref_table' => 'scripts',
				'ref_field' => 'scriptid'
			],
			'name' => [
				'null' => false,
				'type' => DB::FIELD_TYPE_CHAR,
				'length' => 255,
				'default' => ''
			],
			'value' => [
				'null' => false,
				'type' => DB::FIELD_TYPE_CHAR,
				'length' => 2048,
				'default' => ''
			]
		]
	],
	'actions' => [
		'key' => 'actionid',
		'fields' => [
			'actionid' => [
				'null' => false,
				'type' => DB::FIELD_TYPE_ID,
				'length' => 20
			],
			'name' => [
				'null' => false,
				'type' => DB::FIELD_TYPE_CHAR,
				'length' => 255,
				'default' => ''
			],
			'eventsource' => [
				'null' => false,
				'type' => DB::FIELD_TYPE_INT,
				'length' => 10,
				'default' => '0'
			],
			'evaltype' => [
				'null' => false,
				'type' => DB::FIELD_TYPE_INT,
				'length' => 10,
				'default' => '0'
			],
			'status' => [
				'null' => false,
				'type' => DB::FIELD_TYPE_INT,
				'length' => 10,
				'default' => '0'
			],
			'esc_period' => [
				'null' => false,
				'type' => DB::FIELD_TYPE_CHAR,
				'length' => 255,
				'default' => '1h'
			],
			'formula' => [
				'null' => false,
				'type' => DB::FIELD_TYPE_CHAR,
				'length' => 255,
				'default' => ''
			],
			'pause_suppressed' => [
				'null' => false,
				'type' => DB::FIELD_TYPE_INT,
				'length' => 10,
				'default' => '1'
			]
		]
	],
	'operations' => [
		'key' => 'operationid',
		'fields' => [
			'operationid' => [
				'null' => false,
				'type' => DB::FIELD_TYPE_ID,
				'length' => 20
			],
			'actionid' => [
				'null' => false,
				'type' => DB::FIELD_TYPE_ID,
				'length' => 20,
				'ref_table' => 'actions',
				'ref_field' => 'actionid'
			],
			'operationtype' => [
				'null' => false,
				'type' => DB::FIELD_TYPE_INT,
				'length' => 10,
				'default' => '0'
			],
			'esc_period' => [
				'null' => false,
				'type' => DB::FIELD_TYPE_CHAR,
				'length' => 255,
				'default' => '0'
			],
			'esc_step_from' => [
				'null' => false,
				'type' => DB::FIELD_TYPE_INT,
				'length' => 10,
				'default' => '1'
			],
			'esc_step_to' => [
				'null' => false,
				'type' => DB::FIELD_TYPE_INT,
				'length' => 10,
				'default' => '1'
			],
			'evaltype' => [
				'null' => false,
				'type' => DB::FIELD_TYPE_INT,
				'length' => 10,
				'default' => '0'
			],
			'recovery' => [
				'null' => false,
				'type' => DB::FIELD_TYPE_INT,
				'length' => 10,
				'default' => '0'
			]
		]
	],
	'opmessage' => [
		'key' => 'operationid',
		'fields' => [
			'operationid' => [
				'null' => false,
				'type' => DB::FIELD_TYPE_ID,
				'length' => 20,
				'ref_table' => 'operations',
				'ref_field' => 'operationid'
			],
			'default_msg' => [
				'null' => false,
				'type' => DB::FIELD_TYPE_INT,
				'length' => 10,
				'default' => '1'
			],
			'subject' => [
				'null' => false,
				'type' => DB::FIELD_TYPE_CHAR,
				'length' => 255,
				'default' => ''
			],
			'message' => [
				'null' => false,
				'type' => DB::FIELD_TYPE_TEXT,
				'default' => ''
			],
			'mediatypeid' => [
				'null' => true,
				'type' => DB::FIELD_TYPE_ID,
				'length' => 20,
				'ref_table' => 'media_type',
				'ref_field' => 'mediatypeid'
			]
		]
	],
	'opmessage_grp' => [
		'key' => 'opmessage_grpid',
		'fields' => [
			'opmessage_grpid' => [
				'null' => false,
				'type' => DB::FIELD_TYPE_ID,
				'length' => 20
			],
			'operationid' => [
				'null' => false,
				'type' => DB::FIELD_TYPE_ID,
				'length' => 20,
				'ref_table' => 'operations',
				'ref_field' => 'operationid'
			],
			'usrgrpid' => [
				'null' => false,
				'type' => DB::FIELD_TYPE_ID,
				'length' => 20,
				'ref_table' => 'usrgrp',
				'ref_field' => 'usrgrpid'
			]
		]
	],
	'opmessage_usr' => [
		'key' => 'opmessage_usrid',
		'fields' => [
			'opmessage_usrid' => [
				'null' => false,
				'type' => DB::FIELD_TYPE_ID,
				'length' => 20
			],
			'operationid' => [
				'null' => false,
				'type' => DB::FIELD_TYPE_ID,
				'length' => 20,
				'ref_table' => 'operations',
				'ref_field' => 'operationid'
			],
			'userid' => [
				'null' => false,
				'type' => DB::FIELD_TYPE_ID,
				'length' => 20,
				'ref_table' => 'users',
				'ref_field' => 'userid'
			]
		]
	],
	'opcommand' => [
		'key' => 'operationid',
		'fields' => [
			'operationid' => [
				'null' => false,
				'type' => DB::FIELD_TYPE_ID,
				'length' => 20,
				'ref_table' => 'operations',
				'ref_field' => 'operationid'
			],
			'scriptid' => [
				'null' => false,
				'type' => DB::FIELD_TYPE_ID,
				'length' => 20,
				'ref_table' => 'scripts',
				'ref_field' => 'scriptid'
			]
		]
	],
	'opcommand_hst' => [
		'key' => 'opcommand_hstid',
		'fields' => [
			'opcommand_hstid' => [
				'null' => false,
				'type' => DB::FIELD_TYPE_ID,
				'length' => 20
			],
			'operationid' => [
				'null' => false,
				'type' => DB::FIELD_TYPE_ID,
				'length' => 20,
				'ref_table' => 'operations',
				'ref_field' => 'operationid'
			],
			'hostid' => [
				'null' => true,
				'type' => DB::FIELD_TYPE_ID,
				'length' => 20,
				'ref_table' => 'hosts',
				'ref_field' => 'hostid'
			]
		]
	],
	'opcommand_grp' => [
		'key' => 'opcommand_grpid',
		'fields' => [
			'opcommand_grpid' => [
				'null' => false,
				'type' => DB::FIELD_TYPE_ID,
				'length' => 20
			],
			'operationid' => [
				'null' => false,
				'type' => DB::FIELD_TYPE_ID,
				'length' => 20,
				'ref_table' => 'operations',
				'ref_field' => 'operationid'
			],
			'groupid' => [
				'null' => false,
				'type' => DB::FIELD_TYPE_ID,
				'length' => 20,
				'ref_table' => 'hstgrp',
				'ref_field' => 'groupid'
			]
		]
	],
	'opgroup' => [
		'key' => 'opgroupid',
		'fields' => [
			'opgroupid' => [
				'null' => false,
				'type' => DB::FIELD_TYPE_ID,
				'length' => 20
			],
			'operationid' => [
				'null' => false,
				'type' => DB::FIELD_TYPE_ID,
				'length' => 20,
				'ref_table' => 'operations',
				'ref_field' => 'operationid'
			],
			'groupid' => [
				'null' => false,
				'type' => DB::FIELD_TYPE_ID,
				'length' => 20,
				'ref_table' => 'hstgrp',
				'ref_field' => 'groupid'
			]
		]
	],
	'optemplate' => [
		'key' => 'optemplateid',
		'fields' => [
			'optemplateid' => [
				'null' => false,
				'type' => DB::FIELD_TYPE_ID,
				'length' => 20
			],
			'operationid' => [
				'null' => false,
				'type' => DB::FIELD_TYPE_ID,
				'length' => 20,
				'ref_table' => 'operations',
				'ref_field' => 'operationid'
			],
			'templateid' => [
				'null' => false,
				'type' => DB::FIELD_TYPE_ID,
				'length' => 20,
				'ref_table' => 'hosts',
				'ref_field' => 'hostid'
			]
		]
	],
	'opconditions' => [
		'key' => 'opconditionid',
		'fields' => [
			'opconditionid' => [
				'null' => false,
				'type' => DB::FIELD_TYPE_ID,
				'length' => 20
			],
			'operationid' => [
				'null' => false,
				'type' => DB::FIELD_TYPE_ID,
				'length' => 20,
				'ref_table' => 'operations',
				'ref_field' => 'operationid'
			],
			'conditiontype' => [
				'null' => false,
				'type' => DB::FIELD_TYPE_INT,
				'length' => 10,
				'default' => '0'
			],
			'operator' => [
				'null' => false,
				'type' => DB::FIELD_TYPE_INT,
				'length' => 10,
				'default' => '0'
			],
			'value' => [
				'null' => false,
				'type' => DB::FIELD_TYPE_CHAR,
				'length' => 255,
				'default' => ''
			]
		]
	],
	'conditions' => [
		'key' => 'conditionid',
		'fields' => [
			'conditionid' => [
				'null' => false,
				'type' => DB::FIELD_TYPE_ID,
				'length' => 20
			],
			'actionid' => [
				'null' => false,
				'type' => DB::FIELD_TYPE_ID,
				'length' => 20,
				'ref_table' => 'actions',
				'ref_field' => 'actionid'
			],
			'conditiontype' => [
				'null' => false,
				'type' => DB::FIELD_TYPE_INT,
				'length' => 10,
				'default' => '0'
			],
			'operator' => [
				'null' => false,
				'type' => DB::FIELD_TYPE_INT,
				'length' => 10,
				'default' => '0'
			],
			'value' => [
				'null' => false,
				'type' => DB::FIELD_TYPE_CHAR,
				'length' => 255,
				'default' => ''
			],
			'value2' => [
				'null' => false,
				'type' => DB::FIELD_TYPE_CHAR,
				'length' => 255,
				'default' => ''
			]
		]
	],
	'config' => [
		'key' => 'configid',
		'fields' => [
			'configid' => [
				'null' => false,
				'type' => DB::FIELD_TYPE_ID,
				'length' => 20
			],
			'work_period' => [
				'null' => false,
				'type' => DB::FIELD_TYPE_CHAR,
				'length' => 255,
				'default' => '1-5,09:00-18:00'
			],
			'alert_usrgrpid' => [
				'null' => true,
				'type' => DB::FIELD_TYPE_ID,
				'length' => 20,
				'ref_table' => 'usrgrp',
				'ref_field' => 'usrgrpid'
			],
			'default_theme' => [
				'null' => false,
				'type' => DB::FIELD_TYPE_CHAR,
				'length' => 128,
				'default' => 'blue-theme'
			],
			'authentication_type' => [
				'null' => false,
				'type' => DB::FIELD_TYPE_INT,
				'length' => 10,
				'default' => '0'
			],
			'ldap_host' => [
				'null' => false,
				'type' => DB::FIELD_TYPE_CHAR,
				'length' => 255,
				'default' => ''
			],
			'ldap_port' => [
				'null' => false,
				'type' => DB::FIELD_TYPE_INT,
				'length' => 10,
				'default' => 389
			],
			'ldap_base_dn' => [
				'null' => false,
				'type' => DB::FIELD_TYPE_CHAR,
				'length' => 255,
				'default' => ''
			],
			'ldap_bind_dn' => [
				'null' => false,
				'type' => DB::FIELD_TYPE_CHAR,
				'length' => 255,
				'default' => ''
			],
			'ldap_bind_password' => [
				'null' => false,
				'type' => DB::FIELD_TYPE_CHAR,
				'length' => 128,
				'default' => ''
			],
			'ldap_search_attribute' => [
				'null' => false,
				'type' => DB::FIELD_TYPE_CHAR,
				'length' => 128,
				'default' => ''
			],
			'discovery_groupid' => [
				'null' => false,
				'type' => DB::FIELD_TYPE_ID,
				'length' => 20,
				'ref_table' => 'hstgrp',
				'ref_field' => 'groupid'
			],
			'max_in_table' => [
				'null' => false,
				'type' => DB::FIELD_TYPE_INT,
				'length' => 10,
				'default' => '50'
			],
			'search_limit' => [
				'null' => false,
				'type' => DB::FIELD_TYPE_INT,
				'length' => 10,
				'default' => '1000'
			],
			'severity_color_0' => [
				'null' => false,
				'type' => DB::FIELD_TYPE_CHAR,
				'length' => 6,
				'default' => '97AAB3'
			],
			'severity_color_1' => [
				'null' => false,
				'type' => DB::FIELD_TYPE_CHAR,
				'length' => 6,
				'default' => '7499FF'
			],
			'severity_color_2' => [
				'null' => false,
				'type' => DB::FIELD_TYPE_CHAR,
				'length' => 6,
				'default' => 'FFC859'
			],
			'severity_color_3' => [
				'null' => false,
				'type' => DB::FIELD_TYPE_CHAR,
				'length' => 6,
				'default' => 'FFA059'
			],
			'severity_color_4' => [
				'null' => false,
				'type' => DB::FIELD_TYPE_CHAR,
				'length' => 6,
				'default' => 'E97659'
			],
			'severity_color_5' => [
				'null' => false,
				'type' => DB::FIELD_TYPE_CHAR,
				'length' => 6,
				'default' => 'E45959'
			],
			'severity_name_0' => [
				'null' => false,
				'type' => DB::FIELD_TYPE_CHAR,
				'length' => 32,
				'default' => 'Not classified'
			],
			'severity_name_1' => [
				'null' => false,
				'type' => DB::FIELD_TYPE_CHAR,
				'length' => 32,
				'default' => 'Information'
			],
			'severity_name_2' => [
				'null' => false,
				'type' => DB::FIELD_TYPE_CHAR,
				'length' => 32,
				'default' => 'Warning'
			],
			'severity_name_3' => [
				'null' => false,
				'type' => DB::FIELD_TYPE_CHAR,
				'length' => 32,
				'default' => 'Average'
			],
			'severity_name_4' => [
				'null' => false,
				'type' => DB::FIELD_TYPE_CHAR,
				'length' => 32,
				'default' => 'High'
			],
			'severity_name_5' => [
				'null' => false,
				'type' => DB::FIELD_TYPE_CHAR,
				'length' => 32,
				'default' => 'Disaster'
			],
			'ok_period' => [
				'null' => false,
				'type' => DB::FIELD_TYPE_CHAR,
				'length' => 32,
				'default' => '5m'
			],
			'blink_period' => [
				'null' => false,
				'type' => DB::FIELD_TYPE_CHAR,
				'length' => 32,
				'default' => '2m'
			],
			'problem_unack_color' => [
				'null' => false,
				'type' => DB::FIELD_TYPE_CHAR,
				'length' => 6,
				'default' => 'CC0000'
			],
			'problem_ack_color' => [
				'null' => false,
				'type' => DB::FIELD_TYPE_CHAR,
				'length' => 6,
				'default' => 'CC0000'
			],
			'ok_unack_color' => [
				'null' => false,
				'type' => DB::FIELD_TYPE_CHAR,
				'length' => 6,
				'default' => '009900'
			],
			'ok_ack_color' => [
				'null' => false,
				'type' => DB::FIELD_TYPE_CHAR,
				'length' => 6,
				'default' => '009900'
			],
			'problem_unack_style' => [
				'null' => false,
				'type' => DB::FIELD_TYPE_INT,
				'length' => 10,
				'default' => '1'
			],
			'problem_ack_style' => [
				'null' => false,
				'type' => DB::FIELD_TYPE_INT,
				'length' => 10,
				'default' => '1'
			],
			'ok_unack_style' => [
				'null' => false,
				'type' => DB::FIELD_TYPE_INT,
				'length' => 10,
				'default' => '1'
			],
			'ok_ack_style' => [
				'null' => false,
				'type' => DB::FIELD_TYPE_INT,
				'length' => 10,
				'default' => '1'
			],
			'snmptrap_logging' => [
				'null' => false,
				'type' => DB::FIELD_TYPE_INT,
				'length' => 10,
				'default' => '1'
			],
			'server_check_interval' => [
				'null' => false,
				'type' => DB::FIELD_TYPE_INT,
				'length' => 10,
				'default' => '10'
			],
			'hk_events_mode' => [
				'null' => false,
				'type' => DB::FIELD_TYPE_INT,
				'length' => 10,
				'default' => '1'
			],
			'hk_events_trigger' => [
				'null' => false,
				'type' => DB::FIELD_TYPE_CHAR,
				'length' => 32,
				'default' => '365d'
			],
			'hk_events_internal' => [
				'null' => false,
				'type' => DB::FIELD_TYPE_CHAR,
				'length' => 32,
				'default' => '1d'
			],
			'hk_events_discovery' => [
				'null' => false,
				'type' => DB::FIELD_TYPE_CHAR,
				'length' => 32,
				'default' => '1d'
			],
			'hk_events_autoreg' => [
				'null' => false,
				'type' => DB::FIELD_TYPE_CHAR,
				'length' => 32,
				'default' => '1d'
			],
			'hk_services_mode' => [
				'null' => false,
				'type' => DB::FIELD_TYPE_INT,
				'length' => 10,
				'default' => '1'
			],
			'hk_services' => [
				'null' => false,
				'type' => DB::FIELD_TYPE_CHAR,
				'length' => 32,
				'default' => '365d'
			],
			'hk_audit_mode' => [
				'null' => false,
				'type' => DB::FIELD_TYPE_INT,
				'length' => 10,
				'default' => '1'
			],
			'hk_audit' => [
				'null' => false,
				'type' => DB::FIELD_TYPE_CHAR,
				'length' => 32,
				'default' => '365d'
			],
			'hk_sessions_mode' => [
				'null' => false,
				'type' => DB::FIELD_TYPE_INT,
				'length' => 10,
				'default' => '1'
			],
			'hk_sessions' => [
				'null' => false,
				'type' => DB::FIELD_TYPE_CHAR,
				'length' => 32,
				'default' => '365d'
			],
			'hk_history_mode' => [
				'null' => false,
				'type' => DB::FIELD_TYPE_INT,
				'length' => 10,
				'default' => '1'
			],
			'hk_history_global' => [
				'null' => false,
				'type' => DB::FIELD_TYPE_INT,
				'length' => 10,
				'default' => '0'
			],
			'hk_history' => [
				'null' => false,
				'type' => DB::FIELD_TYPE_CHAR,
				'length' => 32,
				'default' => '90d'
			],
			'hk_trends_mode' => [
				'null' => false,
				'type' => DB::FIELD_TYPE_INT,
				'length' => 10,
				'default' => '1'
			],
			'hk_trends_global' => [
				'null' => false,
				'type' => DB::FIELD_TYPE_INT,
				'length' => 10,
				'default' => '0'
			],
			'hk_trends' => [
				'null' => false,
				'type' => DB::FIELD_TYPE_CHAR,
				'length' => 32,
				'default' => '365d'
			],
			'default_inventory_mode' => [
				'null' => false,
				'type' => DB::FIELD_TYPE_INT,
				'length' => 10,
				'default' => '-1'
			],
			'custom_color' => [
				'null' => false,
				'type' => DB::FIELD_TYPE_INT,
				'length' => 10,
				'default' => '0'
			],
			'http_auth_enabled' => [
				'null' => false,
				'type' => DB::FIELD_TYPE_INT,
				'length' => 10,
				'default' => '0'
			],
			'http_login_form' => [
				'null' => false,
				'type' => DB::FIELD_TYPE_INT,
				'length' => 10,
				'default' => '0'
			],
			'http_strip_domains' => [
				'null' => false,
				'type' => DB::FIELD_TYPE_CHAR,
				'length' => 2048,
				'default' => ''
			],
			'http_case_sensitive' => [
				'null' => false,
				'type' => DB::FIELD_TYPE_INT,
				'length' => 10,
				'default' => '1'
			],
			'ldap_configured' => [
				'null' => false,
				'type' => DB::FIELD_TYPE_INT,
				'length' => 10,
				'default' => '0'
			],
			'ldap_case_sensitive' => [
				'null' => false,
				'type' => DB::FIELD_TYPE_INT,
				'length' => 10,
				'default' => '1'
			],
			'db_extension' => [
				'null' => false,
				'type' => DB::FIELD_TYPE_CHAR,
				'length' => 32,
				'default' => ''
			],
			'autoreg_tls_accept' => [
				'null' => false,
				'type' => DB::FIELD_TYPE_INT,
				'length' => 10,
				'default' => '1'
			],
			'compression_status' => [
				'null' => false,
				'type' => DB::FIELD_TYPE_INT,
				'length' => 10,
				'default' => '0'
			],
			'compress_older' => [
				'null' => false,
				'type' => DB::FIELD_TYPE_CHAR,
				'length' => 32,
				'default' => '7d'
			],
			'instanceid' => [
				'null' => false,
				'type' => DB::FIELD_TYPE_CHAR,
				'length' => 32,
				'default' => ''
			],
			'saml_auth_enabled' => [
				'null' => false,
				'type' => DB::FIELD_TYPE_INT,
				'length' => 10,
				'default' => '0'
			],
			'saml_idp_entityid' => [
				'null' => false,
				'type' => DB::FIELD_TYPE_CHAR,
				'length' => 1024,
				'default' => ''
			],
			'saml_sso_url' => [
				'null' => false,
				'type' => DB::FIELD_TYPE_CHAR,
				'length' => 2048,
				'default' => ''
			],
			'saml_slo_url' => [
				'null' => false,
				'type' => DB::FIELD_TYPE_CHAR,
				'length' => 2048,
				'default' => ''
			],
			'saml_username_attribute' => [
				'null' => false,
				'type' => DB::FIELD_TYPE_CHAR,
				'length' => 128,
				'default' => ''
			],
			'saml_sp_entityid' => [
				'null' => false,
				'type' => DB::FIELD_TYPE_CHAR,
				'length' => 1024,
				'default' => ''
			],
			'saml_nameid_format' => [
				'null' => false,
				'type' => DB::FIELD_TYPE_CHAR,
				'length' => 2048,
				'default' => ''
			],
			'saml_sign_messages' => [
				'null' => false,
				'type' => DB::FIELD_TYPE_INT,
				'length' => 10,
				'default' => '0'
			],
			'saml_sign_assertions' => [
				'null' => false,
				'type' => DB::FIELD_TYPE_INT,
				'length' => 10,
				'default' => '0'
			],
			'saml_sign_authn_requests' => [
				'null' => false,
				'type' => DB::FIELD_TYPE_INT,
				'length' => 10,
				'default' => '0'
			],
			'saml_sign_logout_requests' => [
				'null' => false,
				'type' => DB::FIELD_TYPE_INT,
				'length' => 10,
				'default' => '0'
			],
			'saml_sign_logout_responses' => [
				'null' => false,
				'type' => DB::FIELD_TYPE_INT,
				'length' => 10,
				'default' => '0'
			],
			'saml_encrypt_nameid' => [
				'null' => false,
				'type' => DB::FIELD_TYPE_INT,
				'length' => 10,
				'default' => '0'
			],
			'saml_encrypt_assertions' => [
				'null' => false,
				'type' => DB::FIELD_TYPE_INT,
				'length' => 10,
				'default' => '0'
			],
			'saml_case_sensitive' => [
				'null' => false,
				'type' => DB::FIELD_TYPE_INT,
				'length' => 10,
				'default' => '0'
			],
			'default_lang' => [
				'null' => false,
				'type' => DB::FIELD_TYPE_CHAR,
				'length' => 5,
				'default' => 'en_US'
			],
			'default_timezone' => [
				'null' => false,
				'type' => DB::FIELD_TYPE_CHAR,
				'length' => 50,
				'default' => 'system'
			],
			'login_attempts' => [
				'null' => false,
				'type' => DB::FIELD_TYPE_INT,
				'length' => 10,
				'default' => '5'
			],
			'login_block' => [
				'null' => false,
				'type' => DB::FIELD_TYPE_CHAR,
				'length' => 32,
				'default' => '30s'
			],
			'show_technical_errors' => [
				'null' => false,
				'type' => DB::FIELD_TYPE_INT,
				'length' => 10,
				'default' => '0'
			],
			'validate_uri_schemes' => [
				'null' => false,
				'type' => DB::FIELD_TYPE_INT,
				'length' => 10,
				'default' => '1'
			],
			'uri_valid_schemes' => [
				'null' => false,
				'type' => DB::FIELD_TYPE_CHAR,
				'length' => 255,
				'default' => 'http,https,ftp,file,mailto,tel,ssh'
			],
			'x_frame_options' => [
				'null' => false,
				'type' => DB::FIELD_TYPE_CHAR,
				'length' => 255,
				'default' => 'SAMEORIGIN'
			],
			'iframe_sandboxing_enabled' => [
				'null' => false,
				'type' => DB::FIELD_TYPE_INT,
				'length' => 10,
				'default' => '1'
			],
			'iframe_sandboxing_exceptions' => [
				'null' => false,
				'type' => DB::FIELD_TYPE_CHAR,
				'length' => 255,
				'default' => ''
			],
			'max_overview_table_size' => [
				'null' => false,
				'type' => DB::FIELD_TYPE_INT,
				'length' => 10,
				'default' => '50'
			],
			'history_period' => [
				'null' => false,
				'type' => DB::FIELD_TYPE_CHAR,
				'length' => 32,
				'default' => '24h'
			],
			'period_default' => [
				'null' => false,
				'type' => DB::FIELD_TYPE_CHAR,
				'length' => 32,
				'default' => '1h'
			],
			'max_period' => [
				'null' => false,
				'type' => DB::FIELD_TYPE_CHAR,
				'length' => 32,
				'default' => '2y'
			],
			'socket_timeout' => [
				'null' => false,
				'type' => DB::FIELD_TYPE_CHAR,
				'length' => 32,
				'default' => '3s'
			],
			'connect_timeout' => [
				'null' => false,
				'type' => DB::FIELD_TYPE_CHAR,
				'length' => 32,
				'default' => '3s'
			],
			'media_type_test_timeout' => [
				'null' => false,
				'type' => DB::FIELD_TYPE_CHAR,
				'length' => 32,
				'default' => '65s'
			],
			'script_timeout' => [
				'null' => false,
				'type' => DB::FIELD_TYPE_CHAR,
				'length' => 32,
				'default' => '60s'
			],
			'item_test_timeout' => [
				'null' => false,
				'type' => DB::FIELD_TYPE_CHAR,
				'length' => 32,
				'default' => '60s'
			],
			'session_key' => [
				'null' => false,
				'type' => DB::FIELD_TYPE_CHAR,
				'length' => 32,
				'default' => ''
			],
			'url' => [
				'null' => false,
				'type' => DB::FIELD_TYPE_CHAR,
				'length' => 255,
				'default' => ''
			],
			'report_test_timeout' => [
				'null' => false,
				'type' => DB::FIELD_TYPE_CHAR,
				'length' => 32,
				'default' => '60s'
			],
			'dbversion_status' => [
				'null' => false,
				'type' => DB::FIELD_TYPE_CHAR,
				'length' => 1024,
				'default' => ''
			],
			'hk_events_service' => [
				'null' => false,
				'type' => DB::FIELD_TYPE_CHAR,
				'length' => 32,
				'default' => '1d'
			],
			'passwd_min_length' => [
				'null' => false,
				'type' => DB::FIELD_TYPE_INT,
				'length' => 10,
				'default' => '8'
			],
			'passwd_check_rules' => [
				'null' => false,
				'type' => DB::FIELD_TYPE_INT,
				'length' => 10,
				'default' => '8'
			],
			'auditlog_enabled' => [
				'null' => false,
				'type' => DB::FIELD_TYPE_INT,
				'length' => 10,
				'default' => '1'
			],
			'ha_failover_delay' => [
				'null' => false,
				'type' => DB::FIELD_TYPE_CHAR,
				'length' => 32,
				'default' => '1m'
			]
		]
	],
	'triggers' => [
		'key' => 'triggerid',
		'fields' => [
			'triggerid' => [
				'null' => false,
				'type' => DB::FIELD_TYPE_ID,
				'length' => 20
			],
			'expression' => [
				'null' => false,
				'type' => DB::FIELD_TYPE_CHAR,
				'length' => 2048,
				'default' => ''
			],
			'description' => [
				'null' => false,
				'type' => DB::FIELD_TYPE_CHAR,
				'length' => 255,
				'default' => ''
			],
			'url' => [
				'null' => false,
				'type' => DB::FIELD_TYPE_CHAR,
				'length' => 255,
				'default' => ''
			],
			'status' => [
				'null' => false,
				'type' => DB::FIELD_TYPE_INT,
				'length' => 10,
				'default' => '0'
			],
			'value' => [
				'null' => false,
				'type' => DB::FIELD_TYPE_INT,
				'length' => 10,
				'default' => '0'
			],
			'priority' => [
				'null' => false,
				'type' => DB::FIELD_TYPE_INT,
				'length' => 10,
				'default' => '0'
			],
			'lastchange' => [
				'null' => false,
				'type' => DB::FIELD_TYPE_INT,
				'length' => 10,
				'default' => '0'
			],
			'comments' => [
				'null' => false,
				'type' => DB::FIELD_TYPE_TEXT,
				'default' => ''
			],
			'error' => [
				'null' => false,
				'type' => DB::FIELD_TYPE_CHAR,
				'length' => 2048,
				'default' => ''
			],
			'templateid' => [
				'null' => true,
				'type' => DB::FIELD_TYPE_ID,
				'length' => 20,
				'ref_table' => 'triggers',
				'ref_field' => 'triggerid'
			],
			'type' => [
				'null' => false,
				'type' => DB::FIELD_TYPE_INT,
				'length' => 10,
				'default' => '0'
			],
			'state' => [
				'null' => false,
				'type' => DB::FIELD_TYPE_INT,
				'length' => 10,
				'default' => '0'
			],
			'flags' => [
				'null' => false,
				'type' => DB::FIELD_TYPE_INT,
				'length' => 10,
				'default' => '0'
			],
			'recovery_mode' => [
				'null' => false,
				'type' => DB::FIELD_TYPE_INT,
				'length' => 10,
				'default' => '0'
			],
			'recovery_expression' => [
				'null' => false,
				'type' => DB::FIELD_TYPE_CHAR,
				'length' => 2048,
				'default' => ''
			],
			'correlation_mode' => [
				'null' => false,
				'type' => DB::FIELD_TYPE_INT,
				'length' => 10,
				'default' => '0'
			],
			'correlation_tag' => [
				'null' => false,
				'type' => DB::FIELD_TYPE_CHAR,
				'length' => 255,
				'default' => ''
			],
			'manual_close' => [
				'null' => false,
				'type' => DB::FIELD_TYPE_INT,
				'length' => 10,
				'default' => '0'
			],
			'opdata' => [
				'null' => false,
				'type' => DB::FIELD_TYPE_CHAR,
				'length' => 255,
				'default' => ''
			],
			'discover' => [
				'null' => false,
				'type' => DB::FIELD_TYPE_INT,
				'length' => 10,
				'default' => '0'
			],
			'event_name' => [
				'null' => false,
				'type' => DB::FIELD_TYPE_CHAR,
				'length' => 2048,
				'default' => ''
			],
			'uuid' => [
				'null' => false,
				'type' => DB::FIELD_TYPE_CHAR,
				'length' => 32,
				'default' => ''
			]
		]
	],
	'trigger_depends' => [
		'key' => 'triggerdepid',
		'fields' => [
			'triggerdepid' => [
				'null' => false,
				'type' => DB::FIELD_TYPE_ID,
				'length' => 20
			],
			'triggerid_down' => [
				'null' => false,
				'type' => DB::FIELD_TYPE_ID,
				'length' => 20,
				'ref_table' => 'triggers',
				'ref_field' => 'triggerid'
			],
			'triggerid_up' => [
				'null' => false,
				'type' => DB::FIELD_TYPE_ID,
				'length' => 20,
				'ref_table' => 'triggers',
				'ref_field' => 'triggerid'
			]
		]
	],
	'functions' => [
		'key' => 'functionid',
		'fields' => [
			'functionid' => [
				'null' => false,
				'type' => DB::FIELD_TYPE_ID,
				'length' => 20
			],
			'itemid' => [
				'null' => false,
				'type' => DB::FIELD_TYPE_ID,
				'length' => 20,
				'ref_table' => 'items',
				'ref_field' => 'itemid'
			],
			'triggerid' => [
				'null' => false,
				'type' => DB::FIELD_TYPE_ID,
				'length' => 20,
				'ref_table' => 'triggers',
				'ref_field' => 'triggerid'
			],
			'name' => [
				'null' => false,
				'type' => DB::FIELD_TYPE_CHAR,
				'length' => 12,
				'default' => ''
			],
			'parameter' => [
				'null' => false,
				'type' => DB::FIELD_TYPE_CHAR,
				'length' => 255,
				'default' => '0'
			]
		]
	],
	'graphs' => [
		'key' => 'graphid',
		'fields' => [
			'graphid' => [
				'null' => false,
				'type' => DB::FIELD_TYPE_ID,
				'length' => 20
			],
			'name' => [
				'null' => false,
				'type' => DB::FIELD_TYPE_CHAR,
				'length' => 128,
				'default' => ''
			],
			'width' => [
				'null' => false,
				'type' => DB::FIELD_TYPE_INT,
				'length' => 10,
				'default' => '900'
			],
			'height' => [
				'null' => false,
				'type' => DB::FIELD_TYPE_INT,
				'length' => 10,
				'default' => '200'
			],
			'yaxismin' => [
				'null' => false,
				'type' => DB::FIELD_TYPE_FLOAT,
				'default' => '0'
			],
			'yaxismax' => [
				'null' => false,
				'type' => DB::FIELD_TYPE_FLOAT,
				'default' => '100'
			],
			'templateid' => [
				'null' => true,
				'type' => DB::FIELD_TYPE_ID,
				'length' => 20,
				'ref_table' => 'graphs',
				'ref_field' => 'graphid'
			],
			'show_work_period' => [
				'null' => false,
				'type' => DB::FIELD_TYPE_INT,
				'length' => 10,
				'default' => '1'
			],
			'show_triggers' => [
				'null' => false,
				'type' => DB::FIELD_TYPE_INT,
				'length' => 10,
				'default' => '1'
			],
			'graphtype' => [
				'null' => false,
				'type' => DB::FIELD_TYPE_INT,
				'length' => 10,
				'default' => '0'
			],
			'show_legend' => [
				'null' => false,
				'type' => DB::FIELD_TYPE_INT,
				'length' => 10,
				'default' => '1'
			],
			'show_3d' => [
				'null' => false,
				'type' => DB::FIELD_TYPE_INT,
				'length' => 10,
				'default' => '0'
			],
			'percent_left' => [
				'null' => false,
				'type' => DB::FIELD_TYPE_FLOAT,
				'default' => '0'
			],
			'percent_right' => [
				'null' => false,
				'type' => DB::FIELD_TYPE_FLOAT,
				'default' => '0'
			],
			'ymin_type' => [
				'null' => false,
				'type' => DB::FIELD_TYPE_INT,
				'length' => 10,
				'default' => '0'
			],
			'ymax_type' => [
				'null' => false,
				'type' => DB::FIELD_TYPE_INT,
				'length' => 10,
				'default' => '0'
			],
			'ymin_itemid' => [
				'null' => true,
				'type' => DB::FIELD_TYPE_ID,
				'length' => 20,
				'ref_table' => 'items',
				'ref_field' => 'itemid'
			],
			'ymax_itemid' => [
				'null' => true,
				'type' => DB::FIELD_TYPE_ID,
				'length' => 20,
				'ref_table' => 'items',
				'ref_field' => 'itemid'
			],
			'flags' => [
				'null' => false,
				'type' => DB::FIELD_TYPE_INT,
				'length' => 10,
				'default' => '0'
			],
			'discover' => [
				'null' => false,
				'type' => DB::FIELD_TYPE_INT,
				'length' => 10,
				'default' => '0'
			],
			'uuid' => [
				'null' => false,
				'type' => DB::FIELD_TYPE_CHAR,
				'length' => 32,
				'default' => ''
			]
		]
	],
	'graphs_items' => [
		'key' => 'gitemid',
		'fields' => [
			'gitemid' => [
				'null' => false,
				'type' => DB::FIELD_TYPE_ID,
				'length' => 20
			],
			'graphid' => [
				'null' => false,
				'type' => DB::FIELD_TYPE_ID,
				'length' => 20,
				'ref_table' => 'graphs',
				'ref_field' => 'graphid'
			],
			'itemid' => [
				'null' => false,
				'type' => DB::FIELD_TYPE_ID,
				'length' => 20,
				'ref_table' => 'items',
				'ref_field' => 'itemid'
			],
			'drawtype' => [
				'null' => false,
				'type' => DB::FIELD_TYPE_INT,
				'length' => 10,
				'default' => '0'
			],
			'sortorder' => [
				'null' => false,
				'type' => DB::FIELD_TYPE_INT,
				'length' => 10,
				'default' => '0'
			],
			'color' => [
				'null' => false,
				'type' => DB::FIELD_TYPE_CHAR,
				'length' => 6,
				'default' => '009600'
			],
			'yaxisside' => [
				'null' => false,
				'type' => DB::FIELD_TYPE_INT,
				'length' => 10,
				'default' => '0'
			],
			'calc_fnc' => [
				'null' => false,
				'type' => DB::FIELD_TYPE_INT,
				'length' => 10,
				'default' => '2'
			],
			'type' => [
				'null' => false,
				'type' => DB::FIELD_TYPE_INT,
				'length' => 10,
				'default' => '0'
			]
		]
	],
	'graph_theme' => [
		'key' => 'graphthemeid',
		'fields' => [
			'graphthemeid' => [
				'null' => false,
				'type' => DB::FIELD_TYPE_ID,
				'length' => 20
			],
			'theme' => [
				'null' => false,
				'type' => DB::FIELD_TYPE_CHAR,
				'length' => 64,
				'default' => ''
			],
			'backgroundcolor' => [
				'null' => false,
				'type' => DB::FIELD_TYPE_CHAR,
				'length' => 6,
				'default' => ''
			],
			'graphcolor' => [
				'null' => false,
				'type' => DB::FIELD_TYPE_CHAR,
				'length' => 6,
				'default' => ''
			],
			'gridcolor' => [
				'null' => false,
				'type' => DB::FIELD_TYPE_CHAR,
				'length' => 6,
				'default' => ''
			],
			'maingridcolor' => [
				'null' => false,
				'type' => DB::FIELD_TYPE_CHAR,
				'length' => 6,
				'default' => ''
			],
			'gridbordercolor' => [
				'null' => false,
				'type' => DB::FIELD_TYPE_CHAR,
				'length' => 6,
				'default' => ''
			],
			'textcolor' => [
				'null' => false,
				'type' => DB::FIELD_TYPE_CHAR,
				'length' => 6,
				'default' => ''
			],
			'highlightcolor' => [
				'null' => false,
				'type' => DB::FIELD_TYPE_CHAR,
				'length' => 6,
				'default' => ''
			],
			'leftpercentilecolor' => [
				'null' => false,
				'type' => DB::FIELD_TYPE_CHAR,
				'length' => 6,
				'default' => ''
			],
			'rightpercentilecolor' => [
				'null' => false,
				'type' => DB::FIELD_TYPE_CHAR,
				'length' => 6,
				'default' => ''
			],
			'nonworktimecolor' => [
				'null' => false,
				'type' => DB::FIELD_TYPE_CHAR,
				'length' => 6,
				'default' => ''
			],
			'colorpalette' => [
				'null' => false,
				'type' => DB::FIELD_TYPE_CHAR,
				'length' => 255,
				'default' => ''
			]
		]
	],
	'globalmacro' => [
		'key' => 'globalmacroid',
		'fields' => [
			'globalmacroid' => [
				'null' => false,
				'type' => DB::FIELD_TYPE_ID,
				'length' => 20
			],
			'macro' => [
				'null' => false,
				'type' => DB::FIELD_TYPE_CHAR,
				'length' => 255,
				'default' => ''
			],
			'value' => [
				'null' => false,
				'type' => DB::FIELD_TYPE_CHAR,
				'length' => 2048,
				'default' => ''
			],
			'description' => [
				'null' => false,
				'type' => DB::FIELD_TYPE_TEXT,
				'default' => ''
			],
			'type' => [
				'null' => false,
				'type' => DB::FIELD_TYPE_INT,
				'length' => 10,
				'default' => '0'
			]
		]
	],
	'hostmacro' => [
		'key' => 'hostmacroid',
		'fields' => [
			'hostmacroid' => [
				'null' => false,
				'type' => DB::FIELD_TYPE_ID,
				'length' => 20
			],
			'hostid' => [
				'null' => false,
				'type' => DB::FIELD_TYPE_ID,
				'length' => 20,
				'ref_table' => 'hosts',
				'ref_field' => 'hostid'
			],
			'macro' => [
				'null' => false,
				'type' => DB::FIELD_TYPE_CHAR,
				'length' => 255,
				'default' => ''
			],
			'value' => [
				'null' => false,
				'type' => DB::FIELD_TYPE_CHAR,
				'length' => 2048,
				'default' => ''
			],
			'description' => [
				'null' => false,
				'type' => DB::FIELD_TYPE_TEXT,
				'default' => ''
			],
			'type' => [
				'null' => false,
				'type' => DB::FIELD_TYPE_INT,
				'length' => 10,
				'default' => '0'
			]
		]
	],
	'hosts_groups' => [
		'key' => 'hostgroupid',
		'fields' => [
			'hostgroupid' => [
				'null' => false,
				'type' => DB::FIELD_TYPE_ID,
				'length' => 20
			],
			'hostid' => [
				'null' => false,
				'type' => DB::FIELD_TYPE_ID,
				'length' => 20,
				'ref_table' => 'hosts',
				'ref_field' => 'hostid'
			],
			'groupid' => [
				'null' => false,
				'type' => DB::FIELD_TYPE_ID,
				'length' => 20,
				'ref_table' => 'hstgrp',
				'ref_field' => 'groupid'
			]
		]
	],
	'hosts_templates' => [
		'key' => 'hosttemplateid',
		'fields' => [
			'hosttemplateid' => [
				'null' => false,
				'type' => DB::FIELD_TYPE_ID,
				'length' => 20
			],
			'hostid' => [
				'null' => false,
				'type' => DB::FIELD_TYPE_ID,
				'length' => 20,
				'ref_table' => 'hosts',
				'ref_field' => 'hostid'
			],
			'templateid' => [
				'null' => false,
				'type' => DB::FIELD_TYPE_ID,
				'length' => 20,
				'ref_table' => 'hosts',
				'ref_field' => 'hostid'
			]
		]
	],
	'valuemap_mapping' => [
		'key' => 'valuemap_mappingid',
		'fields' => [
			'valuemap_mappingid' => [
				'null' => false,
				'type' => DB::FIELD_TYPE_ID,
				'length' => 20
			],
			'valuemapid' => [
				'null' => false,
				'type' => DB::FIELD_TYPE_ID,
				'length' => 20,
				'ref_table' => 'valuemap',
				'ref_field' => 'valuemapid'
			],
			'value' => [
				'null' => false,
				'type' => DB::FIELD_TYPE_CHAR,
				'length' => 64,
				'default' => ''
			],
			'newvalue' => [
				'null' => false,
				'type' => DB::FIELD_TYPE_CHAR,
				'length' => 64,
				'default' => ''
			],
			'type' => [
				'null' => false,
				'type' => DB::FIELD_TYPE_INT,
				'length' => 10,
				'default' => '0'
			],
			'sortorder' => [
				'null' => false,
				'type' => DB::FIELD_TYPE_INT,
				'length' => 10,
				'default' => '0'
			]
		]
	],
	'media' => [
		'key' => 'mediaid',
		'fields' => [
			'mediaid' => [
				'null' => false,
				'type' => DB::FIELD_TYPE_ID,
				'length' => 20
			],
			'userid' => [
				'null' => false,
				'type' => DB::FIELD_TYPE_ID,
				'length' => 20,
				'ref_table' => 'users',
				'ref_field' => 'userid'
			],
			'mediatypeid' => [
				'null' => false,
				'type' => DB::FIELD_TYPE_ID,
				'length' => 20,
				'ref_table' => 'media_type',
				'ref_field' => 'mediatypeid'
			],
			'sendto' => [
				'null' => false,
				'type' => DB::FIELD_TYPE_CHAR,
				'length' => 1024,
				'default' => ''
			],
			'active' => [
				'null' => false,
				'type' => DB::FIELD_TYPE_INT,
				'length' => 10,
				'default' => '0'
			],
			'severity' => [
				'null' => false,
				'type' => DB::FIELD_TYPE_INT,
				'length' => 10,
				'default' => '63'
			],
			'period' => [
				'null' => false,
				'type' => DB::FIELD_TYPE_CHAR,
				'length' => 1024,
				'default' => '1-7,00:00-24:00'
			]
		]
	],
	'rights' => [
		'key' => 'rightid',
		'fields' => [
			'rightid' => [
				'null' => false,
				'type' => DB::FIELD_TYPE_ID,
				'length' => 20
			],
			'groupid' => [
				'null' => false,
				'type' => DB::FIELD_TYPE_ID,
				'length' => 20,
				'ref_table' => 'usrgrp',
				'ref_field' => 'usrgrpid'
			],
			'permission' => [
				'null' => false,
				'type' => DB::FIELD_TYPE_INT,
				'length' => 10,
				'default' => '0'
			],
			'id' => [
				'null' => false,
				'type' => DB::FIELD_TYPE_ID,
				'length' => 20,
				'ref_table' => 'hstgrp',
				'ref_field' => 'groupid'
			]
		]
	],
	'services' => [
		'key' => 'serviceid',
		'fields' => [
			'serviceid' => [
				'null' => false,
				'type' => DB::FIELD_TYPE_ID,
				'length' => 20
			],
			'name' => [
				'null' => false,
				'type' => DB::FIELD_TYPE_CHAR,
				'length' => 128,
				'default' => ''
			],
			'status' => [
				'null' => false,
				'type' => DB::FIELD_TYPE_INT,
				'length' => 10,
				'default' => '-1'
			],
			'algorithm' => [
				'null' => false,
				'type' => DB::FIELD_TYPE_INT,
				'length' => 10,
				'default' => '0'
			],
			'showsla' => [
				'null' => false,
				'type' => DB::FIELD_TYPE_INT,
				'length' => 10,
				'default' => '0'
			],
			'goodsla' => [
				'null' => false,
				'type' => DB::FIELD_TYPE_FLOAT,
				'default' => '99.9'
			],
			'sortorder' => [
				'null' => false,
				'type' => DB::FIELD_TYPE_INT,
				'length' => 10,
				'default' => '0'
			],
			'weight' => [
				'null' => false,
				'type' => DB::FIELD_TYPE_INT,
				'length' => 10,
				'default' => '0'
			],
			'propagation_rule' => [
				'null' => false,
				'type' => DB::FIELD_TYPE_INT,
				'length' => 10,
				'default' => '0'
			],
			'propagation_value' => [
				'null' => false,
				'type' => DB::FIELD_TYPE_INT,
				'length' => 10,
				'default' => '0'
			]
		]
	],
	'services_links' => [
		'key' => 'linkid',
		'fields' => [
			'linkid' => [
				'null' => false,
				'type' => DB::FIELD_TYPE_ID,
				'length' => 20
			],
			'serviceupid' => [
				'null' => false,
				'type' => DB::FIELD_TYPE_ID,
				'length' => 20,
				'ref_table' => 'services',
				'ref_field' => 'serviceid'
			],
			'servicedownid' => [
				'null' => false,
				'type' => DB::FIELD_TYPE_ID,
				'length' => 20,
				'ref_table' => 'services',
				'ref_field' => 'serviceid'
			]
		]
	],
	'services_times' => [
		'key' => 'timeid',
		'fields' => [
			'timeid' => [
				'null' => false,
				'type' => DB::FIELD_TYPE_ID,
				'length' => 20
			],
			'serviceid' => [
				'null' => false,
				'type' => DB::FIELD_TYPE_ID,
				'length' => 20,
				'ref_table' => 'services',
				'ref_field' => 'serviceid'
			],
			'type' => [
				'null' => false,
				'type' => DB::FIELD_TYPE_INT,
				'length' => 10,
				'default' => '0'
			],
			'ts_from' => [
				'null' => false,
				'type' => DB::FIELD_TYPE_INT,
				'length' => 10,
				'default' => '0'
			],
			'ts_to' => [
				'null' => false,
				'type' => DB::FIELD_TYPE_INT,
				'length' => 10,
				'default' => '0'
			],
			'note' => [
				'null' => false,
				'type' => DB::FIELD_TYPE_CHAR,
				'length' => 255,
				'default' => ''
			]
		]
	],
	'icon_map' => [
		'key' => 'iconmapid',
		'fields' => [
			'iconmapid' => [
				'null' => false,
				'type' => DB::FIELD_TYPE_ID,
				'length' => 20
			],
			'name' => [
				'null' => false,
				'type' => DB::FIELD_TYPE_CHAR,
				'length' => 64,
				'default' => ''
			],
			'default_iconid' => [
				'null' => false,
				'type' => DB::FIELD_TYPE_ID,
				'length' => 20,
				'ref_table' => 'images',
				'ref_field' => 'imageid'
			]
		]
	],
	'icon_mapping' => [
		'key' => 'iconmappingid',
		'fields' => [
			'iconmappingid' => [
				'null' => false,
				'type' => DB::FIELD_TYPE_ID,
				'length' => 20
			],
			'iconmapid' => [
				'null' => false,
				'type' => DB::FIELD_TYPE_ID,
				'length' => 20,
				'ref_table' => 'icon_map',
				'ref_field' => 'iconmapid'
			],
			'iconid' => [
				'null' => false,
				'type' => DB::FIELD_TYPE_ID,
				'length' => 20,
				'ref_table' => 'images',
				'ref_field' => 'imageid'
			],
			'inventory_link' => [
				'null' => false,
				'type' => DB::FIELD_TYPE_INT,
				'length' => 10,
				'default' => '0'
			],
			'expression' => [
				'null' => false,
				'type' => DB::FIELD_TYPE_CHAR,
				'length' => 64,
				'default' => ''
			],
			'sortorder' => [
				'null' => false,
				'type' => DB::FIELD_TYPE_INT,
				'length' => 10,
				'default' => '0'
			]
		]
	],
	'sysmaps' => [
		'key' => 'sysmapid',
		'fields' => [
			'sysmapid' => [
				'null' => false,
				'type' => DB::FIELD_TYPE_ID,
				'length' => 20
			],
			'name' => [
				'null' => false,
				'type' => DB::FIELD_TYPE_CHAR,
				'length' => 128,
				'default' => ''
			],
			'width' => [
				'null' => false,
				'type' => DB::FIELD_TYPE_INT,
				'length' => 10,
				'default' => '600'
			],
			'height' => [
				'null' => false,
				'type' => DB::FIELD_TYPE_INT,
				'length' => 10,
				'default' => '400'
			],
			'backgroundid' => [
				'null' => true,
				'type' => DB::FIELD_TYPE_ID,
				'length' => 20,
				'ref_table' => 'images',
				'ref_field' => 'imageid'
			],
			'label_type' => [
				'null' => false,
				'type' => DB::FIELD_TYPE_INT,
				'length' => 10,
				'default' => '2'
			],
			'label_location' => [
				'null' => false,
				'type' => DB::FIELD_TYPE_INT,
				'length' => 10,
				'default' => '0'
			],
			'highlight' => [
				'null' => false,
				'type' => DB::FIELD_TYPE_INT,
				'length' => 10,
				'default' => '1'
			],
			'expandproblem' => [
				'null' => false,
				'type' => DB::FIELD_TYPE_INT,
				'length' => 10,
				'default' => '1'
			],
			'markelements' => [
				'null' => false,
				'type' => DB::FIELD_TYPE_INT,
				'length' => 10,
				'default' => '0'
			],
			'show_unack' => [
				'null' => false,
				'type' => DB::FIELD_TYPE_INT,
				'length' => 10,
				'default' => '0'
			],
			'grid_size' => [
				'null' => false,
				'type' => DB::FIELD_TYPE_INT,
				'length' => 10,
				'default' => '50'
			],
			'grid_show' => [
				'null' => false,
				'type' => DB::FIELD_TYPE_INT,
				'length' => 10,
				'default' => '1'
			],
			'grid_align' => [
				'null' => false,
				'type' => DB::FIELD_TYPE_INT,
				'length' => 10,
				'default' => '1'
			],
			'label_format' => [
				'null' => false,
				'type' => DB::FIELD_TYPE_INT,
				'length' => 10,
				'default' => '0'
			],
			'label_type_host' => [
				'null' => false,
				'type' => DB::FIELD_TYPE_INT,
				'length' => 10,
				'default' => '2'
			],
			'label_type_hostgroup' => [
				'null' => false,
				'type' => DB::FIELD_TYPE_INT,
				'length' => 10,
				'default' => '2'
			],
			'label_type_trigger' => [
				'null' => false,
				'type' => DB::FIELD_TYPE_INT,
				'length' => 10,
				'default' => '2'
			],
			'label_type_map' => [
				'null' => false,
				'type' => DB::FIELD_TYPE_INT,
				'length' => 10,
				'default' => '2'
			],
			'label_type_image' => [
				'null' => false,
				'type' => DB::FIELD_TYPE_INT,
				'length' => 10,
				'default' => '2'
			],
			'label_string_host' => [
				'null' => false,
				'type' => DB::FIELD_TYPE_CHAR,
				'length' => 255,
				'default' => ''
			],
			'label_string_hostgroup' => [
				'null' => false,
				'type' => DB::FIELD_TYPE_CHAR,
				'length' => 255,
				'default' => ''
			],
			'label_string_trigger' => [
				'null' => false,
				'type' => DB::FIELD_TYPE_CHAR,
				'length' => 255,
				'default' => ''
			],
			'label_string_map' => [
				'null' => false,
				'type' => DB::FIELD_TYPE_CHAR,
				'length' => 255,
				'default' => ''
			],
			'label_string_image' => [
				'null' => false,
				'type' => DB::FIELD_TYPE_CHAR,
				'length' => 255,
				'default' => ''
			],
			'iconmapid' => [
				'null' => true,
				'type' => DB::FIELD_TYPE_ID,
				'length' => 20,
				'ref_table' => 'icon_map',
				'ref_field' => 'iconmapid'
			],
			'expand_macros' => [
				'null' => false,
				'type' => DB::FIELD_TYPE_INT,
				'length' => 10,
				'default' => '0'
			],
			'severity_min' => [
				'null' => false,
				'type' => DB::FIELD_TYPE_INT,
				'length' => 10,
				'default' => '0'
			],
			'userid' => [
				'null' => false,
				'type' => DB::FIELD_TYPE_ID,
				'length' => 20,
				'ref_table' => 'users',
				'ref_field' => 'userid'
			],
			'private' => [
				'null' => false,
				'type' => DB::FIELD_TYPE_INT,
				'length' => 10,
				'default' => '1'
			],
			'show_suppressed' => [
				'null' => false,
				'type' => DB::FIELD_TYPE_INT,
				'length' => 10,
				'default' => '0'
			]
		]
	],
	'sysmaps_elements' => [
		'key' => 'selementid',
		'fields' => [
			'selementid' => [
				'null' => false,
				'type' => DB::FIELD_TYPE_ID,
				'length' => 20
			],
			'sysmapid' => [
				'null' => false,
				'type' => DB::FIELD_TYPE_ID,
				'length' => 20,
				'ref_table' => 'sysmaps',
				'ref_field' => 'sysmapid'
			],
			'elementid' => [
				'null' => false,
				'type' => DB::FIELD_TYPE_ID,
				'length' => 20,
				'default' => '0'
			],
			'elementtype' => [
				'null' => false,
				'type' => DB::FIELD_TYPE_INT,
				'length' => 10,
				'default' => '0'
			],
			'iconid_off' => [
				'null' => true,
				'type' => DB::FIELD_TYPE_ID,
				'length' => 20,
				'ref_table' => 'images',
				'ref_field' => 'imageid'
			],
			'iconid_on' => [
				'null' => true,
				'type' => DB::FIELD_TYPE_ID,
				'length' => 20,
				'ref_table' => 'images',
				'ref_field' => 'imageid'
			],
			'label' => [
				'null' => false,
				'type' => DB::FIELD_TYPE_CHAR,
				'length' => 2048,
				'default' => ''
			],
			'label_location' => [
				'null' => false,
				'type' => DB::FIELD_TYPE_INT,
				'length' => 10,
				'default' => '-1'
			],
			'x' => [
				'null' => false,
				'type' => DB::FIELD_TYPE_INT,
				'length' => 10,
				'default' => '0'
			],
			'y' => [
				'null' => false,
				'type' => DB::FIELD_TYPE_INT,
				'length' => 10,
				'default' => '0'
			],
			'iconid_disabled' => [
				'null' => true,
				'type' => DB::FIELD_TYPE_ID,
				'length' => 20,
				'ref_table' => 'images',
				'ref_field' => 'imageid'
			],
			'iconid_maintenance' => [
				'null' => true,
				'type' => DB::FIELD_TYPE_ID,
				'length' => 20,
				'ref_table' => 'images',
				'ref_field' => 'imageid'
			],
			'elementsubtype' => [
				'null' => false,
				'type' => DB::FIELD_TYPE_INT,
				'length' => 10,
				'default' => '0'
			],
			'areatype' => [
				'null' => false,
				'type' => DB::FIELD_TYPE_INT,
				'length' => 10,
				'default' => '0'
			],
			'width' => [
				'null' => false,
				'type' => DB::FIELD_TYPE_INT,
				'length' => 10,
				'default' => '200'
			],
			'height' => [
				'null' => false,
				'type' => DB::FIELD_TYPE_INT,
				'length' => 10,
				'default' => '200'
			],
			'viewtype' => [
				'null' => false,
				'type' => DB::FIELD_TYPE_INT,
				'length' => 10,
				'default' => '0'
			],
			'use_iconmap' => [
				'null' => false,
				'type' => DB::FIELD_TYPE_INT,
				'length' => 10,
				'default' => '1'
			],
			'evaltype' => [
				'null' => false,
				'type' => DB::FIELD_TYPE_INT,
				'length' => 10,
				'default' => '0'
			]
		]
	],
	'sysmaps_links' => [
		'key' => 'linkid',
		'fields' => [
			'linkid' => [
				'null' => false,
				'type' => DB::FIELD_TYPE_ID,
				'length' => 20
			],
			'sysmapid' => [
				'null' => false,
				'type' => DB::FIELD_TYPE_ID,
				'length' => 20,
				'ref_table' => 'sysmaps',
				'ref_field' => 'sysmapid'
			],
			'selementid1' => [
				'null' => false,
				'type' => DB::FIELD_TYPE_ID,
				'length' => 20,
				'ref_table' => 'sysmaps_elements',
				'ref_field' => 'selementid'
			],
			'selementid2' => [
				'null' => false,
				'type' => DB::FIELD_TYPE_ID,
				'length' => 20,
				'ref_table' => 'sysmaps_elements',
				'ref_field' => 'selementid'
			],
			'drawtype' => [
				'null' => false,
				'type' => DB::FIELD_TYPE_INT,
				'length' => 10,
				'default' => '0'
			],
			'color' => [
				'null' => false,
				'type' => DB::FIELD_TYPE_CHAR,
				'length' => 6,
				'default' => '000000'
			],
			'label' => [
				'null' => false,
				'type' => DB::FIELD_TYPE_CHAR,
				'length' => 2048,
				'default' => ''
			]
		]
	],
	'sysmaps_link_triggers' => [
		'key' => 'linktriggerid',
		'fields' => [
			'linktriggerid' => [
				'null' => false,
				'type' => DB::FIELD_TYPE_ID,
				'length' => 20
			],
			'linkid' => [
				'null' => false,
				'type' => DB::FIELD_TYPE_ID,
				'length' => 20,
				'ref_table' => 'sysmaps_links',
				'ref_field' => 'linkid'
			],
			'triggerid' => [
				'null' => false,
				'type' => DB::FIELD_TYPE_ID,
				'length' => 20,
				'ref_table' => 'triggers',
				'ref_field' => 'triggerid'
			],
			'drawtype' => [
				'null' => false,
				'type' => DB::FIELD_TYPE_INT,
				'length' => 10,
				'default' => '0'
			],
			'color' => [
				'null' => false,
				'type' => DB::FIELD_TYPE_CHAR,
				'length' => 6,
				'default' => '000000'
			]
		]
	],
	'sysmap_element_url' => [
		'key' => 'sysmapelementurlid',
		'fields' => [
			'sysmapelementurlid' => [
				'null' => false,
				'type' => DB::FIELD_TYPE_ID,
				'length' => 20
			],
			'selementid' => [
				'null' => false,
				'type' => DB::FIELD_TYPE_ID,
				'length' => 20,
				'ref_table' => 'sysmaps_elements',
				'ref_field' => 'selementid'
			],
			'name' => [
				'null' => false,
				'type' => DB::FIELD_TYPE_CHAR,
				'length' => 255
			],
			'url' => [
				'null' => false,
				'type' => DB::FIELD_TYPE_CHAR,
				'length' => 255,
				'default' => ''
			]
		]
	],
	'sysmap_url' => [
		'key' => 'sysmapurlid',
		'fields' => [
			'sysmapurlid' => [
				'null' => false,
				'type' => DB::FIELD_TYPE_ID,
				'length' => 20
			],
			'sysmapid' => [
				'null' => false,
				'type' => DB::FIELD_TYPE_ID,
				'length' => 20,
				'ref_table' => 'sysmaps',
				'ref_field' => 'sysmapid'
			],
			'name' => [
				'null' => false,
				'type' => DB::FIELD_TYPE_CHAR,
				'length' => 255
			],
			'url' => [
				'null' => false,
				'type' => DB::FIELD_TYPE_CHAR,
				'length' => 255,
				'default' => ''
			],
			'elementtype' => [
				'null' => false,
				'type' => DB::FIELD_TYPE_INT,
				'length' => 10,
				'default' => '0'
			]
		]
	],
	'sysmap_user' => [
		'key' => 'sysmapuserid',
		'fields' => [
			'sysmapuserid' => [
				'null' => false,
				'type' => DB::FIELD_TYPE_ID,
				'length' => 20
			],
			'sysmapid' => [
				'null' => false,
				'type' => DB::FIELD_TYPE_ID,
				'length' => 20,
				'ref_table' => 'sysmaps',
				'ref_field' => 'sysmapid'
			],
			'userid' => [
				'null' => false,
				'type' => DB::FIELD_TYPE_ID,
				'length' => 20,
				'ref_table' => 'users',
				'ref_field' => 'userid'
			],
			'permission' => [
				'null' => false,
				'type' => DB::FIELD_TYPE_INT,
				'length' => 10,
				'default' => '2'
			]
		]
	],
	'sysmap_usrgrp' => [
		'key' => 'sysmapusrgrpid',
		'fields' => [
			'sysmapusrgrpid' => [
				'null' => false,
				'type' => DB::FIELD_TYPE_ID,
				'length' => 20
			],
			'sysmapid' => [
				'null' => false,
				'type' => DB::FIELD_TYPE_ID,
				'length' => 20,
				'ref_table' => 'sysmaps',
				'ref_field' => 'sysmapid'
			],
			'usrgrpid' => [
				'null' => false,
				'type' => DB::FIELD_TYPE_ID,
				'length' => 20,
				'ref_table' => 'usrgrp',
				'ref_field' => 'usrgrpid'
			],
			'permission' => [
				'null' => false,
				'type' => DB::FIELD_TYPE_INT,
				'length' => 10,
				'default' => '2'
			]
		]
	],
	'maintenances_hosts' => [
		'key' => 'maintenance_hostid',
		'fields' => [
			'maintenance_hostid' => [
				'null' => false,
				'type' => DB::FIELD_TYPE_ID,
				'length' => 20
			],
			'maintenanceid' => [
				'null' => false,
				'type' => DB::FIELD_TYPE_ID,
				'length' => 20,
				'ref_table' => 'maintenances',
				'ref_field' => 'maintenanceid'
			],
			'hostid' => [
				'null' => false,
				'type' => DB::FIELD_TYPE_ID,
				'length' => 20,
				'ref_table' => 'hosts',
				'ref_field' => 'hostid'
			]
		]
	],
	'maintenances_groups' => [
		'key' => 'maintenance_groupid',
		'fields' => [
			'maintenance_groupid' => [
				'null' => false,
				'type' => DB::FIELD_TYPE_ID,
				'length' => 20
			],
			'maintenanceid' => [
				'null' => false,
				'type' => DB::FIELD_TYPE_ID,
				'length' => 20,
				'ref_table' => 'maintenances',
				'ref_field' => 'maintenanceid'
			],
			'groupid' => [
				'null' => false,
				'type' => DB::FIELD_TYPE_ID,
				'length' => 20,
				'ref_table' => 'hstgrp',
				'ref_field' => 'groupid'
			]
		]
	],
	'timeperiods' => [
		'key' => 'timeperiodid',
		'fields' => [
			'timeperiodid' => [
				'null' => false,
				'type' => DB::FIELD_TYPE_ID,
				'length' => 20
			],
			'timeperiod_type' => [
				'null' => false,
				'type' => DB::FIELD_TYPE_INT,
				'length' => 10,
				'default' => '0'
			],
			'every' => [
				'null' => false,
				'type' => DB::FIELD_TYPE_INT,
				'length' => 10,
				'default' => '1'
			],
			'month' => [
				'null' => false,
				'type' => DB::FIELD_TYPE_INT,
				'length' => 10,
				'default' => '0'
			],
			'dayofweek' => [
				'null' => false,
				'type' => DB::FIELD_TYPE_INT,
				'length' => 10,
				'default' => '0'
			],
			'day' => [
				'null' => false,
				'type' => DB::FIELD_TYPE_INT,
				'length' => 10,
				'default' => '0'
			],
			'start_time' => [
				'null' => false,
				'type' => DB::FIELD_TYPE_INT,
				'length' => 10,
				'default' => '0'
			],
			'period' => [
				'null' => false,
				'type' => DB::FIELD_TYPE_INT,
				'length' => 10,
				'default' => '0'
			],
			'start_date' => [
				'null' => false,
				'type' => DB::FIELD_TYPE_INT,
				'length' => 10,
				'default' => '0'
			]
		]
	],
	'maintenances_windows' => [
		'key' => 'maintenance_timeperiodid',
		'fields' => [
			'maintenance_timeperiodid' => [
				'null' => false,
				'type' => DB::FIELD_TYPE_ID,
				'length' => 20
			],
			'maintenanceid' => [
				'null' => false,
				'type' => DB::FIELD_TYPE_ID,
				'length' => 20,
				'ref_table' => 'maintenances',
				'ref_field' => 'maintenanceid'
			],
			'timeperiodid' => [
				'null' => false,
				'type' => DB::FIELD_TYPE_ID,
				'length' => 20,
				'ref_table' => 'timeperiods',
				'ref_field' => 'timeperiodid'
			]
		]
	],
	'regexps' => [
		'key' => 'regexpid',
		'fields' => [
			'regexpid' => [
				'null' => false,
				'type' => DB::FIELD_TYPE_ID,
				'length' => 20
			],
			'name' => [
				'null' => false,
				'type' => DB::FIELD_TYPE_CHAR,
				'length' => 128,
				'default' => ''
			],
			'test_string' => [
				'null' => false,
				'type' => DB::FIELD_TYPE_TEXT,
				'default' => ''
			]
		]
	],
	'expressions' => [
		'key' => 'expressionid',
		'fields' => [
			'expressionid' => [
				'null' => false,
				'type' => DB::FIELD_TYPE_ID,
				'length' => 20
			],
			'regexpid' => [
				'null' => false,
				'type' => DB::FIELD_TYPE_ID,
				'length' => 20,
				'ref_table' => 'regexps',
				'ref_field' => 'regexpid'
			],
			'expression' => [
				'null' => false,
				'type' => DB::FIELD_TYPE_CHAR,
				'length' => 255,
				'default' => ''
			],
			'expression_type' => [
				'null' => false,
				'type' => DB::FIELD_TYPE_INT,
				'length' => 10,
				'default' => '0'
			],
			'exp_delimiter' => [
				'null' => false,
				'type' => DB::FIELD_TYPE_CHAR,
				'length' => 1,
				'default' => ''
			],
			'case_sensitive' => [
				'null' => false,
				'type' => DB::FIELD_TYPE_INT,
				'length' => 10,
				'default' => '0'
			]
		]
	],
	'ids' => [
		'key' => 'table_name,field_name',
		'fields' => [
			'table_name' => [
				'null' => false,
				'type' => DB::FIELD_TYPE_CHAR,
				'length' => 64,
				'default' => ''
			],
			'field_name' => [
				'null' => false,
				'type' => DB::FIELD_TYPE_CHAR,
				'length' => 64,
				'default' => ''
			],
			'nextid' => [
				'null' => false,
				'type' => DB::FIELD_TYPE_ID,
				'length' => 20
			]
		]
	],
	'alerts' => [
		'key' => 'alertid',
		'fields' => [
			'alertid' => [
				'null' => false,
				'type' => DB::FIELD_TYPE_ID,
				'length' => 20
			],
			'actionid' => [
				'null' => false,
				'type' => DB::FIELD_TYPE_ID,
				'length' => 20,
				'ref_table' => 'actions',
				'ref_field' => 'actionid'
			],
			'eventid' => [
				'null' => false,
				'type' => DB::FIELD_TYPE_ID,
				'length' => 20,
				'ref_table' => 'events',
				'ref_field' => 'eventid'
			],
			'userid' => [
				'null' => true,
				'type' => DB::FIELD_TYPE_ID,
				'length' => 20,
				'ref_table' => 'users',
				'ref_field' => 'userid'
			],
			'clock' => [
				'null' => false,
				'type' => DB::FIELD_TYPE_INT,
				'length' => 10,
				'default' => '0'
			],
			'mediatypeid' => [
				'null' => true,
				'type' => DB::FIELD_TYPE_ID,
				'length' => 20,
				'ref_table' => 'media_type',
				'ref_field' => 'mediatypeid'
			],
			'sendto' => [
				'null' => false,
				'type' => DB::FIELD_TYPE_CHAR,
				'length' => 1024,
				'default' => ''
			],
			'subject' => [
				'null' => false,
				'type' => DB::FIELD_TYPE_CHAR,
				'length' => 255,
				'default' => ''
			],
			'message' => [
				'null' => false,
				'type' => DB::FIELD_TYPE_NCLOB,
				'default' => ''
			],
			'status' => [
				'null' => false,
				'type' => DB::FIELD_TYPE_INT,
				'length' => 10,
				'default' => '0'
			],
			'retries' => [
				'null' => false,
				'type' => DB::FIELD_TYPE_INT,
				'length' => 10,
				'default' => '0'
			],
			'error' => [
				'null' => false,
				'type' => DB::FIELD_TYPE_CHAR,
				'length' => 2048,
				'default' => ''
			],
			'esc_step' => [
				'null' => false,
				'type' => DB::FIELD_TYPE_INT,
				'length' => 10,
				'default' => '0'
			],
			'alerttype' => [
				'null' => false,
				'type' => DB::FIELD_TYPE_INT,
				'length' => 10,
				'default' => '0'
			],
			'p_eventid' => [
				'null' => true,
				'type' => DB::FIELD_TYPE_ID,
				'length' => 20,
				'ref_table' => 'events',
				'ref_field' => 'eventid'
			],
			'acknowledgeid' => [
				'null' => true,
				'type' => DB::FIELD_TYPE_ID,
				'length' => 20,
				'ref_table' => 'acknowledges',
				'ref_field' => 'acknowledgeid'
			],
			'parameters' => [
				'null' => false,
				'type' => DB::FIELD_TYPE_TEXT,
				'default' => '{}'
			]
		]
	],
	'history' => [
		'key' => '',
		'fields' => [
			'itemid' => [
				'null' => false,
				'type' => DB::FIELD_TYPE_ID,
				'length' => 20,
				'ref_table' => 'items',
				'ref_field' => 'itemid'
			],
			'clock' => [
				'null' => false,
				'type' => DB::FIELD_TYPE_INT,
				'length' => 10,
				'default' => '0'
			],
			'value' => [
				'null' => false,
				'type' => DB::FIELD_TYPE_FLOAT,
				'default' => '0.0000'
			],
			'ns' => [
				'null' => false,
				'type' => DB::FIELD_TYPE_INT,
				'length' => 10,
				'default' => '0'
			]
		]
	],
	'history_uint' => [
		'key' => '',
		'fields' => [
			'itemid' => [
				'null' => false,
				'type' => DB::FIELD_TYPE_ID,
				'length' => 20,
				'ref_table' => 'items',
				'ref_field' => 'itemid'
			],
			'clock' => [
				'null' => false,
				'type' => DB::FIELD_TYPE_INT,
				'length' => 10,
				'default' => '0'
			],
			'value' => [
				'null' => false,
				'type' => DB::FIELD_TYPE_UINT,
				'length' => 20,
				'default' => '0'
			],
			'ns' => [
				'null' => false,
				'type' => DB::FIELD_TYPE_INT,
				'length' => 10,
				'default' => '0'
			]
		]
	],
	'history_str' => [
		'key' => '',
		'fields' => [
			'itemid' => [
				'null' => false,
				'type' => DB::FIELD_TYPE_ID,
				'length' => 20,
				'ref_table' => 'items',
				'ref_field' => 'itemid'
			],
			'clock' => [
				'null' => false,
				'type' => DB::FIELD_TYPE_INT,
				'length' => 10,
				'default' => '0'
			],
			'value' => [
				'null' => false,
				'type' => DB::FIELD_TYPE_CHAR,
				'length' => 255,
				'default' => ''
			],
			'ns' => [
				'null' => false,
				'type' => DB::FIELD_TYPE_INT,
				'length' => 10,
				'default' => '0'
			]
		]
	],
	'history_log' => [
		'key' => '',
		'fields' => [
			'itemid' => [
				'null' => false,
				'type' => DB::FIELD_TYPE_ID,
				'length' => 20,
				'ref_table' => 'items',
				'ref_field' => 'itemid'
			],
			'clock' => [
				'null' => false,
				'type' => DB::FIELD_TYPE_INT,
				'length' => 10,
				'default' => '0'
			],
			'timestamp' => [
				'null' => false,
				'type' => DB::FIELD_TYPE_INT,
				'length' => 10,
				'default' => '0'
			],
			'source' => [
				'null' => false,
				'type' => DB::FIELD_TYPE_CHAR,
				'length' => 64,
				'default' => ''
			],
			'severity' => [
				'null' => false,
				'type' => DB::FIELD_TYPE_INT,
				'length' => 10,
				'default' => '0'
			],
			'value' => [
				'null' => false,
				'type' => DB::FIELD_TYPE_NCLOB,
				'default' => ''
			],
			'logeventid' => [
				'null' => false,
				'type' => DB::FIELD_TYPE_INT,
				'length' => 10,
				'default' => '0'
			],
			'ns' => [
				'null' => false,
				'type' => DB::FIELD_TYPE_INT,
				'length' => 10,
				'default' => '0'
			]
		]
	],
	'history_text' => [
		'key' => '',
		'fields' => [
			'itemid' => [
				'null' => false,
				'type' => DB::FIELD_TYPE_ID,
				'length' => 20,
				'ref_table' => 'items',
				'ref_field' => 'itemid'
			],
			'clock' => [
				'null' => false,
				'type' => DB::FIELD_TYPE_INT,
				'length' => 10,
				'default' => '0'
			],
			'value' => [
				'null' => false,
				'type' => DB::FIELD_TYPE_NCLOB,
				'default' => ''
			],
			'ns' => [
				'null' => false,
				'type' => DB::FIELD_TYPE_INT,
				'length' => 10,
				'default' => '0'
			]
		]
	],
	'proxy_history' => [
		'key' => 'id',
		'fields' => [
			'id' => [
				'null' => false,
				'type' => DB::FIELD_TYPE_UINT,
				'length' => 20
			],
			'itemid' => [
				'null' => false,
				'type' => DB::FIELD_TYPE_ID,
				'length' => 20,
				'ref_table' => 'items',
				'ref_field' => 'itemid'
			],
			'clock' => [
				'null' => false,
				'type' => DB::FIELD_TYPE_INT,
				'length' => 10,
				'default' => '0'
			],
			'timestamp' => [
				'null' => false,
				'type' => DB::FIELD_TYPE_INT,
				'length' => 10,
				'default' => '0'
			],
			'source' => [
				'null' => false,
				'type' => DB::FIELD_TYPE_CHAR,
				'length' => 64,
				'default' => ''
			],
			'severity' => [
				'null' => false,
				'type' => DB::FIELD_TYPE_INT,
				'length' => 10,
				'default' => '0'
			],
			'value' => [
				'null' => false,
				'type' => DB::FIELD_TYPE_NCLOB,
				'default' => ''
			],
			'logeventid' => [
				'null' => false,
				'type' => DB::FIELD_TYPE_INT,
				'length' => 10,
				'default' => '0'
			],
			'ns' => [
				'null' => false,
				'type' => DB::FIELD_TYPE_INT,
				'length' => 10,
				'default' => '0'
			],
			'state' => [
				'null' => false,
				'type' => DB::FIELD_TYPE_INT,
				'length' => 10,
				'default' => '0'
			],
			'lastlogsize' => [
				'null' => false,
				'type' => DB::FIELD_TYPE_UINT,
				'length' => 20,
				'default' => '0'
			],
			'mtime' => [
				'null' => false,
				'type' => DB::FIELD_TYPE_INT,
				'length' => 10,
				'default' => '0'
			],
			'flags' => [
				'null' => false,
				'type' => DB::FIELD_TYPE_INT,
				'length' => 10,
				'default' => '0'
			],
			'write_clock' => [
				'null' => false,
				'type' => DB::FIELD_TYPE_INT,
				'length' => 10,
				'default' => '0'
			]
		]
	],
	'proxy_dhistory' => [
		'key' => 'id',
		'fields' => [
			'id' => [
				'null' => false,
				'type' => DB::FIELD_TYPE_UINT,
				'length' => 20
			],
			'clock' => [
				'null' => false,
				'type' => DB::FIELD_TYPE_INT,
				'length' => 10,
				'default' => '0'
			],
			'druleid' => [
				'null' => false,
				'type' => DB::FIELD_TYPE_ID,
				'length' => 20,
				'ref_table' => 'drules',
				'ref_field' => 'druleid'
			],
			'ip' => [
				'null' => false,
				'type' => DB::FIELD_TYPE_CHAR,
				'length' => 39,
				'default' => ''
			],
			'port' => [
				'null' => false,
				'type' => DB::FIELD_TYPE_INT,
				'length' => 10,
				'default' => '0'
			],
			'value' => [
				'null' => false,
				'type' => DB::FIELD_TYPE_CHAR,
				'length' => 255,
				'default' => ''
			],
			'status' => [
				'null' => false,
				'type' => DB::FIELD_TYPE_INT,
				'length' => 10,
				'default' => '0'
			],
			'dcheckid' => [
				'null' => true,
				'type' => DB::FIELD_TYPE_ID,
				'length' => 20,
				'ref_table' => 'dchecks',
				'ref_field' => 'dcheckid'
			],
			'dns' => [
				'null' => false,
				'type' => DB::FIELD_TYPE_CHAR,
				'length' => 255,
				'default' => ''
			]
		]
	],
	'events' => [
		'key' => 'eventid',
		'fields' => [
			'eventid' => [
				'null' => false,
				'type' => DB::FIELD_TYPE_ID,
				'length' => 20
			],
			'source' => [
				'null' => false,
				'type' => DB::FIELD_TYPE_INT,
				'length' => 10,
				'default' => '0'
			],
			'object' => [
				'null' => false,
				'type' => DB::FIELD_TYPE_INT,
				'length' => 10,
				'default' => '0'
			],
			'objectid' => [
				'null' => false,
				'type' => DB::FIELD_TYPE_ID,
				'length' => 20,
				'default' => '0'
			],
			'clock' => [
				'null' => false,
				'type' => DB::FIELD_TYPE_INT,
				'length' => 10,
				'default' => '0'
			],
			'value' => [
				'null' => false,
				'type' => DB::FIELD_TYPE_INT,
				'length' => 10,
				'default' => '0'
			],
			'acknowledged' => [
				'null' => false,
				'type' => DB::FIELD_TYPE_INT,
				'length' => 10,
				'default' => '0'
			],
			'ns' => [
				'null' => false,
				'type' => DB::FIELD_TYPE_INT,
				'length' => 10,
				'default' => '0'
			],
			'name' => [
				'null' => false,
				'type' => DB::FIELD_TYPE_CHAR,
				'length' => 2048,
				'default' => ''
			],
			'severity' => [
				'null' => false,
				'type' => DB::FIELD_TYPE_INT,
				'length' => 10,
				'default' => '0'
			]
		]
	],
	'trends' => [
		'key' => 'itemid,clock',
		'fields' => [
			'itemid' => [
				'null' => false,
				'type' => DB::FIELD_TYPE_ID,
				'length' => 20,
				'ref_table' => 'items',
				'ref_field' => 'itemid'
			],
			'clock' => [
				'null' => false,
				'type' => DB::FIELD_TYPE_INT,
				'length' => 10,
				'default' => '0'
			],
			'num' => [
				'null' => false,
				'type' => DB::FIELD_TYPE_INT,
				'length' => 10,
				'default' => '0'
			],
			'value_min' => [
				'null' => false,
				'type' => DB::FIELD_TYPE_FLOAT,
				'default' => '0.0000'
			],
			'value_avg' => [
				'null' => false,
				'type' => DB::FIELD_TYPE_FLOAT,
				'default' => '0.0000'
			],
			'value_max' => [
				'null' => false,
				'type' => DB::FIELD_TYPE_FLOAT,
				'default' => '0.0000'
			]
		]
	],
	'trends_uint' => [
		'key' => 'itemid,clock',
		'fields' => [
			'itemid' => [
				'null' => false,
				'type' => DB::FIELD_TYPE_ID,
				'length' => 20,
				'ref_table' => 'items',
				'ref_field' => 'itemid'
			],
			'clock' => [
				'null' => false,
				'type' => DB::FIELD_TYPE_INT,
				'length' => 10,
				'default' => '0'
			],
			'num' => [
				'null' => false,
				'type' => DB::FIELD_TYPE_INT,
				'length' => 10,
				'default' => '0'
			],
			'value_min' => [
				'null' => false,
				'type' => DB::FIELD_TYPE_UINT,
				'length' => 20,
				'default' => '0'
			],
			'value_avg' => [
				'null' => false,
				'type' => DB::FIELD_TYPE_UINT,
				'length' => 20,
				'default' => '0'
			],
			'value_max' => [
				'null' => false,
				'type' => DB::FIELD_TYPE_UINT,
				'length' => 20,
				'default' => '0'
			]
		]
	],
	'acknowledges' => [
		'key' => 'acknowledgeid',
		'fields' => [
			'acknowledgeid' => [
				'null' => false,
				'type' => DB::FIELD_TYPE_ID,
				'length' => 20
			],
			'userid' => [
				'null' => false,
				'type' => DB::FIELD_TYPE_ID,
				'length' => 20,
				'ref_table' => 'users',
				'ref_field' => 'userid'
			],
			'eventid' => [
				'null' => false,
				'type' => DB::FIELD_TYPE_ID,
				'length' => 20,
				'ref_table' => 'events',
				'ref_field' => 'eventid'
			],
			'clock' => [
				'null' => false,
				'type' => DB::FIELD_TYPE_INT,
				'length' => 10,
				'default' => '0'
			],
			'message' => [
				'null' => false,
				'type' => DB::FIELD_TYPE_CHAR,
				'length' => 2048,
				'default' => ''
			],
			'action' => [
				'null' => false,
				'type' => DB::FIELD_TYPE_INT,
				'length' => 10,
				'default' => '0'
			],
			'old_severity' => [
				'null' => false,
				'type' => DB::FIELD_TYPE_INT,
				'length' => 10,
				'default' => '0'
			],
			'new_severity' => [
				'null' => false,
				'type' => DB::FIELD_TYPE_INT,
				'length' => 10,
				'default' => '0'
			]
		]
	],
	'auditlog' => [
		'key' => 'auditid',
		'fields' => [
			'auditid' => [
				'null' => false,
				'type' => DB::FIELD_TYPE_CUID,
				'length' => 25
			],
			'userid' => [
				'null' => true,
				'type' => DB::FIELD_TYPE_ID,
				'length' => 20
			],
			'username' => [
				'null' => false,
				'type' => DB::FIELD_TYPE_CHAR,
				'length' => 100,
				'default' => ''
			],
			'clock' => [
				'null' => false,
				'type' => DB::FIELD_TYPE_INT,
				'length' => 10,
				'default' => '0'
			],
			'ip' => [
				'null' => false,
				'type' => DB::FIELD_TYPE_CHAR,
				'length' => 39,
				'default' => ''
			],
			'action' => [
				'null' => false,
				'type' => DB::FIELD_TYPE_INT,
				'length' => 10,
				'default' => '0'
			],
			'resourcetype' => [
				'null' => false,
				'type' => DB::FIELD_TYPE_INT,
				'length' => 10,
				'default' => '0'
			],
			'resourceid' => [
				'null' => true,
				'type' => DB::FIELD_TYPE_ID,
				'length' => 20
			],
			'resource_cuid' => [
				'null' => true,
				'type' => DB::FIELD_TYPE_CUID,
				'length' => 25
			],
			'resourcename' => [
				'null' => false,
				'type' => DB::FIELD_TYPE_CHAR,
				'length' => 255,
				'default' => ''
			],
			'recordsetid' => [
				'null' => false,
				'type' => DB::FIELD_TYPE_CUID,
				'length' => 25
			],
			'details' => [
				'null' => false,
				'type' => DB::FIELD_TYPE_NCLOB,
				'default' => ''
			]
		]
	],
	'service_alarms' => [
		'key' => 'servicealarmid',
		'fields' => [
			'servicealarmid' => [
				'null' => false,
				'type' => DB::FIELD_TYPE_ID,
				'length' => 20
			],
			'serviceid' => [
				'null' => false,
				'type' => DB::FIELD_TYPE_ID,
				'length' => 20,
				'ref_table' => 'services',
				'ref_field' => 'serviceid'
			],
			'clock' => [
				'null' => false,
				'type' => DB::FIELD_TYPE_INT,
				'length' => 10,
				'default' => '0'
			],
			'value' => [
				'null' => false,
				'type' => DB::FIELD_TYPE_INT,
				'length' => 10,
				'default' => '-1'
			]
		]
	],
	'autoreg_host' => [
		'key' => 'autoreg_hostid',
		'fields' => [
			'autoreg_hostid' => [
				'null' => false,
				'type' => DB::FIELD_TYPE_ID,
				'length' => 20
			],
			'proxy_hostid' => [
				'null' => true,
				'type' => DB::FIELD_TYPE_ID,
				'length' => 20,
				'ref_table' => 'hosts',
				'ref_field' => 'hostid'
			],
			'host' => [
				'null' => false,
				'type' => DB::FIELD_TYPE_CHAR,
				'length' => 128,
				'default' => ''
			],
			'listen_ip' => [
				'null' => false,
				'type' => DB::FIELD_TYPE_CHAR,
				'length' => 39,
				'default' => ''
			],
			'listen_port' => [
				'null' => false,
				'type' => DB::FIELD_TYPE_INT,
				'length' => 10,
				'default' => '0'
			],
			'listen_dns' => [
				'null' => false,
				'type' => DB::FIELD_TYPE_CHAR,
				'length' => 255,
				'default' => ''
			],
			'host_metadata' => [
				'null' => false,
				'type' => DB::FIELD_TYPE_CHAR,
				'length' => 255,
				'default' => ''
			],
			'flags' => [
				'null' => false,
				'type' => DB::FIELD_TYPE_INT,
				'length' => 10,
				'default' => '0'
			],
			'tls_accepted' => [
				'null' => false,
				'type' => DB::FIELD_TYPE_INT,
				'length' => 10,
				'default' => '1'
			]
		]
	],
	'proxy_autoreg_host' => [
		'key' => 'id',
		'fields' => [
			'id' => [
				'null' => false,
				'type' => DB::FIELD_TYPE_UINT,
				'length' => 20
			],
			'clock' => [
				'null' => false,
				'type' => DB::FIELD_TYPE_INT,
				'length' => 10,
				'default' => '0'
			],
			'host' => [
				'null' => false,
				'type' => DB::FIELD_TYPE_CHAR,
				'length' => 128,
				'default' => ''
			],
			'listen_ip' => [
				'null' => false,
				'type' => DB::FIELD_TYPE_CHAR,
				'length' => 39,
				'default' => ''
			],
			'listen_port' => [
				'null' => false,
				'type' => DB::FIELD_TYPE_INT,
				'length' => 10,
				'default' => '0'
			],
			'listen_dns' => [
				'null' => false,
				'type' => DB::FIELD_TYPE_CHAR,
				'length' => 255,
				'default' => ''
			],
			'host_metadata' => [
				'null' => false,
				'type' => DB::FIELD_TYPE_CHAR,
				'length' => 255,
				'default' => ''
			],
			'flags' => [
				'null' => false,
				'type' => DB::FIELD_TYPE_INT,
				'length' => 10,
				'default' => '0'
			],
			'tls_accepted' => [
				'null' => false,
				'type' => DB::FIELD_TYPE_INT,
				'length' => 10,
				'default' => '1'
			]
		]
	],
	'dhosts' => [
		'key' => 'dhostid',
		'fields' => [
			'dhostid' => [
				'null' => false,
				'type' => DB::FIELD_TYPE_ID,
				'length' => 20
			],
			'druleid' => [
				'null' => false,
				'type' => DB::FIELD_TYPE_ID,
				'length' => 20,
				'ref_table' => 'drules',
				'ref_field' => 'druleid'
			],
			'status' => [
				'null' => false,
				'type' => DB::FIELD_TYPE_INT,
				'length' => 10,
				'default' => '0'
			],
			'lastup' => [
				'null' => false,
				'type' => DB::FIELD_TYPE_INT,
				'length' => 10,
				'default' => '0'
			],
			'lastdown' => [
				'null' => false,
				'type' => DB::FIELD_TYPE_INT,
				'length' => 10,
				'default' => '0'
			]
		]
	],
	'dservices' => [
		'key' => 'dserviceid',
		'fields' => [
			'dserviceid' => [
				'null' => false,
				'type' => DB::FIELD_TYPE_ID,
				'length' => 20
			],
			'dhostid' => [
				'null' => false,
				'type' => DB::FIELD_TYPE_ID,
				'length' => 20,
				'ref_table' => 'dhosts',
				'ref_field' => 'dhostid'
			],
			'value' => [
				'null' => false,
				'type' => DB::FIELD_TYPE_CHAR,
				'length' => 255,
				'default' => ''
			],
			'port' => [
				'null' => false,
				'type' => DB::FIELD_TYPE_INT,
				'length' => 10,
				'default' => '0'
			],
			'status' => [
				'null' => false,
				'type' => DB::FIELD_TYPE_INT,
				'length' => 10,
				'default' => '0'
			],
			'lastup' => [
				'null' => false,
				'type' => DB::FIELD_TYPE_INT,
				'length' => 10,
				'default' => '0'
			],
			'lastdown' => [
				'null' => false,
				'type' => DB::FIELD_TYPE_INT,
				'length' => 10,
				'default' => '0'
			],
			'dcheckid' => [
				'null' => false,
				'type' => DB::FIELD_TYPE_ID,
				'length' => 20,
				'ref_table' => 'dchecks',
				'ref_field' => 'dcheckid'
			],
			'ip' => [
				'null' => false,
				'type' => DB::FIELD_TYPE_CHAR,
				'length' => 39,
				'default' => ''
			],
			'dns' => [
				'null' => false,
				'type' => DB::FIELD_TYPE_CHAR,
				'length' => 255,
				'default' => ''
			]
		]
	],
	'escalations' => [
		'key' => 'escalationid',
		'fields' => [
			'escalationid' => [
				'null' => false,
				'type' => DB::FIELD_TYPE_ID,
				'length' => 20
			],
			'actionid' => [
				'null' => false,
				'type' => DB::FIELD_TYPE_ID,
				'length' => 20,
				'ref_table' => 'actions',
				'ref_field' => 'actionid'
			],
			'triggerid' => [
				'null' => true,
				'type' => DB::FIELD_TYPE_ID,
				'length' => 20,
				'ref_table' => 'triggers',
				'ref_field' => 'triggerid'
			],
			'eventid' => [
				'null' => true,
				'type' => DB::FIELD_TYPE_ID,
				'length' => 20,
				'ref_table' => 'events',
				'ref_field' => 'eventid'
			],
			'r_eventid' => [
				'null' => true,
				'type' => DB::FIELD_TYPE_ID,
				'length' => 20,
				'ref_table' => 'events',
				'ref_field' => 'eventid'
			],
			'nextcheck' => [
				'null' => false,
				'type' => DB::FIELD_TYPE_INT,
				'length' => 10,
				'default' => '0'
			],
			'esc_step' => [
				'null' => false,
				'type' => DB::FIELD_TYPE_INT,
				'length' => 10,
				'default' => '0'
			],
			'status' => [
				'null' => false,
				'type' => DB::FIELD_TYPE_INT,
				'length' => 10,
				'default' => '0'
			],
			'itemid' => [
				'null' => true,
				'type' => DB::FIELD_TYPE_ID,
				'length' => 20,
				'ref_table' => 'items',
				'ref_field' => 'itemid'
			],
			'acknowledgeid' => [
				'null' => true,
				'type' => DB::FIELD_TYPE_ID,
				'length' => 20,
				'ref_table' => 'acknowledges',
				'ref_field' => 'acknowledgeid'
			],
			'servicealarmid' => [
				'null' => true,
				'type' => DB::FIELD_TYPE_ID,
				'length' => 20,
				'ref_table' => 'service_alarms',
				'ref_field' => 'servicealarmid'
			],
			'serviceid' => [
				'null' => true,
				'type' => DB::FIELD_TYPE_ID,
				'length' => 20,
				'ref_table' => 'services',
				'ref_field' => 'serviceid'
			]
		]
	],
	'globalvars' => [
		'key' => 'globalvarid',
		'fields' => [
			'globalvarid' => [
				'null' => false,
				'type' => DB::FIELD_TYPE_ID,
				'length' => 20
			],
			'snmp_lastsize' => [
				'null' => false,
				'type' => DB::FIELD_TYPE_UINT,
				'length' => 20,
				'default' => '0'
			]
		]
	],
	'graph_discovery' => [
		'key' => 'graphid',
		'fields' => [
			'graphid' => [
				'null' => false,
				'type' => DB::FIELD_TYPE_ID,
				'length' => 20,
				'ref_table' => 'graphs',
				'ref_field' => 'graphid'
			],
			'parent_graphid' => [
				'null' => false,
				'type' => DB::FIELD_TYPE_ID,
				'length' => 20,
				'ref_table' => 'graphs',
				'ref_field' => 'graphid'
			],
			'lastcheck' => [
				'null' => false,
				'type' => DB::FIELD_TYPE_INT,
				'length' => 10,
				'default' => '0'
			],
			'ts_delete' => [
				'null' => false,
				'type' => DB::FIELD_TYPE_INT,
				'length' => 10,
				'default' => '0'
			]
		]
	],
	'host_inventory' => [
		'key' => 'hostid',
		'fields' => [
			'hostid' => [
				'null' => false,
				'type' => DB::FIELD_TYPE_ID,
				'length' => 20,
				'ref_table' => 'hosts',
				'ref_field' => 'hostid'
			],
			'inventory_mode' => [
				'null' => false,
				'type' => DB::FIELD_TYPE_INT,
				'length' => 10,
				'default' => '0'
			],
			'type' => [
				'null' => false,
				'type' => DB::FIELD_TYPE_CHAR,
				'length' => 64,
				'default' => ''
			],
			'type_full' => [
				'null' => false,
				'type' => DB::FIELD_TYPE_CHAR,
				'length' => 64,
				'default' => ''
			],
			'name' => [
				'null' => false,
				'type' => DB::FIELD_TYPE_CHAR,
				'length' => 128,
				'default' => ''
			],
			'alias' => [
				'null' => false,
				'type' => DB::FIELD_TYPE_CHAR,
				'length' => 128,
				'default' => ''
			],
			'os' => [
				'null' => false,
				'type' => DB::FIELD_TYPE_CHAR,
				'length' => 128,
				'default' => ''
			],
			'os_full' => [
				'null' => false,
				'type' => DB::FIELD_TYPE_CHAR,
				'length' => 255,
				'default' => ''
			],
			'os_short' => [
				'null' => false,
				'type' => DB::FIELD_TYPE_CHAR,
				'length' => 128,
				'default' => ''
			],
			'serialno_a' => [
				'null' => false,
				'type' => DB::FIELD_TYPE_CHAR,
				'length' => 64,
				'default' => ''
			],
			'serialno_b' => [
				'null' => false,
				'type' => DB::FIELD_TYPE_CHAR,
				'length' => 64,
				'default' => ''
			],
			'tag' => [
				'null' => false,
				'type' => DB::FIELD_TYPE_CHAR,
				'length' => 64,
				'default' => ''
			],
			'asset_tag' => [
				'null' => false,
				'type' => DB::FIELD_TYPE_CHAR,
				'length' => 64,
				'default' => ''
			],
			'macaddress_a' => [
				'null' => false,
				'type' => DB::FIELD_TYPE_CHAR,
				'length' => 64,
				'default' => ''
			],
			'macaddress_b' => [
				'null' => false,
				'type' => DB::FIELD_TYPE_CHAR,
				'length' => 64,
				'default' => ''
			],
			'hardware' => [
				'null' => false,
				'type' => DB::FIELD_TYPE_CHAR,
				'length' => 255,
				'default' => ''
			],
			'hardware_full' => [
				'null' => false,
				'type' => DB::FIELD_TYPE_TEXT,
				'default' => ''
			],
			'software' => [
				'null' => false,
				'type' => DB::FIELD_TYPE_CHAR,
				'length' => 255,
				'default' => ''
			],
			'software_full' => [
				'null' => false,
				'type' => DB::FIELD_TYPE_TEXT,
				'default' => ''
			],
			'software_app_a' => [
				'null' => false,
				'type' => DB::FIELD_TYPE_CHAR,
				'length' => 64,
				'default' => ''
			],
			'software_app_b' => [
				'null' => false,
				'type' => DB::FIELD_TYPE_CHAR,
				'length' => 64,
				'default' => ''
			],
			'software_app_c' => [
				'null' => false,
				'type' => DB::FIELD_TYPE_CHAR,
				'length' => 64,
				'default' => ''
			],
			'software_app_d' => [
				'null' => false,
				'type' => DB::FIELD_TYPE_CHAR,
				'length' => 64,
				'default' => ''
			],
			'software_app_e' => [
				'null' => false,
				'type' => DB::FIELD_TYPE_CHAR,
				'length' => 64,
				'default' => ''
			],
			'contact' => [
				'null' => false,
				'type' => DB::FIELD_TYPE_TEXT,
				'default' => ''
			],
			'location' => [
				'null' => false,
				'type' => DB::FIELD_TYPE_TEXT,
				'default' => ''
			],
			'location_lat' => [
				'null' => false,
				'type' => DB::FIELD_TYPE_CHAR,
				'length' => 16,
				'default' => ''
			],
			'location_lon' => [
				'null' => false,
				'type' => DB::FIELD_TYPE_CHAR,
				'length' => 16,
				'default' => ''
			],
			'notes' => [
				'null' => false,
				'type' => DB::FIELD_TYPE_TEXT,
				'default' => ''
			],
			'chassis' => [
				'null' => false,
				'type' => DB::FIELD_TYPE_CHAR,
				'length' => 64,
				'default' => ''
			],
			'model' => [
				'null' => false,
				'type' => DB::FIELD_TYPE_CHAR,
				'length' => 64,
				'default' => ''
			],
			'hw_arch' => [
				'null' => false,
				'type' => DB::FIELD_TYPE_CHAR,
				'length' => 32,
				'default' => ''
			],
			'vendor' => [
				'null' => false,
				'type' => DB::FIELD_TYPE_CHAR,
				'length' => 64,
				'default' => ''
			],
			'contract_number' => [
				'null' => false,
				'type' => DB::FIELD_TYPE_CHAR,
				'length' => 64,
				'default' => ''
			],
			'installer_name' => [
				'null' => false,
				'type' => DB::FIELD_TYPE_CHAR,
				'length' => 64,
				'default' => ''
			],
			'deployment_status' => [
				'null' => false,
				'type' => DB::FIELD_TYPE_CHAR,
				'length' => 64,
				'default' => ''
			],
			'url_a' => [
				'null' => false,
				'type' => DB::FIELD_TYPE_CHAR,
				'length' => 255,
				'default' => ''
			],
			'url_b' => [
				'null' => false,
				'type' => DB::FIELD_TYPE_CHAR,
				'length' => 255,
				'default' => ''
			],
			'url_c' => [
				'null' => false,
				'type' => DB::FIELD_TYPE_CHAR,
				'length' => 255,
				'default' => ''
			],
			'host_networks' => [
				'null' => false,
				'type' => DB::FIELD_TYPE_TEXT,
				'default' => ''
			],
			'host_netmask' => [
				'null' => false,
				'type' => DB::FIELD_TYPE_CHAR,
				'length' => 39,
				'default' => ''
			],
			'host_router' => [
				'null' => false,
				'type' => DB::FIELD_TYPE_CHAR,
				'length' => 39,
				'default' => ''
			],
			'oob_ip' => [
				'null' => false,
				'type' => DB::FIELD_TYPE_CHAR,
				'length' => 39,
				'default' => ''
			],
			'oob_netmask' => [
				'null' => false,
				'type' => DB::FIELD_TYPE_CHAR,
				'length' => 39,
				'default' => ''
			],
			'oob_router' => [
				'null' => false,
				'type' => DB::FIELD_TYPE_CHAR,
				'length' => 39,
				'default' => ''
			],
			'date_hw_purchase' => [
				'null' => false,
				'type' => DB::FIELD_TYPE_CHAR,
				'length' => 64,
				'default' => ''
			],
			'date_hw_install' => [
				'null' => false,
				'type' => DB::FIELD_TYPE_CHAR,
				'length' => 64,
				'default' => ''
			],
			'date_hw_expiry' => [
				'null' => false,
				'type' => DB::FIELD_TYPE_CHAR,
				'length' => 64,
				'default' => ''
			],
			'date_hw_decomm' => [
				'null' => false,
				'type' => DB::FIELD_TYPE_CHAR,
				'length' => 64,
				'default' => ''
			],
			'site_address_a' => [
				'null' => false,
				'type' => DB::FIELD_TYPE_CHAR,
				'length' => 128,
				'default' => ''
			],
			'site_address_b' => [
				'null' => false,
				'type' => DB::FIELD_TYPE_CHAR,
				'length' => 128,
				'default' => ''
			],
			'site_address_c' => [
				'null' => false,
				'type' => DB::FIELD_TYPE_CHAR,
				'length' => 128,
				'default' => ''
			],
			'site_city' => [
				'null' => false,
				'type' => DB::FIELD_TYPE_CHAR,
				'length' => 128,
				'default' => ''
			],
			'site_state' => [
				'null' => false,
				'type' => DB::FIELD_TYPE_CHAR,
				'length' => 64,
				'default' => ''
			],
			'site_country' => [
				'null' => false,
				'type' => DB::FIELD_TYPE_CHAR,
				'length' => 64,
				'default' => ''
			],
			'site_zip' => [
				'null' => false,
				'type' => DB::FIELD_TYPE_CHAR,
				'length' => 64,
				'default' => ''
			],
			'site_rack' => [
				'null' => false,
				'type' => DB::FIELD_TYPE_CHAR,
				'length' => 128,
				'default' => ''
			],
			'site_notes' => [
				'null' => false,
				'type' => DB::FIELD_TYPE_TEXT,
				'default' => ''
			],
			'poc_1_name' => [
				'null' => false,
				'type' => DB::FIELD_TYPE_CHAR,
				'length' => 128,
				'default' => ''
			],
			'poc_1_email' => [
				'null' => false,
				'type' => DB::FIELD_TYPE_CHAR,
				'length' => 128,
				'default' => ''
			],
			'poc_1_phone_a' => [
				'null' => false,
				'type' => DB::FIELD_TYPE_CHAR,
				'length' => 64,
				'default' => ''
			],
			'poc_1_phone_b' => [
				'null' => false,
				'type' => DB::FIELD_TYPE_CHAR,
				'length' => 64,
				'default' => ''
			],
			'poc_1_cell' => [
				'null' => false,
				'type' => DB::FIELD_TYPE_CHAR,
				'length' => 64,
				'default' => ''
			],
			'poc_1_screen' => [
				'null' => false,
				'type' => DB::FIELD_TYPE_CHAR,
				'length' => 64,
				'default' => ''
			],
			'poc_1_notes' => [
				'null' => false,
				'type' => DB::FIELD_TYPE_TEXT,
				'default' => ''
			],
			'poc_2_name' => [
				'null' => false,
				'type' => DB::FIELD_TYPE_CHAR,
				'length' => 128,
				'default' => ''
			],
			'poc_2_email' => [
				'null' => false,
				'type' => DB::FIELD_TYPE_CHAR,
				'length' => 128,
				'default' => ''
			],
			'poc_2_phone_a' => [
				'null' => false,
				'type' => DB::FIELD_TYPE_CHAR,
				'length' => 64,
				'default' => ''
			],
			'poc_2_phone_b' => [
				'null' => false,
				'type' => DB::FIELD_TYPE_CHAR,
				'length' => 64,
				'default' => ''
			],
			'poc_2_cell' => [
				'null' => false,
				'type' => DB::FIELD_TYPE_CHAR,
				'length' => 64,
				'default' => ''
			],
			'poc_2_screen' => [
				'null' => false,
				'type' => DB::FIELD_TYPE_CHAR,
				'length' => 64,
				'default' => ''
			],
			'poc_2_notes' => [
				'null' => false,
				'type' => DB::FIELD_TYPE_TEXT,
				'default' => ''
			]
		]
	],
	'housekeeper' => [
		'key' => 'housekeeperid',
		'fields' => [
			'housekeeperid' => [
				'null' => false,
				'type' => DB::FIELD_TYPE_ID,
				'length' => 20
			],
			'tablename' => [
				'null' => false,
				'type' => DB::FIELD_TYPE_CHAR,
				'length' => 64,
				'default' => ''
			],
			'field' => [
				'null' => false,
				'type' => DB::FIELD_TYPE_CHAR,
				'length' => 64,
				'default' => ''
			],
			'value' => [
				'null' => false,
				'type' => DB::FIELD_TYPE_ID,
				'length' => 20,
				'ref_table' => 'items',
				'ref_field' => 'value'
			]
		]
	],
	'images' => [
		'key' => 'imageid',
		'fields' => [
			'imageid' => [
				'null' => false,
				'type' => DB::FIELD_TYPE_ID,
				'length' => 20
			],
			'imagetype' => [
				'null' => false,
				'type' => DB::FIELD_TYPE_INT,
				'length' => 10,
				'default' => '0'
			],
			'name' => [
				'null' => false,
				'type' => DB::FIELD_TYPE_CHAR,
				'length' => 64,
				'default' => '0'
			],
			'image' => [
				'null' => false,
				'type' => DB::FIELD_TYPE_BLOB,
				'length' => 2048,
				'default' => ''
			]
		]
	],
	'item_discovery' => [
		'key' => 'itemdiscoveryid',
		'fields' => [
			'itemdiscoveryid' => [
				'null' => false,
				'type' => DB::FIELD_TYPE_ID,
				'length' => 20
			],
			'itemid' => [
				'null' => false,
				'type' => DB::FIELD_TYPE_ID,
				'length' => 20,
				'ref_table' => 'items',
				'ref_field' => 'itemid'
			],
			'parent_itemid' => [
				'null' => false,
				'type' => DB::FIELD_TYPE_ID,
				'length' => 20,
				'ref_table' => 'items',
				'ref_field' => 'itemid'
			],
			'key_' => [
				'null' => false,
				'type' => DB::FIELD_TYPE_CHAR,
				'length' => 2048,
				'default' => ''
			],
			'lastcheck' => [
				'null' => false,
				'type' => DB::FIELD_TYPE_INT,
				'length' => 10,
				'default' => '0'
			],
			'ts_delete' => [
				'null' => false,
				'type' => DB::FIELD_TYPE_INT,
				'length' => 10,
				'default' => '0'
			]
		]
	],
	'host_discovery' => [
		'key' => 'hostid',
		'fields' => [
			'hostid' => [
				'null' => false,
				'type' => DB::FIELD_TYPE_ID,
				'length' => 20,
				'ref_table' => 'hosts',
				'ref_field' => 'hostid'
			],
			'parent_hostid' => [
				'null' => true,
				'type' => DB::FIELD_TYPE_ID,
				'length' => 20,
				'ref_table' => 'hosts',
				'ref_field' => 'hostid'
			],
			'parent_itemid' => [
				'null' => true,
				'type' => DB::FIELD_TYPE_ID,
				'length' => 20,
				'ref_table' => 'items',
				'ref_field' => 'itemid'
			],
			'host' => [
				'null' => false,
				'type' => DB::FIELD_TYPE_CHAR,
				'length' => 128,
				'default' => ''
			],
			'lastcheck' => [
				'null' => false,
				'type' => DB::FIELD_TYPE_INT,
				'length' => 10,
				'default' => '0'
			],
			'ts_delete' => [
				'null' => false,
				'type' => DB::FIELD_TYPE_INT,
				'length' => 10,
				'default' => '0'
			]
		]
	],
	'interface_discovery' => [
		'key' => 'interfaceid',
		'fields' => [
			'interfaceid' => [
				'null' => false,
				'type' => DB::FIELD_TYPE_ID,
				'length' => 20,
				'ref_table' => 'interface',
				'ref_field' => 'interfaceid'
			],
			'parent_interfaceid' => [
				'null' => false,
				'type' => DB::FIELD_TYPE_ID,
				'length' => 20,
				'ref_table' => 'interface',
				'ref_field' => 'interfaceid'
			]
		]
	],
	'profiles' => [
		'key' => 'profileid',
		'fields' => [
			'profileid' => [
				'null' => false,
				'type' => DB::FIELD_TYPE_ID,
				'length' => 20
			],
			'userid' => [
				'null' => false,
				'type' => DB::FIELD_TYPE_ID,
				'length' => 20,
				'ref_table' => 'users',
				'ref_field' => 'userid'
			],
			'idx' => [
				'null' => false,
				'type' => DB::FIELD_TYPE_CHAR,
				'length' => 96,
				'default' => ''
			],
			'idx2' => [
				'null' => false,
				'type' => DB::FIELD_TYPE_ID,
				'length' => 20,
				'default' => '0'
			],
			'value_id' => [
				'null' => false,
				'type' => DB::FIELD_TYPE_ID,
				'length' => 20,
				'default' => '0'
			],
			'value_int' => [
				'null' => false,
				'type' => DB::FIELD_TYPE_INT,
				'length' => 10,
				'default' => '0'
			],
			'value_str' => [
				'null' => false,
				'type' => DB::FIELD_TYPE_NCLOB,
				'default' => ''
			],
			'source' => [
				'null' => false,
				'type' => DB::FIELD_TYPE_CHAR,
				'length' => 96,
				'default' => ''
			],
			'type' => [
				'null' => false,
				'type' => DB::FIELD_TYPE_INT,
				'length' => 10,
				'default' => '0'
			]
		]
	],
	'sessions' => [
		'key' => 'sessionid',
		'fields' => [
			'sessionid' => [
				'null' => false,
				'type' => DB::FIELD_TYPE_CHAR,
				'length' => 32,
				'default' => ''
			],
			'userid' => [
				'null' => false,
				'type' => DB::FIELD_TYPE_ID,
				'length' => 20,
				'ref_table' => 'users',
				'ref_field' => 'userid'
			],
			'lastaccess' => [
				'null' => false,
				'type' => DB::FIELD_TYPE_INT,
				'length' => 10,
				'default' => '0'
			],
			'status' => [
				'null' => false,
				'type' => DB::FIELD_TYPE_INT,
				'length' => 10,
				'default' => '0'
			]
		]
	],
	'trigger_discovery' => [
		'key' => 'triggerid',
		'fields' => [
			'triggerid' => [
				'null' => false,
				'type' => DB::FIELD_TYPE_ID,
				'length' => 20,
				'ref_table' => 'triggers',
				'ref_field' => 'triggerid'
			],
			'parent_triggerid' => [
				'null' => false,
				'type' => DB::FIELD_TYPE_ID,
				'length' => 20,
				'ref_table' => 'triggers',
				'ref_field' => 'triggerid'
			],
			'lastcheck' => [
				'null' => false,
				'type' => DB::FIELD_TYPE_INT,
				'length' => 10,
				'default' => '0'
			],
			'ts_delete' => [
				'null' => false,
				'type' => DB::FIELD_TYPE_INT,
				'length' => 10,
				'default' => '0'
			]
		]
	],
	'item_condition' => [
		'key' => 'item_conditionid',
		'fields' => [
			'item_conditionid' => [
				'null' => false,
				'type' => DB::FIELD_TYPE_ID,
				'length' => 20
			],
			'itemid' => [
				'null' => false,
				'type' => DB::FIELD_TYPE_ID,
				'length' => 20,
				'ref_table' => 'items',
				'ref_field' => 'itemid'
			],
			'operator' => [
				'null' => false,
				'type' => DB::FIELD_TYPE_INT,
				'length' => 10,
				'default' => '8'
			],
			'macro' => [
				'null' => false,
				'type' => DB::FIELD_TYPE_CHAR,
				'length' => 64,
				'default' => ''
			],
			'value' => [
				'null' => false,
				'type' => DB::FIELD_TYPE_CHAR,
				'length' => 255,
				'default' => ''
			]
		]
	],
	'item_rtdata' => [
		'key' => 'itemid',
		'fields' => [
			'itemid' => [
				'null' => false,
				'type' => DB::FIELD_TYPE_ID,
				'length' => 20,
				'ref_table' => 'items',
				'ref_field' => 'itemid'
			],
			'lastlogsize' => [
				'null' => false,
				'type' => DB::FIELD_TYPE_UINT,
				'length' => 20,
				'default' => '0'
			],
			'state' => [
				'null' => false,
				'type' => DB::FIELD_TYPE_INT,
				'length' => 10,
				'default' => '0'
			],
			'mtime' => [
				'null' => false,
				'type' => DB::FIELD_TYPE_INT,
				'length' => 10,
				'default' => '0'
			],
			'error' => [
				'null' => false,
				'type' => DB::FIELD_TYPE_CHAR,
				'length' => 2048,
				'default' => ''
			]
		]
	],
	'opinventory' => [
		'key' => 'operationid',
		'fields' => [
			'operationid' => [
				'null' => false,
				'type' => DB::FIELD_TYPE_ID,
				'length' => 20,
				'ref_table' => 'operations',
				'ref_field' => 'operationid'
			],
			'inventory_mode' => [
				'null' => false,
				'type' => DB::FIELD_TYPE_INT,
				'length' => 10,
				'default' => '0'
			]
		]
	],
	'trigger_tag' => [
		'key' => 'triggertagid',
		'fields' => [
			'triggertagid' => [
				'null' => false,
				'type' => DB::FIELD_TYPE_ID,
				'length' => 20
			],
			'triggerid' => [
				'null' => false,
				'type' => DB::FIELD_TYPE_ID,
				'length' => 20,
				'ref_table' => 'triggers',
				'ref_field' => 'triggerid'
			],
			'tag' => [
				'null' => false,
				'type' => DB::FIELD_TYPE_CHAR,
				'length' => 255,
				'default' => ''
			],
			'value' => [
				'null' => false,
				'type' => DB::FIELD_TYPE_CHAR,
				'length' => 255,
				'default' => ''
			]
		]
	],
	'event_tag' => [
		'key' => 'eventtagid',
		'fields' => [
			'eventtagid' => [
				'null' => false,
				'type' => DB::FIELD_TYPE_ID,
				'length' => 20
			],
			'eventid' => [
				'null' => false,
				'type' => DB::FIELD_TYPE_ID,
				'length' => 20,
				'ref_table' => 'events',
				'ref_field' => 'eventid'
			],
			'tag' => [
				'null' => false,
				'type' => DB::FIELD_TYPE_CHAR,
				'length' => 255,
				'default' => ''
			],
			'value' => [
				'null' => false,
				'type' => DB::FIELD_TYPE_CHAR,
				'length' => 255,
				'default' => ''
			]
		]
	],
	'problem' => [
		'key' => 'eventid',
		'fields' => [
			'eventid' => [
				'null' => false,
				'type' => DB::FIELD_TYPE_ID,
				'length' => 20,
				'ref_table' => 'events',
				'ref_field' => 'eventid'
			],
			'source' => [
				'null' => false,
				'type' => DB::FIELD_TYPE_INT,
				'length' => 10,
				'default' => '0'
			],
			'object' => [
				'null' => false,
				'type' => DB::FIELD_TYPE_INT,
				'length' => 10,
				'default' => '0'
			],
			'objectid' => [
				'null' => false,
				'type' => DB::FIELD_TYPE_ID,
				'length' => 20,
				'default' => '0'
			],
			'clock' => [
				'null' => false,
				'type' => DB::FIELD_TYPE_INT,
				'length' => 10,
				'default' => '0'
			],
			'ns' => [
				'null' => false,
				'type' => DB::FIELD_TYPE_INT,
				'length' => 10,
				'default' => '0'
			],
			'r_eventid' => [
				'null' => true,
				'type' => DB::FIELD_TYPE_ID,
				'length' => 20,
				'ref_table' => 'events',
				'ref_field' => 'eventid'
			],
			'r_clock' => [
				'null' => false,
				'type' => DB::FIELD_TYPE_INT,
				'length' => 10,
				'default' => '0'
			],
			'r_ns' => [
				'null' => false,
				'type' => DB::FIELD_TYPE_INT,
				'length' => 10,
				'default' => '0'
			],
			'correlationid' => [
				'null' => true,
				'type' => DB::FIELD_TYPE_ID,
				'length' => 20,
				'ref_table' => 'correlation',
				'ref_field' => 'correlationid'
			],
			'userid' => [
				'null' => true,
				'type' => DB::FIELD_TYPE_ID,
				'length' => 20,
				'ref_table' => 'users',
				'ref_field' => 'userid'
			],
			'name' => [
				'null' => false,
				'type' => DB::FIELD_TYPE_CHAR,
				'length' => 2048,
				'default' => ''
			],
			'acknowledged' => [
				'null' => false,
				'type' => DB::FIELD_TYPE_INT,
				'length' => 10,
				'default' => '0'
			],
			'severity' => [
				'null' => false,
				'type' => DB::FIELD_TYPE_INT,
				'length' => 10,
				'default' => '0'
			]
		]
	],
	'problem_tag' => [
		'key' => 'problemtagid',
		'fields' => [
			'problemtagid' => [
				'null' => false,
				'type' => DB::FIELD_TYPE_ID,
				'length' => 20
			],
			'eventid' => [
				'null' => false,
				'type' => DB::FIELD_TYPE_ID,
				'length' => 20,
				'ref_table' => 'problem',
				'ref_field' => 'eventid'
			],
			'tag' => [
				'null' => false,
				'type' => DB::FIELD_TYPE_CHAR,
				'length' => 255,
				'default' => ''
			],
			'value' => [
				'null' => false,
				'type' => DB::FIELD_TYPE_CHAR,
				'length' => 255,
				'default' => ''
			]
		]
	],
	'tag_filter' => [
		'key' => 'tag_filterid',
		'fields' => [
			'tag_filterid' => [
				'null' => false,
				'type' => DB::FIELD_TYPE_ID,
				'length' => 20
			],
			'usrgrpid' => [
				'null' => false,
				'type' => DB::FIELD_TYPE_ID,
				'length' => 20,
				'ref_table' => 'usrgrp',
				'ref_field' => 'usrgrpid'
			],
			'groupid' => [
				'null' => false,
				'type' => DB::FIELD_TYPE_ID,
				'length' => 20,
				'ref_table' => 'hstgrp',
				'ref_field' => 'groupid'
			],
			'tag' => [
				'null' => false,
				'type' => DB::FIELD_TYPE_CHAR,
				'length' => 255,
				'default' => ''
			],
			'value' => [
				'null' => false,
				'type' => DB::FIELD_TYPE_CHAR,
				'length' => 255,
				'default' => ''
			]
		]
	],
	'event_recovery' => [
		'key' => 'eventid',
		'fields' => [
			'eventid' => [
				'null' => false,
				'type' => DB::FIELD_TYPE_ID,
				'length' => 20,
				'ref_table' => 'events',
				'ref_field' => 'eventid'
			],
			'r_eventid' => [
				'null' => false,
				'type' => DB::FIELD_TYPE_ID,
				'length' => 20,
				'ref_table' => 'events',
				'ref_field' => 'eventid'
			],
			'c_eventid' => [
				'null' => true,
				'type' => DB::FIELD_TYPE_ID,
				'length' => 20,
				'ref_table' => 'events',
				'ref_field' => 'eventid'
			],
			'correlationid' => [
				'null' => true,
				'type' => DB::FIELD_TYPE_ID,
				'length' => 20,
				'ref_table' => 'correlation',
				'ref_field' => 'correlationid'
			],
			'userid' => [
				'null' => true,
				'type' => DB::FIELD_TYPE_ID,
				'length' => 20,
				'ref_table' => 'users',
				'ref_field' => 'userid'
			]
		]
	],
	'correlation' => [
		'key' => 'correlationid',
		'fields' => [
			'correlationid' => [
				'null' => false,
				'type' => DB::FIELD_TYPE_ID,
				'length' => 20
			],
			'name' => [
				'null' => false,
				'type' => DB::FIELD_TYPE_CHAR,
				'length' => 255,
				'default' => ''
			],
			'description' => [
				'null' => false,
				'type' => DB::FIELD_TYPE_TEXT,
				'default' => ''
			],
			'evaltype' => [
				'null' => false,
				'type' => DB::FIELD_TYPE_INT,
				'length' => 10,
				'default' => '0'
			],
			'status' => [
				'null' => false,
				'type' => DB::FIELD_TYPE_INT,
				'length' => 10,
				'default' => '0'
			],
			'formula' => [
				'null' => false,
				'type' => DB::FIELD_TYPE_CHAR,
				'length' => 255,
				'default' => ''
			]
		]
	],
	'corr_condition' => [
		'key' => 'corr_conditionid',
		'fields' => [
			'corr_conditionid' => [
				'null' => false,
				'type' => DB::FIELD_TYPE_ID,
				'length' => 20
			],
			'correlationid' => [
				'null' => false,
				'type' => DB::FIELD_TYPE_ID,
				'length' => 20,
				'ref_table' => 'correlation',
				'ref_field' => 'correlationid'
			],
			'type' => [
				'null' => false,
				'type' => DB::FIELD_TYPE_INT,
				'length' => 10,
				'default' => '0'
			]
		]
	],
	'corr_condition_tag' => [
		'key' => 'corr_conditionid',
		'fields' => [
			'corr_conditionid' => [
				'null' => false,
				'type' => DB::FIELD_TYPE_ID,
				'length' => 20,
				'ref_table' => 'corr_condition',
				'ref_field' => 'corr_conditionid'
			],
			'tag' => [
				'null' => false,
				'type' => DB::FIELD_TYPE_CHAR,
				'length' => 255,
				'default' => ''
			]
		]
	],
	'corr_condition_group' => [
		'key' => 'corr_conditionid',
		'fields' => [
			'corr_conditionid' => [
				'null' => false,
				'type' => DB::FIELD_TYPE_ID,
				'length' => 20,
				'ref_table' => 'corr_condition',
				'ref_field' => 'corr_conditionid'
			],
			'operator' => [
				'null' => false,
				'type' => DB::FIELD_TYPE_INT,
				'length' => 10,
				'default' => '0'
			],
			'groupid' => [
				'null' => false,
				'type' => DB::FIELD_TYPE_ID,
				'length' => 20,
				'ref_table' => 'hstgrp',
				'ref_field' => 'groupid'
			]
		]
	],
	'corr_condition_tagpair' => [
		'key' => 'corr_conditionid',
		'fields' => [
			'corr_conditionid' => [
				'null' => false,
				'type' => DB::FIELD_TYPE_ID,
				'length' => 20,
				'ref_table' => 'corr_condition',
				'ref_field' => 'corr_conditionid'
			],
			'oldtag' => [
				'null' => false,
				'type' => DB::FIELD_TYPE_CHAR,
				'length' => 255,
				'default' => ''
			],
			'newtag' => [
				'null' => false,
				'type' => DB::FIELD_TYPE_CHAR,
				'length' => 255,
				'default' => ''
			]
		]
	],
	'corr_condition_tagvalue' => [
		'key' => 'corr_conditionid',
		'fields' => [
			'corr_conditionid' => [
				'null' => false,
				'type' => DB::FIELD_TYPE_ID,
				'length' => 20,
				'ref_table' => 'corr_condition',
				'ref_field' => 'corr_conditionid'
			],
			'tag' => [
				'null' => false,
				'type' => DB::FIELD_TYPE_CHAR,
				'length' => 255,
				'default' => ''
			],
			'operator' => [
				'null' => false,
				'type' => DB::FIELD_TYPE_INT,
				'length' => 10,
				'default' => '0'
			],
			'value' => [
				'null' => false,
				'type' => DB::FIELD_TYPE_CHAR,
				'length' => 255,
				'default' => ''
			]
		]
	],
	'corr_operation' => [
		'key' => 'corr_operationid',
		'fields' => [
			'corr_operationid' => [
				'null' => false,
				'type' => DB::FIELD_TYPE_ID,
				'length' => 20
			],
			'correlationid' => [
				'null' => false,
				'type' => DB::FIELD_TYPE_ID,
				'length' => 20,
				'ref_table' => 'correlation',
				'ref_field' => 'correlationid'
			],
			'type' => [
				'null' => false,
				'type' => DB::FIELD_TYPE_INT,
				'length' => 10,
				'default' => '0'
			]
		]
	],
	'task' => [
		'key' => 'taskid',
		'fields' => [
			'taskid' => [
				'null' => false,
				'type' => DB::FIELD_TYPE_ID,
				'length' => 20
			],
			'type' => [
				'null' => false,
				'type' => DB::FIELD_TYPE_INT,
				'length' => 10
			],
			'status' => [
				'null' => false,
				'type' => DB::FIELD_TYPE_INT,
				'length' => 10,
				'default' => '0'
			],
			'clock' => [
				'null' => false,
				'type' => DB::FIELD_TYPE_INT,
				'length' => 10,
				'default' => '0'
			],
			'ttl' => [
				'null' => false,
				'type' => DB::FIELD_TYPE_INT,
				'length' => 10,
				'default' => '0'
			],
			'proxy_hostid' => [
				'null' => true,
				'type' => DB::FIELD_TYPE_ID,
				'length' => 20,
				'ref_table' => 'hosts',
				'ref_field' => 'hostid'
			]
		]
	],
	'task_close_problem' => [
		'key' => 'taskid',
		'fields' => [
			'taskid' => [
				'null' => false,
				'type' => DB::FIELD_TYPE_ID,
				'length' => 20,
				'ref_table' => 'task',
				'ref_field' => 'taskid'
			],
			'acknowledgeid' => [
				'null' => false,
				'type' => DB::FIELD_TYPE_ID,
				'length' => 20,
				'ref_table' => 'acknowledges',
				'ref_field' => 'acknowledgeid'
			]
		]
	],
	'item_preproc' => [
		'key' => 'item_preprocid',
		'fields' => [
			'item_preprocid' => [
				'null' => false,
				'type' => DB::FIELD_TYPE_ID,
				'length' => 20
			],
			'itemid' => [
				'null' => false,
				'type' => DB::FIELD_TYPE_ID,
				'length' => 20,
				'ref_table' => 'items',
				'ref_field' => 'itemid'
			],
			'step' => [
				'null' => false,
				'type' => DB::FIELD_TYPE_INT,
				'length' => 10,
				'default' => '0'
			],
			'type' => [
				'null' => false,
				'type' => DB::FIELD_TYPE_INT,
				'length' => 10,
				'default' => '0'
			],
			'params' => [
				'null' => false,
				'type' => DB::FIELD_TYPE_TEXT,
				'default' => ''
			],
			'error_handler' => [
				'null' => false,
				'type' => DB::FIELD_TYPE_INT,
				'length' => 10,
				'default' => '0'
			],
			'error_handler_params' => [
				'null' => false,
				'type' => DB::FIELD_TYPE_CHAR,
				'length' => 255,
				'default' => ''
			]
		]
	],
	'task_remote_command' => [
		'key' => 'taskid',
		'fields' => [
			'taskid' => [
				'null' => false,
				'type' => DB::FIELD_TYPE_ID,
				'length' => 20,
				'ref_table' => 'task',
				'ref_field' => 'taskid'
			],
			'command_type' => [
				'null' => false,
				'type' => DB::FIELD_TYPE_INT,
				'length' => 10,
				'default' => '0'
			],
			'execute_on' => [
				'null' => false,
				'type' => DB::FIELD_TYPE_INT,
				'length' => 10,
				'default' => '0'
			],
			'port' => [
				'null' => false,
				'type' => DB::FIELD_TYPE_INT,
				'length' => 10,
				'default' => '0'
			],
			'authtype' => [
				'null' => false,
				'type' => DB::FIELD_TYPE_INT,
				'length' => 10,
				'default' => '0'
			],
			'username' => [
				'null' => false,
				'type' => DB::FIELD_TYPE_CHAR,
				'length' => 64,
				'default' => ''
			],
			'password' => [
				'null' => false,
				'type' => DB::FIELD_TYPE_CHAR,
				'length' => 64,
				'default' => ''
			],
			'publickey' => [
				'null' => false,
				'type' => DB::FIELD_TYPE_CHAR,
				'length' => 64,
				'default' => ''
			],
			'privatekey' => [
				'null' => false,
				'type' => DB::FIELD_TYPE_CHAR,
				'length' => 64,
				'default' => ''
			],
			'command' => [
				'null' => false,
				'type' => DB::FIELD_TYPE_NCLOB,
				'default' => ''
			],
			'alertid' => [
				'null' => true,
				'type' => DB::FIELD_TYPE_ID,
				'length' => 20,
				'ref_table' => 'alerts',
				'ref_field' => 'alertid'
			],
			'parent_taskid' => [
				'null' => false,
				'type' => DB::FIELD_TYPE_ID,
				'length' => 20,
				'ref_table' => 'task',
				'ref_field' => 'taskid'
			],
			'hostid' => [
				'null' => false,
				'type' => DB::FIELD_TYPE_ID,
				'length' => 20,
				'ref_table' => 'hosts',
				'ref_field' => 'hostid'
			]
		]
	],
	'task_remote_command_result' => [
		'key' => 'taskid',
		'fields' => [
			'taskid' => [
				'null' => false,
				'type' => DB::FIELD_TYPE_ID,
				'length' => 20,
				'ref_table' => 'task',
				'ref_field' => 'taskid'
			],
			'status' => [
				'null' => false,
				'type' => DB::FIELD_TYPE_INT,
				'length' => 10,
				'default' => '0'
			],
			'parent_taskid' => [
				'null' => false,
				'type' => DB::FIELD_TYPE_ID,
				'length' => 20,
				'ref_table' => 'task',
				'ref_field' => 'taskid'
			],
			'info' => [
				'null' => false,
				'type' => DB::FIELD_TYPE_TEXT,
				'default' => ''
			]
		]
	],
	'task_data' => [
		'key' => 'taskid',
		'fields' => [
			'taskid' => [
				'null' => false,
				'type' => DB::FIELD_TYPE_ID,
				'length' => 20,
				'ref_table' => 'task',
				'ref_field' => 'taskid'
			],
			'type' => [
				'null' => false,
				'type' => DB::FIELD_TYPE_INT,
				'length' => 10,
				'default' => '0'
			],
			'data' => [
				'null' => false,
				'type' => DB::FIELD_TYPE_NCLOB,
				'default' => ''
			],
			'parent_taskid' => [
				'null' => false,
				'type' => DB::FIELD_TYPE_ID,
				'length' => 20,
				'ref_table' => 'task',
				'ref_field' => 'taskid'
			]
		]
	],
	'task_result' => [
		'key' => 'taskid',
		'fields' => [
			'taskid' => [
				'null' => false,
				'type' => DB::FIELD_TYPE_ID,
				'length' => 20,
				'ref_table' => 'task',
				'ref_field' => 'taskid'
			],
			'status' => [
				'null' => false,
				'type' => DB::FIELD_TYPE_INT,
				'length' => 10,
				'default' => '0'
			],
			'parent_taskid' => [
				'null' => false,
				'type' => DB::FIELD_TYPE_ID,
				'length' => 20,
				'ref_table' => 'task',
				'ref_field' => 'taskid'
			],
			'info' => [
				'null' => false,
				'type' => DB::FIELD_TYPE_NCLOB,
				'default' => ''
			]
		]
	],
	'task_acknowledge' => [
		'key' => 'taskid',
		'fields' => [
			'taskid' => [
				'null' => false,
				'type' => DB::FIELD_TYPE_ID,
				'length' => 20,
				'ref_table' => 'task',
				'ref_field' => 'taskid'
			],
			'acknowledgeid' => [
				'null' => false,
				'type' => DB::FIELD_TYPE_ID,
				'length' => 20,
				'ref_table' => 'acknowledges',
				'ref_field' => 'acknowledgeid'
			]
		]
	],
	'sysmap_shape' => [
		'key' => 'sysmap_shapeid',
		'fields' => [
			'sysmap_shapeid' => [
				'null' => false,
				'type' => DB::FIELD_TYPE_ID,
				'length' => 20
			],
			'sysmapid' => [
				'null' => false,
				'type' => DB::FIELD_TYPE_ID,
				'length' => 20,
				'ref_table' => 'sysmaps',
				'ref_field' => 'sysmapid'
			],
			'type' => [
				'null' => false,
				'type' => DB::FIELD_TYPE_INT,
				'length' => 10,
				'default' => '0'
			],
			'x' => [
				'null' => false,
				'type' => DB::FIELD_TYPE_INT,
				'length' => 10,
				'default' => '0'
			],
			'y' => [
				'null' => false,
				'type' => DB::FIELD_TYPE_INT,
				'length' => 10,
				'default' => '0'
			],
			'width' => [
				'null' => false,
				'type' => DB::FIELD_TYPE_INT,
				'length' => 10,
				'default' => '200'
			],
			'height' => [
				'null' => false,
				'type' => DB::FIELD_TYPE_INT,
				'length' => 10,
				'default' => '200'
			],
			'text' => [
				'null' => false,
				'type' => DB::FIELD_TYPE_TEXT,
				'default' => ''
			],
			'font' => [
				'null' => false,
				'type' => DB::FIELD_TYPE_INT,
				'length' => 10,
				'default' => '9'
			],
			'font_size' => [
				'null' => false,
				'type' => DB::FIELD_TYPE_INT,
				'length' => 10,
				'default' => '11'
			],
			'font_color' => [
				'null' => false,
				'type' => DB::FIELD_TYPE_CHAR,
				'length' => 6,
				'default' => '000000'
			],
			'text_halign' => [
				'null' => false,
				'type' => DB::FIELD_TYPE_INT,
				'length' => 10,
				'default' => '0'
			],
			'text_valign' => [
				'null' => false,
				'type' => DB::FIELD_TYPE_INT,
				'length' => 10,
				'default' => '0'
			],
			'border_type' => [
				'null' => false,
				'type' => DB::FIELD_TYPE_INT,
				'length' => 10,
				'default' => '0'
			],
			'border_width' => [
				'null' => false,
				'type' => DB::FIELD_TYPE_INT,
				'length' => 10,
				'default' => '1'
			],
			'border_color' => [
				'null' => false,
				'type' => DB::FIELD_TYPE_CHAR,
				'length' => 6,
				'default' => '000000'
			],
			'background_color' => [
				'null' => false,
				'type' => DB::FIELD_TYPE_CHAR,
				'length' => 6,
				'default' => ''
			],
			'zindex' => [
				'null' => false,
				'type' => DB::FIELD_TYPE_INT,
				'length' => 10,
				'default' => '0'
			]
		]
	],
	'sysmap_element_trigger' => [
		'key' => 'selement_triggerid',
		'fields' => [
			'selement_triggerid' => [
				'null' => false,
				'type' => DB::FIELD_TYPE_ID,
				'length' => 20
			],
			'selementid' => [
				'null' => false,
				'type' => DB::FIELD_TYPE_ID,
				'length' => 20,
				'ref_table' => 'sysmaps_elements',
				'ref_field' => 'selementid'
			],
			'triggerid' => [
				'null' => false,
				'type' => DB::FIELD_TYPE_ID,
				'length' => 20,
				'ref_table' => 'triggers',
				'ref_field' => 'triggerid'
			]
		]
	],
	'httptest_field' => [
		'key' => 'httptest_fieldid',
		'fields' => [
			'httptest_fieldid' => [
				'null' => false,
				'type' => DB::FIELD_TYPE_ID,
				'length' => 20
			],
			'httptestid' => [
				'null' => false,
				'type' => DB::FIELD_TYPE_ID,
				'length' => 20,
				'ref_table' => 'httptest',
				'ref_field' => 'httptestid'
			],
			'type' => [
				'null' => false,
				'type' => DB::FIELD_TYPE_INT,
				'length' => 10,
				'default' => '0'
			],
			'name' => [
				'null' => false,
				'type' => DB::FIELD_TYPE_CHAR,
				'length' => 255,
				'default' => ''
			],
			'value' => [
				'null' => false,
				'type' => DB::FIELD_TYPE_TEXT,
				'default' => ''
			]
		]
	],
	'httpstep_field' => [
		'key' => 'httpstep_fieldid',
		'fields' => [
			'httpstep_fieldid' => [
				'null' => false,
				'type' => DB::FIELD_TYPE_ID,
				'length' => 20
			],
			'httpstepid' => [
				'null' => false,
				'type' => DB::FIELD_TYPE_ID,
				'length' => 20,
				'ref_table' => 'httpstep',
				'ref_field' => 'httpstepid'
			],
			'type' => [
				'null' => false,
				'type' => DB::FIELD_TYPE_INT,
				'length' => 10,
				'default' => '0'
			],
			'name' => [
				'null' => false,
				'type' => DB::FIELD_TYPE_CHAR,
				'length' => 255,
				'default' => ''
			],
			'value' => [
				'null' => false,
				'type' => DB::FIELD_TYPE_TEXT,
				'default' => ''
			]
		]
	],
	'dashboard' => [
		'key' => 'dashboardid',
		'fields' => [
			'dashboardid' => [
				'null' => false,
				'type' => DB::FIELD_TYPE_ID,
				'length' => 20
			],
			'name' => [
				'null' => false,
				'type' => DB::FIELD_TYPE_CHAR,
				'length' => 255
			],
			'userid' => [
				'null' => true,
				'type' => DB::FIELD_TYPE_ID,
				'length' => 20,
				'ref_table' => 'users',
				'ref_field' => 'userid'
			],
			'private' => [
				'null' => false,
				'type' => DB::FIELD_TYPE_INT,
				'length' => 10,
				'default' => '1'
			],
			'templateid' => [
				'null' => true,
				'type' => DB::FIELD_TYPE_ID,
				'length' => 20,
				'ref_table' => 'hosts',
				'ref_field' => 'hostid'
			],
			'display_period' => [
				'null' => false,
				'type' => DB::FIELD_TYPE_INT,
				'length' => 10,
				'default' => '30'
			],
			'auto_start' => [
				'null' => false,
				'type' => DB::FIELD_TYPE_INT,
				'length' => 10,
				'default' => '1'
			],
			'uuid' => [
				'null' => false,
				'type' => DB::FIELD_TYPE_CHAR,
				'length' => 32,
				'default' => ''
			]
		]
	],
	'dashboard_user' => [
		'key' => 'dashboard_userid',
		'fields' => [
			'dashboard_userid' => [
				'null' => false,
				'type' => DB::FIELD_TYPE_ID,
				'length' => 20
			],
			'dashboardid' => [
				'null' => false,
				'type' => DB::FIELD_TYPE_ID,
				'length' => 20,
				'ref_table' => 'dashboard',
				'ref_field' => 'dashboardid'
			],
			'userid' => [
				'null' => false,
				'type' => DB::FIELD_TYPE_ID,
				'length' => 20,
				'ref_table' => 'users',
				'ref_field' => 'userid'
			],
			'permission' => [
				'null' => false,
				'type' => DB::FIELD_TYPE_INT,
				'length' => 10,
				'default' => '2'
			]
		]
	],
	'dashboard_usrgrp' => [
		'key' => 'dashboard_usrgrpid',
		'fields' => [
			'dashboard_usrgrpid' => [
				'null' => false,
				'type' => DB::FIELD_TYPE_ID,
				'length' => 20
			],
			'dashboardid' => [
				'null' => false,
				'type' => DB::FIELD_TYPE_ID,
				'length' => 20,
				'ref_table' => 'dashboard',
				'ref_field' => 'dashboardid'
			],
			'usrgrpid' => [
				'null' => false,
				'type' => DB::FIELD_TYPE_ID,
				'length' => 20,
				'ref_table' => 'usrgrp',
				'ref_field' => 'usrgrpid'
			],
			'permission' => [
				'null' => false,
				'type' => DB::FIELD_TYPE_INT,
				'length' => 10,
				'default' => '2'
			]
		]
	],
	'dashboard_page' => [
		'key' => 'dashboard_pageid',
		'fields' => [
			'dashboard_pageid' => [
				'null' => false,
				'type' => DB::FIELD_TYPE_ID,
				'length' => 20
			],
			'dashboardid' => [
				'null' => false,
				'type' => DB::FIELD_TYPE_ID,
				'length' => 20,
				'ref_table' => 'dashboard',
				'ref_field' => 'dashboardid'
			],
			'name' => [
				'null' => false,
				'type' => DB::FIELD_TYPE_CHAR,
				'length' => 255,
				'default' => ''
			],
			'display_period' => [
				'null' => false,
				'type' => DB::FIELD_TYPE_INT,
				'length' => 10,
				'default' => '0'
			],
			'sortorder' => [
				'null' => false,
				'type' => DB::FIELD_TYPE_INT,
				'length' => 10,
				'default' => '0'
			]
		]
	],
	'widget' => [
		'key' => 'widgetid',
		'fields' => [
			'widgetid' => [
				'null' => false,
				'type' => DB::FIELD_TYPE_ID,
				'length' => 20
			],
			'type' => [
				'null' => false,
				'type' => DB::FIELD_TYPE_CHAR,
				'length' => 255,
				'default' => ''
			],
			'name' => [
				'null' => false,
				'type' => DB::FIELD_TYPE_CHAR,
				'length' => 255,
				'default' => ''
			],
			'x' => [
				'null' => false,
				'type' => DB::FIELD_TYPE_INT,
				'length' => 10,
				'default' => '0'
			],
			'y' => [
				'null' => false,
				'type' => DB::FIELD_TYPE_INT,
				'length' => 10,
				'default' => '0'
			],
			'width' => [
				'null' => false,
				'type' => DB::FIELD_TYPE_INT,
				'length' => 10,
				'default' => '1'
			],
			'height' => [
				'null' => false,
				'type' => DB::FIELD_TYPE_INT,
				'length' => 10,
				'default' => '2'
			],
			'view_mode' => [
				'null' => false,
				'type' => DB::FIELD_TYPE_INT,
				'length' => 10,
				'default' => '0'
			],
			'dashboard_pageid' => [
				'null' => false,
				'type' => DB::FIELD_TYPE_ID,
				'length' => 20,
				'ref_table' => 'dashboard_page',
				'ref_field' => 'dashboard_pageid'
			]
		]
	],
	'widget_field' => [
		'key' => 'widget_fieldid',
		'fields' => [
			'widget_fieldid' => [
				'null' => false,
				'type' => DB::FIELD_TYPE_ID,
				'length' => 20
			],
			'widgetid' => [
				'null' => false,
				'type' => DB::FIELD_TYPE_ID,
				'length' => 20,
				'ref_table' => 'widget',
				'ref_field' => 'widgetid'
			],
			'type' => [
				'null' => false,
				'type' => DB::FIELD_TYPE_INT,
				'length' => 10,
				'default' => '0'
			],
			'name' => [
				'null' => false,
				'type' => DB::FIELD_TYPE_CHAR,
				'length' => 255,
				'default' => ''
			],
			'value_int' => [
				'null' => false,
				'type' => DB::FIELD_TYPE_INT,
				'length' => 10,
				'default' => '0'
			],
			'value_str' => [
				'null' => false,
				'type' => DB::FIELD_TYPE_CHAR,
				'length' => 255,
				'default' => ''
			],
			'value_groupid' => [
				'null' => true,
				'type' => DB::FIELD_TYPE_ID,
				'length' => 20,
				'ref_table' => 'hstgrp',
				'ref_field' => 'groupid'
			],
			'value_hostid' => [
				'null' => true,
				'type' => DB::FIELD_TYPE_ID,
				'length' => 20,
				'ref_table' => 'hosts',
				'ref_field' => 'hostid'
			],
			'value_itemid' => [
				'null' => true,
				'type' => DB::FIELD_TYPE_ID,
				'length' => 20,
				'ref_table' => 'items',
				'ref_field' => 'itemid'
			],
			'value_graphid' => [
				'null' => true,
				'type' => DB::FIELD_TYPE_ID,
				'length' => 20,
				'ref_table' => 'graphs',
				'ref_field' => 'graphid'
			],
			'value_sysmapid' => [
				'null' => true,
				'type' => DB::FIELD_TYPE_ID,
				'length' => 20,
				'ref_table' => 'sysmaps',
				'ref_field' => 'sysmapid'
			]
		]
	],
	'task_check_now' => [
		'key' => 'taskid',
		'fields' => [
			'taskid' => [
				'null' => false,
				'type' => DB::FIELD_TYPE_ID,
				'length' => 20,
				'ref_table' => 'task',
				'ref_field' => 'taskid'
			],
			'itemid' => [
				'null' => false,
				'type' => DB::FIELD_TYPE_ID,
				'length' => 20,
				'ref_table' => 'items',
				'ref_field' => 'itemid'
			]
		]
	],
	'event_suppress' => [
		'key' => 'event_suppressid',
		'fields' => [
			'event_suppressid' => [
				'null' => false,
				'type' => DB::FIELD_TYPE_ID,
				'length' => 20
			],
			'eventid' => [
				'null' => false,
				'type' => DB::FIELD_TYPE_ID,
				'length' => 20,
				'ref_table' => 'events',
				'ref_field' => 'eventid'
			],
			'maintenanceid' => [
				'null' => true,
				'type' => DB::FIELD_TYPE_ID,
				'length' => 20,
				'ref_table' => 'maintenances',
				'ref_field' => 'maintenanceid'
			],
			'suppress_until' => [
				'null' => false,
				'type' => DB::FIELD_TYPE_INT,
				'length' => 10,
				'default' => '0'
			]
		]
	],
	'maintenance_tag' => [
		'key' => 'maintenancetagid',
		'fields' => [
			'maintenancetagid' => [
				'null' => false,
				'type' => DB::FIELD_TYPE_ID,
				'length' => 20
			],
			'maintenanceid' => [
				'null' => false,
				'type' => DB::FIELD_TYPE_ID,
				'length' => 20,
				'ref_table' => 'maintenances',
				'ref_field' => 'maintenanceid'
			],
			'tag' => [
				'null' => false,
				'type' => DB::FIELD_TYPE_CHAR,
				'length' => 255,
				'default' => ''
			],
			'operator' => [
				'null' => false,
				'type' => DB::FIELD_TYPE_INT,
				'length' => 10,
				'default' => '2'
			],
			'value' => [
				'null' => false,
				'type' => DB::FIELD_TYPE_CHAR,
				'length' => 255,
				'default' => ''
			]
		]
	],
	'lld_macro_path' => [
		'key' => 'lld_macro_pathid',
		'fields' => [
			'lld_macro_pathid' => [
				'null' => false,
				'type' => DB::FIELD_TYPE_ID,
				'length' => 20
			],
			'itemid' => [
				'null' => false,
				'type' => DB::FIELD_TYPE_ID,
				'length' => 20,
				'ref_table' => 'items',
				'ref_field' => 'itemid'
			],
			'lld_macro' => [
				'null' => false,
				'type' => DB::FIELD_TYPE_CHAR,
				'length' => 255,
				'default' => ''
			],
			'path' => [
				'null' => false,
				'type' => DB::FIELD_TYPE_CHAR,
				'length' => 255,
				'default' => ''
			]
		]
	],
	'host_tag' => [
		'key' => 'hosttagid',
		'fields' => [
			'hosttagid' => [
				'null' => false,
				'type' => DB::FIELD_TYPE_ID,
				'length' => 20
			],
			'hostid' => [
				'null' => false,
				'type' => DB::FIELD_TYPE_ID,
				'length' => 20,
				'ref_table' => 'hosts',
				'ref_field' => 'hostid'
			],
			'tag' => [
				'null' => false,
				'type' => DB::FIELD_TYPE_CHAR,
				'length' => 255,
				'default' => ''
			],
			'value' => [
				'null' => false,
				'type' => DB::FIELD_TYPE_CHAR,
				'length' => 255,
				'default' => ''
			]
		]
	],
	'config_autoreg_tls' => [
		'key' => 'autoreg_tlsid',
		'fields' => [
			'autoreg_tlsid' => [
				'null' => false,
				'type' => DB::FIELD_TYPE_ID,
				'length' => 20
			],
			'tls_psk_identity' => [
				'null' => false,
				'type' => DB::FIELD_TYPE_CHAR,
				'length' => 128,
				'default' => ''
			],
			'tls_psk' => [
				'null' => false,
				'type' => DB::FIELD_TYPE_CHAR,
				'length' => 512,
				'default' => ''
			]
		]
	],
	'module' => [
		'key' => 'moduleid',
		'fields' => [
			'moduleid' => [
				'null' => false,
				'type' => DB::FIELD_TYPE_ID,
				'length' => 20
			],
			'id' => [
				'null' => false,
				'type' => DB::FIELD_TYPE_CHAR,
				'length' => 255,
				'default' => ''
			],
			'relative_path' => [
				'null' => false,
				'type' => DB::FIELD_TYPE_CHAR,
				'length' => 255,
				'default' => ''
			],
			'status' => [
				'null' => false,
				'type' => DB::FIELD_TYPE_INT,
				'length' => 10,
				'default' => '0'
			],
			'config' => [
				'null' => false,
				'type' => DB::FIELD_TYPE_TEXT,
				'default' => ''
			]
		]
	],
	'interface_snmp' => [
		'key' => 'interfaceid',
		'fields' => [
			'interfaceid' => [
				'null' => false,
				'type' => DB::FIELD_TYPE_ID,
				'length' => 20,
				'ref_table' => 'interface',
				'ref_field' => 'interfaceid'
			],
			'version' => [
				'null' => false,
				'type' => DB::FIELD_TYPE_INT,
				'length' => 10,
				'default' => '2'
			],
			'bulk' => [
				'null' => false,
				'type' => DB::FIELD_TYPE_INT,
				'length' => 10,
				'default' => '1'
			],
			'community' => [
				'null' => false,
				'type' => DB::FIELD_TYPE_CHAR,
				'length' => 64,
				'default' => ''
			],
			'securityname' => [
				'null' => false,
				'type' => DB::FIELD_TYPE_CHAR,
				'length' => 64,
				'default' => ''
			],
			'securitylevel' => [
				'null' => false,
				'type' => DB::FIELD_TYPE_INT,
				'length' => 10,
				'default' => '0'
			],
			'authpassphrase' => [
				'null' => false,
				'type' => DB::FIELD_TYPE_CHAR,
				'length' => 64,
				'default' => ''
			],
			'privpassphrase' => [
				'null' => false,
				'type' => DB::FIELD_TYPE_CHAR,
				'length' => 64,
				'default' => ''
			],
			'authprotocol' => [
				'null' => false,
				'type' => DB::FIELD_TYPE_INT,
				'length' => 10,
				'default' => '0'
			],
			'privprotocol' => [
				'null' => false,
				'type' => DB::FIELD_TYPE_INT,
				'length' => 10,
				'default' => '0'
			],
			'contextname' => [
				'null' => false,
				'type' => DB::FIELD_TYPE_CHAR,
				'length' => 255,
				'default' => ''
			]
		]
	],
	'lld_override' => [
		'key' => 'lld_overrideid',
		'fields' => [
			'lld_overrideid' => [
				'null' => false,
				'type' => DB::FIELD_TYPE_ID,
				'length' => 20
			],
			'itemid' => [
				'null' => false,
				'type' => DB::FIELD_TYPE_ID,
				'length' => 20,
				'ref_table' => 'items',
				'ref_field' => 'itemid'
			],
			'name' => [
				'null' => false,
				'type' => DB::FIELD_TYPE_CHAR,
				'length' => 255,
				'default' => ''
			],
			'step' => [
				'null' => false,
				'type' => DB::FIELD_TYPE_INT,
				'length' => 10,
				'default' => '0'
			],
			'evaltype' => [
				'null' => false,
				'type' => DB::FIELD_TYPE_INT,
				'length' => 10,
				'default' => '0'
			],
			'formula' => [
				'null' => false,
				'type' => DB::FIELD_TYPE_CHAR,
				'length' => 255,
				'default' => ''
			],
			'stop' => [
				'null' => false,
				'type' => DB::FIELD_TYPE_INT,
				'length' => 10,
				'default' => '0'
			]
		]
	],
	'lld_override_condition' => [
		'key' => 'lld_override_conditionid',
		'fields' => [
			'lld_override_conditionid' => [
				'null' => false,
				'type' => DB::FIELD_TYPE_ID,
				'length' => 20
			],
			'lld_overrideid' => [
				'null' => false,
				'type' => DB::FIELD_TYPE_ID,
				'length' => 20,
				'ref_table' => 'lld_override',
				'ref_field' => 'lld_overrideid'
			],
			'operator' => [
				'null' => false,
				'type' => DB::FIELD_TYPE_INT,
				'length' => 10,
				'default' => '8'
			],
			'macro' => [
				'null' => false,
				'type' => DB::FIELD_TYPE_CHAR,
				'length' => 64,
				'default' => ''
			],
			'value' => [
				'null' => false,
				'type' => DB::FIELD_TYPE_CHAR,
				'length' => 255,
				'default' => ''
			]
		]
	],
	'lld_override_operation' => [
		'key' => 'lld_override_operationid',
		'fields' => [
			'lld_override_operationid' => [
				'null' => false,
				'type' => DB::FIELD_TYPE_ID,
				'length' => 20
			],
			'lld_overrideid' => [
				'null' => false,
				'type' => DB::FIELD_TYPE_ID,
				'length' => 20,
				'ref_table' => 'lld_override',
				'ref_field' => 'lld_overrideid'
			],
			'operationobject' => [
				'null' => false,
				'type' => DB::FIELD_TYPE_INT,
				'length' => 10,
				'default' => '0'
			],
			'operator' => [
				'null' => false,
				'type' => DB::FIELD_TYPE_INT,
				'length' => 10,
				'default' => '0'
			],
			'value' => [
				'null' => false,
				'type' => DB::FIELD_TYPE_CHAR,
				'length' => 255,
				'default' => ''
			]
		]
	],
	'lld_override_opstatus' => [
		'key' => 'lld_override_operationid',
		'fields' => [
			'lld_override_operationid' => [
				'null' => false,
				'type' => DB::FIELD_TYPE_ID,
				'length' => 20,
				'ref_table' => 'lld_override_operation',
				'ref_field' => 'lld_override_operationid'
			],
			'status' => [
				'null' => false,
				'type' => DB::FIELD_TYPE_INT,
				'length' => 10,
				'default' => '0'
			]
		]
	],
	'lld_override_opdiscover' => [
		'key' => 'lld_override_operationid',
		'fields' => [
			'lld_override_operationid' => [
				'null' => false,
				'type' => DB::FIELD_TYPE_ID,
				'length' => 20,
				'ref_table' => 'lld_override_operation',
				'ref_field' => 'lld_override_operationid'
			],
			'discover' => [
				'null' => false,
				'type' => DB::FIELD_TYPE_INT,
				'length' => 10,
				'default' => '0'
			]
		]
	],
	'lld_override_opperiod' => [
		'key' => 'lld_override_operationid',
		'fields' => [
			'lld_override_operationid' => [
				'null' => false,
				'type' => DB::FIELD_TYPE_ID,
				'length' => 20,
				'ref_table' => 'lld_override_operation',
				'ref_field' => 'lld_override_operationid'
			],
			'delay' => [
				'null' => false,
				'type' => DB::FIELD_TYPE_CHAR,
				'length' => 1024,
				'default' => '0'
			]
		]
	],
	'lld_override_ophistory' => [
		'key' => 'lld_override_operationid',
		'fields' => [
			'lld_override_operationid' => [
				'null' => false,
				'type' => DB::FIELD_TYPE_ID,
				'length' => 20,
				'ref_table' => 'lld_override_operation',
				'ref_field' => 'lld_override_operationid'
			],
			'history' => [
				'null' => false,
				'type' => DB::FIELD_TYPE_CHAR,
				'length' => 255,
				'default' => '90d'
			]
		]
	],
	'lld_override_optrends' => [
		'key' => 'lld_override_operationid',
		'fields' => [
			'lld_override_operationid' => [
				'null' => false,
				'type' => DB::FIELD_TYPE_ID,
				'length' => 20,
				'ref_table' => 'lld_override_operation',
				'ref_field' => 'lld_override_operationid'
			],
			'trends' => [
				'null' => false,
				'type' => DB::FIELD_TYPE_CHAR,
				'length' => 255,
				'default' => '365d'
			]
		]
	],
	'lld_override_opseverity' => [
		'key' => 'lld_override_operationid',
		'fields' => [
			'lld_override_operationid' => [
				'null' => false,
				'type' => DB::FIELD_TYPE_ID,
				'length' => 20,
				'ref_table' => 'lld_override_operation',
				'ref_field' => 'lld_override_operationid'
			],
			'severity' => [
				'null' => false,
				'type' => DB::FIELD_TYPE_INT,
				'length' => 10,
				'default' => '0'
			]
		]
	],
	'lld_override_optag' => [
		'key' => 'lld_override_optagid',
		'fields' => [
			'lld_override_optagid' => [
				'null' => false,
				'type' => DB::FIELD_TYPE_ID,
				'length' => 20
			],
			'lld_override_operationid' => [
				'null' => false,
				'type' => DB::FIELD_TYPE_ID,
				'length' => 20,
				'ref_table' => 'lld_override_operation',
				'ref_field' => 'lld_override_operationid'
			],
			'tag' => [
				'null' => false,
				'type' => DB::FIELD_TYPE_CHAR,
				'length' => 255,
				'default' => ''
			],
			'value' => [
				'null' => false,
				'type' => DB::FIELD_TYPE_CHAR,
				'length' => 255,
				'default' => ''
			]
		]
	],
	'lld_override_optemplate' => [
		'key' => 'lld_override_optemplateid',
		'fields' => [
			'lld_override_optemplateid' => [
				'null' => false,
				'type' => DB::FIELD_TYPE_ID,
				'length' => 20
			],
			'lld_override_operationid' => [
				'null' => false,
				'type' => DB::FIELD_TYPE_ID,
				'length' => 20,
				'ref_table' => 'lld_override_operation',
				'ref_field' => 'lld_override_operationid'
			],
			'templateid' => [
				'null' => false,
				'type' => DB::FIELD_TYPE_ID,
				'length' => 20,
				'ref_table' => 'hosts',
				'ref_field' => 'hostid'
			]
		]
	],
	'lld_override_opinventory' => [
		'key' => 'lld_override_operationid',
		'fields' => [
			'lld_override_operationid' => [
				'null' => false,
				'type' => DB::FIELD_TYPE_ID,
				'length' => 20,
				'ref_table' => 'lld_override_operation',
				'ref_field' => 'lld_override_operationid'
			],
			'inventory_mode' => [
				'null' => false,
				'type' => DB::FIELD_TYPE_INT,
				'length' => 10,
				'default' => '0'
			]
		]
	],
	'trigger_queue' => [
		'key' => 'trigger_queueid',
		'fields' => [
			'trigger_queueid' => [
				'null' => false,
				'type' => DB::FIELD_TYPE_ID,
				'length' => 20
			],
			'objectid' => [
				'null' => false,
				'type' => DB::FIELD_TYPE_ID,
				'length' => 20
			],
			'type' => [
				'null' => false,
				'type' => DB::FIELD_TYPE_INT,
				'length' => 10,
				'default' => '0'
			],
			'clock' => [
				'null' => false,
				'type' => DB::FIELD_TYPE_INT,
				'length' => 10,
				'default' => '0'
			],
			'ns' => [
				'null' => false,
				'type' => DB::FIELD_TYPE_INT,
				'length' => 10,
				'default' => '0'
			]
		]
	],
	'item_parameter' => [
		'key' => 'item_parameterid',
		'fields' => [
			'item_parameterid' => [
				'null' => false,
				'type' => DB::FIELD_TYPE_ID,
				'length' => 20
			],
			'itemid' => [
				'null' => false,
				'type' => DB::FIELD_TYPE_ID,
				'length' => 20,
				'ref_table' => 'items',
				'ref_field' => 'itemid'
			],
			'name' => [
				'null' => false,
				'type' => DB::FIELD_TYPE_CHAR,
				'length' => 255,
				'default' => ''
			],
			'value' => [
				'null' => false,
				'type' => DB::FIELD_TYPE_CHAR,
				'length' => 2048,
				'default' => ''
			]
		]
	],
	'role_rule' => [
		'key' => 'role_ruleid',
		'fields' => [
			'role_ruleid' => [
				'null' => false,
				'type' => DB::FIELD_TYPE_ID,
				'length' => 20
			],
			'roleid' => [
				'null' => false,
				'type' => DB::FIELD_TYPE_ID,
				'length' => 20,
				'ref_table' => 'role',
				'ref_field' => 'roleid'
			],
			'type' => [
				'null' => false,
				'type' => DB::FIELD_TYPE_INT,
				'length' => 10,
				'default' => '0'
			],
			'name' => [
				'null' => false,
				'type' => DB::FIELD_TYPE_CHAR,
				'length' => 255,
				'default' => ''
			],
			'value_int' => [
				'null' => false,
				'type' => DB::FIELD_TYPE_INT,
				'length' => 10,
				'default' => '0'
			],
			'value_str' => [
				'null' => false,
				'type' => DB::FIELD_TYPE_CHAR,
				'length' => 255,
				'default' => ''
			],
			'value_moduleid' => [
				'null' => true,
				'type' => DB::FIELD_TYPE_ID,
				'length' => 20,
				'ref_table' => 'module',
				'ref_field' => 'moduleid'
			],
			'value_serviceid' => [
				'null' => true,
				'type' => DB::FIELD_TYPE_ID,
				'length' => 20,
				'ref_table' => 'services',
				'ref_field' => 'serviceid'
			]
		]
	],
	'token' => [
		'key' => 'tokenid',
		'fields' => [
			'tokenid' => [
				'null' => false,
				'type' => DB::FIELD_TYPE_ID,
				'length' => 20
			],
			'name' => [
				'null' => false,
				'type' => DB::FIELD_TYPE_CHAR,
				'length' => 64,
				'default' => ''
			],
			'description' => [
				'null' => false,
				'type' => DB::FIELD_TYPE_TEXT,
				'default' => ''
			],
			'userid' => [
				'null' => false,
				'type' => DB::FIELD_TYPE_ID,
				'length' => 20,
				'ref_table' => 'users',
				'ref_field' => 'userid'
			],
			'token' => [
				'null' => true,
				'type' => DB::FIELD_TYPE_CHAR,
				'length' => 128
			],
			'lastaccess' => [
				'null' => false,
				'type' => DB::FIELD_TYPE_INT,
				'length' => 10,
				'default' => '0'
			],
			'status' => [
				'null' => false,
				'type' => DB::FIELD_TYPE_INT,
				'length' => 10,
				'default' => '0'
			],
			'expires_at' => [
				'null' => false,
				'type' => DB::FIELD_TYPE_INT,
				'length' => 10,
				'default' => '0'
			],
			'created_at' => [
				'null' => false,
				'type' => DB::FIELD_TYPE_INT,
				'length' => 10,
				'default' => '0'
			],
			'creator_userid' => [
				'null' => true,
				'type' => DB::FIELD_TYPE_ID,
				'length' => 20,
				'ref_table' => 'users',
				'ref_field' => 'userid'
			]
		]
	],
	'item_tag' => [
		'key' => 'itemtagid',
		'fields' => [
			'itemtagid' => [
				'null' => false,
				'type' => DB::FIELD_TYPE_ID,
				'length' => 20
			],
			'itemid' => [
				'null' => false,
				'type' => DB::FIELD_TYPE_ID,
				'length' => 20,
				'ref_table' => 'items',
				'ref_field' => 'itemid'
			],
			'tag' => [
				'null' => false,
				'type' => DB::FIELD_TYPE_CHAR,
				'length' => 255,
				'default' => ''
			],
			'value' => [
				'null' => false,
				'type' => DB::FIELD_TYPE_CHAR,
				'length' => 255,
				'default' => ''
			]
		]
	],
	'httptest_tag' => [
		'key' => 'httptesttagid',
		'fields' => [
			'httptesttagid' => [
				'null' => false,
				'type' => DB::FIELD_TYPE_ID,
				'length' => 20
			],
			'httptestid' => [
				'null' => false,
				'type' => DB::FIELD_TYPE_ID,
				'length' => 20,
				'ref_table' => 'httptest',
				'ref_field' => 'httptestid'
			],
			'tag' => [
				'null' => false,
				'type' => DB::FIELD_TYPE_CHAR,
				'length' => 255,
				'default' => ''
			],
			'value' => [
				'null' => false,
				'type' => DB::FIELD_TYPE_CHAR,
				'length' => 255,
				'default' => ''
			]
		]
	],
	'sysmaps_element_tag' => [
		'key' => 'selementtagid',
		'fields' => [
			'selementtagid' => [
				'null' => false,
				'type' => DB::FIELD_TYPE_ID,
				'length' => 20
			],
			'selementid' => [
				'null' => false,
				'type' => DB::FIELD_TYPE_ID,
				'length' => 20,
				'ref_table' => 'sysmaps_elements',
				'ref_field' => 'selementid'
			],
			'tag' => [
				'null' => false,
				'type' => DB::FIELD_TYPE_CHAR,
				'length' => 255,
				'default' => ''
			],
			'value' => [
				'null' => false,
				'type' => DB::FIELD_TYPE_CHAR,
				'length' => 255,
				'default' => ''
			],
			'operator' => [
				'null' => false,
				'type' => DB::FIELD_TYPE_INT,
				'length' => 10,
				'default' => '0'
			]
		]
	],
	'report' => [
		'key' => 'reportid',
		'fields' => [
			'reportid' => [
				'null' => false,
				'type' => DB::FIELD_TYPE_ID,
				'length' => 20
			],
			'userid' => [
				'null' => false,
				'type' => DB::FIELD_TYPE_ID,
				'length' => 20,
				'ref_table' => 'users',
				'ref_field' => 'userid'
			],
			'name' => [
				'null' => false,
				'type' => DB::FIELD_TYPE_CHAR,
				'length' => 255,
				'default' => ''
			],
			'description' => [
				'null' => false,
				'type' => DB::FIELD_TYPE_CHAR,
				'length' => 2048,
				'default' => ''
			],
			'status' => [
				'null' => false,
				'type' => DB::FIELD_TYPE_INT,
				'length' => 10,
				'default' => '0'
			],
			'dashboardid' => [
				'null' => false,
				'type' => DB::FIELD_TYPE_ID,
				'length' => 20,
				'ref_table' => 'dashboard',
				'ref_field' => 'dashboardid'
			],
			'period' => [
				'null' => false,
				'type' => DB::FIELD_TYPE_INT,
				'length' => 10,
				'default' => '0'
			],
			'cycle' => [
				'null' => false,
				'type' => DB::FIELD_TYPE_INT,
				'length' => 10,
				'default' => '0'
			],
			'weekdays' => [
				'null' => false,
				'type' => DB::FIELD_TYPE_INT,
				'length' => 10,
				'default' => '0'
			],
			'start_time' => [
				'null' => false,
				'type' => DB::FIELD_TYPE_INT,
				'length' => 10,
				'default' => '0'
			],
			'active_since' => [
				'null' => false,
				'type' => DB::FIELD_TYPE_INT,
				'length' => 10,
				'default' => '0'
			],
			'active_till' => [
				'null' => false,
				'type' => DB::FIELD_TYPE_INT,
				'length' => 10,
				'default' => '0'
			],
			'state' => [
				'null' => false,
				'type' => DB::FIELD_TYPE_INT,
				'length' => 10,
				'default' => '0'
			],
			'lastsent' => [
				'null' => false,
				'type' => DB::FIELD_TYPE_INT,
				'length' => 10,
				'default' => '0'
			],
			'info' => [
				'null' => false,
				'type' => DB::FIELD_TYPE_CHAR,
				'length' => 2048,
				'default' => ''
			]
		]
	],
	'report_param' => [
		'key' => 'reportparamid',
		'fields' => [
			'reportparamid' => [
				'null' => false,
				'type' => DB::FIELD_TYPE_ID,
				'length' => 20
			],
			'reportid' => [
				'null' => false,
				'type' => DB::FIELD_TYPE_ID,
				'length' => 20,
				'ref_table' => 'report',
				'ref_field' => 'reportid'
			],
			'name' => [
				'null' => false,
				'type' => DB::FIELD_TYPE_CHAR,
				'length' => 255,
				'default' => ''
			],
			'value' => [
				'null' => false,
				'type' => DB::FIELD_TYPE_TEXT,
				'default' => ''
			]
		]
	],
	'report_user' => [
		'key' => 'reportuserid',
		'fields' => [
			'reportuserid' => [
				'null' => false,
				'type' => DB::FIELD_TYPE_ID,
				'length' => 20
			],
			'reportid' => [
				'null' => false,
				'type' => DB::FIELD_TYPE_ID,
				'length' => 20,
				'ref_table' => 'report',
				'ref_field' => 'reportid'
			],
			'userid' => [
				'null' => false,
				'type' => DB::FIELD_TYPE_ID,
				'length' => 20,
				'ref_table' => 'users',
				'ref_field' => 'userid'
			],
			'exclude' => [
				'null' => false,
				'type' => DB::FIELD_TYPE_INT,
				'length' => 10,
				'default' => '0'
			],
			'access_userid' => [
				'null' => true,
				'type' => DB::FIELD_TYPE_ID,
				'length' => 20,
				'ref_table' => 'users',
				'ref_field' => 'userid'
			]
		]
	],
	'report_usrgrp' => [
		'key' => 'reportusrgrpid',
		'fields' => [
			'reportusrgrpid' => [
				'null' => false,
				'type' => DB::FIELD_TYPE_ID,
				'length' => 20
			],
			'reportid' => [
				'null' => false,
				'type' => DB::FIELD_TYPE_ID,
				'length' => 20,
				'ref_table' => 'report',
				'ref_field' => 'reportid'
			],
			'usrgrpid' => [
				'null' => false,
				'type' => DB::FIELD_TYPE_ID,
				'length' => 20,
				'ref_table' => 'usrgrp',
				'ref_field' => 'usrgrpid'
			],
			'access_userid' => [
				'null' => true,
				'type' => DB::FIELD_TYPE_ID,
				'length' => 20,
				'ref_table' => 'users',
				'ref_field' => 'userid'
			]
		]
	],
	'service_problem_tag' => [
		'key' => 'service_problem_tagid',
		'fields' => [
			'service_problem_tagid' => [
				'null' => false,
				'type' => DB::FIELD_TYPE_ID,
				'length' => 20
			],
			'serviceid' => [
				'null' => false,
				'type' => DB::FIELD_TYPE_ID,
				'length' => 20,
				'ref_table' => 'services',
				'ref_field' => 'serviceid'
			],
			'tag' => [
				'null' => false,
				'type' => DB::FIELD_TYPE_CHAR,
				'length' => 255,
				'default' => ''
			],
			'operator' => [
				'null' => false,
				'type' => DB::FIELD_TYPE_INT,
				'length' => 10,
				'default' => '0'
			],
			'value' => [
				'null' => false,
				'type' => DB::FIELD_TYPE_CHAR,
				'length' => 255,
				'default' => ''
			]
		]
	],
	'service_problem' => [
		'key' => 'service_problemid',
		'fields' => [
			'service_problemid' => [
				'null' => false,
				'type' => DB::FIELD_TYPE_ID,
				'length' => 20
			],
			'eventid' => [
				'null' => false,
				'type' => DB::FIELD_TYPE_ID,
				'length' => 20,
				'ref_table' => 'problem',
				'ref_field' => 'eventid'
			],
			'serviceid' => [
				'null' => false,
				'type' => DB::FIELD_TYPE_ID,
				'length' => 20,
				'ref_table' => 'services',
				'ref_field' => 'serviceid'
			],
			'severity' => [
				'null' => false,
				'type' => DB::FIELD_TYPE_INT,
				'length' => 10,
				'default' => '0'
			]
		]
	],
	'service_tag' => [
		'key' => 'servicetagid',
		'fields' => [
			'servicetagid' => [
				'null' => false,
				'type' => DB::FIELD_TYPE_ID,
				'length' => 20
			],
			'serviceid' => [
				'null' => false,
				'type' => DB::FIELD_TYPE_ID,
				'length' => 20,
				'ref_table' => 'services',
				'ref_field' => 'serviceid'
			],
			'tag' => [
				'null' => false,
				'type' => DB::FIELD_TYPE_CHAR,
				'length' => 255,
				'default' => ''
			],
			'value' => [
				'null' => false,
				'type' => DB::FIELD_TYPE_CHAR,
				'length' => 255,
				'default' => ''
			]
		]
	],
	'service_status_rule' => [
		'key' => 'service_status_ruleid',
		'fields' => [
			'service_status_ruleid' => [
				'null' => false,
				'type' => DB::FIELD_TYPE_ID,
				'length' => 20
			],
			'serviceid' => [
				'null' => false,
				'type' => DB::FIELD_TYPE_ID,
				'length' => 20,
				'ref_table' => 'services',
				'ref_field' => 'serviceid'
			],
			'type' => [
				'null' => false,
				'type' => DB::FIELD_TYPE_INT,
				'length' => 10,
				'default' => '0'
			],
			'limit_value' => [
				'null' => false,
				'type' => DB::FIELD_TYPE_INT,
				'length' => 10,
				'default' => '0'
			],
			'limit_status' => [
				'null' => false,
				'type' => DB::FIELD_TYPE_INT,
				'length' => 10,
				'default' => '0'
			],
			'new_status' => [
				'null' => false,
				'type' => DB::FIELD_TYPE_INT,
				'length' => 10,
				'default' => '0'
			]
		]
	],
	'ha_node' => [
		'key' => 'ha_nodeid',
		'fields' => [
			'ha_nodeid' => [
				'null' => false,
				'type' => DB::FIELD_TYPE_CUID,
				'length' => 25
			],
			'name' => [
				'null' => false,
				'type' => DB::FIELD_TYPE_CHAR,
				'length' => 255,
				'default' => ''
			],
			'address' => [
				'null' => false,
				'type' => DB::FIELD_TYPE_CHAR,
				'length' => 255,
				'default' => ''
			],
			'port' => [
				'null' => false,
				'type' => DB::FIELD_TYPE_INT,
				'length' => 10,
				'default' => '10051'
			],
			'lastaccess' => [
				'null' => false,
				'type' => DB::FIELD_TYPE_INT,
				'length' => 10,
				'default' => '0'
			],
			'status' => [
				'null' => false,
				'type' => DB::FIELD_TYPE_INT,
				'length' => 10,
				'default' => '0'
			],
<<<<<<< HEAD
			'sessionid' => [
=======
			'ha_sessionid' => [
				'null' => false,
				'type' => DB::FIELD_TYPE_CUID,
				'length' => 25,
				'default' => ''
			]
		]
	],
	'table_lock' => [
		'key' => 'table_name',
		'fields' => [
			'table_name' => [
>>>>>>> 289db6a2
				'null' => false,
				'type' => DB::FIELD_TYPE_CUID,
				'length' => 25,
				'default' => ''
			]
		]
	],
	'dbversion' => [
		'key' => '',
		'fields' => [
			'mandatory' => [
				'null' => false,
				'type' => DB::FIELD_TYPE_INT,
				'length' => 10,
				'default' => '0'
			],
			'optional' => [
				'null' => false,
				'type' => DB::FIELD_TYPE_INT,
				'length' => 10,
				'default' => '0'
			]
		]
	]
];<|MERGE_RESOLUTION|>--- conflicted
+++ resolved
@@ -8729,9 +8729,6 @@
 				'length' => 10,
 				'default' => '0'
 			],
-<<<<<<< HEAD
-			'sessionid' => [
-=======
 			'ha_sessionid' => [
 				'null' => false,
 				'type' => DB::FIELD_TYPE_CUID,
@@ -8744,7 +8741,6 @@
 		'key' => 'table_name',
 		'fields' => [
 			'table_name' => [
->>>>>>> 289db6a2
 				'null' => false,
 				'type' => DB::FIELD_TYPE_CUID,
 				'length' => 25,
