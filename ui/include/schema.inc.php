<?php
return [
	'role' => [
		'key' => 'roleid',
		'fields' => [
			'roleid' => [
				'null' => false,
				'type' => DB::FIELD_TYPE_ID,
				'length' => 20
			],
			'name' => [
				'null' => false,
				'type' => DB::FIELD_TYPE_CHAR,
				'length' => 255,
				'default' => ''
			],
			'type' => [
				'null' => false,
				'type' => DB::FIELD_TYPE_INT,
				'length' => 10,
				'default' => '0'
			],
			'readonly' => [
				'null' => false,
				'type' => DB::FIELD_TYPE_INT,
				'length' => 10,
				'default' => '0'
			]
		]
	],
	'ugset' => [
		'key' => 'ugsetid',
		'fields' => [
			'ugsetid' => [
				'null' => false,
				'type' => DB::FIELD_TYPE_ID,
				'length' => 20
			],
			'hash' => [
				'null' => false,
				'type' => DB::FIELD_TYPE_CHAR,
				'length' => 64,
				'default' => ''
			]
		]
	],
	'users' => [
		'key' => 'userid',
		'fields' => [
			'userid' => [
				'null' => false,
				'type' => DB::FIELD_TYPE_ID,
				'length' => 20
			],
			'username' => [
				'null' => false,
				'type' => DB::FIELD_TYPE_CHAR,
				'length' => 100,
				'default' => ''
			],
			'name' => [
				'null' => false,
				'type' => DB::FIELD_TYPE_CHAR,
				'length' => 100,
				'default' => ''
			],
			'surname' => [
				'null' => false,
				'type' => DB::FIELD_TYPE_CHAR,
				'length' => 100,
				'default' => ''
			],
			'passwd' => [
				'null' => false,
				'type' => DB::FIELD_TYPE_CHAR,
				'length' => 60,
				'default' => ''
			],
			'url' => [
				'null' => false,
				'type' => DB::FIELD_TYPE_CHAR,
				'length' => 2048,
				'default' => ''
			],
			'autologin' => [
				'null' => false,
				'type' => DB::FIELD_TYPE_INT,
				'length' => 10,
				'default' => '0'
			],
			'autologout' => [
				'null' => false,
				'type' => DB::FIELD_TYPE_CHAR,
				'length' => 32,
				'default' => '15m'
			],
			'lang' => [
				'null' => false,
				'type' => DB::FIELD_TYPE_CHAR,
				'length' => 7,
				'default' => 'default'
			],
			'refresh' => [
				'null' => false,
				'type' => DB::FIELD_TYPE_CHAR,
				'length' => 32,
				'default' => '30s'
			],
			'theme' => [
				'null' => false,
				'type' => DB::FIELD_TYPE_CHAR,
				'length' => 128,
				'default' => 'default'
			],
			'attempt_failed' => [
				'null' => false,
				'type' => DB::FIELD_TYPE_INT,
				'length' => 10
			],
			'attempt_ip' => [
				'null' => false,
				'type' => DB::FIELD_TYPE_CHAR,
				'length' => 39,
				'default' => ''
			],
			'attempt_clock' => [
				'null' => false,
				'type' => DB::FIELD_TYPE_INT,
				'length' => 10
			],
			'rows_per_page' => [
				'null' => false,
				'type' => DB::FIELD_TYPE_INT,
				'length' => 10,
				'default' => 50
			],
			'timezone' => [
				'null' => false,
				'type' => DB::FIELD_TYPE_CHAR,
				'length' => 50,
				'default' => 'default'
			],
			'roleid' => [
				'null' => true,
				'type' => DB::FIELD_TYPE_ID,
				'length' => 20,
				'default' => NULL,
				'ref_table' => 'role',
				'ref_field' => 'roleid'
			],
			'userdirectoryid' => [
				'null' => true,
				'type' => DB::FIELD_TYPE_ID,
				'length' => 20,
				'default' => NULL,
				'ref_table' => 'userdirectory',
				'ref_field' => 'userdirectoryid'
			],
			'ts_provisioned' => [
				'null' => false,
				'type' => DB::FIELD_TYPE_INT,
				'length' => 10,
				'default' => '0'
			]
		]
	],
	'maintenances' => [
		'key' => 'maintenanceid',
		'fields' => [
			'maintenanceid' => [
				'null' => false,
				'type' => DB::FIELD_TYPE_ID,
				'length' => 20
			],
			'name' => [
				'null' => false,
				'type' => DB::FIELD_TYPE_CHAR,
				'length' => 128,
				'default' => ''
			],
			'maintenance_type' => [
				'null' => false,
				'type' => DB::FIELD_TYPE_INT,
				'length' => 10,
				'default' => '0'
			],
			'description' => [
				'null' => false,
				'type' => DB::FIELD_TYPE_TEXT,
				'length' => 65535,
				'default' => ''
			],
			'active_since' => [
				'null' => false,
				'type' => DB::FIELD_TYPE_INT,
				'length' => 10,
				'default' => '0'
			],
			'active_till' => [
				'null' => false,
				'type' => DB::FIELD_TYPE_INT,
				'length' => 10,
				'default' => '0'
			],
			'tags_evaltype' => [
				'null' => false,
				'type' => DB::FIELD_TYPE_INT,
				'length' => 10,
				'default' => '0'
			]
		]
	],
	'hgset' => [
		'key' => 'hgsetid',
		'fields' => [
			'hgsetid' => [
				'null' => false,
				'type' => DB::FIELD_TYPE_ID,
				'length' => 20
			],
			'hash' => [
				'null' => false,
				'type' => DB::FIELD_TYPE_CHAR,
				'length' => 64,
				'default' => ''
			]
		]
	],
	'hosts' => [
		'key' => 'hostid',
		'fields' => [
			'hostid' => [
				'null' => false,
				'type' => DB::FIELD_TYPE_ID,
				'length' => 20
			],
			'proxyid' => [
				'null' => true,
				'type' => DB::FIELD_TYPE_ID,
				'length' => 20,
				'ref_table' => 'proxy',
				'ref_field' => 'proxyid'
			],
			'host' => [
				'null' => false,
				'type' => DB::FIELD_TYPE_CHAR,
				'length' => 128,
				'default' => ''
			],
			'status' => [
				'null' => false,
				'type' => DB::FIELD_TYPE_INT,
				'length' => 10,
				'default' => '0'
			],
			'ipmi_authtype' => [
				'null' => false,
				'type' => DB::FIELD_TYPE_INT,
				'length' => 10,
				'default' => '-1'
			],
			'ipmi_privilege' => [
				'null' => false,
				'type' => DB::FIELD_TYPE_INT,
				'length' => 10,
				'default' => '2'
			],
			'ipmi_username' => [
				'null' => false,
				'type' => DB::FIELD_TYPE_CHAR,
				'length' => 16,
				'default' => ''
			],
			'ipmi_password' => [
				'null' => false,
				'type' => DB::FIELD_TYPE_CHAR,
				'length' => 20,
				'default' => ''
			],
			'maintenanceid' => [
				'null' => true,
				'type' => DB::FIELD_TYPE_ID,
				'length' => 20,
				'ref_table' => 'maintenances',
				'ref_field' => 'maintenanceid'
			],
			'maintenance_status' => [
				'null' => false,
				'type' => DB::FIELD_TYPE_INT,
				'length' => 10,
				'default' => '0'
			],
			'maintenance_type' => [
				'null' => false,
				'type' => DB::FIELD_TYPE_INT,
				'length' => 10,
				'default' => '0'
			],
			'maintenance_from' => [
				'null' => false,
				'type' => DB::FIELD_TYPE_INT,
				'length' => 10,
				'default' => '0'
			],
			'name' => [
				'null' => false,
				'type' => DB::FIELD_TYPE_CHAR,
				'length' => 128,
				'default' => ''
			],
			'flags' => [
				'null' => false,
				'type' => DB::FIELD_TYPE_INT,
				'length' => 10,
				'default' => '0'
			],
			'templateid' => [
				'null' => true,
				'type' => DB::FIELD_TYPE_ID,
				'length' => 20,
				'ref_table' => 'hosts',
				'ref_field' => 'hostid'
			],
			'description' => [
				'null' => false,
				'type' => DB::FIELD_TYPE_TEXT,
				'length' => 65535,
				'default' => ''
			],
			'tls_connect' => [
				'null' => false,
				'type' => DB::FIELD_TYPE_INT,
				'length' => 10,
				'default' => '1'
			],
			'tls_accept' => [
				'null' => false,
				'type' => DB::FIELD_TYPE_INT,
				'length' => 10,
				'default' => '1'
			],
			'tls_issuer' => [
				'null' => false,
				'type' => DB::FIELD_TYPE_CHAR,
				'length' => 1024,
				'default' => ''
			],
			'tls_subject' => [
				'null' => false,
				'type' => DB::FIELD_TYPE_CHAR,
				'length' => 1024,
				'default' => ''
			],
			'tls_psk_identity' => [
				'null' => false,
				'type' => DB::FIELD_TYPE_CHAR,
				'length' => 128,
				'default' => ''
			],
			'tls_psk' => [
				'null' => false,
				'type' => DB::FIELD_TYPE_CHAR,
				'length' => 512,
				'default' => ''
			],
			'discover' => [
				'null' => false,
				'type' => DB::FIELD_TYPE_INT,
				'length' => 10,
				'default' => '0'
			],
			'custom_interfaces' => [
				'null' => false,
				'type' => DB::FIELD_TYPE_INT,
				'length' => 10,
				'default' => '0'
			],
			'uuid' => [
				'null' => false,
				'type' => DB::FIELD_TYPE_CHAR,
				'length' => 32,
				'default' => ''
			],
			'name_upper' => [
				'null' => false,
				'type' => DB::FIELD_TYPE_CHAR,
				'length' => 128,
				'default' => ''
			],
			'vendor_name' => [
				'null' => false,
				'type' => DB::FIELD_TYPE_CHAR,
				'length' => 64,
				'default' => ''
			],
			'vendor_version' => [
				'null' => false,
				'type' => DB::FIELD_TYPE_CHAR,
				'length' => 32,
				'default' => ''
			],
			'proxy_groupid' => [
				'null' => true,
				'type' => DB::FIELD_TYPE_ID,
				'length' => 20,
				'ref_table' => 'proxy_group',
				'ref_field' => 'proxy_groupid'
			],
			'monitored_by' => [
				'null' => false,
				'type' => DB::FIELD_TYPE_INT,
				'length' => 10,
				'default' => '0'
			]
		]
	],
	'hstgrp' => [
		'key' => 'groupid',
		'fields' => [
			'groupid' => [
				'null' => false,
				'type' => DB::FIELD_TYPE_ID,
				'length' => 20
			],
			'name' => [
				'null' => false,
				'type' => DB::FIELD_TYPE_CHAR,
				'length' => 255,
				'default' => ''
			],
			'flags' => [
				'null' => false,
				'type' => DB::FIELD_TYPE_INT,
				'length' => 10,
				'default' => '0'
			],
			'uuid' => [
				'null' => false,
				'type' => DB::FIELD_TYPE_CHAR,
				'length' => 32,
				'default' => ''
			],
			'type' => [
				'null' => false,
				'type' => DB::FIELD_TYPE_INT,
				'length' => 10,
				'default' => '0'
			]
		]
	],
	'hgset_group' => [
		'key' => 'hgsetid,groupid',
		'fields' => [
			'hgsetid' => [
				'null' => false,
				'type' => DB::FIELD_TYPE_ID,
				'length' => 20,
				'ref_table' => 'hgset',
				'ref_field' => 'hgsetid'
			],
			'groupid' => [
				'null' => false,
				'type' => DB::FIELD_TYPE_ID,
				'length' => 20,
				'ref_table' => 'hstgrp',
				'ref_field' => 'groupid'
			]
		]
	],
	'host_hgset' => [
		'key' => 'hostid',
		'fields' => [
			'hostid' => [
				'null' => false,
				'type' => DB::FIELD_TYPE_ID,
				'length' => 20,
				'ref_table' => 'hosts',
				'ref_field' => 'hostid'
			],
			'hgsetid' => [
				'null' => false,
				'type' => DB::FIELD_TYPE_ID,
				'length' => 20,
				'ref_table' => 'hgset',
				'ref_field' => 'hgsetid'
			]
		]
	],
	'group_prototype' => [
		'key' => 'group_prototypeid',
		'fields' => [
			'group_prototypeid' => [
				'null' => false,
				'type' => DB::FIELD_TYPE_ID,
				'length' => 20
			],
			'hostid' => [
				'null' => false,
				'type' => DB::FIELD_TYPE_ID,
				'length' => 20,
				'ref_table' => 'hosts',
				'ref_field' => 'hostid'
			],
			'name' => [
				'null' => false,
				'type' => DB::FIELD_TYPE_CHAR,
				'length' => 255,
				'default' => ''
			],
			'groupid' => [
				'null' => true,
				'type' => DB::FIELD_TYPE_ID,
				'length' => 20,
				'ref_table' => 'hstgrp',
				'ref_field' => 'groupid'
			],
			'templateid' => [
				'null' => true,
				'type' => DB::FIELD_TYPE_ID,
				'length' => 20,
				'ref_table' => 'group_prototype',
				'ref_field' => 'group_prototypeid'
			]
		]
	],
	'group_discovery' => [
		'key' => 'groupdiscoveryid',
		'fields' => [
			'groupdiscoveryid' => [
				'null' => false,
				'type' => DB::FIELD_TYPE_ID,
				'length' => 20
			],
			'groupid' => [
				'null' => false,
				'type' => DB::FIELD_TYPE_ID,
				'length' => 20,
				'ref_table' => 'hstgrp',
				'ref_field' => 'groupid'
			],
			'parent_group_prototypeid' => [
				'null' => false,
				'type' => DB::FIELD_TYPE_ID,
				'length' => 20,
				'ref_table' => 'group_prototype',
				'ref_field' => 'group_prototypeid'
			],
			'name' => [
				'null' => false,
				'type' => DB::FIELD_TYPE_CHAR,
				'length' => 255,
				'default' => ''
			],
			'lastcheck' => [
				'null' => false,
				'type' => DB::FIELD_TYPE_INT,
				'length' => 10,
				'default' => '0'
			],
			'ts_delete' => [
				'null' => false,
				'type' => DB::FIELD_TYPE_INT,
				'length' => 10,
				'default' => '0'
			],
			'status' => [
				'null' => false,
				'type' => DB::FIELD_TYPE_INT,
				'length' => 10,
				'default' => '0'
			]
		]
	],
	'drules' => [
		'key' => 'druleid',
		'fields' => [
			'druleid' => [
				'null' => false,
				'type' => DB::FIELD_TYPE_ID,
				'length' => 20
			],
			'proxyid' => [
				'null' => true,
				'type' => DB::FIELD_TYPE_ID,
				'length' => 20,
				'ref_table' => 'proxy',
				'ref_field' => 'proxyid'
			],
			'name' => [
				'null' => false,
				'type' => DB::FIELD_TYPE_CHAR,
				'length' => 255,
				'default' => ''
			],
			'iprange' => [
				'null' => false,
				'type' => DB::FIELD_TYPE_CHAR,
				'length' => 2048,
				'default' => ''
			],
			'delay' => [
				'null' => false,
				'type' => DB::FIELD_TYPE_CHAR,
				'length' => 255,
				'default' => '1h'
			],
			'status' => [
				'null' => false,
				'type' => DB::FIELD_TYPE_INT,
				'length' => 10,
				'default' => '0'
			],
			'concurrency_max' => [
				'null' => false,
				'type' => DB::FIELD_TYPE_INT,
				'length' => 10,
				'default' => '0'
			],
			'error' => [
				'null' => false,
				'type' => DB::FIELD_TYPE_CHAR,
				'length' => 2048,
				'default' => ''
			]
		]
	],
	'dchecks' => [
		'key' => 'dcheckid',
		'fields' => [
			'dcheckid' => [
				'null' => false,
				'type' => DB::FIELD_TYPE_ID,
				'length' => 20
			],
			'druleid' => [
				'null' => false,
				'type' => DB::FIELD_TYPE_ID,
				'length' => 20,
				'ref_table' => 'drules',
				'ref_field' => 'druleid'
			],
			'type' => [
				'null' => false,
				'type' => DB::FIELD_TYPE_INT,
				'length' => 10,
				'default' => '0'
			],
			'key_' => [
				'null' => false,
				'type' => DB::FIELD_TYPE_CHAR,
				'length' => 2048,
				'default' => ''
			],
			'snmp_community' => [
				'null' => false,
				'type' => DB::FIELD_TYPE_CHAR,
				'length' => 255,
				'default' => ''
			],
			'ports' => [
				'null' => false,
				'type' => DB::FIELD_TYPE_CHAR,
				'length' => 255,
				'default' => '0'
			],
			'snmpv3_securityname' => [
				'null' => false,
				'type' => DB::FIELD_TYPE_CHAR,
				'length' => 64,
				'default' => ''
			],
			'snmpv3_securitylevel' => [
				'null' => false,
				'type' => DB::FIELD_TYPE_INT,
				'length' => 10,
				'default' => '0'
			],
			'snmpv3_authpassphrase' => [
				'null' => false,
				'type' => DB::FIELD_TYPE_CHAR,
				'length' => 64,
				'default' => ''
			],
			'snmpv3_privpassphrase' => [
				'null' => false,
				'type' => DB::FIELD_TYPE_CHAR,
				'length' => 64,
				'default' => ''
			],
			'uniq' => [
				'null' => false,
				'type' => DB::FIELD_TYPE_INT,
				'length' => 10,
				'default' => '0'
			],
			'snmpv3_authprotocol' => [
				'null' => false,
				'type' => DB::FIELD_TYPE_INT,
				'length' => 10,
				'default' => '0'
			],
			'snmpv3_privprotocol' => [
				'null' => false,
				'type' => DB::FIELD_TYPE_INT,
				'length' => 10,
				'default' => '0'
			],
			'snmpv3_contextname' => [
				'null' => false,
				'type' => DB::FIELD_TYPE_CHAR,
				'length' => 255,
				'default' => ''
			],
			'host_source' => [
				'null' => false,
				'type' => DB::FIELD_TYPE_INT,
				'length' => 10,
				'default' => '1'
			],
			'name_source' => [
				'null' => false,
				'type' => DB::FIELD_TYPE_INT,
				'length' => 10,
				'default' => '0'
			],
			'allow_redirect' => [
				'null' => false,
				'type' => DB::FIELD_TYPE_INT,
				'length' => 10,
				'default' => '0'
			]
		]
	],
	'httptest' => [
		'key' => 'httptestid',
		'fields' => [
			'httptestid' => [
				'null' => false,
				'type' => DB::FIELD_TYPE_ID,
				'length' => 20
			],
			'name' => [
				'null' => false,
				'type' => DB::FIELD_TYPE_CHAR,
				'length' => 64,
				'default' => ''
			],
			'delay' => [
				'null' => false,
				'type' => DB::FIELD_TYPE_CHAR,
				'length' => 255,
				'default' => '1m'
			],
			'status' => [
				'null' => false,
				'type' => DB::FIELD_TYPE_INT,
				'length' => 10,
				'default' => '0'
			],
			'agent' => [
				'null' => false,
				'type' => DB::FIELD_TYPE_CHAR,
				'length' => 255,
				'default' => 'Zabbix'
			],
			'authentication' => [
				'null' => false,
				'type' => DB::FIELD_TYPE_INT,
				'length' => 10,
				'default' => '0'
			],
			'http_user' => [
				'null' => false,
				'type' => DB::FIELD_TYPE_CHAR,
				'length' => 255,
				'default' => ''
			],
			'http_password' => [
				'null' => false,
				'type' => DB::FIELD_TYPE_CHAR,
				'length' => 255,
				'default' => ''
			],
			'hostid' => [
				'null' => false,
				'type' => DB::FIELD_TYPE_ID,
				'length' => 20,
				'ref_table' => 'hosts',
				'ref_field' => 'hostid'
			],
			'templateid' => [
				'null' => true,
				'type' => DB::FIELD_TYPE_ID,
				'length' => 20,
				'ref_table' => 'httptest',
				'ref_field' => 'httptestid'
			],
			'http_proxy' => [
				'null' => false,
				'type' => DB::FIELD_TYPE_CHAR,
				'length' => 255,
				'default' => ''
			],
			'retries' => [
				'null' => false,
				'type' => DB::FIELD_TYPE_INT,
				'length' => 10,
				'default' => '1'
			],
			'ssl_cert_file' => [
				'null' => false,
				'type' => DB::FIELD_TYPE_CHAR,
				'length' => 255,
				'default' => ''
			],
			'ssl_key_file' => [
				'null' => false,
				'type' => DB::FIELD_TYPE_CHAR,
				'length' => 255,
				'default' => ''
			],
			'ssl_key_password' => [
				'null' => false,
				'type' => DB::FIELD_TYPE_CHAR,
				'length' => 64,
				'default' => ''
			],
			'verify_peer' => [
				'null' => false,
				'type' => DB::FIELD_TYPE_INT,
				'length' => 10,
				'default' => '0'
			],
			'verify_host' => [
				'null' => false,
				'type' => DB::FIELD_TYPE_INT,
				'length' => 10,
				'default' => '0'
			],
			'uuid' => [
				'null' => false,
				'type' => DB::FIELD_TYPE_CHAR,
				'length' => 32,
				'default' => ''
			]
		]
	],
	'httpstep' => [
		'key' => 'httpstepid',
		'fields' => [
			'httpstepid' => [
				'null' => false,
				'type' => DB::FIELD_TYPE_ID,
				'length' => 20
			],
			'httptestid' => [
				'null' => false,
				'type' => DB::FIELD_TYPE_ID,
				'length' => 20,
				'ref_table' => 'httptest',
				'ref_field' => 'httptestid'
			],
			'name' => [
				'null' => false,
				'type' => DB::FIELD_TYPE_CHAR,
				'length' => 64,
				'default' => ''
			],
			'no' => [
				'null' => false,
				'type' => DB::FIELD_TYPE_INT,
				'length' => 10,
				'default' => '0'
			],
			'url' => [
				'null' => false,
				'type' => DB::FIELD_TYPE_CHAR,
				'length' => 2048,
				'default' => ''
			],
			'timeout' => [
				'null' => false,
				'type' => DB::FIELD_TYPE_CHAR,
				'length' => 255,
				'default' => '15s'
			],
			'posts' => [
				'null' => false,
				'type' => DB::FIELD_TYPE_TEXT,
				'length' => 65535,
				'default' => ''
			],
			'required' => [
				'null' => false,
				'type' => DB::FIELD_TYPE_CHAR,
				'length' => 255,
				'default' => ''
			],
			'status_codes' => [
				'null' => false,
				'type' => DB::FIELD_TYPE_CHAR,
				'length' => 255,
				'default' => ''
			],
			'follow_redirects' => [
				'null' => false,
				'type' => DB::FIELD_TYPE_INT,
				'length' => 10,
				'default' => '1'
			],
			'retrieve_mode' => [
				'null' => false,
				'type' => DB::FIELD_TYPE_INT,
				'length' => 10,
				'default' => '0'
			],
			'post_type' => [
				'null' => false,
				'type' => DB::FIELD_TYPE_INT,
				'length' => 10,
				'default' => '0'
			]
		]
	],
	'interface' => [
		'key' => 'interfaceid',
		'fields' => [
			'interfaceid' => [
				'null' => false,
				'type' => DB::FIELD_TYPE_ID,
				'length' => 20
			],
			'hostid' => [
				'null' => false,
				'type' => DB::FIELD_TYPE_ID,
				'length' => 20,
				'ref_table' => 'hosts',
				'ref_field' => 'hostid'
			],
			'main' => [
				'null' => false,
				'type' => DB::FIELD_TYPE_INT,
				'length' => 10,
				'default' => '0'
			],
			'type' => [
				'null' => false,
				'type' => DB::FIELD_TYPE_INT,
				'length' => 10,
				'default' => '1'
			],
			'useip' => [
				'null' => false,
				'type' => DB::FIELD_TYPE_INT,
				'length' => 10,
				'default' => '1'
			],
			'ip' => [
				'null' => false,
				'type' => DB::FIELD_TYPE_CHAR,
				'length' => 64,
				'default' => '127.0.0.1'
			],
			'dns' => [
				'null' => false,
				'type' => DB::FIELD_TYPE_CHAR,
				'length' => 255,
				'default' => ''
			],
			'port' => [
				'null' => false,
				'type' => DB::FIELD_TYPE_CHAR,
				'length' => 64,
				'default' => '10050'
			],
			'available' => [
				'null' => false,
				'type' => DB::FIELD_TYPE_INT,
				'length' => 10,
				'default' => '0'
			],
			'error' => [
				'null' => false,
				'type' => DB::FIELD_TYPE_CHAR,
				'length' => 2048,
				'default' => ''
			],
			'errors_from' => [
				'null' => false,
				'type' => DB::FIELD_TYPE_INT,
				'length' => 10,
				'default' => '0'
			],
			'disable_until' => [
				'null' => false,
				'type' => DB::FIELD_TYPE_INT,
				'length' => 10,
				'default' => '0'
			]
		]
	],
	'valuemap' => [
		'key' => 'valuemapid',
		'fields' => [
			'valuemapid' => [
				'null' => false,
				'type' => DB::FIELD_TYPE_ID,
				'length' => 20
			],
			'hostid' => [
				'null' => false,
				'type' => DB::FIELD_TYPE_ID,
				'length' => 20,
				'ref_table' => 'hosts',
				'ref_field' => 'hostid'
			],
			'name' => [
				'null' => false,
				'type' => DB::FIELD_TYPE_CHAR,
				'length' => 64,
				'default' => ''
			],
			'uuid' => [
				'null' => false,
				'type' => DB::FIELD_TYPE_CHAR,
				'length' => 32,
				'default' => ''
			]
		]
	],
	'items' => [
		'key' => 'itemid',
		'fields' => [
			'itemid' => [
				'null' => false,
				'type' => DB::FIELD_TYPE_ID,
				'length' => 20
			],
			'type' => [
				'null' => false,
				'type' => DB::FIELD_TYPE_INT,
				'length' => 10,
				'default' => '0'
			],
			'snmp_oid' => [
				'null' => false,
				'type' => DB::FIELD_TYPE_CHAR,
				'length' => 512,
				'default' => ''
			],
			'hostid' => [
				'null' => false,
				'type' => DB::FIELD_TYPE_ID,
				'length' => 20,
				'ref_table' => 'hosts',
				'ref_field' => 'hostid'
			],
			'name' => [
				'null' => false,
				'type' => DB::FIELD_TYPE_CHAR,
				'length' => 255,
				'default' => ''
			],
			'key_' => [
				'null' => false,
				'type' => DB::FIELD_TYPE_CHAR,
				'length' => 2048,
				'default' => ''
			],
			'delay' => [
				'null' => false,
				'type' => DB::FIELD_TYPE_CHAR,
				'length' => 1024,
				'default' => '0'
			],
			'history' => [
				'null' => false,
				'type' => DB::FIELD_TYPE_CHAR,
				'length' => 255,
				'default' => '31d'
			],
			'trends' => [
				'null' => false,
				'type' => DB::FIELD_TYPE_CHAR,
				'length' => 255,
				'default' => '365d'
			],
			'status' => [
				'null' => false,
				'type' => DB::FIELD_TYPE_INT,
				'length' => 10,
				'default' => '0'
			],
			'value_type' => [
				'null' => false,
				'type' => DB::FIELD_TYPE_INT,
				'length' => 10,
				'default' => '0'
			],
			'trapper_hosts' => [
				'null' => false,
				'type' => DB::FIELD_TYPE_CHAR,
				'length' => 255,
				'default' => ''
			],
			'units' => [
				'null' => false,
				'type' => DB::FIELD_TYPE_CHAR,
				'length' => 255,
				'default' => ''
			],
			'formula' => [
				'null' => false,
				'type' => DB::FIELD_TYPE_CHAR,
				'length' => 255,
				'default' => ''
			],
			'logtimefmt' => [
				'null' => false,
				'type' => DB::FIELD_TYPE_CHAR,
				'length' => 64,
				'default' => ''
			],
			'templateid' => [
				'null' => true,
				'type' => DB::FIELD_TYPE_ID,
				'length' => 20,
				'ref_table' => 'items',
				'ref_field' => 'itemid'
			],
			'valuemapid' => [
				'null' => true,
				'type' => DB::FIELD_TYPE_ID,
				'length' => 20,
				'ref_table' => 'valuemap',
				'ref_field' => 'valuemapid'
			],
			'params' => [
				'null' => false,
				'type' => DB::FIELD_TYPE_TEXT,
				'length' => 65535,
				'default' => ''
			],
			'ipmi_sensor' => [
				'null' => false,
				'type' => DB::FIELD_TYPE_CHAR,
				'length' => 128,
				'default' => ''
			],
			'authtype' => [
				'null' => false,
				'type' => DB::FIELD_TYPE_INT,
				'length' => 10,
				'default' => '0'
			],
			'username' => [
				'null' => false,
				'type' => DB::FIELD_TYPE_CHAR,
				'length' => 255,
				'default' => ''
			],
			'password' => [
				'null' => false,
				'type' => DB::FIELD_TYPE_CHAR,
				'length' => 255,
				'default' => ''
			],
			'publickey' => [
				'null' => false,
				'type' => DB::FIELD_TYPE_CHAR,
				'length' => 64,
				'default' => ''
			],
			'privatekey' => [
				'null' => false,
				'type' => DB::FIELD_TYPE_CHAR,
				'length' => 64,
				'default' => ''
			],
			'flags' => [
				'null' => false,
				'type' => DB::FIELD_TYPE_INT,
				'length' => 10,
				'default' => '0'
			],
			'interfaceid' => [
				'null' => true,
				'type' => DB::FIELD_TYPE_ID,
				'length' => 20,
				'ref_table' => 'interface',
				'ref_field' => 'interfaceid'
			],
			'description' => [
				'null' => false,
				'type' => DB::FIELD_TYPE_TEXT,
				'length' => 65535,
				'default' => ''
			],
			'inventory_link' => [
				'null' => false,
				'type' => DB::FIELD_TYPE_INT,
				'length' => 10,
				'default' => '0'
			],
			'lifetime' => [
				'null' => false,
				'type' => DB::FIELD_TYPE_CHAR,
				'length' => 255,
				'default' => '7d'
			],
			'evaltype' => [
				'null' => false,
				'type' => DB::FIELD_TYPE_INT,
				'length' => 10,
				'default' => '0'
			],
			'jmx_endpoint' => [
				'null' => false,
				'type' => DB::FIELD_TYPE_CHAR,
				'length' => 255,
				'default' => ''
			],
			'master_itemid' => [
				'null' => true,
				'type' => DB::FIELD_TYPE_ID,
				'length' => 20,
				'ref_table' => 'items',
				'ref_field' => 'itemid'
			],
			'timeout' => [
				'null' => false,
				'type' => DB::FIELD_TYPE_CHAR,
				'length' => 255,
				'default' => ''
			],
			'url' => [
				'null' => false,
				'type' => DB::FIELD_TYPE_CHAR,
				'length' => 2048,
				'default' => ''
			],
			'query_fields' => [
				'null' => false,
				'type' => DB::FIELD_TYPE_TEXT,
				'length' => 65535,
				'default' => ''
			],
			'posts' => [
				'null' => false,
				'type' => DB::FIELD_TYPE_TEXT,
				'length' => 65535,
				'default' => ''
			],
			'status_codes' => [
				'null' => false,
				'type' => DB::FIELD_TYPE_CHAR,
				'length' => 255,
				'default' => '200'
			],
			'follow_redirects' => [
				'null' => false,
				'type' => DB::FIELD_TYPE_INT,
				'length' => 10,
				'default' => '1'
			],
			'post_type' => [
				'null' => false,
				'type' => DB::FIELD_TYPE_INT,
				'length' => 10,
				'default' => '0'
			],
			'http_proxy' => [
				'null' => false,
				'type' => DB::FIELD_TYPE_CHAR,
				'length' => 255,
				'default' => ''
			],
			'headers' => [
				'null' => false,
				'type' => DB::FIELD_TYPE_TEXT,
				'length' => 65535,
				'default' => ''
			],
			'retrieve_mode' => [
				'null' => false,
				'type' => DB::FIELD_TYPE_INT,
				'length' => 10,
				'default' => '0'
			],
			'request_method' => [
				'null' => false,
				'type' => DB::FIELD_TYPE_INT,
				'length' => 10,
				'default' => '0'
			],
			'output_format' => [
				'null' => false,
				'type' => DB::FIELD_TYPE_INT,
				'length' => 10,
				'default' => '0'
			],
			'ssl_cert_file' => [
				'null' => false,
				'type' => DB::FIELD_TYPE_CHAR,
				'length' => 255,
				'default' => ''
			],
			'ssl_key_file' => [
				'null' => false,
				'type' => DB::FIELD_TYPE_CHAR,
				'length' => 255,
				'default' => ''
			],
			'ssl_key_password' => [
				'null' => false,
				'type' => DB::FIELD_TYPE_CHAR,
				'length' => 64,
				'default' => ''
			],
			'verify_peer' => [
				'null' => false,
				'type' => DB::FIELD_TYPE_INT,
				'length' => 10,
				'default' => '0'
			],
			'verify_host' => [
				'null' => false,
				'type' => DB::FIELD_TYPE_INT,
				'length' => 10,
				'default' => '0'
			],
			'allow_traps' => [
				'null' => false,
				'type' => DB::FIELD_TYPE_INT,
				'length' => 10,
				'default' => '0'
			],
			'discover' => [
				'null' => false,
				'type' => DB::FIELD_TYPE_INT,
				'length' => 10,
				'default' => '0'
			],
			'uuid' => [
				'null' => false,
				'type' => DB::FIELD_TYPE_CHAR,
				'length' => 32,
				'default' => ''
			],
			'lifetime_type' => [
				'null' => false,
				'type' => DB::FIELD_TYPE_INT,
				'length' => 10,
				'default' => '0'
			],
			'enabled_lifetime_type' => [
				'null' => false,
				'type' => DB::FIELD_TYPE_INT,
				'length' => 10,
				'default' => '2'
			],
			'enabled_lifetime' => [
				'null' => false,
				'type' => DB::FIELD_TYPE_CHAR,
				'length' => 255,
				'default' => '0'
			]
		]
	],
	'httpstepitem' => [
		'key' => 'httpstepitemid',
		'fields' => [
			'httpstepitemid' => [
				'null' => false,
				'type' => DB::FIELD_TYPE_ID,
				'length' => 20
			],
			'httpstepid' => [
				'null' => false,
				'type' => DB::FIELD_TYPE_ID,
				'length' => 20,
				'ref_table' => 'httpstep',
				'ref_field' => 'httpstepid'
			],
			'itemid' => [
				'null' => false,
				'type' => DB::FIELD_TYPE_ID,
				'length' => 20,
				'ref_table' => 'items',
				'ref_field' => 'itemid'
			],
			'type' => [
				'null' => false,
				'type' => DB::FIELD_TYPE_INT,
				'length' => 10,
				'default' => '0'
			]
		]
	],
	'httptestitem' => [
		'key' => 'httptestitemid',
		'fields' => [
			'httptestitemid' => [
				'null' => false,
				'type' => DB::FIELD_TYPE_ID,
				'length' => 20
			],
			'httptestid' => [
				'null' => false,
				'type' => DB::FIELD_TYPE_ID,
				'length' => 20,
				'ref_table' => 'httptest',
				'ref_field' => 'httptestid'
			],
			'itemid' => [
				'null' => false,
				'type' => DB::FIELD_TYPE_ID,
				'length' => 20,
				'ref_table' => 'items',
				'ref_field' => 'itemid'
			],
			'type' => [
				'null' => false,
				'type' => DB::FIELD_TYPE_INT,
				'length' => 10,
				'default' => '0'
			]
		]
	],
	'media_type' => [
		'key' => 'mediatypeid',
		'fields' => [
			'mediatypeid' => [
				'null' => false,
				'type' => DB::FIELD_TYPE_ID,
				'length' => 20
			],
			'type' => [
				'null' => false,
				'type' => DB::FIELD_TYPE_INT,
				'length' => 10,
				'default' => '0'
			],
			'name' => [
				'null' => false,
				'type' => DB::FIELD_TYPE_CHAR,
				'length' => 100,
				'default' => ''
			],
			'smtp_server' => [
				'null' => false,
				'type' => DB::FIELD_TYPE_CHAR,
				'length' => 255,
				'default' => ''
			],
			'smtp_helo' => [
				'null' => false,
				'type' => DB::FIELD_TYPE_CHAR,
				'length' => 255,
				'default' => ''
			],
			'smtp_email' => [
				'null' => false,
				'type' => DB::FIELD_TYPE_CHAR,
				'length' => 255,
				'default' => ''
			],
			'exec_path' => [
				'null' => false,
				'type' => DB::FIELD_TYPE_CHAR,
				'length' => 255,
				'default' => ''
			],
			'gsm_modem' => [
				'null' => false,
				'type' => DB::FIELD_TYPE_CHAR,
				'length' => 255,
				'default' => ''
			],
			'username' => [
				'null' => false,
				'type' => DB::FIELD_TYPE_CHAR,
				'length' => 255,
				'default' => ''
			],
			'passwd' => [
				'null' => false,
				'type' => DB::FIELD_TYPE_CHAR,
				'length' => 255,
				'default' => ''
			],
			'status' => [
				'null' => false,
				'type' => DB::FIELD_TYPE_INT,
				'length' => 10,
				'default' => '1'
			],
			'smtp_port' => [
				'null' => false,
				'type' => DB::FIELD_TYPE_INT,
				'length' => 10,
				'default' => '25'
			],
			'smtp_security' => [
				'null' => false,
				'type' => DB::FIELD_TYPE_INT,
				'length' => 10,
				'default' => '0'
			],
			'smtp_verify_peer' => [
				'null' => false,
				'type' => DB::FIELD_TYPE_INT,
				'length' => 10,
				'default' => '0'
			],
			'smtp_verify_host' => [
				'null' => false,
				'type' => DB::FIELD_TYPE_INT,
				'length' => 10,
				'default' => '0'
			],
			'smtp_authentication' => [
				'null' => false,
				'type' => DB::FIELD_TYPE_INT,
				'length' => 10,
				'default' => '0'
			],
			'maxsessions' => [
				'null' => false,
				'type' => DB::FIELD_TYPE_INT,
				'length' => 10,
				'default' => '1'
			],
			'maxattempts' => [
				'null' => false,
				'type' => DB::FIELD_TYPE_INT,
				'length' => 10,
				'default' => '3'
			],
			'attempt_interval' => [
				'null' => false,
				'type' => DB::FIELD_TYPE_CHAR,
				'length' => 32,
				'default' => '10s'
			],
			'message_format' => [
				'null' => false,
				'type' => DB::FIELD_TYPE_INT,
				'length' => 10,
				'default' => '1'
			],
			'script' => [
				'null' => false,
				'type' => DB::FIELD_TYPE_TEXT,
				'length' => 65535,
				'default' => ''
			],
			'timeout' => [
				'null' => false,
				'type' => DB::FIELD_TYPE_CHAR,
				'length' => 32,
				'default' => '30s'
			],
			'process_tags' => [
				'null' => false,
				'type' => DB::FIELD_TYPE_INT,
				'length' => 10,
				'default' => '0'
			],
			'show_event_menu' => [
				'null' => false,
				'type' => DB::FIELD_TYPE_INT,
				'length' => 10,
				'default' => '0'
			],
			'event_menu_url' => [
				'null' => false,
				'type' => DB::FIELD_TYPE_CHAR,
				'length' => 2048,
				'default' => ''
			],
			'event_menu_name' => [
				'null' => false,
				'type' => DB::FIELD_TYPE_CHAR,
				'length' => 255,
				'default' => ''
			],
			'description' => [
				'null' => false,
				'type' => DB::FIELD_TYPE_TEXT,
				'length' => 65535,
				'default' => ''
			],
			'provider' => [
				'null' => false,
				'type' => DB::FIELD_TYPE_INT,
				'length' => 10,
				'default' => '0'
			]
		]
	],
	'media_type_param' => [
		'key' => 'mediatype_paramid',
		'fields' => [
			'mediatype_paramid' => [
				'null' => false,
				'type' => DB::FIELD_TYPE_ID,
				'length' => 20
			],
			'mediatypeid' => [
				'null' => false,
				'type' => DB::FIELD_TYPE_ID,
				'length' => 20,
				'ref_table' => 'media_type',
				'ref_field' => 'mediatypeid'
			],
			'name' => [
				'null' => false,
				'type' => DB::FIELD_TYPE_CHAR,
				'length' => 255,
				'default' => ''
			],
			'value' => [
				'null' => false,
				'type' => DB::FIELD_TYPE_CHAR,
				'length' => 2048,
				'default' => ''
			],
			'sortorder' => [
				'null' => false,
				'type' => DB::FIELD_TYPE_INT,
				'length' => 10,
				'default' => '0'
			]
		]
	],
	'media_type_message' => [
		'key' => 'mediatype_messageid',
		'fields' => [
			'mediatype_messageid' => [
				'null' => false,
				'type' => DB::FIELD_TYPE_ID,
				'length' => 20
			],
			'mediatypeid' => [
				'null' => false,
				'type' => DB::FIELD_TYPE_ID,
				'length' => 20,
				'ref_table' => 'media_type',
				'ref_field' => 'mediatypeid'
			],
			'eventsource' => [
				'null' => false,
				'type' => DB::FIELD_TYPE_INT,
				'length' => 10
			],
			'recovery' => [
				'null' => false,
				'type' => DB::FIELD_TYPE_INT,
				'length' => 10
			],
			'subject' => [
				'null' => false,
				'type' => DB::FIELD_TYPE_CHAR,
				'length' => 255,
				'default' => ''
			],
			'message' => [
				'null' => false,
				'type' => DB::FIELD_TYPE_TEXT,
				'length' => 65535,
				'default' => ''
			]
		]
	],
	'usrgrp' => [
		'key' => 'usrgrpid',
		'fields' => [
			'usrgrpid' => [
				'null' => false,
				'type' => DB::FIELD_TYPE_ID,
				'length' => 20
			],
			'name' => [
				'null' => false,
				'type' => DB::FIELD_TYPE_CHAR,
				'length' => 64,
				'default' => ''
			],
			'gui_access' => [
				'null' => false,
				'type' => DB::FIELD_TYPE_INT,
				'length' => 10,
				'default' => '0'
			],
			'users_status' => [
				'null' => false,
				'type' => DB::FIELD_TYPE_INT,
				'length' => 10,
				'default' => '0'
			],
			'debug_mode' => [
				'null' => false,
				'type' => DB::FIELD_TYPE_INT,
				'length' => 10,
				'default' => '0'
			],
			'userdirectoryid' => [
				'null' => true,
				'type' => DB::FIELD_TYPE_ID,
				'length' => 20,
				'default' => NULL,
				'ref_table' => 'userdirectory',
				'ref_field' => 'userdirectoryid'
			],
			'mfa_status' => [
				'null' => false,
				'type' => DB::FIELD_TYPE_INT,
				'length' => 10,
				'default' => '0'
			],
			'mfaid' => [
				'null' => true,
				'type' => DB::FIELD_TYPE_ID,
				'length' => 20,
				'ref_table' => 'mfa',
				'ref_field' => 'mfaid'
			]
		]
	],
	'users_groups' => [
		'key' => 'id',
		'fields' => [
			'id' => [
				'null' => false,
				'type' => DB::FIELD_TYPE_ID,
				'length' => 20
			],
			'usrgrpid' => [
				'null' => false,
				'type' => DB::FIELD_TYPE_ID,
				'length' => 20,
				'ref_table' => 'usrgrp',
				'ref_field' => 'usrgrpid'
			],
			'userid' => [
				'null' => false,
				'type' => DB::FIELD_TYPE_ID,
				'length' => 20,
				'ref_table' => 'users',
				'ref_field' => 'userid'
			]
		]
	],
	'ugset_group' => [
		'key' => 'ugsetid,usrgrpid',
		'fields' => [
			'ugsetid' => [
				'null' => false,
				'type' => DB::FIELD_TYPE_ID,
				'length' => 20,
				'ref_table' => 'ugset',
				'ref_field' => 'ugsetid'
			],
			'usrgrpid' => [
				'null' => false,
				'type' => DB::FIELD_TYPE_ID,
				'length' => 20,
				'ref_table' => 'usrgrp',
				'ref_field' => 'usrgrpid'
			]
		]
	],
	'user_ugset' => [
		'key' => 'userid',
		'fields' => [
			'userid' => [
				'null' => false,
				'type' => DB::FIELD_TYPE_ID,
				'length' => 20,
				'ref_table' => 'users',
				'ref_field' => 'userid'
			],
			'ugsetid' => [
				'null' => false,
				'type' => DB::FIELD_TYPE_ID,
				'length' => 20,
				'ref_table' => 'ugset',
				'ref_field' => 'ugsetid'
			]
		]
	],
	'scripts' => [
		'key' => 'scriptid',
		'fields' => [
			'scriptid' => [
				'null' => false,
				'type' => DB::FIELD_TYPE_ID,
				'length' => 20
			],
			'name' => [
				'null' => false,
				'type' => DB::FIELD_TYPE_CHAR,
				'length' => 255,
				'default' => ''
			],
			'command' => [
				'null' => false,
				'type' => DB::FIELD_TYPE_TEXT,
				'length' => 65535,
				'default' => ''
			],
			'host_access' => [
				'null' => false,
				'type' => DB::FIELD_TYPE_INT,
				'length' => 10,
				'default' => '2'
			],
			'usrgrpid' => [
				'null' => true,
				'type' => DB::FIELD_TYPE_ID,
				'length' => 20,
				'ref_table' => 'usrgrp',
				'ref_field' => 'usrgrpid'
			],
			'groupid' => [
				'null' => true,
				'type' => DB::FIELD_TYPE_ID,
				'length' => 20,
				'ref_table' => 'hstgrp',
				'ref_field' => 'groupid'
			],
			'description' => [
				'null' => false,
				'type' => DB::FIELD_TYPE_TEXT,
				'length' => 65535,
				'default' => ''
			],
			'confirmation' => [
				'null' => false,
				'type' => DB::FIELD_TYPE_CHAR,
				'length' => 255,
				'default' => ''
			],
			'type' => [
				'null' => false,
				'type' => DB::FIELD_TYPE_INT,
				'length' => 10,
				'default' => '5'
			],
			'execute_on' => [
				'null' => false,
				'type' => DB::FIELD_TYPE_INT,
				'length' => 10,
				'default' => '2'
			],
			'timeout' => [
				'null' => false,
				'type' => DB::FIELD_TYPE_CHAR,
				'length' => 32,
				'default' => '30s'
			],
			'scope' => [
				'null' => false,
				'type' => DB::FIELD_TYPE_INT,
				'length' => 10,
				'default' => '1'
			],
			'port' => [
				'null' => false,
				'type' => DB::FIELD_TYPE_CHAR,
				'length' => 64,
				'default' => ''
			],
			'authtype' => [
				'null' => false,
				'type' => DB::FIELD_TYPE_INT,
				'length' => 10,
				'default' => '0'
			],
			'username' => [
				'null' => false,
				'type' => DB::FIELD_TYPE_CHAR,
				'length' => 64,
				'default' => ''
			],
			'password' => [
				'null' => false,
				'type' => DB::FIELD_TYPE_CHAR,
				'length' => 64,
				'default' => ''
			],
			'publickey' => [
				'null' => false,
				'type' => DB::FIELD_TYPE_CHAR,
				'length' => 64,
				'default' => ''
			],
			'privatekey' => [
				'null' => false,
				'type' => DB::FIELD_TYPE_CHAR,
				'length' => 64,
				'default' => ''
			],
			'menu_path' => [
				'null' => false,
				'type' => DB::FIELD_TYPE_CHAR,
				'length' => 255,
				'default' => ''
			],
			'url' => [
				'null' => false,
				'type' => DB::FIELD_TYPE_CHAR,
				'length' => 2048,
				'default' => ''
			],
			'new_window' => [
				'null' => false,
				'type' => DB::FIELD_TYPE_INT,
				'length' => 10,
				'default' => '1'
			],
			'manualinput' => [
				'null' => false,
				'type' => DB::FIELD_TYPE_INT,
				'length' => 10,
				'default' => '0'
			],
			'manualinput_prompt' => [
				'null' => false,
				'type' => DB::FIELD_TYPE_CHAR,
				'length' => 255,
				'default' => ''
			],
			'manualinput_validator' => [
				'null' => false,
				'type' => DB::FIELD_TYPE_CHAR,
				'length' => 2048,
				'default' => ''
			],
			'manualinput_validator_type' => [
				'null' => false,
				'type' => DB::FIELD_TYPE_INT,
				'length' => 10,
				'default' => '0'
			],
			'manualinput_default_value' => [
				'null' => false,
				'type' => DB::FIELD_TYPE_CHAR,
				'length' => 255,
				'default' => ''
			]
		]
	],
	'script_param' => [
		'key' => 'script_paramid',
		'fields' => [
			'script_paramid' => [
				'null' => false,
				'type' => DB::FIELD_TYPE_ID,
				'length' => 20
			],
			'scriptid' => [
				'null' => false,
				'type' => DB::FIELD_TYPE_ID,
				'length' => 20,
				'ref_table' => 'scripts',
				'ref_field' => 'scriptid'
			],
			'name' => [
				'null' => false,
				'type' => DB::FIELD_TYPE_CHAR,
				'length' => 255,
				'default' => ''
			],
			'value' => [
				'null' => false,
				'type' => DB::FIELD_TYPE_CHAR,
				'length' => 2048,
				'default' => ''
			]
		]
	],
	'actions' => [
		'key' => 'actionid',
		'fields' => [
			'actionid' => [
				'null' => false,
				'type' => DB::FIELD_TYPE_ID,
				'length' => 20
			],
			'name' => [
				'null' => false,
				'type' => DB::FIELD_TYPE_CHAR,
				'length' => 255,
				'default' => ''
			],
			'eventsource' => [
				'null' => false,
				'type' => DB::FIELD_TYPE_INT,
				'length' => 10,
				'default' => '0'
			],
			'evaltype' => [
				'null' => false,
				'type' => DB::FIELD_TYPE_INT,
				'length' => 10,
				'default' => '0'
			],
			'status' => [
				'null' => false,
				'type' => DB::FIELD_TYPE_INT,
				'length' => 10,
				'default' => '0'
			],
			'esc_period' => [
				'null' => false,
				'type' => DB::FIELD_TYPE_CHAR,
				'length' => 255,
				'default' => '1h'
			],
			'formula' => [
				'null' => false,
				'type' => DB::FIELD_TYPE_CHAR,
				'length' => 1024,
				'default' => ''
			],
			'pause_suppressed' => [
				'null' => false,
				'type' => DB::FIELD_TYPE_INT,
				'length' => 10,
				'default' => '1'
			],
			'notify_if_canceled' => [
				'null' => false,
				'type' => DB::FIELD_TYPE_INT,
				'length' => 10,
				'default' => '1'
			],
			'pause_symptoms' => [
				'null' => false,
				'type' => DB::FIELD_TYPE_INT,
				'length' => 10,
				'default' => '1'
			]
		]
	],
	'operations' => [
		'key' => 'operationid',
		'fields' => [
			'operationid' => [
				'null' => false,
				'type' => DB::FIELD_TYPE_ID,
				'length' => 20
			],
			'actionid' => [
				'null' => false,
				'type' => DB::FIELD_TYPE_ID,
				'length' => 20,
				'ref_table' => 'actions',
				'ref_field' => 'actionid'
			],
			'operationtype' => [
				'null' => false,
				'type' => DB::FIELD_TYPE_INT,
				'length' => 10,
				'default' => '0'
			],
			'esc_period' => [
				'null' => false,
				'type' => DB::FIELD_TYPE_CHAR,
				'length' => 255,
				'default' => '0'
			],
			'esc_step_from' => [
				'null' => false,
				'type' => DB::FIELD_TYPE_INT,
				'length' => 10,
				'default' => '1'
			],
			'esc_step_to' => [
				'null' => false,
				'type' => DB::FIELD_TYPE_INT,
				'length' => 10,
				'default' => '1'
			],
			'evaltype' => [
				'null' => false,
				'type' => DB::FIELD_TYPE_INT,
				'length' => 10,
				'default' => '0'
			],
			'recovery' => [
				'null' => false,
				'type' => DB::FIELD_TYPE_INT,
				'length' => 10,
				'default' => '0'
			]
		]
	],
	'optag' => [
		'key' => 'optagid',
		'fields' => [
			'optagid' => [
				'null' => false,
				'type' => DB::FIELD_TYPE_ID,
				'length' => 20
			],
			'operationid' => [
				'null' => false,
				'type' => DB::FIELD_TYPE_ID,
				'length' => 20,
				'ref_table' => 'operations',
				'ref_field' => 'operationid'
			],
			'tag' => [
				'null' => false,
				'type' => DB::FIELD_TYPE_CHAR,
				'length' => 255,
				'default' => ''
			],
			'value' => [
				'null' => false,
				'type' => DB::FIELD_TYPE_CHAR,
				'length' => 255,
				'default' => ''
			]
		]
	],
	'opmessage' => [
		'key' => 'operationid',
		'fields' => [
			'operationid' => [
				'null' => false,
				'type' => DB::FIELD_TYPE_ID,
				'length' => 20,
				'ref_table' => 'operations',
				'ref_field' => 'operationid'
			],
			'default_msg' => [
				'null' => false,
				'type' => DB::FIELD_TYPE_INT,
				'length' => 10,
				'default' => '1'
			],
			'subject' => [
				'null' => false,
				'type' => DB::FIELD_TYPE_CHAR,
				'length' => 255,
				'default' => ''
			],
			'message' => [
				'null' => false,
				'type' => DB::FIELD_TYPE_TEXT,
				'length' => 65535,
				'default' => ''
			],
			'mediatypeid' => [
				'null' => true,
				'type' => DB::FIELD_TYPE_ID,
				'length' => 20,
				'ref_table' => 'media_type',
				'ref_field' => 'mediatypeid'
			]
		]
	],
	'opmessage_grp' => [
		'key' => 'opmessage_grpid',
		'fields' => [
			'opmessage_grpid' => [
				'null' => false,
				'type' => DB::FIELD_TYPE_ID,
				'length' => 20
			],
			'operationid' => [
				'null' => false,
				'type' => DB::FIELD_TYPE_ID,
				'length' => 20,
				'ref_table' => 'operations',
				'ref_field' => 'operationid'
			],
			'usrgrpid' => [
				'null' => false,
				'type' => DB::FIELD_TYPE_ID,
				'length' => 20,
				'ref_table' => 'usrgrp',
				'ref_field' => 'usrgrpid'
			]
		]
	],
	'opmessage_usr' => [
		'key' => 'opmessage_usrid',
		'fields' => [
			'opmessage_usrid' => [
				'null' => false,
				'type' => DB::FIELD_TYPE_ID,
				'length' => 20
			],
			'operationid' => [
				'null' => false,
				'type' => DB::FIELD_TYPE_ID,
				'length' => 20,
				'ref_table' => 'operations',
				'ref_field' => 'operationid'
			],
			'userid' => [
				'null' => false,
				'type' => DB::FIELD_TYPE_ID,
				'length' => 20,
				'ref_table' => 'users',
				'ref_field' => 'userid'
			]
		]
	],
	'opcommand' => [
		'key' => 'operationid',
		'fields' => [
			'operationid' => [
				'null' => false,
				'type' => DB::FIELD_TYPE_ID,
				'length' => 20,
				'ref_table' => 'operations',
				'ref_field' => 'operationid'
			],
			'scriptid' => [
				'null' => false,
				'type' => DB::FIELD_TYPE_ID,
				'length' => 20,
				'ref_table' => 'scripts',
				'ref_field' => 'scriptid'
			]
		]
	],
	'opcommand_hst' => [
		'key' => 'opcommand_hstid',
		'fields' => [
			'opcommand_hstid' => [
				'null' => false,
				'type' => DB::FIELD_TYPE_ID,
				'length' => 20
			],
			'operationid' => [
				'null' => false,
				'type' => DB::FIELD_TYPE_ID,
				'length' => 20,
				'ref_table' => 'operations',
				'ref_field' => 'operationid'
			],
			'hostid' => [
				'null' => true,
				'type' => DB::FIELD_TYPE_ID,
				'length' => 20,
				'ref_table' => 'hosts',
				'ref_field' => 'hostid'
			]
		]
	],
	'opcommand_grp' => [
		'key' => 'opcommand_grpid',
		'fields' => [
			'opcommand_grpid' => [
				'null' => false,
				'type' => DB::FIELD_TYPE_ID,
				'length' => 20
			],
			'operationid' => [
				'null' => false,
				'type' => DB::FIELD_TYPE_ID,
				'length' => 20,
				'ref_table' => 'operations',
				'ref_field' => 'operationid'
			],
			'groupid' => [
				'null' => false,
				'type' => DB::FIELD_TYPE_ID,
				'length' => 20,
				'ref_table' => 'hstgrp',
				'ref_field' => 'groupid'
			]
		]
	],
	'opgroup' => [
		'key' => 'opgroupid',
		'fields' => [
			'opgroupid' => [
				'null' => false,
				'type' => DB::FIELD_TYPE_ID,
				'length' => 20
			],
			'operationid' => [
				'null' => false,
				'type' => DB::FIELD_TYPE_ID,
				'length' => 20,
				'ref_table' => 'operations',
				'ref_field' => 'operationid'
			],
			'groupid' => [
				'null' => false,
				'type' => DB::FIELD_TYPE_ID,
				'length' => 20,
				'ref_table' => 'hstgrp',
				'ref_field' => 'groupid'
			]
		]
	],
	'optemplate' => [
		'key' => 'optemplateid',
		'fields' => [
			'optemplateid' => [
				'null' => false,
				'type' => DB::FIELD_TYPE_ID,
				'length' => 20
			],
			'operationid' => [
				'null' => false,
				'type' => DB::FIELD_TYPE_ID,
				'length' => 20,
				'ref_table' => 'operations',
				'ref_field' => 'operationid'
			],
			'templateid' => [
				'null' => false,
				'type' => DB::FIELD_TYPE_ID,
				'length' => 20,
				'ref_table' => 'hosts',
				'ref_field' => 'hostid'
			]
		]
	],
	'opconditions' => [
		'key' => 'opconditionid',
		'fields' => [
			'opconditionid' => [
				'null' => false,
				'type' => DB::FIELD_TYPE_ID,
				'length' => 20
			],
			'operationid' => [
				'null' => false,
				'type' => DB::FIELD_TYPE_ID,
				'length' => 20,
				'ref_table' => 'operations',
				'ref_field' => 'operationid'
			],
			'conditiontype' => [
				'null' => false,
				'type' => DB::FIELD_TYPE_INT,
				'length' => 10,
				'default' => '0'
			],
			'operator' => [
				'null' => false,
				'type' => DB::FIELD_TYPE_INT,
				'length' => 10,
				'default' => '0'
			],
			'value' => [
				'null' => false,
				'type' => DB::FIELD_TYPE_CHAR,
				'length' => 255,
				'default' => ''
			]
		]
	],
	'conditions' => [
		'key' => 'conditionid',
		'fields' => [
			'conditionid' => [
				'null' => false,
				'type' => DB::FIELD_TYPE_ID,
				'length' => 20
			],
			'actionid' => [
				'null' => false,
				'type' => DB::FIELD_TYPE_ID,
				'length' => 20,
				'ref_table' => 'actions',
				'ref_field' => 'actionid'
			],
			'conditiontype' => [
				'null' => false,
				'type' => DB::FIELD_TYPE_INT,
				'length' => 10,
				'default' => '0'
			],
			'operator' => [
				'null' => false,
				'type' => DB::FIELD_TYPE_INT,
				'length' => 10,
				'default' => '0'
			],
			'value' => [
				'null' => false,
				'type' => DB::FIELD_TYPE_CHAR,
				'length' => 255,
				'default' => ''
			],
			'value2' => [
				'null' => false,
				'type' => DB::FIELD_TYPE_CHAR,
				'length' => 255,
				'default' => ''
			]
		]
	],
	'triggers' => [
		'key' => 'triggerid',
		'fields' => [
			'triggerid' => [
				'null' => false,
				'type' => DB::FIELD_TYPE_ID,
				'length' => 20
			],
			'expression' => [
				'null' => false,
				'type' => DB::FIELD_TYPE_CHAR,
				'length' => 2048,
				'default' => ''
			],
			'description' => [
				'null' => false,
				'type' => DB::FIELD_TYPE_CHAR,
				'length' => 255,
				'default' => ''
			],
			'url' => [
				'null' => false,
				'type' => DB::FIELD_TYPE_CHAR,
				'length' => 2048,
				'default' => ''
			],
			'status' => [
				'null' => false,
				'type' => DB::FIELD_TYPE_INT,
				'length' => 10,
				'default' => '0'
			],
			'value' => [
				'null' => false,
				'type' => DB::FIELD_TYPE_INT,
				'length' => 10,
				'default' => '0'
			],
			'priority' => [
				'null' => false,
				'type' => DB::FIELD_TYPE_INT,
				'length' => 10,
				'default' => '0'
			],
			'lastchange' => [
				'null' => false,
				'type' => DB::FIELD_TYPE_INT,
				'length' => 10,
				'default' => '0'
			],
			'comments' => [
				'null' => false,
				'type' => DB::FIELD_TYPE_TEXT,
				'length' => 65535,
				'default' => ''
			],
			'error' => [
				'null' => false,
				'type' => DB::FIELD_TYPE_CHAR,
				'length' => 2048,
				'default' => ''
			],
			'templateid' => [
				'null' => true,
				'type' => DB::FIELD_TYPE_ID,
				'length' => 20,
				'ref_table' => 'triggers',
				'ref_field' => 'triggerid'
			],
			'type' => [
				'null' => false,
				'type' => DB::FIELD_TYPE_INT,
				'length' => 10,
				'default' => '0'
			],
			'state' => [
				'null' => false,
				'type' => DB::FIELD_TYPE_INT,
				'length' => 10,
				'default' => '0'
			],
			'flags' => [
				'null' => false,
				'type' => DB::FIELD_TYPE_INT,
				'length' => 10,
				'default' => '0'
			],
			'recovery_mode' => [
				'null' => false,
				'type' => DB::FIELD_TYPE_INT,
				'length' => 10,
				'default' => '0'
			],
			'recovery_expression' => [
				'null' => false,
				'type' => DB::FIELD_TYPE_CHAR,
				'length' => 2048,
				'default' => ''
			],
			'correlation_mode' => [
				'null' => false,
				'type' => DB::FIELD_TYPE_INT,
				'length' => 10,
				'default' => '0'
			],
			'correlation_tag' => [
				'null' => false,
				'type' => DB::FIELD_TYPE_CHAR,
				'length' => 255,
				'default' => ''
			],
			'manual_close' => [
				'null' => false,
				'type' => DB::FIELD_TYPE_INT,
				'length' => 10,
				'default' => '0'
			],
			'opdata' => [
				'null' => false,
				'type' => DB::FIELD_TYPE_CHAR,
				'length' => 255,
				'default' => ''
			],
			'discover' => [
				'null' => false,
				'type' => DB::FIELD_TYPE_INT,
				'length' => 10,
				'default' => '0'
			],
			'event_name' => [
				'null' => false,
				'type' => DB::FIELD_TYPE_CHAR,
				'length' => 2048,
				'default' => ''
			],
			'uuid' => [
				'null' => false,
				'type' => DB::FIELD_TYPE_CHAR,
				'length' => 32,
				'default' => ''
			],
			'url_name' => [
				'null' => false,
				'type' => DB::FIELD_TYPE_CHAR,
				'length' => 64,
				'default' => ''
			]
		]
	],
	'trigger_depends' => [
		'key' => 'triggerdepid',
		'fields' => [
			'triggerdepid' => [
				'null' => false,
				'type' => DB::FIELD_TYPE_ID,
				'length' => 20
			],
			'triggerid_down' => [
				'null' => false,
				'type' => DB::FIELD_TYPE_ID,
				'length' => 20,
				'ref_table' => 'triggers',
				'ref_field' => 'triggerid'
			],
			'triggerid_up' => [
				'null' => false,
				'type' => DB::FIELD_TYPE_ID,
				'length' => 20,
				'ref_table' => 'triggers',
				'ref_field' => 'triggerid'
			]
		]
	],
	'functions' => [
		'key' => 'functionid',
		'fields' => [
			'functionid' => [
				'null' => false,
				'type' => DB::FIELD_TYPE_ID,
				'length' => 20
			],
			'itemid' => [
				'null' => false,
				'type' => DB::FIELD_TYPE_ID,
				'length' => 20,
				'ref_table' => 'items',
				'ref_field' => 'itemid'
			],
			'triggerid' => [
				'null' => false,
				'type' => DB::FIELD_TYPE_ID,
				'length' => 20,
				'ref_table' => 'triggers',
				'ref_field' => 'triggerid'
			],
			'name' => [
				'null' => false,
				'type' => DB::FIELD_TYPE_CHAR,
				'length' => 12,
				'default' => ''
			],
			'parameter' => [
				'null' => false,
				'type' => DB::FIELD_TYPE_CHAR,
				'length' => 255,
				'default' => '0'
			]
		]
	],
	'graphs' => [
		'key' => 'graphid',
		'fields' => [
			'graphid' => [
				'null' => false,
				'type' => DB::FIELD_TYPE_ID,
				'length' => 20
			],
			'name' => [
				'null' => false,
				'type' => DB::FIELD_TYPE_CHAR,
				'length' => 128,
				'default' => ''
			],
			'width' => [
				'null' => false,
				'type' => DB::FIELD_TYPE_INT,
				'length' => 10,
				'default' => '900'
			],
			'height' => [
				'null' => false,
				'type' => DB::FIELD_TYPE_INT,
				'length' => 10,
				'default' => '200'
			],
			'yaxismin' => [
				'null' => false,
				'type' => DB::FIELD_TYPE_FLOAT,
				'default' => '0'
			],
			'yaxismax' => [
				'null' => false,
				'type' => DB::FIELD_TYPE_FLOAT,
				'default' => '100'
			],
			'templateid' => [
				'null' => true,
				'type' => DB::FIELD_TYPE_ID,
				'length' => 20,
				'ref_table' => 'graphs',
				'ref_field' => 'graphid'
			],
			'show_work_period' => [
				'null' => false,
				'type' => DB::FIELD_TYPE_INT,
				'length' => 10,
				'default' => '1'
			],
			'show_triggers' => [
				'null' => false,
				'type' => DB::FIELD_TYPE_INT,
				'length' => 10,
				'default' => '1'
			],
			'graphtype' => [
				'null' => false,
				'type' => DB::FIELD_TYPE_INT,
				'length' => 10,
				'default' => '0'
			],
			'show_legend' => [
				'null' => false,
				'type' => DB::FIELD_TYPE_INT,
				'length' => 10,
				'default' => '1'
			],
			'show_3d' => [
				'null' => false,
				'type' => DB::FIELD_TYPE_INT,
				'length' => 10,
				'default' => '0'
			],
			'percent_left' => [
				'null' => false,
				'type' => DB::FIELD_TYPE_FLOAT,
				'default' => '0'
			],
			'percent_right' => [
				'null' => false,
				'type' => DB::FIELD_TYPE_FLOAT,
				'default' => '0'
			],
			'ymin_type' => [
				'null' => false,
				'type' => DB::FIELD_TYPE_INT,
				'length' => 10,
				'default' => '0'
			],
			'ymax_type' => [
				'null' => false,
				'type' => DB::FIELD_TYPE_INT,
				'length' => 10,
				'default' => '0'
			],
			'ymin_itemid' => [
				'null' => true,
				'type' => DB::FIELD_TYPE_ID,
				'length' => 20,
				'ref_table' => 'items',
				'ref_field' => 'itemid'
			],
			'ymax_itemid' => [
				'null' => true,
				'type' => DB::FIELD_TYPE_ID,
				'length' => 20,
				'ref_table' => 'items',
				'ref_field' => 'itemid'
			],
			'flags' => [
				'null' => false,
				'type' => DB::FIELD_TYPE_INT,
				'length' => 10,
				'default' => '0'
			],
			'discover' => [
				'null' => false,
				'type' => DB::FIELD_TYPE_INT,
				'length' => 10,
				'default' => '0'
			],
			'uuid' => [
				'null' => false,
				'type' => DB::FIELD_TYPE_CHAR,
				'length' => 32,
				'default' => ''
			]
		]
	],
	'graphs_items' => [
		'key' => 'gitemid',
		'fields' => [
			'gitemid' => [
				'null' => false,
				'type' => DB::FIELD_TYPE_ID,
				'length' => 20
			],
			'graphid' => [
				'null' => false,
				'type' => DB::FIELD_TYPE_ID,
				'length' => 20,
				'ref_table' => 'graphs',
				'ref_field' => 'graphid'
			],
			'itemid' => [
				'null' => false,
				'type' => DB::FIELD_TYPE_ID,
				'length' => 20,
				'ref_table' => 'items',
				'ref_field' => 'itemid'
			],
			'drawtype' => [
				'null' => false,
				'type' => DB::FIELD_TYPE_INT,
				'length' => 10,
				'default' => '0'
			],
			'sortorder' => [
				'null' => false,
				'type' => DB::FIELD_TYPE_INT,
				'length' => 10,
				'default' => '0'
			],
			'color' => [
				'null' => false,
				'type' => DB::FIELD_TYPE_CHAR,
				'length' => 6,
				'default' => '009600'
			],
			'yaxisside' => [
				'null' => false,
				'type' => DB::FIELD_TYPE_INT,
				'length' => 10,
				'default' => '0'
			],
			'calc_fnc' => [
				'null' => false,
				'type' => DB::FIELD_TYPE_INT,
				'length' => 10,
				'default' => '2'
			],
			'type' => [
				'null' => false,
				'type' => DB::FIELD_TYPE_INT,
				'length' => 10,
				'default' => '0'
			]
		]
	],
	'graph_theme' => [
		'key' => 'graphthemeid',
		'fields' => [
			'graphthemeid' => [
				'null' => false,
				'type' => DB::FIELD_TYPE_ID,
				'length' => 20
			],
			'theme' => [
				'null' => false,
				'type' => DB::FIELD_TYPE_CHAR,
				'length' => 64,
				'default' => ''
			],
			'backgroundcolor' => [
				'null' => false,
				'type' => DB::FIELD_TYPE_CHAR,
				'length' => 6,
				'default' => ''
			],
			'graphcolor' => [
				'null' => false,
				'type' => DB::FIELD_TYPE_CHAR,
				'length' => 6,
				'default' => ''
			],
			'gridcolor' => [
				'null' => false,
				'type' => DB::FIELD_TYPE_CHAR,
				'length' => 6,
				'default' => ''
			],
			'maingridcolor' => [
				'null' => false,
				'type' => DB::FIELD_TYPE_CHAR,
				'length' => 6,
				'default' => ''
			],
			'gridbordercolor' => [
				'null' => false,
				'type' => DB::FIELD_TYPE_CHAR,
				'length' => 6,
				'default' => ''
			],
			'textcolor' => [
				'null' => false,
				'type' => DB::FIELD_TYPE_CHAR,
				'length' => 6,
				'default' => ''
			],
			'highlightcolor' => [
				'null' => false,
				'type' => DB::FIELD_TYPE_CHAR,
				'length' => 6,
				'default' => ''
			],
			'leftpercentilecolor' => [
				'null' => false,
				'type' => DB::FIELD_TYPE_CHAR,
				'length' => 6,
				'default' => ''
			],
			'rightpercentilecolor' => [
				'null' => false,
				'type' => DB::FIELD_TYPE_CHAR,
				'length' => 6,
				'default' => ''
			],
			'nonworktimecolor' => [
				'null' => false,
				'type' => DB::FIELD_TYPE_CHAR,
				'length' => 6,
				'default' => ''
			],
			'colorpalette' => [
				'null' => false,
				'type' => DB::FIELD_TYPE_CHAR,
				'length' => 255,
				'default' => ''
			]
		]
	],
	'globalmacro' => [
		'key' => 'globalmacroid',
		'fields' => [
			'globalmacroid' => [
				'null' => false,
				'type' => DB::FIELD_TYPE_ID,
				'length' => 20
			],
			'macro' => [
				'null' => false,
				'type' => DB::FIELD_TYPE_CHAR,
				'length' => 255,
				'default' => ''
			],
			'value' => [
				'null' => false,
				'type' => DB::FIELD_TYPE_CHAR,
				'length' => 2048,
				'default' => ''
			],
			'description' => [
				'null' => false,
				'type' => DB::FIELD_TYPE_TEXT,
				'length' => 65535,
				'default' => ''
			],
			'type' => [
				'null' => false,
				'type' => DB::FIELD_TYPE_INT,
				'length' => 10,
				'default' => '0'
			]
		]
	],
	'hostmacro' => [
		'key' => 'hostmacroid',
		'fields' => [
			'hostmacroid' => [
				'null' => false,
				'type' => DB::FIELD_TYPE_ID,
				'length' => 20
			],
			'hostid' => [
				'null' => false,
				'type' => DB::FIELD_TYPE_ID,
				'length' => 20,
				'ref_table' => 'hosts',
				'ref_field' => 'hostid'
			],
			'macro' => [
				'null' => false,
				'type' => DB::FIELD_TYPE_CHAR,
				'length' => 255,
				'default' => ''
			],
			'value' => [
				'null' => false,
				'type' => DB::FIELD_TYPE_CHAR,
				'length' => 2048,
				'default' => ''
			],
			'description' => [
				'null' => false,
				'type' => DB::FIELD_TYPE_TEXT,
				'length' => 65535,
				'default' => ''
			],
			'type' => [
				'null' => false,
				'type' => DB::FIELD_TYPE_INT,
				'length' => 10,
				'default' => '0'
			],
			'automatic' => [
				'null' => false,
				'type' => DB::FIELD_TYPE_INT,
				'length' => 10,
				'default' => '0'
			]
		]
	],
	'hosts_groups' => [
		'key' => 'hostgroupid',
		'fields' => [
			'hostgroupid' => [
				'null' => false,
				'type' => DB::FIELD_TYPE_ID,
				'length' => 20
			],
			'hostid' => [
				'null' => false,
				'type' => DB::FIELD_TYPE_ID,
				'length' => 20,
				'ref_table' => 'hosts',
				'ref_field' => 'hostid'
			],
			'groupid' => [
				'null' => false,
				'type' => DB::FIELD_TYPE_ID,
				'length' => 20,
				'ref_table' => 'hstgrp',
				'ref_field' => 'groupid'
			]
		]
	],
	'hosts_templates' => [
		'key' => 'hosttemplateid',
		'fields' => [
			'hosttemplateid' => [
				'null' => false,
				'type' => DB::FIELD_TYPE_ID,
				'length' => 20
			],
			'hostid' => [
				'null' => false,
				'type' => DB::FIELD_TYPE_ID,
				'length' => 20,
				'ref_table' => 'hosts',
				'ref_field' => 'hostid'
			],
			'templateid' => [
				'null' => false,
				'type' => DB::FIELD_TYPE_ID,
				'length' => 20,
				'ref_table' => 'hosts',
				'ref_field' => 'hostid'
			],
			'link_type' => [
				'null' => false,
				'type' => DB::FIELD_TYPE_INT,
				'length' => 10,
				'default' => '0'
			]
		]
	],
	'valuemap_mapping' => [
		'key' => 'valuemap_mappingid',
		'fields' => [
			'valuemap_mappingid' => [
				'null' => false,
				'type' => DB::FIELD_TYPE_ID,
				'length' => 20
			],
			'valuemapid' => [
				'null' => false,
				'type' => DB::FIELD_TYPE_ID,
				'length' => 20,
				'ref_table' => 'valuemap',
				'ref_field' => 'valuemapid'
			],
			'value' => [
				'null' => false,
				'type' => DB::FIELD_TYPE_CHAR,
				'length' => 64,
				'default' => ''
			],
			'newvalue' => [
				'null' => false,
				'type' => DB::FIELD_TYPE_CHAR,
				'length' => 64,
				'default' => ''
			],
			'type' => [
				'null' => false,
				'type' => DB::FIELD_TYPE_INT,
				'length' => 10,
				'default' => '0'
			],
			'sortorder' => [
				'null' => false,
				'type' => DB::FIELD_TYPE_INT,
				'length' => 10,
				'default' => '0'
			]
		]
	],
	'media' => [
		'key' => 'mediaid',
		'fields' => [
			'mediaid' => [
				'null' => false,
				'type' => DB::FIELD_TYPE_ID,
				'length' => 20
			],
			'userid' => [
				'null' => false,
				'type' => DB::FIELD_TYPE_ID,
				'length' => 20,
				'ref_table' => 'users',
				'ref_field' => 'userid'
			],
			'mediatypeid' => [
				'null' => false,
				'type' => DB::FIELD_TYPE_ID,
				'length' => 20,
				'ref_table' => 'media_type',
				'ref_field' => 'mediatypeid'
			],
			'sendto' => [
				'null' => false,
				'type' => DB::FIELD_TYPE_CHAR,
				'length' => 1024,
				'default' => ''
			],
			'active' => [
				'null' => false,
				'type' => DB::FIELD_TYPE_INT,
				'length' => 10,
				'default' => '0'
			],
			'severity' => [
				'null' => false,
				'type' => DB::FIELD_TYPE_INT,
				'length' => 10,
				'default' => '63'
			],
			'period' => [
				'null' => false,
				'type' => DB::FIELD_TYPE_CHAR,
				'length' => 1024,
				'default' => '1-7,00:00-24:00'
			],
			'userdirectory_mediaid' => [
				'null' => true,
				'type' => DB::FIELD_TYPE_ID,
				'length' => 20,
				'default' => NULL,
				'ref_table' => 'userdirectory_media',
				'ref_field' => 'userdirectory_mediaid'
			]
		]
	],
	'rights' => [
		'key' => 'rightid',
		'fields' => [
			'rightid' => [
				'null' => false,
				'type' => DB::FIELD_TYPE_ID,
				'length' => 20
			],
			'groupid' => [
				'null' => false,
				'type' => DB::FIELD_TYPE_ID,
				'length' => 20,
				'ref_table' => 'usrgrp',
				'ref_field' => 'usrgrpid'
			],
			'permission' => [
				'null' => false,
				'type' => DB::FIELD_TYPE_INT,
				'length' => 10,
				'default' => '0'
			],
			'id' => [
				'null' => false,
				'type' => DB::FIELD_TYPE_ID,
				'length' => 20,
				'ref_table' => 'hstgrp',
				'ref_field' => 'groupid'
			]
		]
	],
	'permission' => [
		'key' => 'ugsetid,hgsetid',
		'fields' => [
			'ugsetid' => [
				'null' => false,
				'type' => DB::FIELD_TYPE_ID,
				'length' => 20,
				'ref_table' => 'ugset',
				'ref_field' => 'ugsetid'
			],
			'hgsetid' => [
				'null' => false,
				'type' => DB::FIELD_TYPE_ID,
				'length' => 20,
				'ref_table' => 'hgset',
				'ref_field' => 'hgsetid'
			],
			'permission' => [
				'null' => false,
				'type' => DB::FIELD_TYPE_INT,
				'length' => 10,
				'default' => '2'
			]
		]
	],
	'services' => [
		'key' => 'serviceid',
		'fields' => [
			'serviceid' => [
				'null' => false,
				'type' => DB::FIELD_TYPE_ID,
				'length' => 20
			],
			'name' => [
				'null' => false,
				'type' => DB::FIELD_TYPE_CHAR,
				'length' => 128,
				'default' => ''
			],
			'status' => [
				'null' => false,
				'type' => DB::FIELD_TYPE_INT,
				'length' => 10,
				'default' => '-1'
			],
			'algorithm' => [
				'null' => false,
				'type' => DB::FIELD_TYPE_INT,
				'length' => 10,
				'default' => '0'
			],
			'sortorder' => [
				'null' => false,
				'type' => DB::FIELD_TYPE_INT,
				'length' => 10,
				'default' => '0'
			],
			'weight' => [
				'null' => false,
				'type' => DB::FIELD_TYPE_INT,
				'length' => 10,
				'default' => '0'
			],
			'propagation_rule' => [
				'null' => false,
				'type' => DB::FIELD_TYPE_INT,
				'length' => 10,
				'default' => '0'
			],
			'propagation_value' => [
				'null' => false,
				'type' => DB::FIELD_TYPE_INT,
				'length' => 10,
				'default' => '0'
			],
			'description' => [
				'null' => false,
				'type' => DB::FIELD_TYPE_TEXT,
				'length' => 65535,
				'default' => ''
			],
			'uuid' => [
				'null' => false,
				'type' => DB::FIELD_TYPE_CHAR,
				'length' => 32,
				'default' => ''
			],
			'created_at' => [
				'null' => false,
				'type' => DB::FIELD_TYPE_INT,
				'length' => 10,
				'default' => '0'
			]
		]
	],
	'services_links' => [
		'key' => 'linkid',
		'fields' => [
			'linkid' => [
				'null' => false,
				'type' => DB::FIELD_TYPE_ID,
				'length' => 20
			],
			'serviceupid' => [
				'null' => false,
				'type' => DB::FIELD_TYPE_ID,
				'length' => 20,
				'ref_table' => 'services',
				'ref_field' => 'serviceid'
			],
			'servicedownid' => [
				'null' => false,
				'type' => DB::FIELD_TYPE_ID,
				'length' => 20,
				'ref_table' => 'services',
				'ref_field' => 'serviceid'
			]
		]
	],
	'icon_map' => [
		'key' => 'iconmapid',
		'fields' => [
			'iconmapid' => [
				'null' => false,
				'type' => DB::FIELD_TYPE_ID,
				'length' => 20
			],
			'name' => [
				'null' => false,
				'type' => DB::FIELD_TYPE_CHAR,
				'length' => 64,
				'default' => ''
			],
			'default_iconid' => [
				'null' => false,
				'type' => DB::FIELD_TYPE_ID,
				'length' => 20,
				'ref_table' => 'images',
				'ref_field' => 'imageid'
			]
		]
	],
	'icon_mapping' => [
		'key' => 'iconmappingid',
		'fields' => [
			'iconmappingid' => [
				'null' => false,
				'type' => DB::FIELD_TYPE_ID,
				'length' => 20
			],
			'iconmapid' => [
				'null' => false,
				'type' => DB::FIELD_TYPE_ID,
				'length' => 20,
				'ref_table' => 'icon_map',
				'ref_field' => 'iconmapid'
			],
			'iconid' => [
				'null' => false,
				'type' => DB::FIELD_TYPE_ID,
				'length' => 20,
				'ref_table' => 'images',
				'ref_field' => 'imageid'
			],
			'inventory_link' => [
				'null' => false,
				'type' => DB::FIELD_TYPE_INT,
				'length' => 10,
				'default' => '0'
			],
			'expression' => [
				'null' => false,
				'type' => DB::FIELD_TYPE_CHAR,
				'length' => 64,
				'default' => ''
			],
			'sortorder' => [
				'null' => false,
				'type' => DB::FIELD_TYPE_INT,
				'length' => 10,
				'default' => '0'
			]
		]
	],
	'sysmaps' => [
		'key' => 'sysmapid',
		'fields' => [
			'sysmapid' => [
				'null' => false,
				'type' => DB::FIELD_TYPE_ID,
				'length' => 20
			],
			'name' => [
				'null' => false,
				'type' => DB::FIELD_TYPE_CHAR,
				'length' => 128,
				'default' => ''
			],
			'width' => [
				'null' => false,
				'type' => DB::FIELD_TYPE_INT,
				'length' => 10,
				'default' => '600'
			],
			'height' => [
				'null' => false,
				'type' => DB::FIELD_TYPE_INT,
				'length' => 10,
				'default' => '400'
			],
			'backgroundid' => [
				'null' => true,
				'type' => DB::FIELD_TYPE_ID,
				'length' => 20,
				'ref_table' => 'images',
				'ref_field' => 'imageid'
			],
			'label_type' => [
				'null' => false,
				'type' => DB::FIELD_TYPE_INT,
				'length' => 10,
				'default' => '2'
			],
			'label_location' => [
				'null' => false,
				'type' => DB::FIELD_TYPE_INT,
				'length' => 10,
				'default' => '0'
			],
			'highlight' => [
				'null' => false,
				'type' => DB::FIELD_TYPE_INT,
				'length' => 10,
				'default' => '1'
			],
			'expandproblem' => [
				'null' => false,
				'type' => DB::FIELD_TYPE_INT,
				'length' => 10,
				'default' => '1'
			],
			'markelements' => [
				'null' => false,
				'type' => DB::FIELD_TYPE_INT,
				'length' => 10,
				'default' => '0'
			],
			'show_unack' => [
				'null' => false,
				'type' => DB::FIELD_TYPE_INT,
				'length' => 10,
				'default' => '0'
			],
			'grid_size' => [
				'null' => false,
				'type' => DB::FIELD_TYPE_INT,
				'length' => 10,
				'default' => '50'
			],
			'grid_show' => [
				'null' => false,
				'type' => DB::FIELD_TYPE_INT,
				'length' => 10,
				'default' => '1'
			],
			'grid_align' => [
				'null' => false,
				'type' => DB::FIELD_TYPE_INT,
				'length' => 10,
				'default' => '1'
			],
			'label_format' => [
				'null' => false,
				'type' => DB::FIELD_TYPE_INT,
				'length' => 10,
				'default' => '0'
			],
			'label_type_host' => [
				'null' => false,
				'type' => DB::FIELD_TYPE_INT,
				'length' => 10,
				'default' => '2'
			],
			'label_type_hostgroup' => [
				'null' => false,
				'type' => DB::FIELD_TYPE_INT,
				'length' => 10,
				'default' => '2'
			],
			'label_type_trigger' => [
				'null' => false,
				'type' => DB::FIELD_TYPE_INT,
				'length' => 10,
				'default' => '2'
			],
			'label_type_map' => [
				'null' => false,
				'type' => DB::FIELD_TYPE_INT,
				'length' => 10,
				'default' => '2'
			],
			'label_type_image' => [
				'null' => false,
				'type' => DB::FIELD_TYPE_INT,
				'length' => 10,
				'default' => '2'
			],
			'label_string_host' => [
				'null' => false,
				'type' => DB::FIELD_TYPE_CHAR,
				'length' => 255,
				'default' => ''
			],
			'label_string_hostgroup' => [
				'null' => false,
				'type' => DB::FIELD_TYPE_CHAR,
				'length' => 255,
				'default' => ''
			],
			'label_string_trigger' => [
				'null' => false,
				'type' => DB::FIELD_TYPE_CHAR,
				'length' => 255,
				'default' => ''
			],
			'label_string_map' => [
				'null' => false,
				'type' => DB::FIELD_TYPE_CHAR,
				'length' => 255,
				'default' => ''
			],
			'label_string_image' => [
				'null' => false,
				'type' => DB::FIELD_TYPE_CHAR,
				'length' => 255,
				'default' => ''
			],
			'iconmapid' => [
				'null' => true,
				'type' => DB::FIELD_TYPE_ID,
				'length' => 20,
				'ref_table' => 'icon_map',
				'ref_field' => 'iconmapid'
			],
			'expand_macros' => [
				'null' => false,
				'type' => DB::FIELD_TYPE_INT,
				'length' => 10,
				'default' => '0'
			],
			'severity_min' => [
				'null' => false,
				'type' => DB::FIELD_TYPE_INT,
				'length' => 10,
				'default' => '0'
			],
			'userid' => [
				'null' => false,
				'type' => DB::FIELD_TYPE_ID,
				'length' => 20,
				'ref_table' => 'users',
				'ref_field' => 'userid'
			],
			'private' => [
				'null' => false,
				'type' => DB::FIELD_TYPE_INT,
				'length' => 10,
				'default' => '1'
			],
			'show_suppressed' => [
				'null' => false,
				'type' => DB::FIELD_TYPE_INT,
				'length' => 10,
				'default' => '0'
			],
			'background_scale' => [
				'null' => false,
				'type' => DB::FIELD_TYPE_INT,
				'length' => 10,
				'default' => '1'
			],
			'show_element_label' => [
				'null' => false,
				'type' => DB::FIELD_TYPE_INT,
				'length' => 10,
				'default' => '1'
			],
			'show_link_label' => [
				'null' => false,
				'type' => DB::FIELD_TYPE_INT,
				'length' => 10,
				'default' => '1'
			]
		]
	],
	'sysmaps_elements' => [
		'key' => 'selementid',
		'fields' => [
			'selementid' => [
				'null' => false,
				'type' => DB::FIELD_TYPE_ID,
				'length' => 20
			],
			'sysmapid' => [
				'null' => false,
				'type' => DB::FIELD_TYPE_ID,
				'length' => 20,
				'ref_table' => 'sysmaps',
				'ref_field' => 'sysmapid'
			],
			'elementid' => [
				'null' => false,
				'type' => DB::FIELD_TYPE_ID,
				'length' => 20,
				'default' => '0'
			],
			'elementtype' => [
				'null' => false,
				'type' => DB::FIELD_TYPE_INT,
				'length' => 10,
				'default' => '0'
			],
			'iconid_off' => [
				'null' => true,
				'type' => DB::FIELD_TYPE_ID,
				'length' => 20,
				'ref_table' => 'images',
				'ref_field' => 'imageid'
			],
			'iconid_on' => [
				'null' => true,
				'type' => DB::FIELD_TYPE_ID,
				'length' => 20,
				'ref_table' => 'images',
				'ref_field' => 'imageid'
			],
			'label' => [
				'null' => false,
				'type' => DB::FIELD_TYPE_CHAR,
				'length' => 2048,
				'default' => ''
			],
			'label_location' => [
				'null' => false,
				'type' => DB::FIELD_TYPE_INT,
				'length' => 10,
				'default' => '-1'
			],
			'x' => [
				'null' => false,
				'type' => DB::FIELD_TYPE_INT,
				'length' => 10,
				'default' => '0'
			],
			'y' => [
				'null' => false,
				'type' => DB::FIELD_TYPE_INT,
				'length' => 10,
				'default' => '0'
			],
			'iconid_disabled' => [
				'null' => true,
				'type' => DB::FIELD_TYPE_ID,
				'length' => 20,
				'ref_table' => 'images',
				'ref_field' => 'imageid'
			],
			'iconid_maintenance' => [
				'null' => true,
				'type' => DB::FIELD_TYPE_ID,
				'length' => 20,
				'ref_table' => 'images',
				'ref_field' => 'imageid'
			],
			'elementsubtype' => [
				'null' => false,
				'type' => DB::FIELD_TYPE_INT,
				'length' => 10,
				'default' => '0'
			],
			'areatype' => [
				'null' => false,
				'type' => DB::FIELD_TYPE_INT,
				'length' => 10,
				'default' => '0'
			],
			'width' => [
				'null' => false,
				'type' => DB::FIELD_TYPE_INT,
				'length' => 10,
				'default' => '200'
			],
			'height' => [
				'null' => false,
				'type' => DB::FIELD_TYPE_INT,
				'length' => 10,
				'default' => '200'
			],
			'viewtype' => [
				'null' => false,
				'type' => DB::FIELD_TYPE_INT,
				'length' => 10,
				'default' => '0'
			],
			'use_iconmap' => [
				'null' => false,
				'type' => DB::FIELD_TYPE_INT,
				'length' => 10,
				'default' => '1'
			],
			'evaltype' => [
				'null' => false,
				'type' => DB::FIELD_TYPE_INT,
				'length' => 10,
				'default' => '0'
			],
<<<<<<< HEAD
			'zindex' => [
				'null' => false,
				'type' => DB::FIELD_TYPE_INT,
				'length' => 10,
				'default' => '0'
=======
			'show_label' => [
				'null' => false,
				'type' => DB::FIELD_TYPE_INT,
				'length' => 10,
				'default' => '-1'
>>>>>>> bda13608
			]
		]
	],
	'sysmaps_links' => [
		'key' => 'linkid',
		'fields' => [
			'linkid' => [
				'null' => false,
				'type' => DB::FIELD_TYPE_ID,
				'length' => 20
			],
			'sysmapid' => [
				'null' => false,
				'type' => DB::FIELD_TYPE_ID,
				'length' => 20,
				'ref_table' => 'sysmaps',
				'ref_field' => 'sysmapid'
			],
			'selementid1' => [
				'null' => false,
				'type' => DB::FIELD_TYPE_ID,
				'length' => 20,
				'ref_table' => 'sysmaps_elements',
				'ref_field' => 'selementid'
			],
			'selementid2' => [
				'null' => false,
				'type' => DB::FIELD_TYPE_ID,
				'length' => 20,
				'ref_table' => 'sysmaps_elements',
				'ref_field' => 'selementid'
			],
			'drawtype' => [
				'null' => false,
				'type' => DB::FIELD_TYPE_INT,
				'length' => 10,
				'default' => '0'
			],
			'color' => [
				'null' => false,
				'type' => DB::FIELD_TYPE_CHAR,
				'length' => 6,
				'default' => '000000'
			],
			'label' => [
				'null' => false,
				'type' => DB::FIELD_TYPE_CHAR,
				'length' => 2048,
				'default' => ''
			],
			'show_label' => [
				'null' => false,
				'type' => DB::FIELD_TYPE_INT,
				'length' => 10,
				'default' => '-1'
			],
			'indicator_type' => [
				'null' => false,
				'type' => DB::FIELD_TYPE_INT,
				'length' => 10,
				'default' => '0'
			],
			'itemid' => [
				'null' => true,
				'type' => DB::FIELD_TYPE_ID,
				'length' => 20,
				'ref_table' => 'items',
				'ref_field' => 'itemid'
			]
		]
	],
	'sysmaps_link_triggers' => [
		'key' => 'linktriggerid',
		'fields' => [
			'linktriggerid' => [
				'null' => false,
				'type' => DB::FIELD_TYPE_ID,
				'length' => 20
			],
			'linkid' => [
				'null' => false,
				'type' => DB::FIELD_TYPE_ID,
				'length' => 20,
				'ref_table' => 'sysmaps_links',
				'ref_field' => 'linkid'
			],
			'triggerid' => [
				'null' => false,
				'type' => DB::FIELD_TYPE_ID,
				'length' => 20,
				'ref_table' => 'triggers',
				'ref_field' => 'triggerid'
			],
			'drawtype' => [
				'null' => false,
				'type' => DB::FIELD_TYPE_INT,
				'length' => 10,
				'default' => '0'
			],
			'color' => [
				'null' => false,
				'type' => DB::FIELD_TYPE_CHAR,
				'length' => 6,
				'default' => '000000'
			]
		]
	],
	'sysmap_link_threshold' => [
		'key' => 'linkthresholdid',
		'fields' => [
			'linkthresholdid' => [
				'null' => false,
				'type' => DB::FIELD_TYPE_ID,
				'length' => 20
			],
			'linkid' => [
				'null' => false,
				'type' => DB::FIELD_TYPE_ID,
				'length' => 20,
				'ref_table' => 'sysmaps_links',
				'ref_field' => 'linkid'
			],
			'drawtype' => [
				'null' => false,
				'type' => DB::FIELD_TYPE_INT,
				'length' => 10,
				'default' => '0'
			],
			'color' => [
				'null' => false,
				'type' => DB::FIELD_TYPE_CHAR,
				'length' => 6,
				'default' => '000000'
			],
			'type' => [
				'null' => false,
				'type' => DB::FIELD_TYPE_INT,
				'length' => 10,
				'default' => '0'
			],
			'threshold' => [
				'null' => false,
				'type' => DB::FIELD_TYPE_CHAR,
				'length' => 255,
				'default' => ''
			],
			'pattern' => [
				'null' => false,
				'type' => DB::FIELD_TYPE_CHAR,
				'length' => 255,
				'default' => ''
			],
			'sortorder' => [
				'null' => false,
				'type' => DB::FIELD_TYPE_INT,
				'length' => 10,
				'default' => '0'
			]
		]
	],
	'sysmap_element_url' => [
		'key' => 'sysmapelementurlid',
		'fields' => [
			'sysmapelementurlid' => [
				'null' => false,
				'type' => DB::FIELD_TYPE_ID,
				'length' => 20
			],
			'selementid' => [
				'null' => false,
				'type' => DB::FIELD_TYPE_ID,
				'length' => 20,
				'ref_table' => 'sysmaps_elements',
				'ref_field' => 'selementid'
			],
			'name' => [
				'null' => false,
				'type' => DB::FIELD_TYPE_CHAR,
				'length' => 255
			],
			'url' => [
				'null' => false,
				'type' => DB::FIELD_TYPE_CHAR,
				'length' => 2048,
				'default' => ''
			]
		]
	],
	'sysmap_url' => [
		'key' => 'sysmapurlid',
		'fields' => [
			'sysmapurlid' => [
				'null' => false,
				'type' => DB::FIELD_TYPE_ID,
				'length' => 20
			],
			'sysmapid' => [
				'null' => false,
				'type' => DB::FIELD_TYPE_ID,
				'length' => 20,
				'ref_table' => 'sysmaps',
				'ref_field' => 'sysmapid'
			],
			'name' => [
				'null' => false,
				'type' => DB::FIELD_TYPE_CHAR,
				'length' => 255
			],
			'url' => [
				'null' => false,
				'type' => DB::FIELD_TYPE_CHAR,
				'length' => 2048,
				'default' => ''
			],
			'elementtype' => [
				'null' => false,
				'type' => DB::FIELD_TYPE_INT,
				'length' => 10,
				'default' => '0'
			]
		]
	],
	'sysmap_user' => [
		'key' => 'sysmapuserid',
		'fields' => [
			'sysmapuserid' => [
				'null' => false,
				'type' => DB::FIELD_TYPE_ID,
				'length' => 20
			],
			'sysmapid' => [
				'null' => false,
				'type' => DB::FIELD_TYPE_ID,
				'length' => 20,
				'ref_table' => 'sysmaps',
				'ref_field' => 'sysmapid'
			],
			'userid' => [
				'null' => false,
				'type' => DB::FIELD_TYPE_ID,
				'length' => 20,
				'ref_table' => 'users',
				'ref_field' => 'userid'
			],
			'permission' => [
				'null' => false,
				'type' => DB::FIELD_TYPE_INT,
				'length' => 10,
				'default' => '2'
			]
		]
	],
	'sysmap_usrgrp' => [
		'key' => 'sysmapusrgrpid',
		'fields' => [
			'sysmapusrgrpid' => [
				'null' => false,
				'type' => DB::FIELD_TYPE_ID,
				'length' => 20
			],
			'sysmapid' => [
				'null' => false,
				'type' => DB::FIELD_TYPE_ID,
				'length' => 20,
				'ref_table' => 'sysmaps',
				'ref_field' => 'sysmapid'
			],
			'usrgrpid' => [
				'null' => false,
				'type' => DB::FIELD_TYPE_ID,
				'length' => 20,
				'ref_table' => 'usrgrp',
				'ref_field' => 'usrgrpid'
			],
			'permission' => [
				'null' => false,
				'type' => DB::FIELD_TYPE_INT,
				'length' => 10,
				'default' => '2'
			]
		]
	],
	'maintenances_hosts' => [
		'key' => 'maintenance_hostid',
		'fields' => [
			'maintenance_hostid' => [
				'null' => false,
				'type' => DB::FIELD_TYPE_ID,
				'length' => 20
			],
			'maintenanceid' => [
				'null' => false,
				'type' => DB::FIELD_TYPE_ID,
				'length' => 20,
				'ref_table' => 'maintenances',
				'ref_field' => 'maintenanceid'
			],
			'hostid' => [
				'null' => false,
				'type' => DB::FIELD_TYPE_ID,
				'length' => 20,
				'ref_table' => 'hosts',
				'ref_field' => 'hostid'
			]
		]
	],
	'maintenances_groups' => [
		'key' => 'maintenance_groupid',
		'fields' => [
			'maintenance_groupid' => [
				'null' => false,
				'type' => DB::FIELD_TYPE_ID,
				'length' => 20
			],
			'maintenanceid' => [
				'null' => false,
				'type' => DB::FIELD_TYPE_ID,
				'length' => 20,
				'ref_table' => 'maintenances',
				'ref_field' => 'maintenanceid'
			],
			'groupid' => [
				'null' => false,
				'type' => DB::FIELD_TYPE_ID,
				'length' => 20,
				'ref_table' => 'hstgrp',
				'ref_field' => 'groupid'
			]
		]
	],
	'timeperiods' => [
		'key' => 'timeperiodid',
		'fields' => [
			'timeperiodid' => [
				'null' => false,
				'type' => DB::FIELD_TYPE_ID,
				'length' => 20
			],
			'timeperiod_type' => [
				'null' => false,
				'type' => DB::FIELD_TYPE_INT,
				'length' => 10,
				'default' => '0'
			],
			'every' => [
				'null' => false,
				'type' => DB::FIELD_TYPE_INT,
				'length' => 10,
				'default' => '1'
			],
			'month' => [
				'null' => false,
				'type' => DB::FIELD_TYPE_INT,
				'length' => 10,
				'default' => '0'
			],
			'dayofweek' => [
				'null' => false,
				'type' => DB::FIELD_TYPE_INT,
				'length' => 10,
				'default' => '0'
			],
			'day' => [
				'null' => false,
				'type' => DB::FIELD_TYPE_INT,
				'length' => 10,
				'default' => '0'
			],
			'start_time' => [
				'null' => false,
				'type' => DB::FIELD_TYPE_INT,
				'length' => 10,
				'default' => '0'
			],
			'period' => [
				'null' => false,
				'type' => DB::FIELD_TYPE_INT,
				'length' => 10,
				'default' => '0'
			],
			'start_date' => [
				'null' => false,
				'type' => DB::FIELD_TYPE_INT,
				'length' => 10,
				'default' => '0'
			]
		]
	],
	'maintenances_windows' => [
		'key' => 'maintenance_timeperiodid',
		'fields' => [
			'maintenance_timeperiodid' => [
				'null' => false,
				'type' => DB::FIELD_TYPE_ID,
				'length' => 20
			],
			'maintenanceid' => [
				'null' => false,
				'type' => DB::FIELD_TYPE_ID,
				'length' => 20,
				'ref_table' => 'maintenances',
				'ref_field' => 'maintenanceid'
			],
			'timeperiodid' => [
				'null' => false,
				'type' => DB::FIELD_TYPE_ID,
				'length' => 20,
				'ref_table' => 'timeperiods',
				'ref_field' => 'timeperiodid'
			]
		]
	],
	'regexps' => [
		'key' => 'regexpid',
		'fields' => [
			'regexpid' => [
				'null' => false,
				'type' => DB::FIELD_TYPE_ID,
				'length' => 20
			],
			'name' => [
				'null' => false,
				'type' => DB::FIELD_TYPE_CHAR,
				'length' => 128,
				'default' => ''
			],
			'test_string' => [
				'null' => false,
				'type' => DB::FIELD_TYPE_TEXT,
				'length' => 65535,
				'default' => ''
			]
		]
	],
	'expressions' => [
		'key' => 'expressionid',
		'fields' => [
			'expressionid' => [
				'null' => false,
				'type' => DB::FIELD_TYPE_ID,
				'length' => 20
			],
			'regexpid' => [
				'null' => false,
				'type' => DB::FIELD_TYPE_ID,
				'length' => 20,
				'ref_table' => 'regexps',
				'ref_field' => 'regexpid'
			],
			'expression' => [
				'null' => false,
				'type' => DB::FIELD_TYPE_CHAR,
				'length' => 255,
				'default' => ''
			],
			'expression_type' => [
				'null' => false,
				'type' => DB::FIELD_TYPE_INT,
				'length' => 10,
				'default' => '0'
			],
			'exp_delimiter' => [
				'null' => false,
				'type' => DB::FIELD_TYPE_CHAR,
				'length' => 1,
				'default' => ''
			],
			'case_sensitive' => [
				'null' => false,
				'type' => DB::FIELD_TYPE_INT,
				'length' => 10,
				'default' => '0'
			]
		]
	],
	'ids' => [
		'key' => 'table_name,field_name',
		'fields' => [
			'table_name' => [
				'null' => false,
				'type' => DB::FIELD_TYPE_CHAR,
				'length' => 64,
				'default' => ''
			],
			'field_name' => [
				'null' => false,
				'type' => DB::FIELD_TYPE_CHAR,
				'length' => 64,
				'default' => ''
			],
			'nextid' => [
				'null' => false,
				'type' => DB::FIELD_TYPE_ID,
				'length' => 20
			]
		]
	],
	'alerts' => [
		'key' => 'alertid',
		'fields' => [
			'alertid' => [
				'null' => false,
				'type' => DB::FIELD_TYPE_ID,
				'length' => 20
			],
			'actionid' => [
				'null' => false,
				'type' => DB::FIELD_TYPE_ID,
				'length' => 20,
				'ref_table' => 'actions',
				'ref_field' => 'actionid'
			],
			'eventid' => [
				'null' => false,
				'type' => DB::FIELD_TYPE_ID,
				'length' => 20,
				'ref_table' => 'events',
				'ref_field' => 'eventid'
			],
			'userid' => [
				'null' => true,
				'type' => DB::FIELD_TYPE_ID,
				'length' => 20,
				'ref_table' => 'users',
				'ref_field' => 'userid'
			],
			'clock' => [
				'null' => false,
				'type' => DB::FIELD_TYPE_INT,
				'length' => 10,
				'default' => '0'
			],
			'mediatypeid' => [
				'null' => true,
				'type' => DB::FIELD_TYPE_ID,
				'length' => 20,
				'ref_table' => 'media_type',
				'ref_field' => 'mediatypeid'
			],
			'sendto' => [
				'null' => false,
				'type' => DB::FIELD_TYPE_CHAR,
				'length' => 1024,
				'default' => ''
			],
			'subject' => [
				'null' => false,
				'type' => DB::FIELD_TYPE_CHAR,
				'length' => 255,
				'default' => ''
			],
			'message' => [
				'null' => false,
				'type' => DB::FIELD_TYPE_TEXT,
				'length' => 65535,
				'default' => ''
			],
			'status' => [
				'null' => false,
				'type' => DB::FIELD_TYPE_INT,
				'length' => 10,
				'default' => '0'
			],
			'retries' => [
				'null' => false,
				'type' => DB::FIELD_TYPE_INT,
				'length' => 10,
				'default' => '0'
			],
			'error' => [
				'null' => false,
				'type' => DB::FIELD_TYPE_CHAR,
				'length' => 2048,
				'default' => ''
			],
			'esc_step' => [
				'null' => false,
				'type' => DB::FIELD_TYPE_INT,
				'length' => 10,
				'default' => '0'
			],
			'alerttype' => [
				'null' => false,
				'type' => DB::FIELD_TYPE_INT,
				'length' => 10,
				'default' => '0'
			],
			'p_eventid' => [
				'null' => true,
				'type' => DB::FIELD_TYPE_ID,
				'length' => 20,
				'ref_table' => 'events',
				'ref_field' => 'eventid'
			],
			'acknowledgeid' => [
				'null' => true,
				'type' => DB::FIELD_TYPE_ID,
				'length' => 20,
				'ref_table' => 'acknowledges',
				'ref_field' => 'acknowledgeid'
			],
			'parameters' => [
				'null' => false,
				'type' => DB::FIELD_TYPE_TEXT,
				'length' => 65535,
				'default' => '{}'
			]
		]
	],
	'history' => [
		'key' => 'itemid,clock,ns',
		'fields' => [
			'itemid' => [
				'null' => false,
				'type' => DB::FIELD_TYPE_ID,
				'length' => 20,
				'ref_table' => 'items',
				'ref_field' => 'itemid'
			],
			'clock' => [
				'null' => false,
				'type' => DB::FIELD_TYPE_INT,
				'length' => 10,
				'default' => '0'
			],
			'value' => [
				'null' => false,
				'type' => DB::FIELD_TYPE_FLOAT,
				'default' => '0.0000'
			],
			'ns' => [
				'null' => false,
				'type' => DB::FIELD_TYPE_INT,
				'length' => 10,
				'default' => '0'
			]
		]
	],
	'history_uint' => [
		'key' => 'itemid,clock,ns',
		'fields' => [
			'itemid' => [
				'null' => false,
				'type' => DB::FIELD_TYPE_ID,
				'length' => 20,
				'ref_table' => 'items',
				'ref_field' => 'itemid'
			],
			'clock' => [
				'null' => false,
				'type' => DB::FIELD_TYPE_INT,
				'length' => 10,
				'default' => '0'
			],
			'value' => [
				'null' => false,
				'type' => DB::FIELD_TYPE_UINT,
				'length' => 20,
				'default' => '0'
			],
			'ns' => [
				'null' => false,
				'type' => DB::FIELD_TYPE_INT,
				'length' => 10,
				'default' => '0'
			]
		]
	],
	'history_str' => [
		'key' => 'itemid,clock,ns',
		'fields' => [
			'itemid' => [
				'null' => false,
				'type' => DB::FIELD_TYPE_ID,
				'length' => 20,
				'ref_table' => 'items',
				'ref_field' => 'itemid'
			],
			'clock' => [
				'null' => false,
				'type' => DB::FIELD_TYPE_INT,
				'length' => 10,
				'default' => '0'
			],
			'value' => [
				'null' => false,
				'type' => DB::FIELD_TYPE_CHAR,
				'length' => 255,
				'default' => ''
			],
			'ns' => [
				'null' => false,
				'type' => DB::FIELD_TYPE_INT,
				'length' => 10,
				'default' => '0'
			]
		]
	],
	'history_log' => [
		'key' => 'itemid,clock,ns',
		'fields' => [
			'itemid' => [
				'null' => false,
				'type' => DB::FIELD_TYPE_ID,
				'length' => 20,
				'ref_table' => 'items',
				'ref_field' => 'itemid'
			],
			'clock' => [
				'null' => false,
				'type' => DB::FIELD_TYPE_INT,
				'length' => 10,
				'default' => '0'
			],
			'timestamp' => [
				'null' => false,
				'type' => DB::FIELD_TYPE_INT,
				'length' => 10,
				'default' => '0'
			],
			'source' => [
				'null' => false,
				'type' => DB::FIELD_TYPE_CHAR,
				'length' => 64,
				'default' => ''
			],
			'severity' => [
				'null' => false,
				'type' => DB::FIELD_TYPE_INT,
				'length' => 10,
				'default' => '0'
			],
			'value' => [
				'null' => false,
				'type' => DB::FIELD_TYPE_TEXT,
				'length' => 65535,
				'default' => ''
			],
			'logeventid' => [
				'null' => false,
				'type' => DB::FIELD_TYPE_INT,
				'length' => 10,
				'default' => '0'
			],
			'ns' => [
				'null' => false,
				'type' => DB::FIELD_TYPE_INT,
				'length' => 10,
				'default' => '0'
			]
		]
	],
	'history_text' => [
		'key' => 'itemid,clock,ns',
		'fields' => [
			'itemid' => [
				'null' => false,
				'type' => DB::FIELD_TYPE_ID,
				'length' => 20,
				'ref_table' => 'items',
				'ref_field' => 'itemid'
			],
			'clock' => [
				'null' => false,
				'type' => DB::FIELD_TYPE_INT,
				'length' => 10,
				'default' => '0'
			],
			'value' => [
				'null' => false,
				'type' => DB::FIELD_TYPE_TEXT,
				'length' => 65535,
				'default' => ''
			],
			'ns' => [
				'null' => false,
				'type' => DB::FIELD_TYPE_INT,
				'length' => 10,
				'default' => '0'
			]
		]
	],
	'history_bin' => [
		'key' => 'itemid,clock,ns',
		'fields' => [
			'itemid' => [
				'null' => false,
				'type' => DB::FIELD_TYPE_ID,
				'length' => 20,
				'ref_table' => 'items',
				'ref_field' => 'itemid'
			],
			'clock' => [
				'null' => false,
				'type' => DB::FIELD_TYPE_INT,
				'length' => 10,
				'default' => '0'
			],
			'ns' => [
				'null' => false,
				'type' => DB::FIELD_TYPE_INT,
				'length' => 10,
				'default' => '0'
			],
			'value' => [
				'null' => false,
				'type' => DB::FIELD_TYPE_BLOB,
				'length' => 2048,
				'default' => ''
			]
		]
	],
	'proxy_history' => [
		'key' => 'id',
		'fields' => [
			'id' => [
				'null' => false,
				'type' => DB::FIELD_TYPE_ID,
				'length' => 20
			],
			'itemid' => [
				'null' => false,
				'type' => DB::FIELD_TYPE_ID,
				'length' => 20,
				'ref_table' => 'items',
				'ref_field' => 'itemid'
			],
			'clock' => [
				'null' => false,
				'type' => DB::FIELD_TYPE_INT,
				'length' => 10,
				'default' => '0'
			],
			'timestamp' => [
				'null' => false,
				'type' => DB::FIELD_TYPE_INT,
				'length' => 10,
				'default' => '0'
			],
			'source' => [
				'null' => false,
				'type' => DB::FIELD_TYPE_CHAR,
				'length' => 64,
				'default' => ''
			],
			'severity' => [
				'null' => false,
				'type' => DB::FIELD_TYPE_INT,
				'length' => 10,
				'default' => '0'
			],
			'value' => [
				'null' => false,
				'type' => DB::FIELD_TYPE_TEXT,
				'length' => 65535,
				'default' => ''
			],
			'logeventid' => [
				'null' => false,
				'type' => DB::FIELD_TYPE_INT,
				'length' => 10,
				'default' => '0'
			],
			'ns' => [
				'null' => false,
				'type' => DB::FIELD_TYPE_INT,
				'length' => 10,
				'default' => '0'
			],
			'state' => [
				'null' => false,
				'type' => DB::FIELD_TYPE_INT,
				'length' => 10,
				'default' => '0'
			],
			'lastlogsize' => [
				'null' => false,
				'type' => DB::FIELD_TYPE_UINT,
				'length' => 20,
				'default' => '0'
			],
			'mtime' => [
				'null' => false,
				'type' => DB::FIELD_TYPE_INT,
				'length' => 10,
				'default' => '0'
			],
			'flags' => [
				'null' => false,
				'type' => DB::FIELD_TYPE_INT,
				'length' => 10,
				'default' => '0'
			],
			'write_clock' => [
				'null' => false,
				'type' => DB::FIELD_TYPE_INT,
				'length' => 10,
				'default' => '0'
			]
		]
	],
	'proxy_dhistory' => [
		'key' => 'id',
		'fields' => [
			'id' => [
				'null' => false,
				'type' => DB::FIELD_TYPE_ID,
				'length' => 20
			],
			'clock' => [
				'null' => false,
				'type' => DB::FIELD_TYPE_INT,
				'length' => 10,
				'default' => '0'
			],
			'druleid' => [
				'null' => false,
				'type' => DB::FIELD_TYPE_ID,
				'length' => 20,
				'ref_table' => 'drules',
				'ref_field' => 'druleid'
			],
			'ip' => [
				'null' => false,
				'type' => DB::FIELD_TYPE_CHAR,
				'length' => 39,
				'default' => ''
			],
			'port' => [
				'null' => false,
				'type' => DB::FIELD_TYPE_INT,
				'length' => 10,
				'default' => '0'
			],
			'value' => [
				'null' => false,
				'type' => DB::FIELD_TYPE_CHAR,
				'length' => 255,
				'default' => ''
			],
			'status' => [
				'null' => false,
				'type' => DB::FIELD_TYPE_INT,
				'length' => 10,
				'default' => '0'
			],
			'dcheckid' => [
				'null' => true,
				'type' => DB::FIELD_TYPE_ID,
				'length' => 20,
				'ref_table' => 'dchecks',
				'ref_field' => 'dcheckid'
			],
			'dns' => [
				'null' => false,
				'type' => DB::FIELD_TYPE_CHAR,
				'length' => 255,
				'default' => ''
			],
			'error' => [
				'null' => false,
				'type' => DB::FIELD_TYPE_CHAR,
				'length' => 2048,
				'default' => ''
			]
		]
	],
	'events' => [
		'key' => 'eventid',
		'fields' => [
			'eventid' => [
				'null' => false,
				'type' => DB::FIELD_TYPE_ID,
				'length' => 20
			],
			'source' => [
				'null' => false,
				'type' => DB::FIELD_TYPE_INT,
				'length' => 10,
				'default' => '0'
			],
			'object' => [
				'null' => false,
				'type' => DB::FIELD_TYPE_INT,
				'length' => 10,
				'default' => '0'
			],
			'objectid' => [
				'null' => false,
				'type' => DB::FIELD_TYPE_ID,
				'length' => 20,
				'default' => '0'
			],
			'clock' => [
				'null' => false,
				'type' => DB::FIELD_TYPE_INT,
				'length' => 10,
				'default' => '0'
			],
			'value' => [
				'null' => false,
				'type' => DB::FIELD_TYPE_INT,
				'length' => 10,
				'default' => '0'
			],
			'acknowledged' => [
				'null' => false,
				'type' => DB::FIELD_TYPE_INT,
				'length' => 10,
				'default' => '0'
			],
			'ns' => [
				'null' => false,
				'type' => DB::FIELD_TYPE_INT,
				'length' => 10,
				'default' => '0'
			],
			'name' => [
				'null' => false,
				'type' => DB::FIELD_TYPE_CHAR,
				'length' => 2048,
				'default' => ''
			],
			'severity' => [
				'null' => false,
				'type' => DB::FIELD_TYPE_INT,
				'length' => 10,
				'default' => '0'
			]
		]
	],
	'event_symptom' => [
		'key' => 'eventid',
		'fields' => [
			'eventid' => [
				'null' => false,
				'type' => DB::FIELD_TYPE_ID,
				'length' => 20,
				'ref_table' => 'events',
				'ref_field' => 'eventid'
			],
			'cause_eventid' => [
				'null' => false,
				'type' => DB::FIELD_TYPE_ID,
				'length' => 20,
				'ref_table' => 'events',
				'ref_field' => 'eventid'
			]
		]
	],
	'trends' => [
		'key' => 'itemid,clock',
		'fields' => [
			'itemid' => [
				'null' => false,
				'type' => DB::FIELD_TYPE_ID,
				'length' => 20,
				'ref_table' => 'items',
				'ref_field' => 'itemid'
			],
			'clock' => [
				'null' => false,
				'type' => DB::FIELD_TYPE_INT,
				'length' => 10,
				'default' => '0'
			],
			'num' => [
				'null' => false,
				'type' => DB::FIELD_TYPE_INT,
				'length' => 10,
				'default' => '0'
			],
			'value_min' => [
				'null' => false,
				'type' => DB::FIELD_TYPE_FLOAT,
				'default' => '0.0000'
			],
			'value_avg' => [
				'null' => false,
				'type' => DB::FIELD_TYPE_FLOAT,
				'default' => '0.0000'
			],
			'value_max' => [
				'null' => false,
				'type' => DB::FIELD_TYPE_FLOAT,
				'default' => '0.0000'
			]
		]
	],
	'trends_uint' => [
		'key' => 'itemid,clock',
		'fields' => [
			'itemid' => [
				'null' => false,
				'type' => DB::FIELD_TYPE_ID,
				'length' => 20,
				'ref_table' => 'items',
				'ref_field' => 'itemid'
			],
			'clock' => [
				'null' => false,
				'type' => DB::FIELD_TYPE_INT,
				'length' => 10,
				'default' => '0'
			],
			'num' => [
				'null' => false,
				'type' => DB::FIELD_TYPE_INT,
				'length' => 10,
				'default' => '0'
			],
			'value_min' => [
				'null' => false,
				'type' => DB::FIELD_TYPE_UINT,
				'length' => 20,
				'default' => '0'
			],
			'value_avg' => [
				'null' => false,
				'type' => DB::FIELD_TYPE_UINT,
				'length' => 20,
				'default' => '0'
			],
			'value_max' => [
				'null' => false,
				'type' => DB::FIELD_TYPE_UINT,
				'length' => 20,
				'default' => '0'
			]
		]
	],
	'acknowledges' => [
		'key' => 'acknowledgeid',
		'fields' => [
			'acknowledgeid' => [
				'null' => false,
				'type' => DB::FIELD_TYPE_ID,
				'length' => 20
			],
			'userid' => [
				'null' => false,
				'type' => DB::FIELD_TYPE_ID,
				'length' => 20,
				'ref_table' => 'users',
				'ref_field' => 'userid'
			],
			'eventid' => [
				'null' => false,
				'type' => DB::FIELD_TYPE_ID,
				'length' => 20,
				'ref_table' => 'events',
				'ref_field' => 'eventid'
			],
			'clock' => [
				'null' => false,
				'type' => DB::FIELD_TYPE_INT,
				'length' => 10,
				'default' => '0'
			],
			'message' => [
				'null' => false,
				'type' => DB::FIELD_TYPE_CHAR,
				'length' => 2048,
				'default' => ''
			],
			'action' => [
				'null' => false,
				'type' => DB::FIELD_TYPE_INT,
				'length' => 10,
				'default' => '0'
			],
			'old_severity' => [
				'null' => false,
				'type' => DB::FIELD_TYPE_INT,
				'length' => 10,
				'default' => '0'
			],
			'new_severity' => [
				'null' => false,
				'type' => DB::FIELD_TYPE_INT,
				'length' => 10,
				'default' => '0'
			],
			'suppress_until' => [
				'null' => false,
				'type' => DB::FIELD_TYPE_INT,
				'length' => 10,
				'default' => '0'
			],
			'taskid' => [
				'null' => true,
				'type' => DB::FIELD_TYPE_ID,
				'length' => 20,
				'ref_table' => 'task',
				'ref_field' => 'taskid'
			]
		]
	],
	'auditlog' => [
		'key' => 'auditid',
		'fields' => [
			'auditid' => [
				'null' => false,
				'type' => DB::FIELD_TYPE_CUID,
				'length' => 25
			],
			'userid' => [
				'null' => true,
				'type' => DB::FIELD_TYPE_ID,
				'length' => 20
			],
			'username' => [
				'null' => false,
				'type' => DB::FIELD_TYPE_CHAR,
				'length' => 100,
				'default' => ''
			],
			'clock' => [
				'null' => false,
				'type' => DB::FIELD_TYPE_INT,
				'length' => 10,
				'default' => '0'
			],
			'ip' => [
				'null' => false,
				'type' => DB::FIELD_TYPE_CHAR,
				'length' => 39,
				'default' => ''
			],
			'action' => [
				'null' => false,
				'type' => DB::FIELD_TYPE_INT,
				'length' => 10,
				'default' => '0'
			],
			'resourcetype' => [
				'null' => false,
				'type' => DB::FIELD_TYPE_INT,
				'length' => 10,
				'default' => '0'
			],
			'resourceid' => [
				'null' => true,
				'type' => DB::FIELD_TYPE_ID,
				'length' => 20
			],
			'resource_cuid' => [
				'null' => true,
				'type' => DB::FIELD_TYPE_CUID,
				'length' => 25
			],
			'resourcename' => [
				'null' => false,
				'type' => DB::FIELD_TYPE_CHAR,
				'length' => 255,
				'default' => ''
			],
			'recordsetid' => [
				'null' => false,
				'type' => DB::FIELD_TYPE_CUID,
				'length' => 25
			],
			'details' => [
				'null' => false,
				'type' => DB::FIELD_TYPE_TEXT,
				'length' => 65535,
				'default' => ''
			]
		]
	],
	'service_alarms' => [
		'key' => 'servicealarmid',
		'fields' => [
			'servicealarmid' => [
				'null' => false,
				'type' => DB::FIELD_TYPE_ID,
				'length' => 20
			],
			'serviceid' => [
				'null' => false,
				'type' => DB::FIELD_TYPE_ID,
				'length' => 20,
				'ref_table' => 'services',
				'ref_field' => 'serviceid'
			],
			'clock' => [
				'null' => false,
				'type' => DB::FIELD_TYPE_INT,
				'length' => 10,
				'default' => '0'
			],
			'value' => [
				'null' => false,
				'type' => DB::FIELD_TYPE_INT,
				'length' => 10,
				'default' => '-1'
			]
		]
	],
	'autoreg_host' => [
		'key' => 'autoreg_hostid',
		'fields' => [
			'autoreg_hostid' => [
				'null' => false,
				'type' => DB::FIELD_TYPE_ID,
				'length' => 20
			],
			'proxyid' => [
				'null' => true,
				'type' => DB::FIELD_TYPE_ID,
				'length' => 20,
				'ref_table' => 'proxy',
				'ref_field' => 'proxyid'
			],
			'host' => [
				'null' => false,
				'type' => DB::FIELD_TYPE_CHAR,
				'length' => 128,
				'default' => ''
			],
			'listen_ip' => [
				'null' => false,
				'type' => DB::FIELD_TYPE_CHAR,
				'length' => 39,
				'default' => ''
			],
			'listen_port' => [
				'null' => false,
				'type' => DB::FIELD_TYPE_INT,
				'length' => 10,
				'default' => '0'
			],
			'listen_dns' => [
				'null' => false,
				'type' => DB::FIELD_TYPE_CHAR,
				'length' => 255,
				'default' => ''
			],
			'host_metadata' => [
				'null' => false,
				'type' => DB::FIELD_TYPE_TEXT,
				'length' => 65535,
				'default' => ''
			],
			'flags' => [
				'null' => false,
				'type' => DB::FIELD_TYPE_INT,
				'length' => 10,
				'default' => '0'
			],
			'tls_accepted' => [
				'null' => false,
				'type' => DB::FIELD_TYPE_INT,
				'length' => 10,
				'default' => '1'
			]
		]
	],
	'proxy_autoreg_host' => [
		'key' => 'id',
		'fields' => [
			'id' => [
				'null' => false,
				'type' => DB::FIELD_TYPE_ID,
				'length' => 20
			],
			'clock' => [
				'null' => false,
				'type' => DB::FIELD_TYPE_INT,
				'length' => 10,
				'default' => '0'
			],
			'host' => [
				'null' => false,
				'type' => DB::FIELD_TYPE_CHAR,
				'length' => 128,
				'default' => ''
			],
			'listen_ip' => [
				'null' => false,
				'type' => DB::FIELD_TYPE_CHAR,
				'length' => 39,
				'default' => ''
			],
			'listen_port' => [
				'null' => false,
				'type' => DB::FIELD_TYPE_INT,
				'length' => 10,
				'default' => '0'
			],
			'listen_dns' => [
				'null' => false,
				'type' => DB::FIELD_TYPE_CHAR,
				'length' => 255,
				'default' => ''
			],
			'host_metadata' => [
				'null' => false,
				'type' => DB::FIELD_TYPE_TEXT,
				'length' => 65535,
				'default' => ''
			],
			'flags' => [
				'null' => false,
				'type' => DB::FIELD_TYPE_INT,
				'length' => 10,
				'default' => '0'
			],
			'tls_accepted' => [
				'null' => false,
				'type' => DB::FIELD_TYPE_INT,
				'length' => 10,
				'default' => '1'
			]
		]
	],
	'dhosts' => [
		'key' => 'dhostid',
		'fields' => [
			'dhostid' => [
				'null' => false,
				'type' => DB::FIELD_TYPE_ID,
				'length' => 20
			],
			'druleid' => [
				'null' => false,
				'type' => DB::FIELD_TYPE_ID,
				'length' => 20,
				'ref_table' => 'drules',
				'ref_field' => 'druleid'
			],
			'status' => [
				'null' => false,
				'type' => DB::FIELD_TYPE_INT,
				'length' => 10,
				'default' => '0'
			],
			'lastup' => [
				'null' => false,
				'type' => DB::FIELD_TYPE_INT,
				'length' => 10,
				'default' => '0'
			],
			'lastdown' => [
				'null' => false,
				'type' => DB::FIELD_TYPE_INT,
				'length' => 10,
				'default' => '0'
			]
		]
	],
	'dservices' => [
		'key' => 'dserviceid',
		'fields' => [
			'dserviceid' => [
				'null' => false,
				'type' => DB::FIELD_TYPE_ID,
				'length' => 20
			],
			'dhostid' => [
				'null' => false,
				'type' => DB::FIELD_TYPE_ID,
				'length' => 20,
				'ref_table' => 'dhosts',
				'ref_field' => 'dhostid'
			],
			'value' => [
				'null' => false,
				'type' => DB::FIELD_TYPE_CHAR,
				'length' => 255,
				'default' => ''
			],
			'port' => [
				'null' => false,
				'type' => DB::FIELD_TYPE_INT,
				'length' => 10,
				'default' => '0'
			],
			'status' => [
				'null' => false,
				'type' => DB::FIELD_TYPE_INT,
				'length' => 10,
				'default' => '0'
			],
			'lastup' => [
				'null' => false,
				'type' => DB::FIELD_TYPE_INT,
				'length' => 10,
				'default' => '0'
			],
			'lastdown' => [
				'null' => false,
				'type' => DB::FIELD_TYPE_INT,
				'length' => 10,
				'default' => '0'
			],
			'dcheckid' => [
				'null' => false,
				'type' => DB::FIELD_TYPE_ID,
				'length' => 20,
				'ref_table' => 'dchecks',
				'ref_field' => 'dcheckid'
			],
			'ip' => [
				'null' => false,
				'type' => DB::FIELD_TYPE_CHAR,
				'length' => 39,
				'default' => ''
			],
			'dns' => [
				'null' => false,
				'type' => DB::FIELD_TYPE_CHAR,
				'length' => 255,
				'default' => ''
			]
		]
	],
	'escalations' => [
		'key' => 'escalationid',
		'fields' => [
			'escalationid' => [
				'null' => false,
				'type' => DB::FIELD_TYPE_ID,
				'length' => 20
			],
			'actionid' => [
				'null' => false,
				'type' => DB::FIELD_TYPE_ID,
				'length' => 20,
				'ref_table' => 'actions',
				'ref_field' => 'actionid'
			],
			'triggerid' => [
				'null' => true,
				'type' => DB::FIELD_TYPE_ID,
				'length' => 20,
				'ref_table' => 'triggers',
				'ref_field' => 'triggerid'
			],
			'eventid' => [
				'null' => true,
				'type' => DB::FIELD_TYPE_ID,
				'length' => 20,
				'ref_table' => 'events',
				'ref_field' => 'eventid'
			],
			'r_eventid' => [
				'null' => true,
				'type' => DB::FIELD_TYPE_ID,
				'length' => 20,
				'ref_table' => 'events',
				'ref_field' => 'eventid'
			],
			'nextcheck' => [
				'null' => false,
				'type' => DB::FIELD_TYPE_INT,
				'length' => 10,
				'default' => '0'
			],
			'esc_step' => [
				'null' => false,
				'type' => DB::FIELD_TYPE_INT,
				'length' => 10,
				'default' => '0'
			],
			'status' => [
				'null' => false,
				'type' => DB::FIELD_TYPE_INT,
				'length' => 10,
				'default' => '0'
			],
			'itemid' => [
				'null' => true,
				'type' => DB::FIELD_TYPE_ID,
				'length' => 20,
				'ref_table' => 'items',
				'ref_field' => 'itemid'
			],
			'acknowledgeid' => [
				'null' => true,
				'type' => DB::FIELD_TYPE_ID,
				'length' => 20,
				'ref_table' => 'acknowledges',
				'ref_field' => 'acknowledgeid'
			],
			'servicealarmid' => [
				'null' => true,
				'type' => DB::FIELD_TYPE_ID,
				'length' => 20,
				'ref_table' => 'service_alarms',
				'ref_field' => 'servicealarmid'
			],
			'serviceid' => [
				'null' => true,
				'type' => DB::FIELD_TYPE_ID,
				'length' => 20,
				'ref_table' => 'services',
				'ref_field' => 'serviceid'
			]
		]
	],
	'globalvars' => [
		'key' => 'name',
		'fields' => [
			'name' => [
				'null' => false,
				'type' => DB::FIELD_TYPE_CHAR,
				'length' => 64,
				'default' => ''
			],
			'value' => [
				'null' => false,
				'type' => DB::FIELD_TYPE_CHAR,
				'length' => 2048,
				'default' => ''
			]
		]
	],
	'graph_discovery' => [
		'key' => 'graphid',
		'fields' => [
			'graphid' => [
				'null' => false,
				'type' => DB::FIELD_TYPE_ID,
				'length' => 20,
				'ref_table' => 'graphs',
				'ref_field' => 'graphid'
			],
			'parent_graphid' => [
				'null' => false,
				'type' => DB::FIELD_TYPE_ID,
				'length' => 20,
				'ref_table' => 'graphs',
				'ref_field' => 'graphid'
			],
			'lastcheck' => [
				'null' => false,
				'type' => DB::FIELD_TYPE_INT,
				'length' => 10,
				'default' => '0'
			],
			'ts_delete' => [
				'null' => false,
				'type' => DB::FIELD_TYPE_INT,
				'length' => 10,
				'default' => '0'
			],
			'status' => [
				'null' => false,
				'type' => DB::FIELD_TYPE_INT,
				'length' => 10,
				'default' => '0'
			]
		]
	],
	'host_inventory' => [
		'key' => 'hostid',
		'fields' => [
			'hostid' => [
				'null' => false,
				'type' => DB::FIELD_TYPE_ID,
				'length' => 20,
				'ref_table' => 'hosts',
				'ref_field' => 'hostid'
			],
			'inventory_mode' => [
				'null' => false,
				'type' => DB::FIELD_TYPE_INT,
				'length' => 10,
				'default' => '0'
			],
			'type' => [
				'null' => false,
				'type' => DB::FIELD_TYPE_CHAR,
				'length' => 64,
				'default' => ''
			],
			'type_full' => [
				'null' => false,
				'type' => DB::FIELD_TYPE_CHAR,
				'length' => 64,
				'default' => ''
			],
			'name' => [
				'null' => false,
				'type' => DB::FIELD_TYPE_CHAR,
				'length' => 128,
				'default' => ''
			],
			'alias' => [
				'null' => false,
				'type' => DB::FIELD_TYPE_CHAR,
				'length' => 128,
				'default' => ''
			],
			'os' => [
				'null' => false,
				'type' => DB::FIELD_TYPE_CHAR,
				'length' => 128,
				'default' => ''
			],
			'os_full' => [
				'null' => false,
				'type' => DB::FIELD_TYPE_CHAR,
				'length' => 255,
				'default' => ''
			],
			'os_short' => [
				'null' => false,
				'type' => DB::FIELD_TYPE_CHAR,
				'length' => 128,
				'default' => ''
			],
			'serialno_a' => [
				'null' => false,
				'type' => DB::FIELD_TYPE_CHAR,
				'length' => 64,
				'default' => ''
			],
			'serialno_b' => [
				'null' => false,
				'type' => DB::FIELD_TYPE_CHAR,
				'length' => 64,
				'default' => ''
			],
			'tag' => [
				'null' => false,
				'type' => DB::FIELD_TYPE_CHAR,
				'length' => 64,
				'default' => ''
			],
			'asset_tag' => [
				'null' => false,
				'type' => DB::FIELD_TYPE_CHAR,
				'length' => 64,
				'default' => ''
			],
			'macaddress_a' => [
				'null' => false,
				'type' => DB::FIELD_TYPE_CHAR,
				'length' => 64,
				'default' => ''
			],
			'macaddress_b' => [
				'null' => false,
				'type' => DB::FIELD_TYPE_CHAR,
				'length' => 64,
				'default' => ''
			],
			'hardware' => [
				'null' => false,
				'type' => DB::FIELD_TYPE_CHAR,
				'length' => 255,
				'default' => ''
			],
			'hardware_full' => [
				'null' => false,
				'type' => DB::FIELD_TYPE_TEXT,
				'length' => 65535,
				'default' => ''
			],
			'software' => [
				'null' => false,
				'type' => DB::FIELD_TYPE_CHAR,
				'length' => 255,
				'default' => ''
			],
			'software_full' => [
				'null' => false,
				'type' => DB::FIELD_TYPE_TEXT,
				'length' => 65535,
				'default' => ''
			],
			'software_app_a' => [
				'null' => false,
				'type' => DB::FIELD_TYPE_CHAR,
				'length' => 64,
				'default' => ''
			],
			'software_app_b' => [
				'null' => false,
				'type' => DB::FIELD_TYPE_CHAR,
				'length' => 64,
				'default' => ''
			],
			'software_app_c' => [
				'null' => false,
				'type' => DB::FIELD_TYPE_CHAR,
				'length' => 64,
				'default' => ''
			],
			'software_app_d' => [
				'null' => false,
				'type' => DB::FIELD_TYPE_CHAR,
				'length' => 64,
				'default' => ''
			],
			'software_app_e' => [
				'null' => false,
				'type' => DB::FIELD_TYPE_CHAR,
				'length' => 64,
				'default' => ''
			],
			'contact' => [
				'null' => false,
				'type' => DB::FIELD_TYPE_TEXT,
				'length' => 65535,
				'default' => ''
			],
			'location' => [
				'null' => false,
				'type' => DB::FIELD_TYPE_TEXT,
				'length' => 65535,
				'default' => ''
			],
			'location_lat' => [
				'null' => false,
				'type' => DB::FIELD_TYPE_CHAR,
				'length' => 16,
				'default' => ''
			],
			'location_lon' => [
				'null' => false,
				'type' => DB::FIELD_TYPE_CHAR,
				'length' => 16,
				'default' => ''
			],
			'notes' => [
				'null' => false,
				'type' => DB::FIELD_TYPE_TEXT,
				'length' => 65535,
				'default' => ''
			],
			'chassis' => [
				'null' => false,
				'type' => DB::FIELD_TYPE_CHAR,
				'length' => 64,
				'default' => ''
			],
			'model' => [
				'null' => false,
				'type' => DB::FIELD_TYPE_CHAR,
				'length' => 64,
				'default' => ''
			],
			'hw_arch' => [
				'null' => false,
				'type' => DB::FIELD_TYPE_CHAR,
				'length' => 32,
				'default' => ''
			],
			'vendor' => [
				'null' => false,
				'type' => DB::FIELD_TYPE_CHAR,
				'length' => 64,
				'default' => ''
			],
			'contract_number' => [
				'null' => false,
				'type' => DB::FIELD_TYPE_CHAR,
				'length' => 64,
				'default' => ''
			],
			'installer_name' => [
				'null' => false,
				'type' => DB::FIELD_TYPE_CHAR,
				'length' => 64,
				'default' => ''
			],
			'deployment_status' => [
				'null' => false,
				'type' => DB::FIELD_TYPE_CHAR,
				'length' => 64,
				'default' => ''
			],
			'url_a' => [
				'null' => false,
				'type' => DB::FIELD_TYPE_CHAR,
				'length' => 2048,
				'default' => ''
			],
			'url_b' => [
				'null' => false,
				'type' => DB::FIELD_TYPE_CHAR,
				'length' => 2048,
				'default' => ''
			],
			'url_c' => [
				'null' => false,
				'type' => DB::FIELD_TYPE_CHAR,
				'length' => 2048,
				'default' => ''
			],
			'host_networks' => [
				'null' => false,
				'type' => DB::FIELD_TYPE_TEXT,
				'length' => 65535,
				'default' => ''
			],
			'host_netmask' => [
				'null' => false,
				'type' => DB::FIELD_TYPE_CHAR,
				'length' => 39,
				'default' => ''
			],
			'host_router' => [
				'null' => false,
				'type' => DB::FIELD_TYPE_CHAR,
				'length' => 39,
				'default' => ''
			],
			'oob_ip' => [
				'null' => false,
				'type' => DB::FIELD_TYPE_CHAR,
				'length' => 39,
				'default' => ''
			],
			'oob_netmask' => [
				'null' => false,
				'type' => DB::FIELD_TYPE_CHAR,
				'length' => 39,
				'default' => ''
			],
			'oob_router' => [
				'null' => false,
				'type' => DB::FIELD_TYPE_CHAR,
				'length' => 39,
				'default' => ''
			],
			'date_hw_purchase' => [
				'null' => false,
				'type' => DB::FIELD_TYPE_CHAR,
				'length' => 64,
				'default' => ''
			],
			'date_hw_install' => [
				'null' => false,
				'type' => DB::FIELD_TYPE_CHAR,
				'length' => 64,
				'default' => ''
			],
			'date_hw_expiry' => [
				'null' => false,
				'type' => DB::FIELD_TYPE_CHAR,
				'length' => 64,
				'default' => ''
			],
			'date_hw_decomm' => [
				'null' => false,
				'type' => DB::FIELD_TYPE_CHAR,
				'length' => 64,
				'default' => ''
			],
			'site_address_a' => [
				'null' => false,
				'type' => DB::FIELD_TYPE_CHAR,
				'length' => 128,
				'default' => ''
			],
			'site_address_b' => [
				'null' => false,
				'type' => DB::FIELD_TYPE_CHAR,
				'length' => 128,
				'default' => ''
			],
			'site_address_c' => [
				'null' => false,
				'type' => DB::FIELD_TYPE_CHAR,
				'length' => 128,
				'default' => ''
			],
			'site_city' => [
				'null' => false,
				'type' => DB::FIELD_TYPE_CHAR,
				'length' => 128,
				'default' => ''
			],
			'site_state' => [
				'null' => false,
				'type' => DB::FIELD_TYPE_CHAR,
				'length' => 64,
				'default' => ''
			],
			'site_country' => [
				'null' => false,
				'type' => DB::FIELD_TYPE_CHAR,
				'length' => 64,
				'default' => ''
			],
			'site_zip' => [
				'null' => false,
				'type' => DB::FIELD_TYPE_CHAR,
				'length' => 64,
				'default' => ''
			],
			'site_rack' => [
				'null' => false,
				'type' => DB::FIELD_TYPE_CHAR,
				'length' => 128,
				'default' => ''
			],
			'site_notes' => [
				'null' => false,
				'type' => DB::FIELD_TYPE_TEXT,
				'length' => 65535,
				'default' => ''
			],
			'poc_1_name' => [
				'null' => false,
				'type' => DB::FIELD_TYPE_CHAR,
				'length' => 128,
				'default' => ''
			],
			'poc_1_email' => [
				'null' => false,
				'type' => DB::FIELD_TYPE_CHAR,
				'length' => 128,
				'default' => ''
			],
			'poc_1_phone_a' => [
				'null' => false,
				'type' => DB::FIELD_TYPE_CHAR,
				'length' => 64,
				'default' => ''
			],
			'poc_1_phone_b' => [
				'null' => false,
				'type' => DB::FIELD_TYPE_CHAR,
				'length' => 64,
				'default' => ''
			],
			'poc_1_cell' => [
				'null' => false,
				'type' => DB::FIELD_TYPE_CHAR,
				'length' => 64,
				'default' => ''
			],
			'poc_1_screen' => [
				'null' => false,
				'type' => DB::FIELD_TYPE_CHAR,
				'length' => 64,
				'default' => ''
			],
			'poc_1_notes' => [
				'null' => false,
				'type' => DB::FIELD_TYPE_TEXT,
				'length' => 65535,
				'default' => ''
			],
			'poc_2_name' => [
				'null' => false,
				'type' => DB::FIELD_TYPE_CHAR,
				'length' => 128,
				'default' => ''
			],
			'poc_2_email' => [
				'null' => false,
				'type' => DB::FIELD_TYPE_CHAR,
				'length' => 128,
				'default' => ''
			],
			'poc_2_phone_a' => [
				'null' => false,
				'type' => DB::FIELD_TYPE_CHAR,
				'length' => 64,
				'default' => ''
			],
			'poc_2_phone_b' => [
				'null' => false,
				'type' => DB::FIELD_TYPE_CHAR,
				'length' => 64,
				'default' => ''
			],
			'poc_2_cell' => [
				'null' => false,
				'type' => DB::FIELD_TYPE_CHAR,
				'length' => 64,
				'default' => ''
			],
			'poc_2_screen' => [
				'null' => false,
				'type' => DB::FIELD_TYPE_CHAR,
				'length' => 64,
				'default' => ''
			],
			'poc_2_notes' => [
				'null' => false,
				'type' => DB::FIELD_TYPE_TEXT,
				'length' => 65535,
				'default' => ''
			]
		]
	],
	'housekeeper' => [
		'key' => 'housekeeperid',
		'fields' => [
			'housekeeperid' => [
				'null' => false,
				'type' => DB::FIELD_TYPE_ID,
				'length' => 20
			],
			'tablename' => [
				'null' => false,
				'type' => DB::FIELD_TYPE_CHAR,
				'length' => 64,
				'default' => ''
			],
			'field' => [
				'null' => false,
				'type' => DB::FIELD_TYPE_CHAR,
				'length' => 64,
				'default' => ''
			],
			'value' => [
				'null' => false,
				'type' => DB::FIELD_TYPE_ID,
				'length' => 20,
				'ref_table' => 'items',
				'ref_field' => 'value'
			]
		]
	],
	'images' => [
		'key' => 'imageid',
		'fields' => [
			'imageid' => [
				'null' => false,
				'type' => DB::FIELD_TYPE_ID,
				'length' => 20
			],
			'imagetype' => [
				'null' => false,
				'type' => DB::FIELD_TYPE_INT,
				'length' => 10,
				'default' => '0'
			],
			'name' => [
				'null' => false,
				'type' => DB::FIELD_TYPE_CHAR,
				'length' => 64,
				'default' => '0'
			],
			'image' => [
				'null' => false,
				'type' => DB::FIELD_TYPE_BLOB,
				'length' => 2048,
				'default' => ''
			]
		]
	],
	'item_discovery' => [
		'key' => 'itemdiscoveryid',
		'fields' => [
			'itemdiscoveryid' => [
				'null' => false,
				'type' => DB::FIELD_TYPE_ID,
				'length' => 20
			],
			'itemid' => [
				'null' => false,
				'type' => DB::FIELD_TYPE_ID,
				'length' => 20,
				'ref_table' => 'items',
				'ref_field' => 'itemid'
			],
			'parent_itemid' => [
				'null' => false,
				'type' => DB::FIELD_TYPE_ID,
				'length' => 20,
				'ref_table' => 'items',
				'ref_field' => 'itemid'
			],
			'key_' => [
				'null' => false,
				'type' => DB::FIELD_TYPE_CHAR,
				'length' => 2048,
				'default' => ''
			],
			'lastcheck' => [
				'null' => false,
				'type' => DB::FIELD_TYPE_INT,
				'length' => 10,
				'default' => '0'
			],
			'ts_delete' => [
				'null' => false,
				'type' => DB::FIELD_TYPE_INT,
				'length' => 10,
				'default' => '0'
			],
			'status' => [
				'null' => false,
				'type' => DB::FIELD_TYPE_INT,
				'length' => 10,
				'default' => '0'
			],
			'disable_source' => [
				'null' => false,
				'type' => DB::FIELD_TYPE_INT,
				'length' => 10,
				'default' => '0'
			],
			'ts_disable' => [
				'null' => false,
				'type' => DB::FIELD_TYPE_INT,
				'length' => 10,
				'default' => '0'
			]
		]
	],
	'host_discovery' => [
		'key' => 'hostid',
		'fields' => [
			'hostid' => [
				'null' => false,
				'type' => DB::FIELD_TYPE_ID,
				'length' => 20,
				'ref_table' => 'hosts',
				'ref_field' => 'hostid'
			],
			'parent_hostid' => [
				'null' => true,
				'type' => DB::FIELD_TYPE_ID,
				'length' => 20,
				'ref_table' => 'hosts',
				'ref_field' => 'hostid'
			],
			'parent_itemid' => [
				'null' => true,
				'type' => DB::FIELD_TYPE_ID,
				'length' => 20,
				'ref_table' => 'items',
				'ref_field' => 'itemid'
			],
			'host' => [
				'null' => false,
				'type' => DB::FIELD_TYPE_CHAR,
				'length' => 128,
				'default' => ''
			],
			'lastcheck' => [
				'null' => false,
				'type' => DB::FIELD_TYPE_INT,
				'length' => 10,
				'default' => '0'
			],
			'ts_delete' => [
				'null' => false,
				'type' => DB::FIELD_TYPE_INT,
				'length' => 10,
				'default' => '0'
			],
			'status' => [
				'null' => false,
				'type' => DB::FIELD_TYPE_INT,
				'length' => 10,
				'default' => '0'
			],
			'disable_source' => [
				'null' => false,
				'type' => DB::FIELD_TYPE_INT,
				'length' => 10,
				'default' => '0'
			],
			'ts_disable' => [
				'null' => false,
				'type' => DB::FIELD_TYPE_INT,
				'length' => 10,
				'default' => '0'
			]
		]
	],
	'interface_discovery' => [
		'key' => 'interfaceid',
		'fields' => [
			'interfaceid' => [
				'null' => false,
				'type' => DB::FIELD_TYPE_ID,
				'length' => 20,
				'ref_table' => 'interface',
				'ref_field' => 'interfaceid'
			],
			'parent_interfaceid' => [
				'null' => false,
				'type' => DB::FIELD_TYPE_ID,
				'length' => 20,
				'ref_table' => 'interface',
				'ref_field' => 'interfaceid'
			]
		]
	],
	'profiles' => [
		'key' => 'profileid',
		'fields' => [
			'profileid' => [
				'null' => false,
				'type' => DB::FIELD_TYPE_ID,
				'length' => 20
			],
			'userid' => [
				'null' => false,
				'type' => DB::FIELD_TYPE_ID,
				'length' => 20,
				'ref_table' => 'users',
				'ref_field' => 'userid'
			],
			'idx' => [
				'null' => false,
				'type' => DB::FIELD_TYPE_CHAR,
				'length' => 96,
				'default' => ''
			],
			'idx2' => [
				'null' => false,
				'type' => DB::FIELD_TYPE_ID,
				'length' => 20,
				'default' => '0'
			],
			'value_id' => [
				'null' => false,
				'type' => DB::FIELD_TYPE_ID,
				'length' => 20,
				'default' => '0'
			],
			'value_int' => [
				'null' => false,
				'type' => DB::FIELD_TYPE_INT,
				'length' => 10,
				'default' => '0'
			],
			'value_str' => [
				'null' => false,
				'type' => DB::FIELD_TYPE_TEXT,
				'length' => 65535,
				'default' => ''
			],
			'source' => [
				'null' => false,
				'type' => DB::FIELD_TYPE_CHAR,
				'length' => 96,
				'default' => ''
			],
			'type' => [
				'null' => false,
				'type' => DB::FIELD_TYPE_INT,
				'length' => 10,
				'default' => '0'
			]
		]
	],
	'sessions' => [
		'key' => 'sessionid',
		'fields' => [
			'sessionid' => [
				'null' => false,
				'type' => DB::FIELD_TYPE_CHAR,
				'length' => 32,
				'default' => ''
			],
			'userid' => [
				'null' => false,
				'type' => DB::FIELD_TYPE_ID,
				'length' => 20,
				'ref_table' => 'users',
				'ref_field' => 'userid'
			],
			'lastaccess' => [
				'null' => false,
				'type' => DB::FIELD_TYPE_INT,
				'length' => 10,
				'default' => '0'
			],
			'status' => [
				'null' => false,
				'type' => DB::FIELD_TYPE_INT,
				'length' => 10,
				'default' => '0'
			],
			'secret' => [
				'null' => false,
				'type' => DB::FIELD_TYPE_CHAR,
				'length' => 32,
				'default' => ''
			]
		]
	],
	'trigger_discovery' => [
		'key' => 'triggerid',
		'fields' => [
			'triggerid' => [
				'null' => false,
				'type' => DB::FIELD_TYPE_ID,
				'length' => 20,
				'ref_table' => 'triggers',
				'ref_field' => 'triggerid'
			],
			'parent_triggerid' => [
				'null' => false,
				'type' => DB::FIELD_TYPE_ID,
				'length' => 20,
				'ref_table' => 'triggers',
				'ref_field' => 'triggerid'
			],
			'lastcheck' => [
				'null' => false,
				'type' => DB::FIELD_TYPE_INT,
				'length' => 10,
				'default' => '0'
			],
			'ts_delete' => [
				'null' => false,
				'type' => DB::FIELD_TYPE_INT,
				'length' => 10,
				'default' => '0'
			],
			'status' => [
				'null' => false,
				'type' => DB::FIELD_TYPE_INT,
				'length' => 10,
				'default' => '0'
			],
			'disable_source' => [
				'null' => false,
				'type' => DB::FIELD_TYPE_INT,
				'length' => 10,
				'default' => '0'
			],
			'ts_disable' => [
				'null' => false,
				'type' => DB::FIELD_TYPE_INT,
				'length' => 10,
				'default' => '0'
			]
		]
	],
	'item_condition' => [
		'key' => 'item_conditionid',
		'fields' => [
			'item_conditionid' => [
				'null' => false,
				'type' => DB::FIELD_TYPE_ID,
				'length' => 20
			],
			'itemid' => [
				'null' => false,
				'type' => DB::FIELD_TYPE_ID,
				'length' => 20,
				'ref_table' => 'items',
				'ref_field' => 'itemid'
			],
			'operator' => [
				'null' => false,
				'type' => DB::FIELD_TYPE_INT,
				'length' => 10,
				'default' => '8'
			],
			'macro' => [
				'null' => false,
				'type' => DB::FIELD_TYPE_CHAR,
				'length' => 64,
				'default' => ''
			],
			'value' => [
				'null' => false,
				'type' => DB::FIELD_TYPE_CHAR,
				'length' => 255,
				'default' => ''
			]
		]
	],
	'item_rtdata' => [
		'key' => 'itemid',
		'fields' => [
			'itemid' => [
				'null' => false,
				'type' => DB::FIELD_TYPE_ID,
				'length' => 20,
				'ref_table' => 'items',
				'ref_field' => 'itemid'
			],
			'lastlogsize' => [
				'null' => false,
				'type' => DB::FIELD_TYPE_UINT,
				'length' => 20,
				'default' => '0'
			],
			'state' => [
				'null' => false,
				'type' => DB::FIELD_TYPE_INT,
				'length' => 10,
				'default' => '0'
			],
			'mtime' => [
				'null' => false,
				'type' => DB::FIELD_TYPE_INT,
				'length' => 10,
				'default' => '0'
			],
			'error' => [
				'null' => false,
				'type' => DB::FIELD_TYPE_CHAR,
				'length' => 2048,
				'default' => ''
			]
		]
	],
	'item_rtname' => [
		'key' => 'itemid',
		'fields' => [
			'itemid' => [
				'null' => false,
				'type' => DB::FIELD_TYPE_ID,
				'length' => 20,
				'ref_table' => 'items',
				'ref_field' => 'itemid'
			],
			'name_resolved' => [
				'null' => false,
				'type' => DB::FIELD_TYPE_CHAR,
				'length' => 2048,
				'default' => ''
			],
			'name_resolved_upper' => [
				'null' => false,
				'type' => DB::FIELD_TYPE_CHAR,
				'length' => 2048,
				'default' => ''
			]
		]
	],
	'opinventory' => [
		'key' => 'operationid',
		'fields' => [
			'operationid' => [
				'null' => false,
				'type' => DB::FIELD_TYPE_ID,
				'length' => 20,
				'ref_table' => 'operations',
				'ref_field' => 'operationid'
			],
			'inventory_mode' => [
				'null' => false,
				'type' => DB::FIELD_TYPE_INT,
				'length' => 10,
				'default' => '0'
			]
		]
	],
	'trigger_tag' => [
		'key' => 'triggertagid',
		'fields' => [
			'triggertagid' => [
				'null' => false,
				'type' => DB::FIELD_TYPE_ID,
				'length' => 20
			],
			'triggerid' => [
				'null' => false,
				'type' => DB::FIELD_TYPE_ID,
				'length' => 20,
				'ref_table' => 'triggers',
				'ref_field' => 'triggerid'
			],
			'tag' => [
				'null' => false,
				'type' => DB::FIELD_TYPE_CHAR,
				'length' => 255,
				'default' => ''
			],
			'value' => [
				'null' => false,
				'type' => DB::FIELD_TYPE_CHAR,
				'length' => 255,
				'default' => ''
			]
		]
	],
	'event_tag' => [
		'key' => 'eventtagid',
		'fields' => [
			'eventtagid' => [
				'null' => false,
				'type' => DB::FIELD_TYPE_ID,
				'length' => 20
			],
			'eventid' => [
				'null' => false,
				'type' => DB::FIELD_TYPE_ID,
				'length' => 20,
				'ref_table' => 'events',
				'ref_field' => 'eventid'
			],
			'tag' => [
				'null' => false,
				'type' => DB::FIELD_TYPE_CHAR,
				'length' => 255,
				'default' => ''
			],
			'value' => [
				'null' => false,
				'type' => DB::FIELD_TYPE_CHAR,
				'length' => 255,
				'default' => ''
			]
		]
	],
	'problem' => [
		'key' => 'eventid',
		'fields' => [
			'eventid' => [
				'null' => false,
				'type' => DB::FIELD_TYPE_ID,
				'length' => 20,
				'ref_table' => 'events',
				'ref_field' => 'eventid'
			],
			'source' => [
				'null' => false,
				'type' => DB::FIELD_TYPE_INT,
				'length' => 10,
				'default' => '0'
			],
			'object' => [
				'null' => false,
				'type' => DB::FIELD_TYPE_INT,
				'length' => 10,
				'default' => '0'
			],
			'objectid' => [
				'null' => false,
				'type' => DB::FIELD_TYPE_ID,
				'length' => 20,
				'default' => '0'
			],
			'clock' => [
				'null' => false,
				'type' => DB::FIELD_TYPE_INT,
				'length' => 10,
				'default' => '0'
			],
			'ns' => [
				'null' => false,
				'type' => DB::FIELD_TYPE_INT,
				'length' => 10,
				'default' => '0'
			],
			'r_eventid' => [
				'null' => true,
				'type' => DB::FIELD_TYPE_ID,
				'length' => 20,
				'ref_table' => 'events',
				'ref_field' => 'eventid'
			],
			'r_clock' => [
				'null' => false,
				'type' => DB::FIELD_TYPE_INT,
				'length' => 10,
				'default' => '0'
			],
			'r_ns' => [
				'null' => false,
				'type' => DB::FIELD_TYPE_INT,
				'length' => 10,
				'default' => '0'
			],
			'correlationid' => [
				'null' => true,
				'type' => DB::FIELD_TYPE_ID,
				'length' => 20,
				'ref_table' => 'correlation',
				'ref_field' => 'correlationid'
			],
			'userid' => [
				'null' => true,
				'type' => DB::FIELD_TYPE_ID,
				'length' => 20,
				'ref_table' => 'users',
				'ref_field' => 'userid'
			],
			'name' => [
				'null' => false,
				'type' => DB::FIELD_TYPE_CHAR,
				'length' => 2048,
				'default' => ''
			],
			'acknowledged' => [
				'null' => false,
				'type' => DB::FIELD_TYPE_INT,
				'length' => 10,
				'default' => '0'
			],
			'severity' => [
				'null' => false,
				'type' => DB::FIELD_TYPE_INT,
				'length' => 10,
				'default' => '0'
			],
			'cause_eventid' => [
				'null' => true,
				'type' => DB::FIELD_TYPE_ID,
				'length' => 20,
				'ref_table' => 'events',
				'ref_field' => 'eventid'
			]
		]
	],
	'problem_tag' => [
		'key' => 'problemtagid',
		'fields' => [
			'problemtagid' => [
				'null' => false,
				'type' => DB::FIELD_TYPE_ID,
				'length' => 20
			],
			'eventid' => [
				'null' => false,
				'type' => DB::FIELD_TYPE_ID,
				'length' => 20,
				'ref_table' => 'problem',
				'ref_field' => 'eventid'
			],
			'tag' => [
				'null' => false,
				'type' => DB::FIELD_TYPE_CHAR,
				'length' => 255,
				'default' => ''
			],
			'value' => [
				'null' => false,
				'type' => DB::FIELD_TYPE_CHAR,
				'length' => 255,
				'default' => ''
			]
		]
	],
	'tag_filter' => [
		'key' => 'tag_filterid',
		'fields' => [
			'tag_filterid' => [
				'null' => false,
				'type' => DB::FIELD_TYPE_ID,
				'length' => 20
			],
			'usrgrpid' => [
				'null' => false,
				'type' => DB::FIELD_TYPE_ID,
				'length' => 20,
				'ref_table' => 'usrgrp',
				'ref_field' => 'usrgrpid'
			],
			'groupid' => [
				'null' => false,
				'type' => DB::FIELD_TYPE_ID,
				'length' => 20,
				'ref_table' => 'hstgrp',
				'ref_field' => 'groupid'
			],
			'tag' => [
				'null' => false,
				'type' => DB::FIELD_TYPE_CHAR,
				'length' => 255,
				'default' => ''
			],
			'value' => [
				'null' => false,
				'type' => DB::FIELD_TYPE_CHAR,
				'length' => 255,
				'default' => ''
			]
		]
	],
	'event_recovery' => [
		'key' => 'eventid',
		'fields' => [
			'eventid' => [
				'null' => false,
				'type' => DB::FIELD_TYPE_ID,
				'length' => 20,
				'ref_table' => 'events',
				'ref_field' => 'eventid'
			],
			'r_eventid' => [
				'null' => false,
				'type' => DB::FIELD_TYPE_ID,
				'length' => 20,
				'ref_table' => 'events',
				'ref_field' => 'eventid'
			],
			'c_eventid' => [
				'null' => true,
				'type' => DB::FIELD_TYPE_ID,
				'length' => 20,
				'ref_table' => 'events',
				'ref_field' => 'eventid'
			],
			'correlationid' => [
				'null' => true,
				'type' => DB::FIELD_TYPE_ID,
				'length' => 20,
				'ref_table' => 'correlation',
				'ref_field' => 'correlationid'
			],
			'userid' => [
				'null' => true,
				'type' => DB::FIELD_TYPE_ID,
				'length' => 20,
				'ref_table' => 'users',
				'ref_field' => 'userid'
			]
		]
	],
	'correlation' => [
		'key' => 'correlationid',
		'fields' => [
			'correlationid' => [
				'null' => false,
				'type' => DB::FIELD_TYPE_ID,
				'length' => 20
			],
			'name' => [
				'null' => false,
				'type' => DB::FIELD_TYPE_CHAR,
				'length' => 255,
				'default' => ''
			],
			'description' => [
				'null' => false,
				'type' => DB::FIELD_TYPE_TEXT,
				'length' => 65535,
				'default' => ''
			],
			'evaltype' => [
				'null' => false,
				'type' => DB::FIELD_TYPE_INT,
				'length' => 10,
				'default' => '0'
			],
			'status' => [
				'null' => false,
				'type' => DB::FIELD_TYPE_INT,
				'length' => 10,
				'default' => '0'
			],
			'formula' => [
				'null' => false,
				'type' => DB::FIELD_TYPE_CHAR,
				'length' => 255,
				'default' => ''
			]
		]
	],
	'corr_condition' => [
		'key' => 'corr_conditionid',
		'fields' => [
			'corr_conditionid' => [
				'null' => false,
				'type' => DB::FIELD_TYPE_ID,
				'length' => 20
			],
			'correlationid' => [
				'null' => false,
				'type' => DB::FIELD_TYPE_ID,
				'length' => 20,
				'ref_table' => 'correlation',
				'ref_field' => 'correlationid'
			],
			'type' => [
				'null' => false,
				'type' => DB::FIELD_TYPE_INT,
				'length' => 10,
				'default' => '0'
			]
		]
	],
	'corr_condition_tag' => [
		'key' => 'corr_conditionid',
		'fields' => [
			'corr_conditionid' => [
				'null' => false,
				'type' => DB::FIELD_TYPE_ID,
				'length' => 20,
				'ref_table' => 'corr_condition',
				'ref_field' => 'corr_conditionid'
			],
			'tag' => [
				'null' => false,
				'type' => DB::FIELD_TYPE_CHAR,
				'length' => 255,
				'default' => ''
			]
		]
	],
	'corr_condition_group' => [
		'key' => 'corr_conditionid',
		'fields' => [
			'corr_conditionid' => [
				'null' => false,
				'type' => DB::FIELD_TYPE_ID,
				'length' => 20,
				'ref_table' => 'corr_condition',
				'ref_field' => 'corr_conditionid'
			],
			'operator' => [
				'null' => false,
				'type' => DB::FIELD_TYPE_INT,
				'length' => 10,
				'default' => '0'
			],
			'groupid' => [
				'null' => false,
				'type' => DB::FIELD_TYPE_ID,
				'length' => 20,
				'ref_table' => 'hstgrp',
				'ref_field' => 'groupid'
			]
		]
	],
	'corr_condition_tagpair' => [
		'key' => 'corr_conditionid',
		'fields' => [
			'corr_conditionid' => [
				'null' => false,
				'type' => DB::FIELD_TYPE_ID,
				'length' => 20,
				'ref_table' => 'corr_condition',
				'ref_field' => 'corr_conditionid'
			],
			'oldtag' => [
				'null' => false,
				'type' => DB::FIELD_TYPE_CHAR,
				'length' => 255,
				'default' => ''
			],
			'newtag' => [
				'null' => false,
				'type' => DB::FIELD_TYPE_CHAR,
				'length' => 255,
				'default' => ''
			]
		]
	],
	'corr_condition_tagvalue' => [
		'key' => 'corr_conditionid',
		'fields' => [
			'corr_conditionid' => [
				'null' => false,
				'type' => DB::FIELD_TYPE_ID,
				'length' => 20,
				'ref_table' => 'corr_condition',
				'ref_field' => 'corr_conditionid'
			],
			'tag' => [
				'null' => false,
				'type' => DB::FIELD_TYPE_CHAR,
				'length' => 255,
				'default' => ''
			],
			'operator' => [
				'null' => false,
				'type' => DB::FIELD_TYPE_INT,
				'length' => 10,
				'default' => '0'
			],
			'value' => [
				'null' => false,
				'type' => DB::FIELD_TYPE_CHAR,
				'length' => 255,
				'default' => ''
			]
		]
	],
	'corr_operation' => [
		'key' => 'corr_operationid',
		'fields' => [
			'corr_operationid' => [
				'null' => false,
				'type' => DB::FIELD_TYPE_ID,
				'length' => 20
			],
			'correlationid' => [
				'null' => false,
				'type' => DB::FIELD_TYPE_ID,
				'length' => 20,
				'ref_table' => 'correlation',
				'ref_field' => 'correlationid'
			],
			'type' => [
				'null' => false,
				'type' => DB::FIELD_TYPE_INT,
				'length' => 10,
				'default' => '0'
			]
		]
	],
	'task' => [
		'key' => 'taskid',
		'fields' => [
			'taskid' => [
				'null' => false,
				'type' => DB::FIELD_TYPE_ID,
				'length' => 20
			],
			'type' => [
				'null' => false,
				'type' => DB::FIELD_TYPE_INT,
				'length' => 10
			],
			'status' => [
				'null' => false,
				'type' => DB::FIELD_TYPE_INT,
				'length' => 10,
				'default' => '0'
			],
			'clock' => [
				'null' => false,
				'type' => DB::FIELD_TYPE_INT,
				'length' => 10,
				'default' => '0'
			],
			'ttl' => [
				'null' => false,
				'type' => DB::FIELD_TYPE_INT,
				'length' => 10,
				'default' => '0'
			],
			'proxyid' => [
				'null' => true,
				'type' => DB::FIELD_TYPE_ID,
				'length' => 20,
				'ref_table' => 'proxy',
				'ref_field' => 'proxyid'
			]
		]
	],
	'task_close_problem' => [
		'key' => 'taskid',
		'fields' => [
			'taskid' => [
				'null' => false,
				'type' => DB::FIELD_TYPE_ID,
				'length' => 20,
				'ref_table' => 'task',
				'ref_field' => 'taskid'
			],
			'acknowledgeid' => [
				'null' => false,
				'type' => DB::FIELD_TYPE_ID,
				'length' => 20,
				'ref_table' => 'acknowledges',
				'ref_field' => 'acknowledgeid'
			]
		]
	],
	'item_preproc' => [
		'key' => 'item_preprocid',
		'fields' => [
			'item_preprocid' => [
				'null' => false,
				'type' => DB::FIELD_TYPE_ID,
				'length' => 20
			],
			'itemid' => [
				'null' => false,
				'type' => DB::FIELD_TYPE_ID,
				'length' => 20,
				'ref_table' => 'items',
				'ref_field' => 'itemid'
			],
			'step' => [
				'null' => false,
				'type' => DB::FIELD_TYPE_INT,
				'length' => 10,
				'default' => '0'
			],
			'type' => [
				'null' => false,
				'type' => DB::FIELD_TYPE_INT,
				'length' => 10,
				'default' => '0'
			],
			'params' => [
				'null' => false,
				'type' => DB::FIELD_TYPE_TEXT,
				'length' => 65535,
				'default' => ''
			],
			'error_handler' => [
				'null' => false,
				'type' => DB::FIELD_TYPE_INT,
				'length' => 10,
				'default' => '0'
			],
			'error_handler_params' => [
				'null' => false,
				'type' => DB::FIELD_TYPE_CHAR,
				'length' => 255,
				'default' => ''
			]
		]
	],
	'task_remote_command' => [
		'key' => 'taskid',
		'fields' => [
			'taskid' => [
				'null' => false,
				'type' => DB::FIELD_TYPE_ID,
				'length' => 20,
				'ref_table' => 'task',
				'ref_field' => 'taskid'
			],
			'command_type' => [
				'null' => false,
				'type' => DB::FIELD_TYPE_INT,
				'length' => 10,
				'default' => '0'
			],
			'execute_on' => [
				'null' => false,
				'type' => DB::FIELD_TYPE_INT,
				'length' => 10,
				'default' => '0'
			],
			'port' => [
				'null' => false,
				'type' => DB::FIELD_TYPE_INT,
				'length' => 10,
				'default' => '0'
			],
			'authtype' => [
				'null' => false,
				'type' => DB::FIELD_TYPE_INT,
				'length' => 10,
				'default' => '0'
			],
			'username' => [
				'null' => false,
				'type' => DB::FIELD_TYPE_CHAR,
				'length' => 64,
				'default' => ''
			],
			'password' => [
				'null' => false,
				'type' => DB::FIELD_TYPE_CHAR,
				'length' => 64,
				'default' => ''
			],
			'publickey' => [
				'null' => false,
				'type' => DB::FIELD_TYPE_CHAR,
				'length' => 64,
				'default' => ''
			],
			'privatekey' => [
				'null' => false,
				'type' => DB::FIELD_TYPE_CHAR,
				'length' => 64,
				'default' => ''
			],
			'command' => [
				'null' => false,
				'type' => DB::FIELD_TYPE_TEXT,
				'length' => 65535,
				'default' => ''
			],
			'alertid' => [
				'null' => true,
				'type' => DB::FIELD_TYPE_ID,
				'length' => 20,
				'ref_table' => 'alerts',
				'ref_field' => 'alertid'
			],
			'parent_taskid' => [
				'null' => false,
				'type' => DB::FIELD_TYPE_ID,
				'length' => 20,
				'ref_table' => 'task',
				'ref_field' => 'taskid'
			],
			'hostid' => [
				'null' => false,
				'type' => DB::FIELD_TYPE_ID,
				'length' => 20,
				'ref_table' => 'hosts',
				'ref_field' => 'hostid'
			]
		]
	],
	'task_remote_command_result' => [
		'key' => 'taskid',
		'fields' => [
			'taskid' => [
				'null' => false,
				'type' => DB::FIELD_TYPE_ID,
				'length' => 20,
				'ref_table' => 'task',
				'ref_field' => 'taskid'
			],
			'status' => [
				'null' => false,
				'type' => DB::FIELD_TYPE_INT,
				'length' => 10,
				'default' => '0'
			],
			'parent_taskid' => [
				'null' => false,
				'type' => DB::FIELD_TYPE_ID,
				'length' => 20,
				'ref_table' => 'task',
				'ref_field' => 'taskid'
			],
			'info' => [
				'null' => false,
				'type' => DB::FIELD_TYPE_TEXT,
				'length' => 65535,
				'default' => ''
			]
		]
	],
	'task_data' => [
		'key' => 'taskid',
		'fields' => [
			'taskid' => [
				'null' => false,
				'type' => DB::FIELD_TYPE_ID,
				'length' => 20,
				'ref_table' => 'task',
				'ref_field' => 'taskid'
			],
			'type' => [
				'null' => false,
				'type' => DB::FIELD_TYPE_INT,
				'length' => 10,
				'default' => '0'
			],
			'data' => [
				'null' => false,
				'type' => DB::FIELD_TYPE_TEXT,
				'length' => 65535,
				'default' => ''
			],
			'parent_taskid' => [
				'null' => true,
				'type' => DB::FIELD_TYPE_ID,
				'length' => 20,
				'ref_table' => 'task',
				'ref_field' => 'taskid'
			]
		]
	],
	'task_result' => [
		'key' => 'taskid',
		'fields' => [
			'taskid' => [
				'null' => false,
				'type' => DB::FIELD_TYPE_ID,
				'length' => 20,
				'ref_table' => 'task',
				'ref_field' => 'taskid'
			],
			'status' => [
				'null' => false,
				'type' => DB::FIELD_TYPE_INT,
				'length' => 10,
				'default' => '0'
			],
			'parent_taskid' => [
				'null' => false,
				'type' => DB::FIELD_TYPE_ID,
				'length' => 20,
				'ref_table' => 'task',
				'ref_field' => 'taskid'
			],
			'info' => [
				'null' => false,
				'type' => DB::FIELD_TYPE_TEXT,
				'length' => 65535,
				'default' => ''
			]
		]
	],
	'task_acknowledge' => [
		'key' => 'taskid',
		'fields' => [
			'taskid' => [
				'null' => false,
				'type' => DB::FIELD_TYPE_ID,
				'length' => 20,
				'ref_table' => 'task',
				'ref_field' => 'taskid'
			],
			'acknowledgeid' => [
				'null' => false,
				'type' => DB::FIELD_TYPE_ID,
				'length' => 20,
				'ref_table' => 'acknowledges',
				'ref_field' => 'acknowledgeid'
			]
		]
	],
	'sysmap_shape' => [
		'key' => 'sysmap_shapeid',
		'fields' => [
			'sysmap_shapeid' => [
				'null' => false,
				'type' => DB::FIELD_TYPE_ID,
				'length' => 20
			],
			'sysmapid' => [
				'null' => false,
				'type' => DB::FIELD_TYPE_ID,
				'length' => 20,
				'ref_table' => 'sysmaps',
				'ref_field' => 'sysmapid'
			],
			'type' => [
				'null' => false,
				'type' => DB::FIELD_TYPE_INT,
				'length' => 10,
				'default' => '0'
			],
			'x' => [
				'null' => false,
				'type' => DB::FIELD_TYPE_INT,
				'length' => 10,
				'default' => '0'
			],
			'y' => [
				'null' => false,
				'type' => DB::FIELD_TYPE_INT,
				'length' => 10,
				'default' => '0'
			],
			'width' => [
				'null' => false,
				'type' => DB::FIELD_TYPE_INT,
				'length' => 10,
				'default' => '200'
			],
			'height' => [
				'null' => false,
				'type' => DB::FIELD_TYPE_INT,
				'length' => 10,
				'default' => '200'
			],
			'text' => [
				'null' => false,
				'type' => DB::FIELD_TYPE_TEXT,
				'length' => 65535,
				'default' => ''
			],
			'font' => [
				'null' => false,
				'type' => DB::FIELD_TYPE_INT,
				'length' => 10,
				'default' => '9'
			],
			'font_size' => [
				'null' => false,
				'type' => DB::FIELD_TYPE_INT,
				'length' => 10,
				'default' => '11'
			],
			'font_color' => [
				'null' => false,
				'type' => DB::FIELD_TYPE_CHAR,
				'length' => 6,
				'default' => '000000'
			],
			'text_halign' => [
				'null' => false,
				'type' => DB::FIELD_TYPE_INT,
				'length' => 10,
				'default' => '0'
			],
			'text_valign' => [
				'null' => false,
				'type' => DB::FIELD_TYPE_INT,
				'length' => 10,
				'default' => '0'
			],
			'border_type' => [
				'null' => false,
				'type' => DB::FIELD_TYPE_INT,
				'length' => 10,
				'default' => '0'
			],
			'border_width' => [
				'null' => false,
				'type' => DB::FIELD_TYPE_INT,
				'length' => 10,
				'default' => '1'
			],
			'border_color' => [
				'null' => false,
				'type' => DB::FIELD_TYPE_CHAR,
				'length' => 6,
				'default' => '000000'
			],
			'background_color' => [
				'null' => false,
				'type' => DB::FIELD_TYPE_CHAR,
				'length' => 6,
				'default' => ''
			],
			'zindex' => [
				'null' => false,
				'type' => DB::FIELD_TYPE_INT,
				'length' => 10,
				'default' => '0'
			]
		]
	],
	'sysmap_element_trigger' => [
		'key' => 'selement_triggerid',
		'fields' => [
			'selement_triggerid' => [
				'null' => false,
				'type' => DB::FIELD_TYPE_ID,
				'length' => 20
			],
			'selementid' => [
				'null' => false,
				'type' => DB::FIELD_TYPE_ID,
				'length' => 20,
				'ref_table' => 'sysmaps_elements',
				'ref_field' => 'selementid'
			],
			'triggerid' => [
				'null' => false,
				'type' => DB::FIELD_TYPE_ID,
				'length' => 20,
				'ref_table' => 'triggers',
				'ref_field' => 'triggerid'
			]
		]
	],
	'httptest_field' => [
		'key' => 'httptest_fieldid',
		'fields' => [
			'httptest_fieldid' => [
				'null' => false,
				'type' => DB::FIELD_TYPE_ID,
				'length' => 20
			],
			'httptestid' => [
				'null' => false,
				'type' => DB::FIELD_TYPE_ID,
				'length' => 20,
				'ref_table' => 'httptest',
				'ref_field' => 'httptestid'
			],
			'type' => [
				'null' => false,
				'type' => DB::FIELD_TYPE_INT,
				'length' => 10,
				'default' => '0'
			],
			'name' => [
				'null' => false,
				'type' => DB::FIELD_TYPE_CHAR,
				'length' => 255,
				'default' => ''
			],
			'value' => [
				'null' => false,
				'type' => DB::FIELD_TYPE_TEXT,
				'length' => 65535,
				'default' => ''
			]
		]
	],
	'httpstep_field' => [
		'key' => 'httpstep_fieldid',
		'fields' => [
			'httpstep_fieldid' => [
				'null' => false,
				'type' => DB::FIELD_TYPE_ID,
				'length' => 20
			],
			'httpstepid' => [
				'null' => false,
				'type' => DB::FIELD_TYPE_ID,
				'length' => 20,
				'ref_table' => 'httpstep',
				'ref_field' => 'httpstepid'
			],
			'type' => [
				'null' => false,
				'type' => DB::FIELD_TYPE_INT,
				'length' => 10,
				'default' => '0'
			],
			'name' => [
				'null' => false,
				'type' => DB::FIELD_TYPE_CHAR,
				'length' => 255,
				'default' => ''
			],
			'value' => [
				'null' => false,
				'type' => DB::FIELD_TYPE_TEXT,
				'length' => 65535,
				'default' => ''
			]
		]
	],
	'dashboard' => [
		'key' => 'dashboardid',
		'fields' => [
			'dashboardid' => [
				'null' => false,
				'type' => DB::FIELD_TYPE_ID,
				'length' => 20
			],
			'name' => [
				'null' => false,
				'type' => DB::FIELD_TYPE_CHAR,
				'length' => 255
			],
			'userid' => [
				'null' => true,
				'type' => DB::FIELD_TYPE_ID,
				'length' => 20,
				'ref_table' => 'users',
				'ref_field' => 'userid'
			],
			'private' => [
				'null' => false,
				'type' => DB::FIELD_TYPE_INT,
				'length' => 10,
				'default' => '1'
			],
			'templateid' => [
				'null' => true,
				'type' => DB::FIELD_TYPE_ID,
				'length' => 20,
				'ref_table' => 'hosts',
				'ref_field' => 'hostid'
			],
			'display_period' => [
				'null' => false,
				'type' => DB::FIELD_TYPE_INT,
				'length' => 10,
				'default' => '30'
			],
			'auto_start' => [
				'null' => false,
				'type' => DB::FIELD_TYPE_INT,
				'length' => 10,
				'default' => '1'
			],
			'uuid' => [
				'null' => false,
				'type' => DB::FIELD_TYPE_CHAR,
				'length' => 32,
				'default' => ''
			]
		]
	],
	'dashboard_user' => [
		'key' => 'dashboard_userid',
		'fields' => [
			'dashboard_userid' => [
				'null' => false,
				'type' => DB::FIELD_TYPE_ID,
				'length' => 20
			],
			'dashboardid' => [
				'null' => false,
				'type' => DB::FIELD_TYPE_ID,
				'length' => 20,
				'ref_table' => 'dashboard',
				'ref_field' => 'dashboardid'
			],
			'userid' => [
				'null' => false,
				'type' => DB::FIELD_TYPE_ID,
				'length' => 20,
				'ref_table' => 'users',
				'ref_field' => 'userid'
			],
			'permission' => [
				'null' => false,
				'type' => DB::FIELD_TYPE_INT,
				'length' => 10,
				'default' => '2'
			]
		]
	],
	'dashboard_usrgrp' => [
		'key' => 'dashboard_usrgrpid',
		'fields' => [
			'dashboard_usrgrpid' => [
				'null' => false,
				'type' => DB::FIELD_TYPE_ID,
				'length' => 20
			],
			'dashboardid' => [
				'null' => false,
				'type' => DB::FIELD_TYPE_ID,
				'length' => 20,
				'ref_table' => 'dashboard',
				'ref_field' => 'dashboardid'
			],
			'usrgrpid' => [
				'null' => false,
				'type' => DB::FIELD_TYPE_ID,
				'length' => 20,
				'ref_table' => 'usrgrp',
				'ref_field' => 'usrgrpid'
			],
			'permission' => [
				'null' => false,
				'type' => DB::FIELD_TYPE_INT,
				'length' => 10,
				'default' => '2'
			]
		]
	],
	'dashboard_page' => [
		'key' => 'dashboard_pageid',
		'fields' => [
			'dashboard_pageid' => [
				'null' => false,
				'type' => DB::FIELD_TYPE_ID,
				'length' => 20
			],
			'dashboardid' => [
				'null' => false,
				'type' => DB::FIELD_TYPE_ID,
				'length' => 20,
				'ref_table' => 'dashboard',
				'ref_field' => 'dashboardid'
			],
			'name' => [
				'null' => false,
				'type' => DB::FIELD_TYPE_CHAR,
				'length' => 255,
				'default' => ''
			],
			'display_period' => [
				'null' => false,
				'type' => DB::FIELD_TYPE_INT,
				'length' => 10,
				'default' => '0'
			],
			'sortorder' => [
				'null' => false,
				'type' => DB::FIELD_TYPE_INT,
				'length' => 10,
				'default' => '0'
			]
		]
	],
	'widget' => [
		'key' => 'widgetid',
		'fields' => [
			'widgetid' => [
				'null' => false,
				'type' => DB::FIELD_TYPE_ID,
				'length' => 20
			],
			'type' => [
				'null' => false,
				'type' => DB::FIELD_TYPE_CHAR,
				'length' => 255,
				'default' => ''
			],
			'name' => [
				'null' => false,
				'type' => DB::FIELD_TYPE_CHAR,
				'length' => 255,
				'default' => ''
			],
			'x' => [
				'null' => false,
				'type' => DB::FIELD_TYPE_INT,
				'length' => 10,
				'default' => '0'
			],
			'y' => [
				'null' => false,
				'type' => DB::FIELD_TYPE_INT,
				'length' => 10,
				'default' => '0'
			],
			'width' => [
				'null' => false,
				'type' => DB::FIELD_TYPE_INT,
				'length' => 10,
				'default' => '1'
			],
			'height' => [
				'null' => false,
				'type' => DB::FIELD_TYPE_INT,
				'length' => 10,
				'default' => '2'
			],
			'view_mode' => [
				'null' => false,
				'type' => DB::FIELD_TYPE_INT,
				'length' => 10,
				'default' => '0'
			],
			'dashboard_pageid' => [
				'null' => false,
				'type' => DB::FIELD_TYPE_ID,
				'length' => 20,
				'ref_table' => 'dashboard_page',
				'ref_field' => 'dashboard_pageid'
			]
		]
	],
	'widget_field' => [
		'key' => 'widget_fieldid',
		'fields' => [
			'widget_fieldid' => [
				'null' => false,
				'type' => DB::FIELD_TYPE_ID,
				'length' => 20
			],
			'widgetid' => [
				'null' => false,
				'type' => DB::FIELD_TYPE_ID,
				'length' => 20,
				'ref_table' => 'widget',
				'ref_field' => 'widgetid'
			],
			'type' => [
				'null' => false,
				'type' => DB::FIELD_TYPE_INT,
				'length' => 10,
				'default' => '0'
			],
			'name' => [
				'null' => false,
				'type' => DB::FIELD_TYPE_CHAR,
				'length' => 255,
				'default' => ''
			],
			'value_int' => [
				'null' => false,
				'type' => DB::FIELD_TYPE_INT,
				'length' => 10,
				'default' => '0'
			],
			'value_str' => [
				'null' => false,
				'type' => DB::FIELD_TYPE_CHAR,
				'length' => 2048,
				'default' => ''
			],
			'value_groupid' => [
				'null' => true,
				'type' => DB::FIELD_TYPE_ID,
				'length' => 20,
				'ref_table' => 'hstgrp',
				'ref_field' => 'groupid'
			],
			'value_hostid' => [
				'null' => true,
				'type' => DB::FIELD_TYPE_ID,
				'length' => 20,
				'ref_table' => 'hosts',
				'ref_field' => 'hostid'
			],
			'value_itemid' => [
				'null' => true,
				'type' => DB::FIELD_TYPE_ID,
				'length' => 20,
				'ref_table' => 'items',
				'ref_field' => 'itemid'
			],
			'value_graphid' => [
				'null' => true,
				'type' => DB::FIELD_TYPE_ID,
				'length' => 20,
				'ref_table' => 'graphs',
				'ref_field' => 'graphid'
			],
			'value_sysmapid' => [
				'null' => true,
				'type' => DB::FIELD_TYPE_ID,
				'length' => 20,
				'ref_table' => 'sysmaps',
				'ref_field' => 'sysmapid'
			],
			'value_serviceid' => [
				'null' => true,
				'type' => DB::FIELD_TYPE_ID,
				'length' => 20,
				'ref_table' => 'services',
				'ref_field' => 'serviceid'
			],
			'value_slaid' => [
				'null' => true,
				'type' => DB::FIELD_TYPE_ID,
				'length' => 20,
				'ref_table' => 'sla',
				'ref_field' => 'slaid'
			],
			'value_userid' => [
				'null' => true,
				'type' => DB::FIELD_TYPE_ID,
				'length' => 20,
				'ref_table' => 'users',
				'ref_field' => 'userid'
			],
			'value_actionid' => [
				'null' => true,
				'type' => DB::FIELD_TYPE_ID,
				'length' => 20,
				'ref_table' => 'actions',
				'ref_field' => 'actionid'
			],
			'value_mediatypeid' => [
				'null' => true,
				'type' => DB::FIELD_TYPE_ID,
				'length' => 20,
				'ref_table' => 'media_type',
				'ref_field' => 'mediatypeid'
			]
		]
	],
	'task_check_now' => [
		'key' => 'taskid',
		'fields' => [
			'taskid' => [
				'null' => false,
				'type' => DB::FIELD_TYPE_ID,
				'length' => 20,
				'ref_table' => 'task',
				'ref_field' => 'taskid'
			],
			'itemid' => [
				'null' => false,
				'type' => DB::FIELD_TYPE_ID,
				'length' => 20,
				'ref_table' => 'items',
				'ref_field' => 'itemid'
			]
		]
	],
	'event_suppress' => [
		'key' => 'event_suppressid',
		'fields' => [
			'event_suppressid' => [
				'null' => false,
				'type' => DB::FIELD_TYPE_ID,
				'length' => 20
			],
			'eventid' => [
				'null' => false,
				'type' => DB::FIELD_TYPE_ID,
				'length' => 20,
				'ref_table' => 'events',
				'ref_field' => 'eventid'
			],
			'maintenanceid' => [
				'null' => true,
				'type' => DB::FIELD_TYPE_ID,
				'length' => 20,
				'ref_table' => 'maintenances',
				'ref_field' => 'maintenanceid'
			],
			'suppress_until' => [
				'null' => false,
				'type' => DB::FIELD_TYPE_INT,
				'length' => 10,
				'default' => '0'
			],
			'userid' => [
				'null' => true,
				'type' => DB::FIELD_TYPE_ID,
				'length' => 20,
				'ref_table' => 'users',
				'ref_field' => 'userid'
			]
		]
	],
	'maintenance_tag' => [
		'key' => 'maintenancetagid',
		'fields' => [
			'maintenancetagid' => [
				'null' => false,
				'type' => DB::FIELD_TYPE_ID,
				'length' => 20
			],
			'maintenanceid' => [
				'null' => false,
				'type' => DB::FIELD_TYPE_ID,
				'length' => 20,
				'ref_table' => 'maintenances',
				'ref_field' => 'maintenanceid'
			],
			'tag' => [
				'null' => false,
				'type' => DB::FIELD_TYPE_CHAR,
				'length' => 255,
				'default' => ''
			],
			'operator' => [
				'null' => false,
				'type' => DB::FIELD_TYPE_INT,
				'length' => 10,
				'default' => '2'
			],
			'value' => [
				'null' => false,
				'type' => DB::FIELD_TYPE_CHAR,
				'length' => 255,
				'default' => ''
			]
		]
	],
	'lld_macro_path' => [
		'key' => 'lld_macro_pathid',
		'fields' => [
			'lld_macro_pathid' => [
				'null' => false,
				'type' => DB::FIELD_TYPE_ID,
				'length' => 20
			],
			'itemid' => [
				'null' => false,
				'type' => DB::FIELD_TYPE_ID,
				'length' => 20,
				'ref_table' => 'items',
				'ref_field' => 'itemid'
			],
			'lld_macro' => [
				'null' => false,
				'type' => DB::FIELD_TYPE_CHAR,
				'length' => 255,
				'default' => ''
			],
			'path' => [
				'null' => false,
				'type' => DB::FIELD_TYPE_CHAR,
				'length' => 255,
				'default' => ''
			]
		]
	],
	'host_tag' => [
		'key' => 'hosttagid',
		'fields' => [
			'hosttagid' => [
				'null' => false,
				'type' => DB::FIELD_TYPE_ID,
				'length' => 20
			],
			'hostid' => [
				'null' => false,
				'type' => DB::FIELD_TYPE_ID,
				'length' => 20,
				'ref_table' => 'hosts',
				'ref_field' => 'hostid'
			],
			'tag' => [
				'null' => false,
				'type' => DB::FIELD_TYPE_CHAR,
				'length' => 255,
				'default' => ''
			],
			'value' => [
				'null' => false,
				'type' => DB::FIELD_TYPE_CHAR,
				'length' => 255,
				'default' => ''
			],
			'automatic' => [
				'null' => false,
				'type' => DB::FIELD_TYPE_INT,
				'length' => 10,
				'default' => '0'
			]
		]
	],
	'config_autoreg_tls' => [
		'key' => 'autoreg_tlsid',
		'fields' => [
			'autoreg_tlsid' => [
				'null' => false,
				'type' => DB::FIELD_TYPE_ID,
				'length' => 20
			],
			'tls_psk_identity' => [
				'null' => false,
				'type' => DB::FIELD_TYPE_CHAR,
				'length' => 128,
				'default' => ''
			],
			'tls_psk' => [
				'null' => false,
				'type' => DB::FIELD_TYPE_CHAR,
				'length' => 512,
				'default' => ''
			]
		]
	],
	'module' => [
		'key' => 'moduleid',
		'fields' => [
			'moduleid' => [
				'null' => false,
				'type' => DB::FIELD_TYPE_ID,
				'length' => 20
			],
			'id' => [
				'null' => false,
				'type' => DB::FIELD_TYPE_CHAR,
				'length' => 255,
				'default' => ''
			],
			'relative_path' => [
				'null' => false,
				'type' => DB::FIELD_TYPE_CHAR,
				'length' => 255,
				'default' => ''
			],
			'status' => [
				'null' => false,
				'type' => DB::FIELD_TYPE_INT,
				'length' => 10,
				'default' => '0'
			],
			'config' => [
				'null' => false,
				'type' => DB::FIELD_TYPE_TEXT,
				'length' => 65535,
				'default' => ''
			]
		]
	],
	'interface_snmp' => [
		'key' => 'interfaceid',
		'fields' => [
			'interfaceid' => [
				'null' => false,
				'type' => DB::FIELD_TYPE_ID,
				'length' => 20,
				'ref_table' => 'interface',
				'ref_field' => 'interfaceid'
			],
			'version' => [
				'null' => false,
				'type' => DB::FIELD_TYPE_INT,
				'length' => 10,
				'default' => '2'
			],
			'bulk' => [
				'null' => false,
				'type' => DB::FIELD_TYPE_INT,
				'length' => 10,
				'default' => '1'
			],
			'community' => [
				'null' => false,
				'type' => DB::FIELD_TYPE_CHAR,
				'length' => 64,
				'default' => ''
			],
			'securityname' => [
				'null' => false,
				'type' => DB::FIELD_TYPE_CHAR,
				'length' => 64,
				'default' => ''
			],
			'securitylevel' => [
				'null' => false,
				'type' => DB::FIELD_TYPE_INT,
				'length' => 10,
				'default' => '0'
			],
			'authpassphrase' => [
				'null' => false,
				'type' => DB::FIELD_TYPE_CHAR,
				'length' => 64,
				'default' => ''
			],
			'privpassphrase' => [
				'null' => false,
				'type' => DB::FIELD_TYPE_CHAR,
				'length' => 64,
				'default' => ''
			],
			'authprotocol' => [
				'null' => false,
				'type' => DB::FIELD_TYPE_INT,
				'length' => 10,
				'default' => '0'
			],
			'privprotocol' => [
				'null' => false,
				'type' => DB::FIELD_TYPE_INT,
				'length' => 10,
				'default' => '0'
			],
			'contextname' => [
				'null' => false,
				'type' => DB::FIELD_TYPE_CHAR,
				'length' => 255,
				'default' => ''
			],
			'max_repetitions' => [
				'null' => false,
				'type' => DB::FIELD_TYPE_INT,
				'length' => 10,
				'default' => '10'
			]
		]
	],
	'lld_override' => [
		'key' => 'lld_overrideid',
		'fields' => [
			'lld_overrideid' => [
				'null' => false,
				'type' => DB::FIELD_TYPE_ID,
				'length' => 20
			],
			'itemid' => [
				'null' => false,
				'type' => DB::FIELD_TYPE_ID,
				'length' => 20,
				'ref_table' => 'items',
				'ref_field' => 'itemid'
			],
			'name' => [
				'null' => false,
				'type' => DB::FIELD_TYPE_CHAR,
				'length' => 255,
				'default' => ''
			],
			'step' => [
				'null' => false,
				'type' => DB::FIELD_TYPE_INT,
				'length' => 10,
				'default' => '0'
			],
			'evaltype' => [
				'null' => false,
				'type' => DB::FIELD_TYPE_INT,
				'length' => 10,
				'default' => '0'
			],
			'formula' => [
				'null' => false,
				'type' => DB::FIELD_TYPE_CHAR,
				'length' => 255,
				'default' => ''
			],
			'stop' => [
				'null' => false,
				'type' => DB::FIELD_TYPE_INT,
				'length' => 10,
				'default' => '0'
			]
		]
	],
	'lld_override_condition' => [
		'key' => 'lld_override_conditionid',
		'fields' => [
			'lld_override_conditionid' => [
				'null' => false,
				'type' => DB::FIELD_TYPE_ID,
				'length' => 20
			],
			'lld_overrideid' => [
				'null' => false,
				'type' => DB::FIELD_TYPE_ID,
				'length' => 20,
				'ref_table' => 'lld_override',
				'ref_field' => 'lld_overrideid'
			],
			'operator' => [
				'null' => false,
				'type' => DB::FIELD_TYPE_INT,
				'length' => 10,
				'default' => '8'
			],
			'macro' => [
				'null' => false,
				'type' => DB::FIELD_TYPE_CHAR,
				'length' => 64,
				'default' => ''
			],
			'value' => [
				'null' => false,
				'type' => DB::FIELD_TYPE_CHAR,
				'length' => 255,
				'default' => ''
			]
		]
	],
	'lld_override_operation' => [
		'key' => 'lld_override_operationid',
		'fields' => [
			'lld_override_operationid' => [
				'null' => false,
				'type' => DB::FIELD_TYPE_ID,
				'length' => 20
			],
			'lld_overrideid' => [
				'null' => false,
				'type' => DB::FIELD_TYPE_ID,
				'length' => 20,
				'ref_table' => 'lld_override',
				'ref_field' => 'lld_overrideid'
			],
			'operationobject' => [
				'null' => false,
				'type' => DB::FIELD_TYPE_INT,
				'length' => 10,
				'default' => '0'
			],
			'operator' => [
				'null' => false,
				'type' => DB::FIELD_TYPE_INT,
				'length' => 10,
				'default' => '0'
			],
			'value' => [
				'null' => false,
				'type' => DB::FIELD_TYPE_CHAR,
				'length' => 255,
				'default' => ''
			]
		]
	],
	'lld_override_opstatus' => [
		'key' => 'lld_override_operationid',
		'fields' => [
			'lld_override_operationid' => [
				'null' => false,
				'type' => DB::FIELD_TYPE_ID,
				'length' => 20,
				'ref_table' => 'lld_override_operation',
				'ref_field' => 'lld_override_operationid'
			],
			'status' => [
				'null' => false,
				'type' => DB::FIELD_TYPE_INT,
				'length' => 10,
				'default' => '0'
			]
		]
	],
	'lld_override_opdiscover' => [
		'key' => 'lld_override_operationid',
		'fields' => [
			'lld_override_operationid' => [
				'null' => false,
				'type' => DB::FIELD_TYPE_ID,
				'length' => 20,
				'ref_table' => 'lld_override_operation',
				'ref_field' => 'lld_override_operationid'
			],
			'discover' => [
				'null' => false,
				'type' => DB::FIELD_TYPE_INT,
				'length' => 10,
				'default' => '0'
			]
		]
	],
	'lld_override_opperiod' => [
		'key' => 'lld_override_operationid',
		'fields' => [
			'lld_override_operationid' => [
				'null' => false,
				'type' => DB::FIELD_TYPE_ID,
				'length' => 20,
				'ref_table' => 'lld_override_operation',
				'ref_field' => 'lld_override_operationid'
			],
			'delay' => [
				'null' => false,
				'type' => DB::FIELD_TYPE_CHAR,
				'length' => 1024,
				'default' => '0'
			]
		]
	],
	'lld_override_ophistory' => [
		'key' => 'lld_override_operationid',
		'fields' => [
			'lld_override_operationid' => [
				'null' => false,
				'type' => DB::FIELD_TYPE_ID,
				'length' => 20,
				'ref_table' => 'lld_override_operation',
				'ref_field' => 'lld_override_operationid'
			],
			'history' => [
				'null' => false,
				'type' => DB::FIELD_TYPE_CHAR,
				'length' => 255,
				'default' => '31d'
			]
		]
	],
	'lld_override_optrends' => [
		'key' => 'lld_override_operationid',
		'fields' => [
			'lld_override_operationid' => [
				'null' => false,
				'type' => DB::FIELD_TYPE_ID,
				'length' => 20,
				'ref_table' => 'lld_override_operation',
				'ref_field' => 'lld_override_operationid'
			],
			'trends' => [
				'null' => false,
				'type' => DB::FIELD_TYPE_CHAR,
				'length' => 255,
				'default' => '365d'
			]
		]
	],
	'lld_override_opseverity' => [
		'key' => 'lld_override_operationid',
		'fields' => [
			'lld_override_operationid' => [
				'null' => false,
				'type' => DB::FIELD_TYPE_ID,
				'length' => 20,
				'ref_table' => 'lld_override_operation',
				'ref_field' => 'lld_override_operationid'
			],
			'severity' => [
				'null' => false,
				'type' => DB::FIELD_TYPE_INT,
				'length' => 10,
				'default' => '0'
			]
		]
	],
	'lld_override_optag' => [
		'key' => 'lld_override_optagid',
		'fields' => [
			'lld_override_optagid' => [
				'null' => false,
				'type' => DB::FIELD_TYPE_ID,
				'length' => 20
			],
			'lld_override_operationid' => [
				'null' => false,
				'type' => DB::FIELD_TYPE_ID,
				'length' => 20,
				'ref_table' => 'lld_override_operation',
				'ref_field' => 'lld_override_operationid'
			],
			'tag' => [
				'null' => false,
				'type' => DB::FIELD_TYPE_CHAR,
				'length' => 255,
				'default' => ''
			],
			'value' => [
				'null' => false,
				'type' => DB::FIELD_TYPE_CHAR,
				'length' => 255,
				'default' => ''
			]
		]
	],
	'lld_override_optemplate' => [
		'key' => 'lld_override_optemplateid',
		'fields' => [
			'lld_override_optemplateid' => [
				'null' => false,
				'type' => DB::FIELD_TYPE_ID,
				'length' => 20
			],
			'lld_override_operationid' => [
				'null' => false,
				'type' => DB::FIELD_TYPE_ID,
				'length' => 20,
				'ref_table' => 'lld_override_operation',
				'ref_field' => 'lld_override_operationid'
			],
			'templateid' => [
				'null' => false,
				'type' => DB::FIELD_TYPE_ID,
				'length' => 20,
				'ref_table' => 'hosts',
				'ref_field' => 'hostid'
			]
		]
	],
	'lld_override_opinventory' => [
		'key' => 'lld_override_operationid',
		'fields' => [
			'lld_override_operationid' => [
				'null' => false,
				'type' => DB::FIELD_TYPE_ID,
				'length' => 20,
				'ref_table' => 'lld_override_operation',
				'ref_field' => 'lld_override_operationid'
			],
			'inventory_mode' => [
				'null' => false,
				'type' => DB::FIELD_TYPE_INT,
				'length' => 10,
				'default' => '0'
			]
		]
	],
	'trigger_queue' => [
		'key' => 'trigger_queueid',
		'fields' => [
			'trigger_queueid' => [
				'null' => false,
				'type' => DB::FIELD_TYPE_ID,
				'length' => 20
			],
			'objectid' => [
				'null' => false,
				'type' => DB::FIELD_TYPE_ID,
				'length' => 20
			],
			'type' => [
				'null' => false,
				'type' => DB::FIELD_TYPE_INT,
				'length' => 10,
				'default' => '0'
			],
			'clock' => [
				'null' => false,
				'type' => DB::FIELD_TYPE_INT,
				'length' => 10,
				'default' => '0'
			],
			'ns' => [
				'null' => false,
				'type' => DB::FIELD_TYPE_INT,
				'length' => 10,
				'default' => '0'
			]
		]
	],
	'item_parameter' => [
		'key' => 'item_parameterid',
		'fields' => [
			'item_parameterid' => [
				'null' => false,
				'type' => DB::FIELD_TYPE_ID,
				'length' => 20
			],
			'itemid' => [
				'null' => false,
				'type' => DB::FIELD_TYPE_ID,
				'length' => 20,
				'ref_table' => 'items',
				'ref_field' => 'itemid'
			],
			'name' => [
				'null' => false,
				'type' => DB::FIELD_TYPE_CHAR,
				'length' => 255,
				'default' => ''
			],
			'value' => [
				'null' => false,
				'type' => DB::FIELD_TYPE_CHAR,
				'length' => 2048,
				'default' => ''
			]
		]
	],
	'role_rule' => [
		'key' => 'role_ruleid',
		'fields' => [
			'role_ruleid' => [
				'null' => false,
				'type' => DB::FIELD_TYPE_ID,
				'length' => 20
			],
			'roleid' => [
				'null' => false,
				'type' => DB::FIELD_TYPE_ID,
				'length' => 20,
				'ref_table' => 'role',
				'ref_field' => 'roleid'
			],
			'type' => [
				'null' => false,
				'type' => DB::FIELD_TYPE_INT,
				'length' => 10,
				'default' => '0'
			],
			'name' => [
				'null' => false,
				'type' => DB::FIELD_TYPE_CHAR,
				'length' => 255,
				'default' => ''
			],
			'value_int' => [
				'null' => false,
				'type' => DB::FIELD_TYPE_INT,
				'length' => 10,
				'default' => '0'
			],
			'value_str' => [
				'null' => false,
				'type' => DB::FIELD_TYPE_CHAR,
				'length' => 255,
				'default' => ''
			],
			'value_moduleid' => [
				'null' => true,
				'type' => DB::FIELD_TYPE_ID,
				'length' => 20,
				'ref_table' => 'module',
				'ref_field' => 'moduleid'
			],
			'value_serviceid' => [
				'null' => true,
				'type' => DB::FIELD_TYPE_ID,
				'length' => 20,
				'ref_table' => 'services',
				'ref_field' => 'serviceid'
			]
		]
	],
	'token' => [
		'key' => 'tokenid',
		'fields' => [
			'tokenid' => [
				'null' => false,
				'type' => DB::FIELD_TYPE_ID,
				'length' => 20
			],
			'name' => [
				'null' => false,
				'type' => DB::FIELD_TYPE_CHAR,
				'length' => 64,
				'default' => ''
			],
			'description' => [
				'null' => false,
				'type' => DB::FIELD_TYPE_TEXT,
				'length' => 65535,
				'default' => ''
			],
			'userid' => [
				'null' => false,
				'type' => DB::FIELD_TYPE_ID,
				'length' => 20,
				'ref_table' => 'users',
				'ref_field' => 'userid'
			],
			'token' => [
				'null' => true,
				'type' => DB::FIELD_TYPE_CHAR,
				'length' => 128
			],
			'lastaccess' => [
				'null' => false,
				'type' => DB::FIELD_TYPE_INT,
				'length' => 10,
				'default' => '0'
			],
			'status' => [
				'null' => false,
				'type' => DB::FIELD_TYPE_INT,
				'length' => 10,
				'default' => '0'
			],
			'expires_at' => [
				'null' => false,
				'type' => DB::FIELD_TYPE_INT,
				'length' => 10,
				'default' => '0'
			],
			'created_at' => [
				'null' => false,
				'type' => DB::FIELD_TYPE_INT,
				'length' => 10,
				'default' => '0'
			],
			'creator_userid' => [
				'null' => true,
				'type' => DB::FIELD_TYPE_ID,
				'length' => 20,
				'ref_table' => 'users',
				'ref_field' => 'userid'
			]
		]
	],
	'item_tag' => [
		'key' => 'itemtagid',
		'fields' => [
			'itemtagid' => [
				'null' => false,
				'type' => DB::FIELD_TYPE_ID,
				'length' => 20
			],
			'itemid' => [
				'null' => false,
				'type' => DB::FIELD_TYPE_ID,
				'length' => 20,
				'ref_table' => 'items',
				'ref_field' => 'itemid'
			],
			'tag' => [
				'null' => false,
				'type' => DB::FIELD_TYPE_CHAR,
				'length' => 255,
				'default' => ''
			],
			'value' => [
				'null' => false,
				'type' => DB::FIELD_TYPE_CHAR,
				'length' => 255,
				'default' => ''
			]
		]
	],
	'httptest_tag' => [
		'key' => 'httptesttagid',
		'fields' => [
			'httptesttagid' => [
				'null' => false,
				'type' => DB::FIELD_TYPE_ID,
				'length' => 20
			],
			'httptestid' => [
				'null' => false,
				'type' => DB::FIELD_TYPE_ID,
				'length' => 20,
				'ref_table' => 'httptest',
				'ref_field' => 'httptestid'
			],
			'tag' => [
				'null' => false,
				'type' => DB::FIELD_TYPE_CHAR,
				'length' => 255,
				'default' => ''
			],
			'value' => [
				'null' => false,
				'type' => DB::FIELD_TYPE_CHAR,
				'length' => 255,
				'default' => ''
			]
		]
	],
	'sysmaps_element_tag' => [
		'key' => 'selementtagid',
		'fields' => [
			'selementtagid' => [
				'null' => false,
				'type' => DB::FIELD_TYPE_ID,
				'length' => 20
			],
			'selementid' => [
				'null' => false,
				'type' => DB::FIELD_TYPE_ID,
				'length' => 20,
				'ref_table' => 'sysmaps_elements',
				'ref_field' => 'selementid'
			],
			'tag' => [
				'null' => false,
				'type' => DB::FIELD_TYPE_CHAR,
				'length' => 255,
				'default' => ''
			],
			'value' => [
				'null' => false,
				'type' => DB::FIELD_TYPE_CHAR,
				'length' => 255,
				'default' => ''
			],
			'operator' => [
				'null' => false,
				'type' => DB::FIELD_TYPE_INT,
				'length' => 10,
				'default' => '0'
			]
		]
	],
	'report' => [
		'key' => 'reportid',
		'fields' => [
			'reportid' => [
				'null' => false,
				'type' => DB::FIELD_TYPE_ID,
				'length' => 20
			],
			'userid' => [
				'null' => false,
				'type' => DB::FIELD_TYPE_ID,
				'length' => 20,
				'ref_table' => 'users',
				'ref_field' => 'userid'
			],
			'name' => [
				'null' => false,
				'type' => DB::FIELD_TYPE_CHAR,
				'length' => 255,
				'default' => ''
			],
			'description' => [
				'null' => false,
				'type' => DB::FIELD_TYPE_CHAR,
				'length' => 2048,
				'default' => ''
			],
			'status' => [
				'null' => false,
				'type' => DB::FIELD_TYPE_INT,
				'length' => 10,
				'default' => '0'
			],
			'dashboardid' => [
				'null' => false,
				'type' => DB::FIELD_TYPE_ID,
				'length' => 20,
				'ref_table' => 'dashboard',
				'ref_field' => 'dashboardid'
			],
			'period' => [
				'null' => false,
				'type' => DB::FIELD_TYPE_INT,
				'length' => 10,
				'default' => '0'
			],
			'cycle' => [
				'null' => false,
				'type' => DB::FIELD_TYPE_INT,
				'length' => 10,
				'default' => '0'
			],
			'weekdays' => [
				'null' => false,
				'type' => DB::FIELD_TYPE_INT,
				'length' => 10,
				'default' => '0'
			],
			'start_time' => [
				'null' => false,
				'type' => DB::FIELD_TYPE_INT,
				'length' => 10,
				'default' => '0'
			],
			'active_since' => [
				'null' => false,
				'type' => DB::FIELD_TYPE_INT,
				'length' => 10,
				'default' => '0'
			],
			'active_till' => [
				'null' => false,
				'type' => DB::FIELD_TYPE_INT,
				'length' => 10,
				'default' => '0'
			],
			'state' => [
				'null' => false,
				'type' => DB::FIELD_TYPE_INT,
				'length' => 10,
				'default' => '0'
			],
			'lastsent' => [
				'null' => false,
				'type' => DB::FIELD_TYPE_INT,
				'length' => 10,
				'default' => '0'
			],
			'info' => [
				'null' => false,
				'type' => DB::FIELD_TYPE_CHAR,
				'length' => 2048,
				'default' => ''
			]
		]
	],
	'report_param' => [
		'key' => 'reportparamid',
		'fields' => [
			'reportparamid' => [
				'null' => false,
				'type' => DB::FIELD_TYPE_ID,
				'length' => 20
			],
			'reportid' => [
				'null' => false,
				'type' => DB::FIELD_TYPE_ID,
				'length' => 20,
				'ref_table' => 'report',
				'ref_field' => 'reportid'
			],
			'name' => [
				'null' => false,
				'type' => DB::FIELD_TYPE_CHAR,
				'length' => 255,
				'default' => ''
			],
			'value' => [
				'null' => false,
				'type' => DB::FIELD_TYPE_TEXT,
				'length' => 65535,
				'default' => ''
			]
		]
	],
	'report_user' => [
		'key' => 'reportuserid',
		'fields' => [
			'reportuserid' => [
				'null' => false,
				'type' => DB::FIELD_TYPE_ID,
				'length' => 20
			],
			'reportid' => [
				'null' => false,
				'type' => DB::FIELD_TYPE_ID,
				'length' => 20,
				'ref_table' => 'report',
				'ref_field' => 'reportid'
			],
			'userid' => [
				'null' => false,
				'type' => DB::FIELD_TYPE_ID,
				'length' => 20,
				'ref_table' => 'users',
				'ref_field' => 'userid'
			],
			'exclude' => [
				'null' => false,
				'type' => DB::FIELD_TYPE_INT,
				'length' => 10,
				'default' => '0'
			],
			'access_userid' => [
				'null' => true,
				'type' => DB::FIELD_TYPE_ID,
				'length' => 20,
				'ref_table' => 'users',
				'ref_field' => 'userid'
			]
		]
	],
	'report_usrgrp' => [
		'key' => 'reportusrgrpid',
		'fields' => [
			'reportusrgrpid' => [
				'null' => false,
				'type' => DB::FIELD_TYPE_ID,
				'length' => 20
			],
			'reportid' => [
				'null' => false,
				'type' => DB::FIELD_TYPE_ID,
				'length' => 20,
				'ref_table' => 'report',
				'ref_field' => 'reportid'
			],
			'usrgrpid' => [
				'null' => false,
				'type' => DB::FIELD_TYPE_ID,
				'length' => 20,
				'ref_table' => 'usrgrp',
				'ref_field' => 'usrgrpid'
			],
			'access_userid' => [
				'null' => true,
				'type' => DB::FIELD_TYPE_ID,
				'length' => 20,
				'ref_table' => 'users',
				'ref_field' => 'userid'
			]
		]
	],
	'service_problem_tag' => [
		'key' => 'service_problem_tagid',
		'fields' => [
			'service_problem_tagid' => [
				'null' => false,
				'type' => DB::FIELD_TYPE_ID,
				'length' => 20
			],
			'serviceid' => [
				'null' => false,
				'type' => DB::FIELD_TYPE_ID,
				'length' => 20,
				'ref_table' => 'services',
				'ref_field' => 'serviceid'
			],
			'tag' => [
				'null' => false,
				'type' => DB::FIELD_TYPE_CHAR,
				'length' => 255,
				'default' => ''
			],
			'operator' => [
				'null' => false,
				'type' => DB::FIELD_TYPE_INT,
				'length' => 10,
				'default' => '0'
			],
			'value' => [
				'null' => false,
				'type' => DB::FIELD_TYPE_CHAR,
				'length' => 255,
				'default' => ''
			]
		]
	],
	'service_problem' => [
		'key' => 'service_problemid',
		'fields' => [
			'service_problemid' => [
				'null' => false,
				'type' => DB::FIELD_TYPE_ID,
				'length' => 20
			],
			'eventid' => [
				'null' => false,
				'type' => DB::FIELD_TYPE_ID,
				'length' => 20,
				'ref_table' => 'problem',
				'ref_field' => 'eventid'
			],
			'serviceid' => [
				'null' => false,
				'type' => DB::FIELD_TYPE_ID,
				'length' => 20,
				'ref_table' => 'services',
				'ref_field' => 'serviceid'
			],
			'severity' => [
				'null' => false,
				'type' => DB::FIELD_TYPE_INT,
				'length' => 10,
				'default' => '0'
			]
		]
	],
	'service_tag' => [
		'key' => 'servicetagid',
		'fields' => [
			'servicetagid' => [
				'null' => false,
				'type' => DB::FIELD_TYPE_ID,
				'length' => 20
			],
			'serviceid' => [
				'null' => false,
				'type' => DB::FIELD_TYPE_ID,
				'length' => 20,
				'ref_table' => 'services',
				'ref_field' => 'serviceid'
			],
			'tag' => [
				'null' => false,
				'type' => DB::FIELD_TYPE_CHAR,
				'length' => 255,
				'default' => ''
			],
			'value' => [
				'null' => false,
				'type' => DB::FIELD_TYPE_CHAR,
				'length' => 255,
				'default' => ''
			]
		]
	],
	'service_status_rule' => [
		'key' => 'service_status_ruleid',
		'fields' => [
			'service_status_ruleid' => [
				'null' => false,
				'type' => DB::FIELD_TYPE_ID,
				'length' => 20
			],
			'serviceid' => [
				'null' => false,
				'type' => DB::FIELD_TYPE_ID,
				'length' => 20,
				'ref_table' => 'services',
				'ref_field' => 'serviceid'
			],
			'type' => [
				'null' => false,
				'type' => DB::FIELD_TYPE_INT,
				'length' => 10,
				'default' => '0'
			],
			'limit_value' => [
				'null' => false,
				'type' => DB::FIELD_TYPE_INT,
				'length' => 10,
				'default' => '0'
			],
			'limit_status' => [
				'null' => false,
				'type' => DB::FIELD_TYPE_INT,
				'length' => 10,
				'default' => '0'
			],
			'new_status' => [
				'null' => false,
				'type' => DB::FIELD_TYPE_INT,
				'length' => 10,
				'default' => '0'
			]
		]
	],
	'ha_node' => [
		'key' => 'ha_nodeid',
		'fields' => [
			'ha_nodeid' => [
				'null' => false,
				'type' => DB::FIELD_TYPE_CUID,
				'length' => 25
			],
			'name' => [
				'null' => false,
				'type' => DB::FIELD_TYPE_CHAR,
				'length' => 255,
				'default' => ''
			],
			'address' => [
				'null' => false,
				'type' => DB::FIELD_TYPE_CHAR,
				'length' => 255,
				'default' => ''
			],
			'port' => [
				'null' => false,
				'type' => DB::FIELD_TYPE_INT,
				'length' => 10,
				'default' => '10051'
			],
			'lastaccess' => [
				'null' => false,
				'type' => DB::FIELD_TYPE_INT,
				'length' => 10,
				'default' => '0'
			],
			'status' => [
				'null' => false,
				'type' => DB::FIELD_TYPE_INT,
				'length' => 10,
				'default' => '0'
			],
			'ha_sessionid' => [
				'null' => false,
				'type' => DB::FIELD_TYPE_CUID,
				'length' => 25,
				'default' => ''
			]
		]
	],
	'sla' => [
		'key' => 'slaid',
		'fields' => [
			'slaid' => [
				'null' => false,
				'type' => DB::FIELD_TYPE_ID,
				'length' => 20
			],
			'name' => [
				'null' => false,
				'type' => DB::FIELD_TYPE_CHAR,
				'length' => 255,
				'default' => ''
			],
			'period' => [
				'null' => false,
				'type' => DB::FIELD_TYPE_INT,
				'length' => 10,
				'default' => '0'
			],
			'slo' => [
				'null' => false,
				'type' => DB::FIELD_TYPE_FLOAT,
				'default' => '99.9'
			],
			'effective_date' => [
				'null' => false,
				'type' => DB::FIELD_TYPE_INT,
				'length' => 10,
				'default' => '0'
			],
			'timezone' => [
				'null' => false,
				'type' => DB::FIELD_TYPE_CHAR,
				'length' => 50,
				'default' => 'UTC'
			],
			'status' => [
				'null' => false,
				'type' => DB::FIELD_TYPE_INT,
				'length' => 10,
				'default' => '1'
			],
			'description' => [
				'null' => false,
				'type' => DB::FIELD_TYPE_TEXT,
				'length' => 65535,
				'default' => ''
			]
		]
	],
	'sla_schedule' => [
		'key' => 'sla_scheduleid',
		'fields' => [
			'sla_scheduleid' => [
				'null' => false,
				'type' => DB::FIELD_TYPE_ID,
				'length' => 20
			],
			'slaid' => [
				'null' => false,
				'type' => DB::FIELD_TYPE_ID,
				'length' => 20,
				'ref_table' => 'sla',
				'ref_field' => 'slaid'
			],
			'period_from' => [
				'null' => false,
				'type' => DB::FIELD_TYPE_INT,
				'length' => 10,
				'default' => '0'
			],
			'period_to' => [
				'null' => false,
				'type' => DB::FIELD_TYPE_INT,
				'length' => 10,
				'default' => '0'
			]
		]
	],
	'sla_excluded_downtime' => [
		'key' => 'sla_excluded_downtimeid',
		'fields' => [
			'sla_excluded_downtimeid' => [
				'null' => false,
				'type' => DB::FIELD_TYPE_ID,
				'length' => 20
			],
			'slaid' => [
				'null' => false,
				'type' => DB::FIELD_TYPE_ID,
				'length' => 20,
				'ref_table' => 'sla',
				'ref_field' => 'slaid'
			],
			'name' => [
				'null' => false,
				'type' => DB::FIELD_TYPE_CHAR,
				'length' => 255,
				'default' => ''
			],
			'period_from' => [
				'null' => false,
				'type' => DB::FIELD_TYPE_INT,
				'length' => 10,
				'default' => '0'
			],
			'period_to' => [
				'null' => false,
				'type' => DB::FIELD_TYPE_INT,
				'length' => 10,
				'default' => '0'
			]
		]
	],
	'sla_service_tag' => [
		'key' => 'sla_service_tagid',
		'fields' => [
			'sla_service_tagid' => [
				'null' => false,
				'type' => DB::FIELD_TYPE_ID,
				'length' => 20
			],
			'slaid' => [
				'null' => false,
				'type' => DB::FIELD_TYPE_ID,
				'length' => 20,
				'ref_table' => 'sla',
				'ref_field' => 'slaid'
			],
			'tag' => [
				'null' => false,
				'type' => DB::FIELD_TYPE_CHAR,
				'length' => 255,
				'default' => ''
			],
			'operator' => [
				'null' => false,
				'type' => DB::FIELD_TYPE_INT,
				'length' => 10,
				'default' => '0'
			],
			'value' => [
				'null' => false,
				'type' => DB::FIELD_TYPE_CHAR,
				'length' => 255,
				'default' => ''
			]
		]
	],
	'host_rtdata' => [
		'key' => 'hostid',
		'fields' => [
			'hostid' => [
				'null' => false,
				'type' => DB::FIELD_TYPE_ID,
				'length' => 20,
				'ref_table' => 'hosts',
				'ref_field' => 'hostid'
			],
			'active_available' => [
				'null' => false,
				'type' => DB::FIELD_TYPE_INT,
				'length' => 10,
				'default' => '0'
			]
		]
	],
	'userdirectory' => [
		'key' => 'userdirectoryid',
		'fields' => [
			'userdirectoryid' => [
				'null' => false,
				'type' => DB::FIELD_TYPE_ID,
				'length' => 20
			],
			'name' => [
				'null' => false,
				'type' => DB::FIELD_TYPE_CHAR,
				'length' => 128,
				'default' => ''
			],
			'description' => [
				'null' => false,
				'type' => DB::FIELD_TYPE_TEXT,
				'length' => 65535,
				'default' => ''
			],
			'idp_type' => [
				'null' => false,
				'type' => DB::FIELD_TYPE_INT,
				'length' => 10,
				'default' => '1'
			],
			'provision_status' => [
				'null' => false,
				'type' => DB::FIELD_TYPE_INT,
				'length' => 10,
				'default' => '0'
			]
		]
	],
	'userdirectory_ldap' => [
		'key' => 'userdirectoryid',
		'fields' => [
			'userdirectoryid' => [
				'null' => false,
				'type' => DB::FIELD_TYPE_ID,
				'length' => 20,
				'ref_table' => 'userdirectory',
				'ref_field' => 'userdirectoryid'
			],
			'host' => [
				'null' => false,
				'type' => DB::FIELD_TYPE_CHAR,
				'length' => 255,
				'default' => ''
			],
			'port' => [
				'null' => false,
				'type' => DB::FIELD_TYPE_INT,
				'length' => 10,
				'default' => '389'
			],
			'base_dn' => [
				'null' => false,
				'type' => DB::FIELD_TYPE_CHAR,
				'length' => 255,
				'default' => ''
			],
			'search_attribute' => [
				'null' => false,
				'type' => DB::FIELD_TYPE_CHAR,
				'length' => 128,
				'default' => ''
			],
			'bind_dn' => [
				'null' => false,
				'type' => DB::FIELD_TYPE_CHAR,
				'length' => 255,
				'default' => ''
			],
			'bind_password' => [
				'null' => false,
				'type' => DB::FIELD_TYPE_CHAR,
				'length' => 128,
				'default' => ''
			],
			'start_tls' => [
				'null' => false,
				'type' => DB::FIELD_TYPE_INT,
				'length' => 10,
				'default' => '0'
			],
			'search_filter' => [
				'null' => false,
				'type' => DB::FIELD_TYPE_CHAR,
				'length' => 255,
				'default' => ''
			],
			'group_basedn' => [
				'null' => false,
				'type' => DB::FIELD_TYPE_CHAR,
				'length' => 255,
				'default' => ''
			],
			'group_name' => [
				'null' => false,
				'type' => DB::FIELD_TYPE_CHAR,
				'length' => 255,
				'default' => ''
			],
			'group_member' => [
				'null' => false,
				'type' => DB::FIELD_TYPE_CHAR,
				'length' => 255,
				'default' => ''
			],
			'user_ref_attr' => [
				'null' => false,
				'type' => DB::FIELD_TYPE_CHAR,
				'length' => 255,
				'default' => ''
			],
			'group_filter' => [
				'null' => false,
				'type' => DB::FIELD_TYPE_CHAR,
				'length' => 255,
				'default' => ''
			],
			'group_membership' => [
				'null' => false,
				'type' => DB::FIELD_TYPE_CHAR,
				'length' => 255,
				'default' => ''
			],
			'user_username' => [
				'null' => false,
				'type' => DB::FIELD_TYPE_CHAR,
				'length' => 255,
				'default' => ''
			],
			'user_lastname' => [
				'null' => false,
				'type' => DB::FIELD_TYPE_CHAR,
				'length' => 255,
				'default' => ''
			]
		]
	],
	'userdirectory_saml' => [
		'key' => 'userdirectoryid',
		'fields' => [
			'userdirectoryid' => [
				'null' => false,
				'type' => DB::FIELD_TYPE_ID,
				'length' => 20,
				'ref_table' => 'userdirectory',
				'ref_field' => 'userdirectoryid'
			],
			'idp_entityid' => [
				'null' => false,
				'type' => DB::FIELD_TYPE_CHAR,
				'length' => 1024,
				'default' => ''
			],
			'sso_url' => [
				'null' => false,
				'type' => DB::FIELD_TYPE_CHAR,
				'length' => 2048,
				'default' => ''
			],
			'slo_url' => [
				'null' => false,
				'type' => DB::FIELD_TYPE_CHAR,
				'length' => 2048,
				'default' => ''
			],
			'username_attribute' => [
				'null' => false,
				'type' => DB::FIELD_TYPE_CHAR,
				'length' => 128,
				'default' => ''
			],
			'sp_entityid' => [
				'null' => false,
				'type' => DB::FIELD_TYPE_CHAR,
				'length' => 1024,
				'default' => ''
			],
			'nameid_format' => [
				'null' => false,
				'type' => DB::FIELD_TYPE_CHAR,
				'length' => 2048,
				'default' => ''
			],
			'sign_messages' => [
				'null' => false,
				'type' => DB::FIELD_TYPE_INT,
				'length' => 10,
				'default' => '0'
			],
			'sign_assertions' => [
				'null' => false,
				'type' => DB::FIELD_TYPE_INT,
				'length' => 10,
				'default' => '0'
			],
			'sign_authn_requests' => [
				'null' => false,
				'type' => DB::FIELD_TYPE_INT,
				'length' => 10,
				'default' => '0'
			],
			'sign_logout_requests' => [
				'null' => false,
				'type' => DB::FIELD_TYPE_INT,
				'length' => 10,
				'default' => '0'
			],
			'sign_logout_responses' => [
				'null' => false,
				'type' => DB::FIELD_TYPE_INT,
				'length' => 10,
				'default' => '0'
			],
			'encrypt_nameid' => [
				'null' => false,
				'type' => DB::FIELD_TYPE_INT,
				'length' => 10,
				'default' => '0'
			],
			'encrypt_assertions' => [
				'null' => false,
				'type' => DB::FIELD_TYPE_INT,
				'length' => 10,
				'default' => '0'
			],
			'group_name' => [
				'null' => false,
				'type' => DB::FIELD_TYPE_CHAR,
				'length' => 255,
				'default' => ''
			],
			'user_username' => [
				'null' => false,
				'type' => DB::FIELD_TYPE_CHAR,
				'length' => 255,
				'default' => ''
			],
			'user_lastname' => [
				'null' => false,
				'type' => DB::FIELD_TYPE_CHAR,
				'length' => 255,
				'default' => ''
			],
			'scim_status' => [
				'null' => false,
				'type' => DB::FIELD_TYPE_INT,
				'length' => 10,
				'default' => '0'
			]
		]
	],
	'userdirectory_media' => [
		'key' => 'userdirectory_mediaid',
		'fields' => [
			'userdirectory_mediaid' => [
				'null' => false,
				'type' => DB::FIELD_TYPE_ID,
				'length' => 20
			],
			'userdirectoryid' => [
				'null' => false,
				'type' => DB::FIELD_TYPE_ID,
				'length' => 20,
				'ref_table' => 'userdirectory',
				'ref_field' => 'userdirectoryid'
			],
			'mediatypeid' => [
				'null' => false,
				'type' => DB::FIELD_TYPE_ID,
				'length' => 20,
				'ref_table' => 'media_type',
				'ref_field' => 'mediatypeid'
			],
			'name' => [
				'null' => false,
				'type' => DB::FIELD_TYPE_CHAR,
				'length' => 64,
				'default' => ''
			],
			'attribute' => [
				'null' => false,
				'type' => DB::FIELD_TYPE_CHAR,
				'length' => 255,
				'default' => ''
			],
			'active' => [
				'null' => false,
				'type' => DB::FIELD_TYPE_INT,
				'length' => 10,
				'default' => '0'
			],
			'severity' => [
				'null' => false,
				'type' => DB::FIELD_TYPE_INT,
				'length' => 10,
				'default' => '63'
			],
			'period' => [
				'null' => false,
				'type' => DB::FIELD_TYPE_CHAR,
				'length' => 1024,
				'default' => '1-7,00:00-24:00'
			]
		]
	],
	'userdirectory_usrgrp' => [
		'key' => 'userdirectory_usrgrpid',
		'fields' => [
			'userdirectory_usrgrpid' => [
				'null' => false,
				'type' => DB::FIELD_TYPE_ID,
				'length' => 20
			],
			'userdirectory_idpgroupid' => [
				'null' => false,
				'type' => DB::FIELD_TYPE_ID,
				'length' => 20,
				'ref_table' => 'userdirectory_idpgroup',
				'ref_field' => 'userdirectory_idpgroupid'
			],
			'usrgrpid' => [
				'null' => false,
				'type' => DB::FIELD_TYPE_ID,
				'length' => 20,
				'ref_table' => 'usrgrp',
				'ref_field' => 'usrgrpid'
			]
		]
	],
	'userdirectory_idpgroup' => [
		'key' => 'userdirectory_idpgroupid',
		'fields' => [
			'userdirectory_idpgroupid' => [
				'null' => false,
				'type' => DB::FIELD_TYPE_ID,
				'length' => 20
			],
			'userdirectoryid' => [
				'null' => false,
				'type' => DB::FIELD_TYPE_ID,
				'length' => 20,
				'ref_table' => 'userdirectory',
				'ref_field' => 'userdirectoryid'
			],
			'roleid' => [
				'null' => false,
				'type' => DB::FIELD_TYPE_ID,
				'length' => 20,
				'ref_table' => 'role',
				'ref_field' => 'roleid'
			],
			'name' => [
				'null' => false,
				'type' => DB::FIELD_TYPE_CHAR,
				'length' => 255,
				'default' => ''
			]
		]
	],
	'changelog' => [
		'key' => 'changelogid',
		'fields' => [
			'changelogid' => [
				'null' => false,
				'type' => DB::FIELD_TYPE_UINT,
				'length' => 20
			],
			'object' => [
				'null' => false,
				'type' => DB::FIELD_TYPE_INT,
				'length' => 10,
				'default' => '0'
			],
			'objectid' => [
				'null' => false,
				'type' => DB::FIELD_TYPE_ID,
				'length' => 20
			],
			'operation' => [
				'null' => false,
				'type' => DB::FIELD_TYPE_INT,
				'length' => 10,
				'default' => '0'
			],
			'clock' => [
				'null' => false,
				'type' => DB::FIELD_TYPE_INT,
				'length' => 10,
				'default' => '0'
			]
		]
	],
	'scim_group' => [
		'key' => 'scim_groupid',
		'fields' => [
			'scim_groupid' => [
				'null' => false,
				'type' => DB::FIELD_TYPE_ID,
				'length' => 20
			],
			'name' => [
				'null' => false,
				'type' => DB::FIELD_TYPE_CHAR,
				'length' => 64,
				'default' => ''
			]
		]
	],
	'user_scim_group' => [
		'key' => 'user_scim_groupid',
		'fields' => [
			'user_scim_groupid' => [
				'null' => false,
				'type' => DB::FIELD_TYPE_ID,
				'length' => 20
			],
			'userid' => [
				'null' => false,
				'type' => DB::FIELD_TYPE_ID,
				'length' => 20,
				'ref_table' => 'users',
				'ref_field' => 'userid'
			],
			'scim_groupid' => [
				'null' => false,
				'type' => DB::FIELD_TYPE_ID,
				'length' => 20,
				'ref_table' => 'scim_group',
				'ref_field' => 'scim_groupid'
			]
		]
	],
	'connector' => [
		'key' => 'connectorid',
		'fields' => [
			'connectorid' => [
				'null' => false,
				'type' => DB::FIELD_TYPE_ID,
				'length' => 20
			],
			'name' => [
				'null' => false,
				'type' => DB::FIELD_TYPE_CHAR,
				'length' => 255,
				'default' => ''
			],
			'protocol' => [
				'null' => false,
				'type' => DB::FIELD_TYPE_INT,
				'length' => 10,
				'default' => '0'
			],
			'data_type' => [
				'null' => false,
				'type' => DB::FIELD_TYPE_INT,
				'length' => 10,
				'default' => '0'
			],
			'url' => [
				'null' => false,
				'type' => DB::FIELD_TYPE_CHAR,
				'length' => 2048,
				'default' => ''
			],
			'max_records' => [
				'null' => false,
				'type' => DB::FIELD_TYPE_INT,
				'length' => 10,
				'default' => '0'
			],
			'max_senders' => [
				'null' => false,
				'type' => DB::FIELD_TYPE_INT,
				'length' => 10,
				'default' => '1'
			],
			'max_attempts' => [
				'null' => false,
				'type' => DB::FIELD_TYPE_INT,
				'length' => 10,
				'default' => '1'
			],
			'timeout' => [
				'null' => false,
				'type' => DB::FIELD_TYPE_CHAR,
				'length' => 255,
				'default' => '5s'
			],
			'http_proxy' => [
				'null' => false,
				'type' => DB::FIELD_TYPE_CHAR,
				'length' => 255,
				'default' => ''
			],
			'authtype' => [
				'null' => false,
				'type' => DB::FIELD_TYPE_INT,
				'length' => 10,
				'default' => '0'
			],
			'username' => [
				'null' => false,
				'type' => DB::FIELD_TYPE_CHAR,
				'length' => 255,
				'default' => ''
			],
			'password' => [
				'null' => false,
				'type' => DB::FIELD_TYPE_CHAR,
				'length' => 255,
				'default' => ''
			],
			'token' => [
				'null' => false,
				'type' => DB::FIELD_TYPE_CHAR,
				'length' => 128,
				'default' => ''
			],
			'verify_peer' => [
				'null' => false,
				'type' => DB::FIELD_TYPE_INT,
				'length' => 10,
				'default' => '1'
			],
			'verify_host' => [
				'null' => false,
				'type' => DB::FIELD_TYPE_INT,
				'length' => 10,
				'default' => '1'
			],
			'ssl_cert_file' => [
				'null' => false,
				'type' => DB::FIELD_TYPE_CHAR,
				'length' => 255,
				'default' => ''
			],
			'ssl_key_file' => [
				'null' => false,
				'type' => DB::FIELD_TYPE_CHAR,
				'length' => 255,
				'default' => ''
			],
			'ssl_key_password' => [
				'null' => false,
				'type' => DB::FIELD_TYPE_CHAR,
				'length' => 64,
				'default' => ''
			],
			'description' => [
				'null' => false,
				'type' => DB::FIELD_TYPE_TEXT,
				'length' => 65535,
				'default' => ''
			],
			'status' => [
				'null' => false,
				'type' => DB::FIELD_TYPE_INT,
				'length' => 10,
				'default' => '1'
			],
			'tags_evaltype' => [
				'null' => false,
				'type' => DB::FIELD_TYPE_INT,
				'length' => 10,
				'default' => '0'
			],
			'item_value_type' => [
				'null' => false,
				'type' => DB::FIELD_TYPE_INT,
				'length' => 10,
				'default' => '31'
			],
			'attempt_interval' => [
				'null' => false,
				'type' => DB::FIELD_TYPE_CHAR,
				'length' => 32,
				'default' => '5s'
			]
		]
	],
	'connector_tag' => [
		'key' => 'connector_tagid',
		'fields' => [
			'connector_tagid' => [
				'null' => false,
				'type' => DB::FIELD_TYPE_ID,
				'length' => 20
			],
			'connectorid' => [
				'null' => false,
				'type' => DB::FIELD_TYPE_ID,
				'length' => 20,
				'ref_table' => 'connector',
				'ref_field' => 'connectorid'
			],
			'tag' => [
				'null' => false,
				'type' => DB::FIELD_TYPE_CHAR,
				'length' => 255,
				'default' => ''
			],
			'operator' => [
				'null' => false,
				'type' => DB::FIELD_TYPE_INT,
				'length' => 10,
				'default' => '0'
			],
			'value' => [
				'null' => false,
				'type' => DB::FIELD_TYPE_CHAR,
				'length' => 255,
				'default' => ''
			]
		]
	],
	'proxy' => [
		'key' => 'proxyid',
		'fields' => [
			'proxyid' => [
				'null' => false,
				'type' => DB::FIELD_TYPE_ID,
				'length' => 20
			],
			'name' => [
				'null' => false,
				'type' => DB::FIELD_TYPE_CHAR,
				'length' => 128,
				'default' => ''
			],
			'operating_mode' => [
				'null' => false,
				'type' => DB::FIELD_TYPE_INT,
				'length' => 10,
				'default' => '0'
			],
			'description' => [
				'null' => false,
				'type' => DB::FIELD_TYPE_TEXT,
				'length' => 65535,
				'default' => ''
			],
			'tls_connect' => [
				'null' => false,
				'type' => DB::FIELD_TYPE_INT,
				'length' => 10,
				'default' => '1'
			],
			'tls_accept' => [
				'null' => false,
				'type' => DB::FIELD_TYPE_INT,
				'length' => 10,
				'default' => '1'
			],
			'tls_issuer' => [
				'null' => false,
				'type' => DB::FIELD_TYPE_CHAR,
				'length' => 1024,
				'default' => ''
			],
			'tls_subject' => [
				'null' => false,
				'type' => DB::FIELD_TYPE_CHAR,
				'length' => 1024,
				'default' => ''
			],
			'tls_psk_identity' => [
				'null' => false,
				'type' => DB::FIELD_TYPE_CHAR,
				'length' => 128,
				'default' => ''
			],
			'tls_psk' => [
				'null' => false,
				'type' => DB::FIELD_TYPE_CHAR,
				'length' => 512,
				'default' => ''
			],
			'allowed_addresses' => [
				'null' => false,
				'type' => DB::FIELD_TYPE_CHAR,
				'length' => 255,
				'default' => ''
			],
			'address' => [
				'null' => false,
				'type' => DB::FIELD_TYPE_CHAR,
				'length' => 255,
				'default' => '127.0.0.1'
			],
			'port' => [
				'null' => false,
				'type' => DB::FIELD_TYPE_CHAR,
				'length' => 64,
				'default' => '10051'
			],
			'custom_timeouts' => [
				'null' => false,
				'type' => DB::FIELD_TYPE_INT,
				'length' => 10,
				'default' => '0'
			],
			'timeout_zabbix_agent' => [
				'null' => false,
				'type' => DB::FIELD_TYPE_CHAR,
				'length' => 255,
				'default' => ''
			],
			'timeout_simple_check' => [
				'null' => false,
				'type' => DB::FIELD_TYPE_CHAR,
				'length' => 255,
				'default' => ''
			],
			'timeout_snmp_agent' => [
				'null' => false,
				'type' => DB::FIELD_TYPE_CHAR,
				'length' => 255,
				'default' => ''
			],
			'timeout_external_check' => [
				'null' => false,
				'type' => DB::FIELD_TYPE_CHAR,
				'length' => 255,
				'default' => ''
			],
			'timeout_db_monitor' => [
				'null' => false,
				'type' => DB::FIELD_TYPE_CHAR,
				'length' => 255,
				'default' => ''
			],
			'timeout_http_agent' => [
				'null' => false,
				'type' => DB::FIELD_TYPE_CHAR,
				'length' => 255,
				'default' => ''
			],
			'timeout_ssh_agent' => [
				'null' => false,
				'type' => DB::FIELD_TYPE_CHAR,
				'length' => 255,
				'default' => ''
			],
			'timeout_telnet_agent' => [
				'null' => false,
				'type' => DB::FIELD_TYPE_CHAR,
				'length' => 255,
				'default' => ''
			],
			'timeout_script' => [
				'null' => false,
				'type' => DB::FIELD_TYPE_CHAR,
				'length' => 255,
				'default' => ''
			],
			'local_address' => [
				'null' => false,
				'type' => DB::FIELD_TYPE_CHAR,
				'length' => 255,
				'default' => ''
			],
			'local_port' => [
				'null' => false,
				'type' => DB::FIELD_TYPE_CHAR,
				'length' => 64,
				'default' => '10051'
			],
			'proxy_groupid' => [
				'null' => true,
				'type' => DB::FIELD_TYPE_ID,
				'length' => 20,
				'ref_table' => 'proxy_group',
				'ref_field' => 'proxy_groupid'
			],
			'timeout_browser' => [
				'null' => false,
				'type' => DB::FIELD_TYPE_CHAR,
				'length' => 255,
				'default' => ''
			]
		]
	],
	'proxy_rtdata' => [
		'key' => 'proxyid',
		'fields' => [
			'proxyid' => [
				'null' => false,
				'type' => DB::FIELD_TYPE_ID,
				'length' => 20,
				'ref_table' => 'proxy',
				'ref_field' => 'proxyid'
			],
			'lastaccess' => [
				'null' => false,
				'type' => DB::FIELD_TYPE_INT,
				'length' => 10,
				'default' => '0'
			],
			'version' => [
				'null' => false,
				'type' => DB::FIELD_TYPE_INT,
				'length' => 10,
				'default' => '0'
			],
			'compatibility' => [
				'null' => false,
				'type' => DB::FIELD_TYPE_INT,
				'length' => 10,
				'default' => '0'
			],
			'state' => [
				'null' => false,
				'type' => DB::FIELD_TYPE_INT,
				'length' => 10,
				'default' => '0'
			]
		]
	],
	'proxy_group' => [
		'key' => 'proxy_groupid',
		'fields' => [
			'proxy_groupid' => [
				'null' => false,
				'type' => DB::FIELD_TYPE_ID,
				'length' => 20
			],
			'name' => [
				'null' => false,
				'type' => DB::FIELD_TYPE_CHAR,
				'length' => 255,
				'default' => ''
			],
			'description' => [
				'null' => false,
				'type' => DB::FIELD_TYPE_TEXT,
				'length' => 65535,
				'default' => ''
			],
			'failover_delay' => [
				'null' => false,
				'type' => DB::FIELD_TYPE_CHAR,
				'length' => 255,
				'default' => '1m'
			],
			'min_online' => [
				'null' => false,
				'type' => DB::FIELD_TYPE_CHAR,
				'length' => 255,
				'default' => '1'
			]
		]
	],
	'proxy_group_rtdata' => [
		'key' => 'proxy_groupid',
		'fields' => [
			'proxy_groupid' => [
				'null' => false,
				'type' => DB::FIELD_TYPE_ID,
				'length' => 20,
				'ref_table' => 'proxy_group',
				'ref_field' => 'proxy_groupid'
			],
			'state' => [
				'null' => false,
				'type' => DB::FIELD_TYPE_INT,
				'length' => 10,
				'default' => '0'
			]
		]
	],
	'host_proxy' => [
		'key' => 'hostproxyid',
		'fields' => [
			'hostproxyid' => [
				'null' => false,
				'type' => DB::FIELD_TYPE_ID,
				'length' => 20
			],
			'hostid' => [
				'null' => true,
				'type' => DB::FIELD_TYPE_ID,
				'length' => 20,
				'ref_table' => 'hosts',
				'ref_field' => 'hostid'
			],
			'host' => [
				'null' => false,
				'type' => DB::FIELD_TYPE_CHAR,
				'length' => 128,
				'default' => ''
			],
			'proxyid' => [
				'null' => true,
				'type' => DB::FIELD_TYPE_ID,
				'length' => 20,
				'ref_table' => 'proxy',
				'ref_field' => 'proxyid'
			],
			'revision' => [
				'null' => false,
				'type' => DB::FIELD_TYPE_UINT,
				'length' => 20,
				'default' => '0'
			],
			'tls_accept' => [
				'null' => false,
				'type' => DB::FIELD_TYPE_INT,
				'length' => 10,
				'default' => '1'
			],
			'tls_issuer' => [
				'null' => false,
				'type' => DB::FIELD_TYPE_CHAR,
				'length' => 1024,
				'default' => ''
			],
			'tls_subject' => [
				'null' => false,
				'type' => DB::FIELD_TYPE_CHAR,
				'length' => 1024,
				'default' => ''
			],
			'tls_psk_identity' => [
				'null' => false,
				'type' => DB::FIELD_TYPE_CHAR,
				'length' => 128,
				'default' => ''
			],
			'tls_psk' => [
				'null' => false,
				'type' => DB::FIELD_TYPE_CHAR,
				'length' => 512,
				'default' => ''
			]
		]
	],
	'mfa' => [
		'key' => 'mfaid',
		'fields' => [
			'mfaid' => [
				'null' => false,
				'type' => DB::FIELD_TYPE_ID,
				'length' => 20
			],
			'type' => [
				'null' => false,
				'type' => DB::FIELD_TYPE_INT,
				'length' => 10,
				'default' => '0'
			],
			'name' => [
				'null' => false,
				'type' => DB::FIELD_TYPE_CHAR,
				'length' => 128,
				'default' => ''
			],
			'hash_function' => [
				'null' => true,
				'type' => DB::FIELD_TYPE_INT,
				'length' => 10,
				'default' => '1'
			],
			'code_length' => [
				'null' => true,
				'type' => DB::FIELD_TYPE_INT,
				'length' => 10,
				'default' => '6'
			],
			'api_hostname' => [
				'null' => true,
				'type' => DB::FIELD_TYPE_CHAR,
				'length' => 1024,
				'default' => ''
			],
			'clientid' => [
				'null' => true,
				'type' => DB::FIELD_TYPE_CHAR,
				'length' => 32,
				'default' => ''
			],
			'client_secret' => [
				'null' => true,
				'type' => DB::FIELD_TYPE_CHAR,
				'length' => 64,
				'default' => ''
			]
		]
	],
	'mfa_totp_secret' => [
		'key' => 'mfa_totp_secretid',
		'fields' => [
			'mfa_totp_secretid' => [
				'null' => false,
				'type' => DB::FIELD_TYPE_ID,
				'length' => 20
			],
			'mfaid' => [
				'null' => false,
				'type' => DB::FIELD_TYPE_ID,
				'length' => 20,
				'ref_table' => 'mfa',
				'ref_field' => 'mfaid'
			],
			'userid' => [
				'null' => false,
				'type' => DB::FIELD_TYPE_ID,
				'length' => 20,
				'ref_table' => 'users',
				'ref_field' => 'userid'
			],
			'totp_secret' => [
				'null' => true,
				'type' => DB::FIELD_TYPE_CHAR,
				'length' => 32,
				'default' => ''
			],
			'status' => [
				'null' => false,
				'type' => DB::FIELD_TYPE_INT,
				'length' => 10,
				'default' => '0'
			],
			'used_codes' => [
				'null' => false,
				'type' => DB::FIELD_TYPE_CHAR,
				'length' => 32,
				'default' => ''
			]
		]
	],
	'settings' => [
		'key' => 'name',
		'fields' => [
			'name' => [
				'null' => false,
				'type' => DB::FIELD_TYPE_CHAR,
				'length' => 255
			],
			'type' => [
				'null' => false,
				'type' => DB::FIELD_TYPE_INT,
				'length' => 10
			],
			'value_str' => [
				'null' => false,
				'type' => DB::FIELD_TYPE_TEXT,
				'length' => 65535,
				'default' => ''
			],
			'value_int' => [
				'null' => false,
				'type' => DB::FIELD_TYPE_INT,
				'length' => 10,
				'default' => '0'
			],
			'value_usrgrpid' => [
				'null' => true,
				'type' => DB::FIELD_TYPE_ID,
				'length' => 20,
				'ref_table' => 'usrgrp',
				'ref_field' => 'usrgrpid'
			],
			'value_hostgroupid' => [
				'null' => true,
				'type' => DB::FIELD_TYPE_ID,
				'length' => 20,
				'ref_table' => 'hstgrp',
				'ref_field' => 'groupid'
			],
			'value_userdirectoryid' => [
				'null' => true,
				'type' => DB::FIELD_TYPE_ID,
				'length' => 20,
				'ref_table' => 'userdirectory',
				'ref_field' => 'userdirectoryid'
			],
			'value_mfaid' => [
				'null' => true,
				'type' => DB::FIELD_TYPE_ID,
				'length' => 20,
				'ref_table' => 'mfa',
				'ref_field' => 'mfaid'
			]
		]
	],
	'dbversion' => [
		'key' => 'dbversionid',
		'fields' => [
			'dbversionid' => [
				'null' => false,
				'type' => DB::FIELD_TYPE_ID,
				'length' => 20
			],
			'mandatory' => [
				'null' => false,
				'type' => DB::FIELD_TYPE_INT,
				'length' => 10,
				'default' => '0'
			],
			'optional' => [
				'null' => false,
				'type' => DB::FIELD_TYPE_INT,
				'length' => 10,
				'default' => '0'
			]
		]
	]
];<|MERGE_RESOLUTION|>--- conflicted
+++ resolved
@@ -3661,19 +3661,17 @@
 				'length' => 10,
 				'default' => '0'
 			],
-<<<<<<< HEAD
+			'show_label' => [
+				'null' => false,
+				'type' => DB::FIELD_TYPE_INT,
+				'length' => 10,
+				'default' => '-1'
+			],
 			'zindex' => [
 				'null' => false,
 				'type' => DB::FIELD_TYPE_INT,
 				'length' => 10,
 				'default' => '0'
-=======
-			'show_label' => [
-				'null' => false,
-				'type' => DB::FIELD_TYPE_INT,
-				'length' => 10,
-				'default' => '-1'
->>>>>>> bda13608
 			]
 		]
 	],
