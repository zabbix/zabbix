--- conflicted
+++ resolved
@@ -2701,13 +2701,6 @@
 				'length' => 32,
 				'default' => ''
 			],
-<<<<<<< HEAD
-			'dbversion_status' => [
-				'null' => false,
-				'type' => DB::FIELD_TYPE_CHAR,
-				'length' => 1024,
-				'default' => ''
-=======
 			'url' => [
 				'null' => false,
 				'type' => DB::FIELD_TYPE_CHAR,
@@ -2719,7 +2712,12 @@
 				'type' => DB::FIELD_TYPE_CHAR,
 				'length' => 32,
 				'default' => '60s'
->>>>>>> f9b34c32
+			],
+			'dbversion_status' => [
+				'null' => false,
+				'type' => DB::FIELD_TYPE_CHAR,
+				'length' => 1024,
+				'default' => ''
 			]
 		]
 	],
