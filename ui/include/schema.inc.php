--- conflicted
+++ resolved
@@ -9777,75 +9777,65 @@
 				'length' => 64,
 				'default' => '10051'
 			],
+			'timeout_zabbix_agent' => [
+				'null' => false,
+				'type' => DB::FIELD_TYPE_CHAR,
+				'length' => 255,
+				'default' => '3s'
+			],
+			'timeout_simple_check' => [
+				'null' => false,
+				'type' => DB::FIELD_TYPE_CHAR,
+				'length' => 255,
+				'default' => '3s'
+			],
+			'timeout_snmp_agent' => [
+				'null' => false,
+				'type' => DB::FIELD_TYPE_CHAR,
+				'length' => 255,
+				'default' => '3s'
+			],
+			'timeout_external_check' => [
+				'null' => false,
+				'type' => DB::FIELD_TYPE_CHAR,
+				'length' => 255,
+				'default' => '3s'
+			],
+			'timeout_db_monitor' => [
+				'null' => false,
+				'type' => DB::FIELD_TYPE_CHAR,
+				'length' => 255,
+				'default' => '3s'
+			],
+			'timeout_http_agent' => [
+				'null' => false,
+				'type' => DB::FIELD_TYPE_CHAR,
+				'length' => 255,
+				'default' => '3s'
+			],
+			'timeout_ssh_agent' => [
+				'null' => false,
+				'type' => DB::FIELD_TYPE_CHAR,
+				'length' => 255,
+				'default' => '3s'
+			],
+			'timeout_telnet_agent' => [
+				'null' => false,
+				'type' => DB::FIELD_TYPE_CHAR,
+				'length' => 255,
+				'default' => '3s'
+			],
+			'timeout_script' => [
+				'null' => false,
+				'type' => DB::FIELD_TYPE_CHAR,
+				'length' => 255,
+				'default' => '3s'
+			],
 			'custom_timeouts' => [
 				'null' => false,
 				'type' => DB::FIELD_TYPE_INT,
 				'length' => 10,
 				'default' => '0'
-			],
-			'timeout_zabbix_agent' => [
-				'null' => false,
-				'type' => DB::FIELD_TYPE_CHAR,
-				'length' => 255,
-				'default' => ''
-			],
-			'timeout_simple_check' => [
-				'null' => false,
-				'type' => DB::FIELD_TYPE_CHAR,
-				'length' => 255,
-				'default' => ''
-			],
-			'timeout_snmp_agent' => [
-				'null' => false,
-				'type' => DB::FIELD_TYPE_CHAR,
-				'length' => 255,
-				'default' => ''
-			],
-			'timeout_external_check' => [
-				'null' => false,
-				'type' => DB::FIELD_TYPE_CHAR,
-				'length' => 255,
-				'default' => ''
-			],
-			'timeout_db_monitor' => [
-				'null' => false,
-				'type' => DB::FIELD_TYPE_CHAR,
-				'length' => 255,
-				'default' => ''
-			],
-			'timeout_http_agent' => [
-				'null' => false,
-				'type' => DB::FIELD_TYPE_CHAR,
-				'length' => 255,
-				'default' => ''
-			],
-			'timeout_ssh_agent' => [
-				'null' => false,
-				'type' => DB::FIELD_TYPE_CHAR,
-				'length' => 255,
-				'default' => ''
-			],
-			'timeout_telnet_agent' => [
-				'null' => false,
-				'type' => DB::FIELD_TYPE_CHAR,
-				'length' => 255,
-				'default' => ''
-			],
-			'timeout_script' => [
-				'null' => false,
-				'type' => DB::FIELD_TYPE_CHAR,
-				'length' => 255,
-<<<<<<< HEAD
-				'default' => ''
-=======
-				'default' => '3s'
-			],
-			'custom_timeouts' => [
-				'null' => false,
-				'type' => DB::FIELD_TYPE_INT,
-				'length' => 10,
-				'default' => '0'
->>>>>>> 5a503874
 			]
 		]
 	],
