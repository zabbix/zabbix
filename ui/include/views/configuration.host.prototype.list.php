<?php
/*
** Zabbix
** Copyright (C) 2001-2023 Zabbix SIA
**
** This program is free software; you can redistribute it and/or modify
** it under the terms of the GNU General Public License as published by
** the Free Software Foundation; either version 2 of the License, or
** (at your option) any later version.
**
** This program is distributed in the hope that it will be useful,
** but WITHOUT ANY WARRANTY; without even the implied warranty of
** MERCHANTABILITY or FITNESS FOR A PARTICULAR PURPOSE.  See the
** GNU General Public License for more details.
**
** You should have received a copy of the GNU General Public License
** along with this program; if not, write to the Free Software
** Foundation, Inc., 51 Franklin Street, Fifth Floor, Boston, MA  02110-1301, USA.
**/


/**
 * @var CView $this
 */

require_once dirname(__FILE__).'/js/configuration.host.prototype.list.js.php';

$html_page = (new CHtmlPage())
	->setTitle(_('Host prototypes'))
	->setDocUrl(CDocHelper::getUrl($data['context'] === 'host'
		? CDocHelper::DATA_COLLECTION_HOST_PROTOTYPE_LIST
		: CDocHelper::DATA_COLLECTION_TEMPLATES_PROTOTYPE_LIST
	))
	->setControls(
		(new CTag('nav', true,
			(new CList())
				->addItem(
					new CRedirectButton(_('Create host prototype'),
						(new CUrl('host_prototypes.php'))
							->setArgument('form', 'create')
							->setArgument('parent_discoveryid', $data['parent_discoveryid'])
							->setArgument('context', $data['context'])
					)
				)
		))->setAttribute('aria-label', _('Content controls'))
	)
	->setNavigation(
		getHostNavigation('hosts', $this->data['discovery_rule']['hostid'], $this->data['parent_discoveryid'])
	);

$url = (new CUrl('host_prototypes.php'))
	->setArgument('parent_discoveryid', $data['parent_discoveryid'])
	->setArgument('context', $data['context'])
	->getUrl();

// create form
$itemForm = (new CForm('post', $url))
	->setName('hosts')
	->addVar('parent_discoveryid', $data['parent_discoveryid']);

// create table
$hostTable = (new CTableInfo())
	->setHeader([
		(new CColHeader(
			(new CCheckBox('all_hosts'))->onClick("checkAll('".$itemForm->getName()."', 'all_hosts', 'group_hostid');")
		))->addClass(ZBX_STYLE_CELL_WIDTH),
		make_sorting_header(_('Name'), 'name', $data['sort'], $data['sortorder'], $url),
		_('Templates'),
		make_sorting_header(_('Create enabled'), 'status', $data['sort'], $data['sortorder'], $url),
		make_sorting_header(_('Discover'), 'discover', $data['sort'], $data['sortorder'], $url),
		_('Tags')
	]);

<<<<<<< HEAD
foreach ($this->data['hostPrototypes'] as $host_prototype) {
=======
$csrf_token = CCsrfTokenHelper::get('host_prototypes.php');

foreach ($this->data['hostPrototypes'] as $hostPrototype) {
	// name
>>>>>>> f896b34d
	$name = [];

	if (array_key_exists($host_prototype['templateid'], $data['parent_host_prototypes'])) {
		$parent_host_prototype = $data['parent_host_prototypes'][$host_prototype['templateid']];

		if ($parent_host_prototype['editable']) {
			$parent_template_name = (new CLink(CHtml::encode($parent_host_prototype['template_name']),
				(new CUrl('host_prototypes.php'))
					->setArgument('parent_discoveryid', $parent_host_prototype['ruleid'])
					->setArgument('context', 'template')
			))->addClass(ZBX_STYLE_LINK_ALT);
		}
		else {
			$parent_template_name = new CSpan(CHtml::encode($parent_host_prototype['template_name']));
		}

		$name[] = [$parent_template_name->addClass(ZBX_STYLE_GREY), NAME_DELIMITER];
	}

	$name[] = new CLink(CHtml::encode($host_prototype['name']),
		(new CUrl('host_prototypes.php'))
			->setArgument('form', 'update')
			->setArgument('parent_discoveryid', $data['discovery_rule']['itemid'])
			->setArgument('hostid', $host_prototype['hostid'])
			->setArgument('context', $data['context'])
	);

	$host_templates = [];

	if ($host_prototype['templates']) {
		order_result($host_prototype['templates'], 'name');

		foreach ($host_prototype['templates'] as $template) {
			if ($host_templates) {
				$host_templates[] = ', ';
			}

			if (array_key_exists($template['templateid'], $data['editable_templates'])) {
				$host_templates[] = (new CLink($template['name'],
					(new CUrl('templates.php'))
						->setArgument('form', 'update')
						->setArgument('templateid', $template['templateid'])
				))
					->addClass(ZBX_STYLE_LINK_ALT)
					->addClass(ZBX_STYLE_GREY);
			}
			else {
				$host_templates[] = (new CSpan($template['name']))->addClass(ZBX_STYLE_GREY);
			}
		}
	}

	$status = (new CLink(
		($host_prototype['status'] == HOST_STATUS_NOT_MONITORED) ? _('No') : _('Yes'),
		(new CUrl('host_prototypes.php'))
			->setArgument('group_hostid[]', $host_prototype['hostid'])
			->setArgument('parent_discoveryid', $data['discovery_rule']['itemid'])
			->setArgument('action', ($host_prototype['status'] == HOST_STATUS_NOT_MONITORED)
				? 'hostprototype.massenable'
				: 'hostprototype.massdisable'
			)
			->setArgument('context', $data['context'])
			->getUrl()
	))
		->addCsrfToken($csrf_token)
		->addClass(ZBX_STYLE_LINK_ACTION)
		->addClass(itemIndicatorStyle($host_prototype['status']));

	$no_discover = ($host_prototype['discover'] == ZBX_PROTOTYPE_NO_DISCOVER);
	$discover = (new CLink($no_discover ? _('No') : _('Yes'),
			(new CUrl('host_prototypes.php'))
				->setArgument('hostid', $host_prototype['hostid'])
				->setArgument('parent_discoveryid', $data['discovery_rule']['itemid'])
				->setArgument('action', 'hostprototype.updatediscover')
				->setArgument('discover', $no_discover ? ZBX_PROTOTYPE_DISCOVER : ZBX_PROTOTYPE_NO_DISCOVER)
				->setArgument('context', $data['context'])
				->getUrl()
		))
			->addCsrfToken($csrf_token)
			->addClass(ZBX_STYLE_LINK_ACTION)
			->addClass($no_discover ? ZBX_STYLE_RED : ZBX_STYLE_GREEN);

	$hostTable->addRow([
		new CCheckBox('group_hostid['.$host_prototype['hostid'].']', $host_prototype['hostid']),
		$name,
		$host_templates,
		$status,
		$discover,
		$data['tags'][$host_prototype['hostid']]
	]);
}

// append table to form
$itemForm->addItem([
	$hostTable,
	$data['paging'],
	new CActionButtonList('action', 'group_hostid',
		[
			'hostprototype.massenable' => ['name' => _('Create enabled'),
				'confirm' => _('Create hosts from selected prototypes as enabled?'), 'csrf_token' => $csrf_token
			],
			'hostprototype.massdisable' => ['name' => _('Create disabled'),
				'confirm' => _('Create hosts from selected prototypes as disabled?'), 'csrf_token' => $csrf_token
			],
			'hostprototype.massdelete' => ['name' => _('Delete'),
				'confirm' => _('Delete selected host prototypes?'), 'csrf_token' => $csrf_token
			]
		],
		$data['discovery_rule']['itemid']
	)
]);

$html_page
	->addItem($itemForm)
	->show();<|MERGE_RESOLUTION|>--- conflicted
+++ resolved
@@ -71,14 +71,9 @@
 		_('Tags')
 	]);
 
-<<<<<<< HEAD
-foreach ($this->data['hostPrototypes'] as $host_prototype) {
-=======
 $csrf_token = CCsrfTokenHelper::get('host_prototypes.php');
 
-foreach ($this->data['hostPrototypes'] as $hostPrototype) {
-	// name
->>>>>>> f896b34d
+foreach ($this->data['hostPrototypes'] as $host_prototype) {
 	$name = [];
 
 	if (array_key_exists($host_prototype['templateid'], $data['parent_host_prototypes'])) {
