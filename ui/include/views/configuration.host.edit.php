--- conflicted
+++ resolved
@@ -607,22 +607,12 @@
 );
 
 // tags
-<<<<<<< HEAD
-if (!$data['readonly']) {
-	$divTabs->addTab('tags-tab', _('Tags'), new CPartial('configuration.tags.tab', [
-			'source' => 'host',
-			'tags' => $data['tags'],
-			'readonly' => false
-		]), TAB_INDICATOR_TAGS
-	);
-}
-=======
 $divTabs->addTab('tags-tab', _('Tags'), new CPartial('configuration.tags.tab', [
-	'source' => 'host',
-	'tags' => $data['tags'],
-	'readonly' => $data['readonly']
-]));
->>>>>>> 39519af3
+		'source' => 'host',
+		'tags' => $data['tags'],
+		'readonly' => false
+	]), TAB_INDICATOR_TAGS
+);
 
 // macros
 $tmpl = $data['show_inherited_macros'] ? 'hostmacros.inherited.list.html' : 'hostmacros.list.html';
