--- conflicted
+++ resolved
@@ -443,15 +443,11 @@
 	))->setId('itemButtonsRow')
 );
 
-<<<<<<< HEAD
 foreach ($data['items'] as $n => $item) {
-=======
-foreach ($this->data['items'] as $n => $item) {
 	if (!$item['itemid']) {
 		continue;
 	}
 
->>>>>>> 6d222a4d
 	$name = $item['host'].NAME_DELIMITER.$item['name_expanded'];
 
 	if (zbx_empty($item['drawtype'])) {
