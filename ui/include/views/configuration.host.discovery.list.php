--- conflicted
+++ resolved
@@ -149,30 +149,6 @@
 		'filter_snmp_oid_row'
 	);
 
-<<<<<<< HEAD
-$filter_column3 = (new CFormList())
-	->addRow(new CLabel(_('State'), 'label-state'),
-		(new CSelect('filter_state'))
-			->setId('filter_state')
-			->setValue($data['filter']['state'])
-			->setFocusableElementId('label-state')
-			->addOptions(CSelect::createOptionsFromArray([
-				-1 => _('all'),
-				ITEM_STATE_NORMAL => itemState(ITEM_STATE_NORMAL),
-				ITEM_STATE_NOTSUPPORTED => itemState(ITEM_STATE_NOTSUPPORTED)
-			]))
-	)
-	->addRow(new CLabel(_('Status'), 'label-status'),
-		(new CSelect('filter_status'))
-			->setId('filter_status')
-			->setFocusableElementId('label-status')
-			->setValue($data['filter']['status'])
-			->addOptions(CSelect::createOptionsFromArray([
-				-1 => _('all'),
-				ITEM_STATUS_ACTIVE => item_status2str(ITEM_STATUS_ACTIVE),
-				ITEM_STATUS_DISABLED => item_status2str(ITEM_STATUS_DISABLED)
-			]))
-=======
 $filter_column3 = (new CFormList());
 
 if ($data['context'] === 'host') {
@@ -182,7 +158,6 @@
 			->addValue(_('Normal'), ITEM_STATE_NORMAL)
 			->addValue(_('Not supported'), ITEM_STATE_NOTSUPPORTED)
 			->setModern(true)
->>>>>>> c33f1d2c
 	);
 }
 
