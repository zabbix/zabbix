--- conflicted
+++ resolved
@@ -42,21 +42,7 @@
 			const $value_type = $('#value_type');
 
 			$('#type')
-				.change(function() {
-					view.typeChangeHandler();
-
-					const type = $(this).val();
-					const old_value = $value_type.val();
-
-					if (type == <?= ITEM_TYPE_CALCULATED ?>) {
-						if (!(old_value == <?= ITEM_VALUE_TYPE_UINT64 ?>
-								|| old_value == <?= ITEM_VALUE_TYPE_FLOAT ?>)) {
-							$value_type.val(<?= ITEM_VALUE_TYPE_UINT64 ?>);
-						}
-
-						$value_type.trigger('change');
-					}
-				})
+				.change(typeChangeHandler)
 				.trigger('change');
 
 			// Whenever non-numeric type is changed back to numeric type, set the default value in "trends" field.
@@ -180,7 +166,6 @@
 				view.refresh();
 			},
 
-<<<<<<< HEAD
 			hostDelete(e) {
 				const data = e.detail;
 
@@ -191,27 +176,6 @@
 						postMessageDetails('success', data.success.messages);
 					}
 				}
-=======
-		$('#type')
-			.change(typeChangeHandler)
-			.trigger('change');
-
-		// Whenever non-numeric type is changed back to numeric type, set the default value in "trends" field.
-		value_type
-			.change(function() {
-				old_value = $(this).data('old-value');
-
-				var new_value = $(this).val(),
-					trends = $('#trends');
-
-				if ((old_value == <?= ITEM_VALUE_TYPE_STR ?> || old_value == <?= ITEM_VALUE_TYPE_LOG ?>
-						|| old_value == <?= ITEM_VALUE_TYPE_TEXT ?>)
-						&& (new_value == <?= ITEM_VALUE_TYPE_FLOAT ?>
-						|| new_value == <?= ITEM_VALUE_TYPE_UINT64 ?>)) {
-					if (trends.val() == 0) {
-						trends.val('<?= $data['trends_default'] ?>');
-					}
->>>>>>> 0003190e
 
 				const curl = new Curl('zabbix.php', false);
 				curl.setArgument('action', 'host.list');
