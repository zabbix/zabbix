<?php
/*
** Zabbix
** Copyright (C) 2001-2023 Zabbix SIA
**
** This program is free software; you can redistribute it and/or modify
** it under the terms of the GNU General Public License as published by
** the Free Software Foundation; either version 2 of the License, or
** (at your option) any later version.
**
** This program is distributed in the hope that it will be useful,
** but WITHOUT ANY WARRANTY; without even the implied warranty of
** MERCHANTABILITY or FITNESS FOR A PARTICULAR PURPOSE. See the
** GNU General Public License for more details.
**
** You should have received a copy of the GNU General Public License
** along with this program; if not, write to the Free Software
** Foundation, Inc., 51 Franklin Street, Fifth Floor, Boston, MA  02110-1301, USA.
**/


/**
 * @var CView $this
 */
?>

<script>
	const view = {
		init({checkbox_hash, checkbox_object}) {
			this.checkbox_hash = checkbox_hash;
			this.checkbox_object = checkbox_object;

			this._initActions();
		},

		_initActions() {
			const copy = document.querySelector('.js-copy');

			if (copy !== null) {
				copy.addEventListener('click', () => {
					const overlay = this.openCopyPopup();
					const dialogue = overlay.$dialogue[0];

					dialogue.addEventListener('dialogue.submit', (e) => {
						postMessageOk(e.detail.title);

						const uncheckids = Object.keys(chkbxRange.getSelectedIds());
						uncheckTableRows('graphs_' + this.checkbox_hash, [], false);
						chkbxRange.checkObjects(this.checkbox_object, uncheckids, false);
						chkbxRange.update(this.checkbox_object);

						if ('messages' in e.detail) {
							postMessageDetails('success', e.detail.messages);
						}

						location.href = location.href;
					});
				});
			}
		},

		openCopyPopup() {
			const parameters = {
				graphids: Object.keys(chkbxRange.getSelectedIds()),
				source: 'graphs'
			};

			return PopUp('copy.edit', parameters, {
				dialogueid: 'copy',
				dialogue_class: 'modal-popup-static'
			});
		},

		editHost(e, hostid) {
			e.preventDefault();
			const host_data = {hostid};

			this.openHostPopup(host_data);
		},

		editTemplate(e, templateid) {
			e.preventDefault();
			const template_data = {templateid};

			this.openTemplatePopup(template_data);
		},

		openHostPopup(host_data) {
			const original_url = location.href;
			const overlay = PopUp('popup.host.edit', host_data, {
				dialogueid: 'host_edit',
				dialogue_class: 'modal-popup-large',
				prevent_navigation: true
			});

			overlay.$dialogue[0].addEventListener('dialogue.create', this.events.elementSuccess, {once: true});
			overlay.$dialogue[0].addEventListener('dialogue.update', this.events.elementSuccess, {once: true});
			overlay.$dialogue[0].addEventListener('dialogue.delete',
				this.events.elementDelete.bind(this, 'host.list'), {once: true}
			);
			overlay.$dialogue[0].addEventListener('overlay.close', () => {
				history.replaceState({}, '', original_url);
			}, {once: true});
		},

<<<<<<< HEAD
		openTemplatePopup(template_data) {
			const original_url = location.href;
			const overlay =  PopUp('template.edit', template_data, {
				dialogueid: 'templates-form',
				dialogue_class: 'modal-popup-large',
				prevent_navigation: true
=======
		openCopyPopup() {
			const parameters = {
				graphids: Object.keys(chkbxRange.getSelectedIds()),
				source: 'graphs'
			};

			const filter_hostids = document.getElementsByName('filter_hostids[]');
			const context = document.getElementById('context');

			if (filter_hostids.length == 1) {
				parameters.src_hostid = context === 'host' ? filter_hostids[0].value : 0;
			}

			return PopUp('copy.edit', parameters, {
				dialogueid: 'copy',
				dialogue_class: 'modal-popup-static'
>>>>>>> 503f9a70
			});

			overlay.$dialogue[0].addEventListener('dialogue.submit', this.events.elementSuccess, {once: true});
			overlay.$dialogue[0].addEventListener('dialogue.delete',
				this.events.elementDelete.bind(this, 'template.list'), {once: true}
			);
			overlay.$dialogue[0].addEventListener('overlay.close', () => {
				history.replaceState({}, '', original_url);
			}, {once: true});
		},

		events: {
			elementSuccess(e) {
				const data = e.detail;

				if ('success' in data) {
					postMessageOk(data.success.title);

					if ('messages' in data.success) {
						postMessageDetails('success', data.success.messages);
					}
				}

				location.href = location.href;
			},

			elementDelete(action, e) {
				const data = e.detail;

				if ('success' in data) {
					postMessageOk(data.success.title);

					if ('messages' in data.success) {
						postMessageDetails('success', data.success.messages);
					}

					const curl = new Curl('zabbix.php');
					curl.setArgument('action', action);

					location.href = curl.getUrl();
				}
			}
		}
	};
</script><|MERGE_RESOLUTION|>--- conflicted
+++ resolved
@@ -65,6 +65,13 @@
 				source: 'graphs'
 			};
 
+			const filter_hostids = document.getElementsByName('filter_hostids[]');
+			const context = document.getElementById('context');
+
+			if (filter_hostids.length == 1) {
+				parameters.src_hostid = context === 'host' ? filter_hostids[0].value : 0;
+			}
+
 			return PopUp('copy.edit', parameters, {
 				dialogueid: 'copy',
 				dialogue_class: 'modal-popup-static'
@@ -103,31 +110,12 @@
 			}, {once: true});
 		},
 
-<<<<<<< HEAD
 		openTemplatePopup(template_data) {
 			const original_url = location.href;
 			const overlay =  PopUp('template.edit', template_data, {
 				dialogueid: 'templates-form',
 				dialogue_class: 'modal-popup-large',
 				prevent_navigation: true
-=======
-		openCopyPopup() {
-			const parameters = {
-				graphids: Object.keys(chkbxRange.getSelectedIds()),
-				source: 'graphs'
-			};
-
-			const filter_hostids = document.getElementsByName('filter_hostids[]');
-			const context = document.getElementById('context');
-
-			if (filter_hostids.length == 1) {
-				parameters.src_hostid = context === 'host' ? filter_hostids[0].value : 0;
-			}
-
-			return PopUp('copy.edit', parameters, {
-				dialogueid: 'copy',
-				dialogue_class: 'modal-popup-static'
->>>>>>> 503f9a70
 			});
 
 			overlay.$dialogue[0].addEventListener('dialogue.submit', this.events.elementSuccess, {once: true});
