--- conflicted
+++ resolved
@@ -36,88 +36,18 @@
 		/** @type {HTMLTableElement} */
 		#step_list;
 
-<<<<<<< HEAD
-		editTemplate(e, templateid) {
-			e.preventDefault();
-			const template_data = {templateid};
-
-			this.openTemplatePopup(template_data);
-		},
-
-		openHostPopup(host_data) {
-			const original_url = location.href;
-			const overlay = PopUp('popup.host.edit', host_data, {
-				dialogueid: 'host_edit',
-				dialogue_class: 'modal-popup-large',
-				prevent_navigation: true
-			});
-
-			overlay.$dialogue[0].addEventListener('dialogue.create', this.events.elementSuccess, {once: true});
-			overlay.$dialogue[0].addEventListener('dialogue.update', this.events.elementSuccess, {once: true});
-			overlay.$dialogue[0].addEventListener('dialogue.delete',
-				this.events.elementDelete.bind(this, 'host.list'), {once: true}
-			);
-			overlay.$dialogue[0].addEventListener('overlay.close', () => {
-				history.replaceState({}, '', original_url);
-			}, {once: true});
-			overlay.$dialogue[0].addEventListener('edit.linked', (e) =>
-				this.openTemplatePopup({templateid:e.detail.templateid})
-			);
-		},
-
-		openTemplatePopup(template_data) {
-			const original_url = location.href;
-			const overlay =  PopUp('template.edit', template_data, {
-				dialogueid: 'templates-form',
-				dialogue_class: 'modal-popup-large',
-				prevent_navigation: true
-			});
-
-			overlay.$dialogue[0].addEventListener('dialogue.submit', this.events.elementSuccess, {once: true});
-			overlay.$dialogue[0].addEventListener('dialogue.delete',
-				this.events.elementDelete.bind(this, 'template.list'), {once: true}
-			);
-			overlay.$dialogue[0].addEventListener('overlay.close', () => {
-				history.replaceState({}, '', original_url);
-			}, {once: true});
-			overlay.$dialogue[0].addEventListener('edit.linked', (e) => {
-				overlayDialogueDestroy(overlay.dialogueid);
-				this.openTemplatePopup({templateid:e.detail.templateid})
-			});
-		},
-
-		refresh() {
-			const url = new Curl('');
-			const form = document.getElementsByName(this.form_name)[0].cloneNode(true);
-
-			form.append(httpconf.scenario.toFragment());
-			form.append(httpconf.steps.toFragment());
-=======
 		/** @type {Object} */
 		#templates = {};
 
 		/** @type {Object} */
 		#events = {};
->>>>>>> 0917db6b
 
 		/** @type {boolean} */
 		#variables_headers_initialized = false;
 
-<<<<<<< HEAD
-			post(url.getUrl(), fields);
-		},
-
-		events: {
-			elementSuccess(e) {
-				const data = e.detail;
-
-				if ('success' in data) {
-					postMessageOk(data.success.title);
-=======
 		constructor() {
 			this.#registerEvents();
 		}
->>>>>>> 0917db6b
 
 		init({is_templated, variables, headers, steps}) {
 			this.#form = document.getElementById('webscenario-form');
@@ -126,186 +56,15 @@
 
 			this.#initTemplates();
 
-<<<<<<< HEAD
-			elementDelete(action, e) {
-				const data = e.detail;
-=======
 			jQuery('#tabs').on('tabscreate tabsactivate', (e, ui) => {
 				const panel = e.type === 'tabscreate' ? ui.panel : ui.newPanel;
->>>>>>> 0917db6b
 
 				if (panel.attr('id') === 'scenario-tab' && !this.#variables_headers_initialized) {
 					this.#initVariables(variables);
 					this.#initHeaders(headers);
 
-<<<<<<< HEAD
-					if ('messages' in data.success) {
-						postMessageDetails('success', data.success.messages);
-					}
-
-					const curl = new Curl('zabbix.php');
-					curl.setArgument('action', action);
-
-					location.href = curl.getUrl();
-				}
-			}
-		}
-	};
-
-	jQuery(function($) {
-		window.httpconf = {
-			templated:                           <?= $data['templated'] ? 1 : 0 ?>,
-			ZBX_STYLE_DRAG_ICON:                 <?= zbx_jsvalue(ZBX_STYLE_DRAG_ICON) ?>,
-			ZBX_STYLE_TD_DRAG_ICON:              <?= zbx_jsvalue(ZBX_STYLE_TD_DRAG_ICON) ?>,
-			ZBX_STYLE_DISABLED:                  <?= zbx_jsvalue(ZBX_STYLE_DISABLED) ?>,
-			ZBX_HTTP_AUTH_NONE:                  <?= ZBX_HTTP_AUTH_NONE ?>,
-			ZBX_POSTTYPE_FORM:                   <?= ZBX_POSTTYPE_FORM ?>,
-			HTTPTEST_STEP_RETRIEVE_MODE_HEADERS: <?= HTTPTEST_STEP_RETRIEVE_MODE_HEADERS ?>,
-			ZBX_POSTTYPE_RAW:                    <?= ZBX_POSTTYPE_RAW ?>,
-			msg: {
-				data_not_encoded:           <?= json_encode(_('Data is not properly encoded.')) ?>,
-				name_filed_length_exceeded: <?= json_encode(_('Name of the form field should not exceed 255 characters.')) ?>,
-				value_without_name:         <?= json_encode(_('Values without names are not allowed in form fields.')) ?>,
-				failed_to_parse_url:        <?= json_encode(_('Failed to parse URL.')) ?>,
-				ok:                         <?= json_encode(_('Ok')) ?>,
-				error:                      <?= json_encode(_('Error')) ?>,
-				url_not_encoded_properly:   <?= json_encode(_('URL is not properly encoded.')) ?>,
-				cannot_convert_post_data:   <?= json_encode(_('Cannot convert POST data:')) ?>
-			}
-		};
-
-		window.httpconf.step_row_template = new Template(jQuery(httpconf.templated
-			? '#scenario-step-row-templated'
-			: '#scenario-step-row'
-		).html());
-
-		window.httpconf.pair_row_template = new Template(jQuery('#scenario-pair-row').html());
-		window.httpconf.scenario = new Scenario($('#scenarioTab'), <?= json_encode($this->data['scenario_tab_data']) ?>);
-		window.httpconf.steps = new Steps($('#stepTab'), <?= json_encode(array_values($data['steps'])) ?>);
-		window.httpconf.authentication = new Authentication($('#authenticationTab'));
-
-		window.httpconf.$form = $('#http-form').on('submit', function(e) {
-			var hidden_form = this.querySelector('#hidden-form');
-
-			hidden_form && hidden_form.remove();
-			hidden_form = document.createElement('div');
-			hidden_form.id = 'hidden-form';
-
-			hidden_form.appendChild(httpconf.scenario.toFragment());
-			hidden_form.appendChild(httpconf.steps.toFragment());
-
-			this.appendChild(hidden_form);
-		});
-	});
-
-	/**
-	 * Implementation of jQuery.val for radio buttons. Use this method within scoped jQuery object;
-	 * Use with jQuery collection of input nodes.
-	 *
-	 * @param {string} value  Check button by value. Read value if no param is given.
-	 *
-	 * @return {string}
-	 */
-	function radioVal(value) {
-		if (typeof value === 'undefined') {
-			return this.filter(':checked').val();
-		}
-		this.filter('[value="' + value + '"]').get(0).checked = true;
-	}
-
-	/**
-	 * Returns common $.sortable options.
-	 *
-	 * @return {object}
-	 */
-	function sortableOpts() {
-		return {
-			items: 'tbody tr.sortable',
-			axis: 'y',
-			containment: 'parent',
-			cursor: 'grabbing',
-			handle: 'div.' + httpconf.ZBX_STYLE_DRAG_ICON,
-			tolerance: 'pointer',
-			opacity: 0.6,
-			start: function(e, ui) {
-				ui.placeholder.height(ui.item.height());
-			}
-		};
-	}
-
-	/**
-	 * A helper method for truncating string in middle.
-	 *
-	 * @param {string} str  String to be shortened into mid-elliptic.
-	 * @param {int}    max  Max length of resulting string (inclusive).
-	 */
-	function midEllipsis(str, max) {
-		if (str.length < max) {
-			return str;
-		}
-
-		var sep = '...',
-			max = max - sep.length,
-			len = max / 2,
-			pt1 = str.slice(0, Math.floor(len)),
-			pt2 = str.slice(- Math.ceil(len));
-
-		return pt1 + sep + pt2;
-	}
-
-	/**
-	 * Trait method for DynamicRows, that renders disabled state.
-	 *
-	 * @param {bool} disable
-	 */
-	function dynamicRowsToggleDisable(disable) {
-		this.options.disabled = disable;
-
-		this.$element.sortable('option', 'disabled', disable);
-		this.$element.toggleClass('disabled', disable);
-		this.$element.find('input, button').prop('disabled', disable);
-
-		if (!disable) {
-			this.$element.trigger('dynamic_rows.updated', this);
-		}
-	}
-
-	/**
-	 * Helper that drys up repetitive code. Extracts pair objects from rows, in the order they are in DOM.
-	 * Not a part of DynamicRows plugin as this method follows tight conventions with templates.
-	 *
-	 * @param {callable} cb  Callback will get passed pair object, and it's data index as second argument.
-	 * @param {bool} allowed_empty  This can be set to true, to return empty pairs also.
-	 */
-	function eachPair(cb, allow_empty) {
-		this.$element.find('[data-index]').each(function(i, node) {
-			var name = node.querySelector('[data-type="name"]').value,
-				value = node.querySelector('[data-type="value"]').value;
-
-			if (name || value || allow_empty) {
-				cb({name: name, value: value}, node.getAttribute('data-index'));
-			}
-		});
-	}
-
-	/**
-	 * Writes data index as new nodes attribute. Bind remove event.
-	 */
-	function dynamicRowsBindNewRow($el) {
-		$el.on('dynamic_rows.beforeadd', function(e, dynamic_rows) {
-			e.new_node.setAttribute('data-index', e.data_index);
-			e.new_node.querySelector('.element-table-remove')
-				.addEventListener('click', dynamic_rows.removeRow.bind(dynamic_rows, e.data_index));
-
-			// Because IE does not have NodeList.prototype.forEach method.
-			Array.prototype.forEach.call(e.new_node.querySelectorAll('input'), function(input_node) {
-				input_node.addEventListener('keyup', function(e) {
-					$el.trigger('dynamic_rows.updated', dynamic_rows);
-				});
-=======
 					this.#variables_headers_initialized = true;
 				}
->>>>>>> 0917db6b
 			});
 
 			this.#initSteps(steps);
@@ -521,6 +280,13 @@
 			this.#openHostPopup(host_data);
 		}
 
+		editTemplate(e, templateid) {
+			e.preventDefault();
+			const template_data = {templateid};
+
+			this.#openTemplatePopup(template_data);
+		}
+
 		#openHostPopup(host_data) {
 			const original_url = location.href;
 			const overlay = PopUp('popup.host.edit', host_data, {
@@ -531,10 +297,36 @@
 
 			overlay.$dialogue[0].addEventListener('dialogue.create', this.#events.hostSuccess, {once: true});
 			overlay.$dialogue[0].addEventListener('dialogue.update', this.#events.hostSuccess, {once: true});
-			overlay.$dialogue[0].addEventListener('dialogue.delete', this.#events.hostDelete, {once: true});
+			overlay.$dialogue[0].addEventListener('dialogue.delete',
+				this.#events.elementDelete.bind(this, 'host.list'), {once: true}
+			);
 			overlay.$dialogue[0].addEventListener('overlay.close', () => {
 				history.replaceState({}, '', original_url);
 			}, {once: true});
+			overlay.$dialogue[0].addEventListener('edit.linked', (e) =>
+				this.#openTemplatePopup({templateid:e.detail.templateid})
+			);
+		}
+
+		#openTemplatePopup(template_data) {
+			const original_url = location.href;
+			const overlay =  PopUp('template.edit', template_data, {
+				dialogueid: 'templates-form',
+				dialogue_class: 'modal-popup-large',
+				prevent_navigation: true
+			});
+
+			overlay.$dialogue[0].addEventListener('dialogue.submit', this.#events.elementSuccess, {once: true});
+			overlay.$dialogue[0].addEventListener('dialogue.delete',
+				this.#events.elementDelete.bind(this, 'template.list'), {once: true}
+			);
+			overlay.$dialogue[0].addEventListener('overlay.close', () => {
+				history.replaceState({}, '', original_url);
+			}, {once: true});
+			overlay.$dialogue[0].addEventListener('edit.linked', (e) => {
+				overlayDialogueDestroy(overlay.dialogueid);
+				this.#openTemplatePopup({templateid:e.detail.templateid})
+			});
 		}
 
 		refresh() {
@@ -546,7 +338,7 @@
 
 		#registerEvents() {
 			this.#events = {
-				hostSuccess(e) {
+				elementSuccess(e) {
 					const data = e.detail;
 
 					if ('success' in data) {
@@ -560,7 +352,7 @@
 					view.refresh();
 				},
 
-				hostDelete(e) {
+				elementDelete(action, e) {
 					const data = e.detail;
 
 					if ('success' in data) {
@@ -572,7 +364,7 @@
 					}
 
 					const curl = new Curl('zabbix.php');
-					curl.setArgument('action', 'host.list');
+					curl.setArgument('action', action);
 
 					location.href = curl.getUrl();
 				}
