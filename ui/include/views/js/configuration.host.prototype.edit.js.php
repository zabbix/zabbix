<?php declare(strict_types = 0);
/*
** Copyright (C) 2001-2025 Zabbix SIA
**
** This program is free software: you can redistribute it and/or modify it under the terms of
** the GNU Affero General Public License as published by the Free Software Foundation, version 3.
**
** This program is distributed in the hope that it will be useful, but WITHOUT ANY WARRANTY;
** without even the implied warranty of MERCHANTABILITY or FITNESS FOR A PARTICULAR PURPOSE.
** See the GNU Affero General Public License for more details.
**
** You should have received a copy of the GNU Affero General Public License along with this program.
** If not, see <https://www.gnu.org/licenses/>.
**/


/**
 * @var CView $this
 */
?>

<script>
	const view = new class {

		init({form_name, readonly, parent_hostid, group_prototypes, prototype_templateid, prototype_interfaces,
				parent_host_interfaces, parent_host_status}) {
			this.form = document.getElementById('host-prototype-form');
			this.form_name = form_name;
			this.readonly = readonly;
			this.parent_hostid = parent_hostid;
			this.group_prototypes = group_prototypes;
			this.prototype_templateid = prototype_templateid;
			this.prototype_interfaces = prototype_interfaces;
			this.parent_host_interfaces = parent_host_interfaces;
			this.parent_host_status = parent_host_status;
			this.macros_templateids = null;
			this.show_inherited_macros = false;

			this.initHostTab();
			this.initMacrosTab();
			this.initInventoryTab();
			this.initEncryptionTab();
			this.#initPopupListeners();
		}

		initHostTab() {
			jQuery('#host')
				.on('input keydown paste', function () {
					$('#name').attr('placeholder', $(this).val());
				})
				.trigger('input');

			const $groups_ms = $('#groups_, #group_links_');
			const $template_ms = $('#add_templates_');

			$template_ms.on('change', () => {
				$template_ms.multiSelect('setDisabledEntries', this.getAllTemplates());
			});

			$groups_ms.on('change', () => {
				$groups_ms.multiSelect('setDisabledEntries',
					[...document.querySelectorAll('[name^="groups["], [name^="group_links["]')]
						.map((input) => input.value)
				)
			});

			new InterfaceSourceSwitcher(
				document.getElementById('interfaces-table'),
				document.getElementById('custom_interfaces'),
				document.getElementById('interface-add'),
				{
					parent_is_template: this.parent_host_status == <?= HOST_STATUS_TEMPLATE ?>,
					is_templated: this.prototype_templateid != 0,
					inherited_interfaces: this.parent_host_interfaces,
					custom_interfaces: this.prototype_interfaces
				}
			);

			jQuery('#group_prototype_add')
				.data('group-prototype-count', jQuery('#tbl_group_prototypes').find('.group-prototype-remove').length)
				.click(() => {
					this.addGroupPrototypeRow({})
				});

			jQuery('#tbl_group_prototypes').on('click', '.group-prototype-remove', function() {
				jQuery(this).closest('.form_row').remove();
			});

			if (this.group_prototypes.length === 0) {
				this.addGroupPrototypeRow({});
			}

			this.group_prototypes.forEach((group_prototype) => {
				this.addGroupPrototypeRow(group_prototype);
			});

			if (this.prototype_templateid != 0) {
				jQuery('#tbl_group_prototypes').find('input').prop('readonly', true);
				jQuery('#tbl_group_prototypes').find('button').prop('disabled', true);
			}
		}

		initMacrosTab() {
			this.macros_manager = new HostMacrosManager({
<<<<<<< HEAD
				'container':$('#macros_container .table-forms-td-right'),
				'readonly': this.readonly,
				'parent_hostid': this.parent_hostid,
				'source': 'host_prototype'
=======
				container: $('#macros_container .table-forms-td-right'),
				readonly: this.readonly,
				parent_hostid: this.parent_hostid
>>>>>>> 7b79ea92
			});

			const show_inherited_macros_element = document.getElementById('show_inherited_macros');
			this.show_inherited_macros = show_inherited_macros_element.querySelector('input:checked').value == 1;

			this.macros_manager.initMacroTable(this.show_inherited_macros);

			const observer = new IntersectionObserver(entries => {
				if (entries[0].isIntersecting && this.show_inherited_macros) {
					const templateids = this.getAllTemplates();

					if (this.macros_templateids === null || this.macros_templateids.xor(templateids).length > 0) {
						this.macros_templateids = templateids;

						this.macros_manager.load(this.show_inherited_macros, templateids);
					}
				}
			});
			observer.observe(document.getElementById('macro-tab'));

			show_inherited_macros_element.addEventListener('change', e => {
				this.show_inherited_macros = e.target.value == 1;
				this.macros_templateids = this.getAllTemplates();

				this.macros_manager.load(this.show_inherited_macros, this.macros_templateids);
			});
		}

		initInventoryTab() {
			jQuery('input[name=inventory_mode]').click(function() {
				// Action depending on which button was clicked.
				const $inventory_fields = jQuery('#inventorylist :input:gt(2)');

				switch (this.value) {
					case '<?= HOST_INVENTORY_DISABLED ?>':
						$inventory_fields.prop('disabled', true);
						jQuery('.populating_item').hide();
						break;
					case '<?= HOST_INVENTORY_MANUAL ?>':
						$inventory_fields.prop('disabled', false);
						jQuery('.populating_item').hide();
						break;
					case '<?= HOST_INVENTORY_AUTOMATIC ?>':
						$inventory_fields.prop('disabled', false);
						$inventory_fields.filter('.linked_to_item').prop('disabled', true);
						jQuery('.populating_item').show();
						break;
				}
			});
		}

		initEncryptionTab() {
			jQuery('#tls_connect, #tls_in_psk, #tls_in_cert').change(function() {
				jQuery('#tls_issuer, #tls_subject').closest('li').toggle(jQuery('#tls_in_cert').is(':checked')
					|| jQuery('input[name=tls_connect]:checked').val() == <?= HOST_ENCRYPTION_CERTIFICATE ?>);

				jQuery('#tls_psk, #tls_psk_identity, .tls_psk').closest('li').toggle(jQuery('#tls_in_psk').is(':checked')
					|| jQuery('input[name=tls_connect]:checked').val() == <?= HOST_ENCRYPTION_PSK ?>);
			});

			// Refresh field visibility on document load.
			let tls_accept = jQuery('#tls_accept').val();

			if ((tls_accept & <?= HOST_ENCRYPTION_NONE ?>) == <?= HOST_ENCRYPTION_NONE ?>) {
				jQuery('#tls_in_none').prop('checked', true);
			}
			if ((tls_accept & <?= HOST_ENCRYPTION_PSK ?>) == <?= HOST_ENCRYPTION_PSK ?>) {
				jQuery('#tls_in_psk').prop('checked', true);
			}
			if ((tls_accept & <?= HOST_ENCRYPTION_CERTIFICATE ?>) == <?= HOST_ENCRYPTION_CERTIFICATE ?>) {
				jQuery('#tls_in_cert').prop('checked', true);
			}

			jQuery('input[name=tls_connect]').trigger('change');
		}

		#initPopupListeners() {
			ZABBIX.EventHub.subscribe({
				require: {
					context: CPopupManager.EVENT_CONTEXT,
					event: CPopupManagerEvent.EVENT_OPEN,
					action: 'host.edit'
				},
				callback: ({data, event}) => {
					event.preventDefault();

					const standalone_url_params = objectToSearchParams({
						action: CPopupManager.STANDALONE_ACTION,
						popup: 'host.edit',
						...data.action_parameters
					}).toString();

					const standalone_url = new URL(`zabbix.php?${standalone_url_params}`, location.href);

					location.href = standalone_url.href;
				}
			});

			ZABBIX.EventHub.subscribe({
				require: {
					context: CPopupManager.EVENT_CONTEXT,
					event: CPopupManagerEvent.EVENT_SUBMIT
				},
				callback: ({data, event}) => {
					if (data.submit.success.action === 'delete') {
						const url = new URL('host_discovery.php', location.href);

						url.searchParams.set('context', 'template');

						event.setRedirectUrl(url.href);
					}
					else {
						this.refresh();
					}
				}
			});
		}

		addGroupPrototypeRow(groupPrototype) {
			const addButton = jQuery('#group_prototype_add');

			const rowTemplate = new Template(jQuery('#groupPrototypeRow').html());
			groupPrototype.i = addButton.data('group-prototype-count');
			jQuery('#row_new_group_prototype').before(rowTemplate.evaluate(groupPrototype));

			addButton.data('group-prototype-count', addButton.data('group-prototype-count') + 1);
		}

		/**
		 * Collects ids of currently active (linked + new) templates.
		 *
		 * @return {array}  Templateids.
		 */
		getAllTemplates() {
			return this.getLinkedTemplates().concat(this.getNewTemplates());
		}

		/**
		 * Helper to get linked template IDs as an array.
		 *
		 * @return {array}  Templateids.
		 */
		getLinkedTemplates() {
			const linked_templateids = [];

			this.form.querySelectorAll('[name^="templates["').forEach((input) => {
				linked_templateids.push(input.value);
			});

			return linked_templateids;
		}

		/**
		 * Helper to get added template IDs as an array.
		 *
		 * @return {array}  Templateids.
		 */
		getNewTemplates() {
			const $template_multiselect = $('#add_templates_');
			const templateids = [];

			// Readonly forms don't have multiselect.
			if ($template_multiselect.length) {
				$template_multiselect.multiSelect('getData').forEach(template => {
					templateids.push(template.id);
				});
			}

			return templateids;
		}

		refresh() {
			const url = new Curl('');
			const form = document.getElementsByName(this.form_name)[0];
			const fields = getFormFields(form);

			post(url.getUrl(), fields);
		}
	}
</script>

<script type="text/javascript">
	class InterfaceSourceSwitcher extends CBaseComponent {
		constructor(target, source_input, add_button, data) {
			super(target);

			this._source_input = source_input;
			this._add_button = add_button;
			this._data = data;

			this._target_clone = this._target.cloneNode(true);

			this.register_events();
		}

		register_events() {
			switch (this.getSourceValue()) {
				case '<?= HOST_PROT_INTERFACES_INHERIT ?>':
					this.initInherit();
					this._target.customInterfaces = null;
					break;
				case '<?= HOST_PROT_INTERFACES_CUSTOM ?>':
					this.initCustom();
					this._target.inheritInterfaces = null;
					break;
			}

			this._source_input.addEventListener('change', () => {
				this.switchTo(this.getSourceValue());
			});
		}

		getSourceValue() {
			return this._source_input.querySelector('input[name=custom_interfaces]:checked').value;
		}

		initInherit() {
			const form = document.getElementById('host-prototype-form');
			const host_interface_row_tmpl = form.querySelector('#host-interface-row-tmpl').innerHTML;
			const host_interface_row_snmp_tmpl = form.querySelector('#host-interface-row-snmp-tmpl').innerHTML;

			const hostInterfaceManagerInherit = new HostInterfaceManager(this._data.inherited_interfaces,
				host_interface_row_tmpl, host_interface_row_snmp_tmpl
			);
			hostInterfaceManagerInherit.setAllowEmptyMessage(!this._data.parent_is_template);
			hostInterfaceManagerInherit.render();
			hostInterfaceManagerInherit.makeReadonly();
		}

		initCustom() {
			const form = document.getElementById('host-prototype-form');
			const host_interface_row_tmpl = form.querySelector('#host-interface-row-tmpl').innerHTML;
			const host_interface_row_snmp_tmpl = form.querySelector('#host-interface-row-snmp-tmpl').innerHTML;

			// This is in global space, as Add functions uses it.
			window.hostInterfaceManager = new HostInterfaceManager(this._data.custom_interfaces,
				host_interface_row_tmpl, host_interface_row_snmp_tmpl
			);
			hostInterfaceManager.render();

			if (this._data.is_templated) {
				hostInterfaceManager.makeReadonly();
			}
		}

		switchTo(source) {
			switch (source) {
				case '<?= HOST_PROT_INTERFACES_INHERIT ?>':
					this._add_button.style.display = 'none';

					if (!('inheritInterfaces' in this._target)) {
						// Do nothing.
					}
					else if (this._target.inheritInterfaces === null) {
						this._target.inheritInterfaces = this._target_clone;
						this._target_clone = null;
						this.switchToInherit();
						this.initInherit();
					}
					else {
						this.switchToInherit();
					}
					break;
				case '<?= HOST_PROT_INTERFACES_CUSTOM ?>':
					if (!('customInterfaces' in this._target)) {
						// Do nothing.
					}
					else if (this._target.customInterfaces === null) {
						this._target.customInterfaces = this._target_clone;
						this._target_clone = null;
						this.switchToCustom();
						this.initCustom();
					}
					else {
						this.switchToCustom();
					}

					this._add_button.style.display = 'inline-block';

					break;
			}
		}

		switchToInherit() {
			var obj_inherit = this._target.inheritInterfaces;
			obj_inherit.customInterfaces = this._target;

			this._target.replaceWith(obj_inherit);
			this._target = obj_inherit;
		}

		switchToCustom() {
			var obj_custom = this._target.customInterfaces;
			obj_custom.inheritInterfaces = this._target;

			this._target.replaceWith(obj_custom);
			this._target = obj_custom;
		}
	}
</script><|MERGE_RESOLUTION|>--- conflicted
+++ resolved
@@ -102,16 +102,10 @@
 
 		initMacrosTab() {
 			this.macros_manager = new HostMacrosManager({
-<<<<<<< HEAD
-				'container':$('#macros_container .table-forms-td-right'),
-				'readonly': this.readonly,
-				'parent_hostid': this.parent_hostid,
-				'source': 'host_prototype'
-=======
 				container: $('#macros_container .table-forms-td-right'),
 				readonly: this.readonly,
-				parent_hostid: this.parent_hostid
->>>>>>> 7b79ea92
+				parent_hostid: this.parent_hostid,
+				source: 'host_prototype'
 			});
 
 			const show_inherited_macros_element = document.getElementById('show_inherited_macros');
