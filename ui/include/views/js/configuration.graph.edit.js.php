--- conflicted
+++ resolved
@@ -475,19 +475,14 @@
 
 			const $calc_fnc = $row.find('#items_' + number + '_calc_fnc');
 
-<<<<<<< HEAD
 			$calc_fnc.val(calc_fnc);
-=======
-		jQuery('#itemButtonsRow').before($row);
-		$row.find('.<?= ZBX_STYLE_COLOR_PICKER ?> input').colorpicker();
->>>>>>> 0003190e
 
 			if ($calc_fnc[0].selectedIndex < 0) {
 				$calc_fnc[0].selectedIndex = 0;
 			}
 
 			$('#itemButtonsRow').before($row);
-			$row.find('.input-color-picker input').colorpicker();
+			$row.find('.<?= ZBX_STYLE_COLOR_PICKER ?> input').colorpicker();
 
 			colorPalette.incrementNextColor();
 
@@ -519,20 +514,11 @@
 					color: colorPalette.getNextColor(),
 					name: list.values[i].name
 				};
-<<<<<<< HEAD
 				const $row = $(itemTpl.evaluate(item));
-=======
-			$row = jQuery(itemTpl.evaluate(item));
-
-			jQuery('#itemButtonsRow').before($row);
-			$row.find('[name="calc_fnc"]').val(graphs.CALC_FNC_AVG);
-			jQuery(`#color_${number}`).colorpicker();
-		}
->>>>>>> 0003190e
-
+
+				$('#itemButtonsRow').before($row);
 				$row.find('#items_' + number + '_calc_fnc').val('<?= CALC_FNC_AVG ?>');
-				$('#itemButtonsRow').before($row);
-				$row.find('.input-color-picker input').colorpicker();
+				$(`#items_${number}_color`).colorpicker();
 			}
 
 			if (!this.graphs.readonly) {
