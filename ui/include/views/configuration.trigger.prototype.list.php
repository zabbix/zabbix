--- conflicted
+++ resolved
@@ -148,18 +148,11 @@
 			(new CUrl('trigger_prototypes.php'))
 				->setArgument('g_triggerid[]', $triggerid)
 				->setArgument('parent_discoveryid', $data['parent_discoveryid'])
-<<<<<<< HEAD
-				->setArgument('action', 'triggerprototype.massupdate')
-				->setArgument('visible[discover]', '1')
-				->setArgument('massupdate', 'discover')
-				->setArgument('discover', $nodiscover ? ZBX_PROTOTYPE_DISCOVER : ZBX_PROTOTYPE_NO_DISCOVER)
-				->setArgument('context', $data['context'])
-=======
 				->setArgument('action', $nodiscover
 					? 'triggerprototype.discover.enable'
 					: 'triggerprototype.discover.disable'
 				)
->>>>>>> 23d6a051
+				->setArgument('context', $data['context'])
 				->setArgumentSID()
 				->getUrl()
 		))
