<?php declare(strict_types = 0);
/*
** Copyright (C) 2001-2025 Zabbix SIA
**
** This program is free software: you can redistribute it and/or modify it under the terms of
** the GNU Affero General Public License as published by the Free Software Foundation, version 3.
**
** This program is distributed in the hope that it will be useful, but WITHOUT ANY WARRANTY;
** without even the implied warranty of MERCHANTABILITY or FITNESS FOR A PARTICULAR PURPOSE.
** See the GNU Affero General Public License for more details.
**
** You should have received a copy of the GNU Affero General Public License along with this program.
** If not, see <https://www.gnu.org/licenses/>.
**/


/**
 * @var CView $this
 * @var array $data
 */

require_once __DIR__.'/js/configuration.host.prototype.edit.js.php';

$host_prototype = $data['host_prototype'];
$parent_host = $data['parent_host'];

$html_page = (new CHtmlPage())
	->setTitle(_('Host prototypes'))
	->setDocUrl(CDocHelper::getUrl(CDocHelper::DATA_COLLECTION_HOST_PROTOTYPE_EDIT))
	->setNavigation(getHostNavigation('hosts', $data['discovery_rule']['hostid'], $data['discovery_rule']['itemid']));

$tabs = new CTabView();

if ($data['form_refresh'] == 0) {
	$tabs->setSelected(0);
}

$url = (new CUrl('host_prototypes.php'))
	->setArgument('parent_discoveryid', $data['discovery_rule']['itemid'])
	->setArgument('context', $data['context'])
	->getUrl();

$form = (new CForm('post', $url))
	->addItem((new CVar('form_refresh', $data['form_refresh'] + 1))->removeId())
	->addItem((new CVar(CSRF_TOKEN_NAME, CCsrfTokenHelper::get('host_prototypes.php')))->removeId())
	->setId('host-prototype-form')
	->setName('hostPrototypeForm')
	->setAttribute('aria-labelledby', CHtmlPage::PAGE_TITLE_ID)
	->addVar('form', getRequest('form', 1))
	->addVar('parent_discoveryid', $data['discovery_rule']['itemid'])
	->addVar('tls_accept', $parent_host['tls_accept'])
	->addvar('context', $data['context']);

if ($host_prototype['hostid'] != 0) {
	$form->addVar('hostid', $host_prototype['hostid']);
}

$host_tab = new CFormList('hostlist');

if ($data['is_discovered_prototype']) {
	$discovered_url = (new CUrl('host_prototypes.php'))
		->setArgument('form', 'update')
		->setArgument('parent_discoveryid', $data['source_link_data']['parent_itemid'])
		->setArgument('hostid', $host_prototype['discoveryData']['parent_hostid'])
		->setArgument('context', $data['context'])
		->getUrl();

	$host_tab->addRow(_('Discovered by'), (new CLink($data['source_link_data']['name'], $discovered_url)));
}

if ($data['templates']) {
	$host_tab->addRow(_('Parent discovery rules'), $data['templates']);
}

$host_tab->addRow(
	(new CLabel(_('Host name'), 'host'))->setAsteriskMark(),
	(new CTextBox('host', $host_prototype['host'], $data['readonly']))
		->setWidth(ZBX_TEXTAREA_STANDARD_WIDTH)
		->setAttribute('maxlength', 128)
		->setAriaRequired()
		->setAttribute('autofocus', 'autofocus')
);

$name = ($host_prototype['name'] != $host_prototype['host']) ? $host_prototype['name'] : '';

$host_tab->addRow(
	_('Visible name'),
	(new CTextBox('name', $name, $data['readonly']))
		->setWidth(ZBX_TEXTAREA_STANDARD_WIDTH)
		->setAttribute('maxlength', 128)
);

$templates_field_items = [];

if ($host_prototype['templateid']) {
	if ($host_prototype['templates']) {
		$linked_templates = (new CTable())
			->setHeader([_('Name')])
			->setId('linked-templates')
			->addClass(ZBX_STYLE_TABLE_FORMS)
			->addStyle('width: '.ZBX_TEXTAREA_STANDARD_WIDTH.'px;');

		foreach ($host_prototype['templates'] as $template) {
			$host_tab->addItem(
				(new CVar('templates['.$template['templateid'].']', $template['templateid']))->removeId()
			);

			if ($data['allowed_ui_conf_templates']
					&& array_key_exists($template['templateid'], $host_prototype['writable_templates'])) {
				$template_url = (new CUrl('zabbix.php'))
					->setArgument('action', 'popup')
					->setArgument('popup', 'template.edit')
					->setArgument('templateid', $template['templateid'])
					->getUrl();

				$template_link = new CLink($template['name'], $template_url);
			}
			else {
				$template_link = new CSpan($template['name']);
			}

			$linked_templates->addRow([$template_link->addClass(ZBX_STYLE_WORDWRAP)]);
		}

		$templates_field_items[] = $linked_templates;
	}
}
else {
	if ($host_prototype['templates']) {
		$linked_templates = (new CTable())
			->setHeader([_('Name'), _('Action')])
			->setId('linked-templates')
			->addClass(ZBX_STYLE_TABLE_FORMS)
			->addStyle('width: '.ZBX_TEXTAREA_STANDARD_WIDTH.'px;');

		foreach ($host_prototype['templates'] as $template) {
			$host_tab->addItem((new CVar('templates['.$template['templateid'].']', $template['templateid']))->removeId());

			if ($data['allowed_ui_conf_templates']
					&& array_key_exists($template['templateid'], $host_prototype['writable_templates'])) {
				$template_url = (new CUrl('zabbix.php'))
					->setArgument('action', 'popup')
					->setArgument('popup', 'template.edit')
					->setArgument('templateid', $template['templateid'])
					->getUrl();

				$template_link = new CLink($template['name'], $template_url);
			}
			else {
				$template_link = new CSpan($template['name']);
			}

			$linked_templates->addRow([
				$template_link->addClass(ZBX_STYLE_WORDWRAP),
				(new CCol(
					(new CButtonLink(_('Unlink')))
						->setAttribute('data-templateid', $template['templateid'])
						->onClick('
							submitFormWithParam("'.$form->getName().'", `unlink[${this.dataset.templateid}]`, 1);
						')
						->setEnabled(!$data['is_discovered_prototype'])
				))->addClass(ZBX_STYLE_NOWRAP)
			]);
		}

		$templates_field_items[] = $linked_templates;
	}

	$templates_field_items[] = (new CMultiSelect([
		'name' => 'add_templates[]',
		'object_name' => 'templates',
		'data' => $host_prototype['add_templates'],
		'readonly' => $data['is_discovered_prototype'],
		'popup' => [
			'parameters' => [
				'srctbl' => 'templates',
				'srcfld1' => 'hostid',
				'srcfld2' => 'host',
				'dstfrm' => $form->getName(),
				'dstfld1' => 'add_templates_',
				'disableids' => array_column($host_prototype['templates'], 'templateid')
			]
		]
	]))->setWidth(ZBX_TEXTAREA_STANDARD_WIDTH);
}

$host_tab
	->addRow(new CLabel(_('Templates'), 'add_templates__ms'),
		(count($templates_field_items) > 1)
			? (new CDiv($templates_field_items))->addClass('linked-templates')
			: $templates_field_items
	);

// Existing groups.
$host_tab->addRow(
	(new CLabel(_('Host groups'), 'group_links__ms'))->setAsteriskMark(),
	(new CMultiSelect([
		'name' => 'group_links[]',
		'object_name' => 'hostGroup',
		'readonly' => $data['readonly'],
		'data' => $data['groups_ms'],
		'popup' => [
			'parameters' => [
				'srctbl' => 'host_groups',
				'srcfld1' => 'groupid',
				'dstfrm' => $form->getName(),
				'dstfld1' => 'group_links_',
				'editable' => true,
				'normal_only' => true,
				'disableids' => array_column($data['groups_ms'], 'id')
			]
		]
	]))
		->setWidth(ZBX_TEXTAREA_STANDARD_WIDTH)
		->setAriaRequired()
);

// New group prototypes.
$host_tab->addRow(
	new CLabel(_('Group prototypes'), 'group_prototypes'),
	(new CDiv(
		(new CTable())
			->setId('tbl_group_prototypes')
			->addRow(
				(new CRow())
					->setId('row_new_group_prototype')
					->addItem(
						(new CCol(
							(new CButton('group_prototype_add', _('Add')))
								->addClass(ZBX_STYLE_BTN_LINK)
								->setEnabled(!$data['is_discovered_prototype'])
						))->setAttribute('colspan', 5)
					)
			)
	))->addClass(ZBX_STYLE_TABLE_FORMS_SEPARATOR)
);

$group_prototype_template = (new CTemplateTag('groupPrototypeRow'))->addItem(
	(new CRow([
		new CCol([
			(new CTextBox('group_prototypes[#{i}][name]', '#{name}', $data['is_discovered_prototype']))
				->addStyle('width: 448px')
				->setAttribute('placeholder', '{#MACRO}'),
			new CInput('hidden', 'group_prototypes[#{i}][group_prototypeid]', '#{group_prototypeid}')
		]),
		(new CCol(
			(new CButtonLink(_('Remove')))
				->setAttribute('name', 'remove')
				->addClass('group-prototype-remove')
				->setEnabled(!$data['is_discovered_prototype'])
		))->addClass(ZBX_STYLE_NOWRAP)
	]))->addClass('form_row')
);

$host_interface_template = (new CTemplateTag('host-interface-row-tmpl'))->addItem(
	new CPartial('configuration.host.interface.row', ['is_snmp' => false])
);
$host_interface_snmp_template = (new CTemplateTag('host-interface-row-snmp-tmpl'))->addItem(
	new CPartial('configuration.host.interface.row', ['is_snmp' => true])
);

$host_tab
	->addItem($group_prototype_template)
	->addItem($host_interface_template)
	->addItem($host_interface_snmp_template);

$interface_header = renderInterfaceHeaders();

$agent_interfaces = (new CDiv())
	->setId('agentInterfaces')
	->addClass(ZBX_STYLE_HOST_INTERFACE_CONTAINER)
	->setAttribute('data-type', 'agent');

$snmp_interfaces = (new CDiv())
	->setId('SNMPInterfaces')
	->addClass(ZBX_STYLE_HOST_INTERFACE_CONTAINER.' '.ZBX_STYLE_LIST_VERTICAL_ACCORDION)
	->setAttribute('data-type', 'snmp');

$jmx_interfaces = (new CDiv())
	->setId('JMXInterfaces')
	->addClass(ZBX_STYLE_HOST_INTERFACE_CONTAINER)
	->setAttribute('data-type', 'jmx');

$ipmi_interfaces = (new CDiv())
	->setId('IPMIInterfaces')
	->addClass(ZBX_STYLE_HOST_INTERFACE_CONTAINER)
	->setAttribute('data-type', 'ipmi');

$host_tab->addRow(
	new CLabel(_('Interfaces')),
	[
		(new CRadioButtonList('custom_interfaces', (int) $host_prototype['custom_interfaces']))
			->addValue(_('Inherit'), HOST_PROT_INTERFACES_INHERIT)
			->addValue(_('Custom'), HOST_PROT_INTERFACES_CUSTOM)
			->setModern()
			->setReadonly($data['readonly']),
		(new CDiv([$interface_header, $agent_interfaces, $snmp_interfaces, $jmx_interfaces, $ipmi_interfaces]))
			->setId('interfaces-table')
			->addClass(ZBX_STYLE_HOST_INTERFACES),
		(new CInput('hidden', 'main_interface_'.INTERFACE_TYPE_AGENT, 0))
			->setAttribute('data-prevent-validation-on-change', 1)
			->setAttribute('data-field-type', 'hidden'),
		(new CInput('hidden', 'main_interface_'.INTERFACE_TYPE_SNMP, 0))
			->setAttribute('data-prevent-validation-on-change', 1)
			->setAttribute('data-field-type', 'hidden'),
		(new CInput('hidden', 'main_interface_'.INTERFACE_TYPE_IPMI, 0))
			->setAttribute('data-prevent-validation-on-change', 1)
			->setAttribute('data-field-type', 'hidden'),
		(new CInput('hidden', 'main_interface_'.INTERFACE_TYPE_JMX, 0))
			->setAttribute('data-prevent-validation-on-change', 1)
			->setAttribute('data-field-type', 'hidden'),
		new CDiv(
			(new CButton('interface-add', _('Add')))
				->addClass(ZBX_STYLE_BTN_LINK)
				->setMenuPopup([
					'type' => 'submenu',
					'data' => [
						'submenu' => getAddNewInterfaceSubmenu()
					]
				])
				->setAttribute('aria-label', _('Add new interface'))
				->addStyle(($host_prototype['custom_interfaces'] == HOST_PROT_INTERFACES_CUSTOM)
					? null
					: 'display: none'
				)
				->setEnabled(!$data['readonly'])
		)
	]
);

// Display inherited parameters only for hosts prototypes on hosts.
if ($parent_host['status'] != HOST_STATUS_TEMPLATE) {
	$host_tab->addRow(
		_('Monitored by'),
		(new CRadioButtonList('monitored_by', (int) $parent_host['monitored_by']))
			->addValue(_('Server'), ZBX_MONITORED_BY_SERVER)
			->addValue(_('Proxy'), ZBX_MONITORED_BY_PROXY)
			->addValue(_('Proxy group'), ZBX_MONITORED_BY_PROXY_GROUP)
			->setReadonly(true)
			->setModern()
	);

	if ($parent_host['monitored_by'] == ZBX_MONITORED_BY_PROXY) {
		$host_tab->addRow(
			(new CMultiSelect([
				'name' => 'proxyid',
				'object_name' => 'proxies',
				'multiple' => false,
				'data' => $data['ms_proxy'],
				'disabled' => true,
				'popup' => [
					'parameters' => [
						'srctbl' => 'proxies',
						'srcfld1' => 'proxyid',
						'srcfld2' => 'name',
						'dstfrm' => $form->getName(),
						'dstfld1' => 'proxyid'
					]
				]
			]))->setWidth(ZBX_TEXTAREA_STANDARD_WIDTH)
		);
	}
	elseif ($parent_host['monitored_by'] == ZBX_MONITORED_BY_PROXY_GROUP) {
		$host_tab->addRow(
			(new CMultiSelect([
				'name' => 'proxy_groupid',
				'object_name' => 'proxy_groups',
				'multiple' => false,
				'data' => $data['ms_proxy_group'],
				'disabled' => true,
				'popup' => [
					'parameters' => [
						'srctbl' => 'proxy_groups',
						'srcfld1' => 'proxy_groupid',
						'srcfld2' => 'name',
						'dstfrm' => $form->getName(),
						'dstfld1' => 'proxy_groupid'
					]
				]
			]))->setWidth(ZBX_TEXTAREA_STANDARD_WIDTH)
		);
	}
}

$host_tab->addRow(_('Create enabled'),
	(new CCheckBox('status', HOST_STATUS_MONITORED))
		->setChecked(HOST_STATUS_MONITORED == $host_prototype['status'])
		->setReadonly($data['is_discovered_prototype'])
);
$host_tab->addRow(_('Discover'),
	(new CCheckBox('discover', ZBX_PROTOTYPE_DISCOVER))
		->setChecked($host_prototype['discover'] == ZBX_PROTOTYPE_DISCOVER)
		->setUncheckedValue(ZBX_PROTOTYPE_NO_DISCOVER)
		->setReadonly($data['is_discovered_prototype'])
);

$tabs->addTab('hostTab', _('Host'), $host_tab);

// Display inherited parameters only for hosts prototypes on hosts.
if ($parent_host['status'] != HOST_STATUS_TEMPLATE) {
	// IPMI
	$ipmi_tab = new CFormList();

	$ipmi_tab->addRow(new CLabel(_('Authentication algorithm'), 'label_ipmi_authtype'),
		(new CSelect())
			->setValue($parent_host['ipmi_authtype'])
			->setFocusableElementId('label_ipmi_authtype')
			->setWidth(ZBX_TEXTAREA_SMALL_WIDTH)
			->addOptions(CSelect::createOptionsFromArray(ipmiAuthTypes()))
			->setReadonly()
			->setId('ipmi_authtype')
	);
	$ipmi_tab->addRow(new CLabel(_('Privilege level'), 'label_ipmi_privilege'),
		(new CSelect())
			->setValue($parent_host['ipmi_privilege'])
			->setFocusableElementId('label_ipmi_privilege')
			->setWidth(ZBX_TEXTAREA_SMALL_WIDTH)
			->addOptions(CSelect::createOptionsFromArray(ipmiPrivileges()))
			->setReadonly()
			->setId('ipmi_privilege')
	);
	$ipmi_tab->addRow(_('Username'),
		(new CTextBox(null, $parent_host['ipmi_username'], true))
			->setWidth(ZBX_TEXTAREA_SMALL_WIDTH)
			->setId('ipmi_username')
	);
	$ipmi_tab->addRow(_('Password'),
		(new CTextBox(null, $parent_host['ipmi_password'], true))
			->setWidth(ZBX_TEXTAREA_SMALL_WIDTH)
			->setId('ipmi_password')
	);

	$tabs->addTab('ipmi-tab', _('IPMI'), $ipmi_tab, TAB_INDICATOR_IPMI);
}

$tabs->addTab('tags-tab', _('Tags'),
	new CPartial('configuration.tags.tab', [
		'source' => 'host_prototype',
		'tags' => $data['tags'],
		'readonly' => $data['readonly'],
		'tabs_id' => 'tabs',
		'tags_tab_id' => 'tags-tab',
		'has_inline_validation' => false
	]),
	TAB_INDICATOR_TAGS
);

$macro_tab = (new CFormList('macrosFormList'))
	->addRow(null, (new CRadioButtonList('show_inherited_macros', (int) $data['show_inherited_macros']))
		->addValue(_('Host prototype macros'), 0)
		->addValue(_('Inherited and host prototype macros'), 1)
		->setModern()
	)
	->addRow(
		null,
		new CPartial(
			$data['show_inherited_macros']
				? 'hostmacros.inherited.list.html'
				: 'hostmacros.list.html',
			[
				'macros' => $data['macros'],
				'parent_hostid' => $data['parent_host']['hostid'],
<<<<<<< HEAD
				'readonly' => $data['templates'] || $data['is_discovered_prototype']
=======
				'readonly' => $data['templates'],
				'has_inline_validation' => false
>>>>>>> fabaf05d
			]
		),
		'macros_container'
	);

if (!$data['readonly']) {
	$macro_row_tmpl = (new CTemplateTag('macro-row-tmpl'))
		->addItem(
			(new CRow([
				(new CCol([
					(new CTextAreaFlexible('macros[#{rowNum}][macro]', '', ['add_post_js' => false]))
						->addClass('macro')
						->setWidth(ZBX_TEXTAREA_MACRO_WIDTH)
						->setAttribute('placeholder', '{$MACRO}')
						->disableSpellcheck()
				]))->addClass(ZBX_STYLE_TEXTAREA_FLEXIBLE_PARENT),
				(new CCol(
					new CMacroValue(ZBX_MACRO_TYPE_TEXT, 'macros[#{rowNum}]', '', false)
				))->addClass(ZBX_STYLE_TEXTAREA_FLEXIBLE_PARENT),
				(new CCol(
					(new CTextAreaFlexible('macros[#{rowNum}][description]', '', ['add_post_js' => false]))
						->setMaxlength(DB::getFieldLength('globalmacro', 'description'))
						->setWidth(ZBX_TEXTAREA_MACRO_VALUE_WIDTH)
						->setAttribute('placeholder', _('description'))
				))->addClass(ZBX_STYLE_TEXTAREA_FLEXIBLE_PARENT),
				(new CCol(
					(new CButton('macros[#{rowNum}][remove]', _('Remove')))
						->addClass(ZBX_STYLE_BTN_LINK)
						->addClass('element-table-remove')
				))->addClass(ZBX_STYLE_NOWRAP)
			]))->addClass('form_row')
		);

	$macro_row_inherited_tmpl = (new CTemplateTag('macro-row-tmpl-inherited'))
		->addItem(
			(new CRow([
				(new CCol([
					(new CTextAreaFlexible('macros[#{rowNum}][macro]', '', ['add_post_js' => false]))
						->addClass('macro')
						->setWidth(ZBX_TEXTAREA_MACRO_WIDTH)
						->setAttribute('placeholder', '{$MACRO}')
						->disableSpellcheck(),
					new CInput('hidden', 'macros[#{rowNum}][inherited_type]', ZBX_PROPERTY_OWN)
				]))->addClass(ZBX_STYLE_TEXTAREA_FLEXIBLE_PARENT),
				(new CCol(
					new CMacroValue(ZBX_MACRO_TYPE_TEXT, 'macros[#{rowNum}]', '', false)
				))->addClass(ZBX_STYLE_TEXTAREA_FLEXIBLE_PARENT),
				(new CCol(
					(new CButton('macros[#{rowNum}][remove]', _('Remove')))
						->addClass(ZBX_STYLE_BTN_LINK)
						->addClass('element-table-remove')
				))->addClass(ZBX_STYLE_NOWRAP),
				[
					new CCol(
						(new CDiv())
							->addClass(ZBX_STYLE_OVERFLOW_ELLIPSIS)
							->setAdaptiveWidth(ZBX_TEXTAREA_MACRO_VALUE_WIDTH)
					),
					new CCol(),
					new CCol(
						(new CDiv())
							->addClass(ZBX_STYLE_OVERFLOW_ELLIPSIS)
							->setAdaptiveWidth(ZBX_TEXTAREA_MACRO_VALUE_WIDTH)
					)
				]
			]))->addClass('form_row')
		)
		->addItem(
			(new CRow([
				(new CCol(
					(new CTextAreaFlexible('macros[#{rowNum}][description]', '', ['add_post_js' => false]))
						->setMaxlength(DB::getFieldLength('globalmacro', 'description'))
						->setWidth(ZBX_TEXTAREA_STANDARD_WIDTH)
						->setAttribute('placeholder', _('description'))
				))->addClass(ZBX_STYLE_TEXTAREA_FLEXIBLE_PARENT)->setColSpan(8)
			]))->addClass('form_row')
		);

	$macro_tab
		->addItem($macro_row_tmpl)
		->addItem($macro_row_inherited_tmpl);
}

$tabs->addTab('macro-tab', _('Macros'), $macro_tab, TAB_INDICATOR_HOST_PROTOTYPE_MACROS);

$tabs->addTab('inventoryTab', _('Inventory'),
	(new CFormList('inventorylist'))
		->addRow(
			null,
			(new CRadioButtonList('inventory_mode', (int) $host_prototype['inventory_mode']))
				->addValue(_('Disabled'), HOST_INVENTORY_DISABLED)
				->addValue(_('Manual'), HOST_INVENTORY_MANUAL)
				->addValue(_('Automatic'), HOST_INVENTORY_AUTOMATIC)
				->setReadonly($data['readonly'])
				->setModern()
		),
	TAB_INDICATOR_INVENTORY
);

// Encryption tab.
$encryption_tab = (new CFormList('encryption'))
	->addRow(_('Connections to host'),
		(new CRadioButtonList('tls_connect', (int) $parent_host['tls_connect']))
			->addValue(_('No encryption'), HOST_ENCRYPTION_NONE)
			->addValue(_('PSK'), HOST_ENCRYPTION_PSK)
			->addValue(_('Certificate'), HOST_ENCRYPTION_CERTIFICATE)
			->setModern()
			->setEnabled($data['context'] !== 'template')
			->setReadonly($data['context'] !== 'template')
	)
	->addRow(_('Connections from host'),
		(new CList())
			->addClass(ZBX_STYLE_LIST_CHECK_RADIO)
			->addItem((new CCheckBox('tls_in_none'))
				->setLabel(_('No encryption'))
				->setEnabled($data['context'] !== 'template')
				->setReadonly($data['context'] !== 'template')
			)
			->addItem((new CCheckBox('tls_in_psk'))
				->setLabel(_('PSK'))
				->setEnabled($data['context'] !== 'template')
				->setReadonly($data['context'] !== 'template')
			)
			->addItem((new CCheckBox('tls_in_cert'))
				->setLabel(_('Certificate'))
				->setEnabled($data['context'] !== 'template')
				->setReadonly($data['context'] !== 'template')
			)
	)
	->addRow(_('PSK'),
		(new CSimpleButton(_('Change PSK')))
			->addClass(ZBX_STYLE_BTN_GREY)
			->setEnabled(false),
		null,
		'tls_psk'
	)
	->addRow(_('Issuer'),
		(new CTextBox('tls_issuer', $parent_host['tls_issuer'], $data['context'] !== 'template', 1024))
			->setWidth(ZBX_TEXTAREA_BIG_WIDTH)
			->setEnabled($data['context'] !== 'template')
	)
	->addRow(_x('Subject', 'encryption certificate'),
		(new CTextBox('tls_subject', $parent_host['tls_subject'], $data['context'] !== 'template', 1024))
			->setWidth(ZBX_TEXTAREA_BIG_WIDTH)
			->setEnabled($data['context'] !== 'template')
	);

$tabs->addTab('encryptionTab', _('Encryption'), $encryption_tab, TAB_INDICATOR_ENCRYPTION);

if ($host_prototype['hostid'] != 0) {
	$tabs->setFooter(makeFormFooter(
		(new CSubmit('update', _('Update')))->setEnabled(!$data['is_discovered_prototype']),
		[
			(new CSubmit('clone', _('Clone')))->setEnabled(!$data['is_discovered_prototype']),
			(new CButtonDelete(
				_('Delete selected host prototype?'),
				url_params(['form', 'hostid', 'parent_discoveryid', 'context']).'&'.CSRF_TOKEN_NAME.
				'='.CCsrfTokenHelper::get('host_prototypes.php'), 'context'
			))->setEnabled(!$host_prototype['templateid']),
			new CButtonCancel(url_params(['parent_discoveryid', 'context']))
		]
	));
}
else {
	$tabs->setFooter(makeFormFooter(
		new CSubmit('add', _('Add')),
		[new CButtonCancel(url_params(['parent_discoveryid', 'context']))]
	));
}

$form->addItem($tabs);

$html_page
	->addItem($form)
	->show();

(new CScriptTag('
	view.init('.json_encode([
		'form_name' => $form->getName(),
		'readonly' => $data['readonly'],
		'parent_hostid' => array_key_exists('parent_hostid', $data) ? $data['parent_hostid'] : null,
		'group_prototypes' => $host_prototype['groupPrototypes'],
		'prototype_templateid' => $host_prototype['templateid'],
		'prototype_interfaces' => array_values($host_prototype['interfaces']),
		'parent_host_interfaces' => array_values($parent_host['interfaces']),
		'parent_host_status' => $parent_host['status']
	]).');
'))
	->setOnDocumentReady()
	->show();<|MERGE_RESOLUTION|>--- conflicted
+++ resolved
@@ -460,12 +460,8 @@
 			[
 				'macros' => $data['macros'],
 				'parent_hostid' => $data['parent_host']['hostid'],
-<<<<<<< HEAD
-				'readonly' => $data['templates'] || $data['is_discovered_prototype']
-=======
-				'readonly' => $data['templates'],
+				'readonly' => $data['templates'] || $data['is_discovered_prototype'],
 				'has_inline_validation' => false
->>>>>>> fabaf05d
 			]
 		),
 		'macros_container'
