--- conflicted
+++ resolved
@@ -120,13 +120,8 @@
 		_('Dashboards'),
 		_('Discovery'),
 		_('Web'),
-<<<<<<< HEAD
-=======
 		_('Vendor'),
 		_('Version'),
-		_('Linked templates'),
-		_('Linked to templates'),
->>>>>>> f896b34d
 		_('Tags')
 	]);
 
@@ -201,13 +196,8 @@
 			),
 			CViewHelper::showNum($template['httpTests'])
 		],
-<<<<<<< HEAD
-=======
 		$template['vendor_name'],
 		$template['vendor_version'],
-		$linked_templates_output,
-		$linked_to_output,
->>>>>>> f896b34d
 		$data['tags'][$template['templateid']]
 	]);
 }
