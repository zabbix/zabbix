<?php
/*
** Zabbix
** Copyright (C) 2001-2022 Zabbix SIA
**
** This program is free software; you can redistribute it and/or modify
** it under the terms of the GNU General Public License as published by
** the Free Software Foundation; either version 2 of the License, or
** (at your option) any later version.
**
** This program is distributed in the hope that it will be useful,
** but WITHOUT ANY WARRANTY; without even the implied warranty of
** MERCHANTABILITY or FITNESS FOR A PARTICULAR PURPOSE. See the
** GNU General Public License for more details.
**
** You should have received a copy of the GNU General Public License
** along with this program; if not, write to the Free Software
** Foundation, Inc., 51 Franklin Street, Fifth Floor, Boston, MA  02110-1301, USA.
**/


/**
 * Class for importing configuration data.
 */
class CConfigurationImport {

	/**
	 * @var CImportDataAdapter
	 */
	protected $adapter;

	/**
	 * @var CImportReferencer
	 */
	protected $referencer;

	/**
	 * @var CImportedObjectContainer
	 */
	protected $importedObjectContainer;

	/**
	 * @var array
	 */
	protected $options;

	/**
	 * @var array with data read from source string
	 */
	protected $data;

	/**
	 * @var array  cached data from the adapter
	 */
	protected $formattedData = [];

	/**
	 * Constructor.
	 * Source string must be suitable for reader class,
	 * i.e. if string contains json then reader should be able to read json.
	 *
	 * @param array						$options					import options "createMissing", "updateExisting" and "deleteMissing"
	 * @param CImportReferencer			$referencer					class containing all importable objects
	 * @param CImportedObjectContainer	$importedObjectContainer	class containing processed host and template IDs
	 */
	public function __construct(array $options, CImportReferencer $referencer,
			CImportedObjectContainer $importedObjectContainer) {
		$default_options = [
			'template_groups' => ['updateExisting' => false, 'createMissing' => false],
			'templates' => ['updateExisting' => false, 'createMissing' => false],
			'host_groups' => ['updateExisting' => false, 'createMissing' => false],
			'hosts' => ['updateExisting' => false, 'createMissing' => false],
			'templateDashboards' => ['updateExisting' => false, 'createMissing' => false, 'deleteMissing' => false],
			'templateLinkage' => ['createMissing' => false, 'deleteMissing' => false],
			'items' => ['updateExisting' => false, 'createMissing' => false, 'deleteMissing' => false],
			'discoveryRules' => ['updateExisting' => false, 'createMissing' => false, 'deleteMissing' => false],
			'triggers' => ['updateExisting' => false, 'createMissing' => false, 'deleteMissing' => false],
			'graphs' => ['updateExisting' => false, 'createMissing' => false, 'deleteMissing' => false],
			'httptests' => ['updateExisting' => false, 'createMissing' => false, 'deleteMissing' => false],
			'maps' => ['updateExisting' => false, 'createMissing' => false],
			'images' => ['updateExisting' => false, 'createMissing' => false],
			'mediaTypes' => ['updateExisting' => false, 'createMissing' => false],
			'valueMaps' => ['updateExisting' => false, 'createMissing' => false, 'deleteMissing' => false]
		];

		$options += $default_options;
		foreach ($default_options as $entity => $rules) {
			$options[$entity] += $rules;
		}

		$object_options = (
			$options['templateLinkage']['createMissing']
			|| $options['templateLinkage']['deleteMissing']
			|| $options['items']['updateExisting']
			|| $options['items']['createMissing']
			|| $options['items']['deleteMissing']
			|| $options['discoveryRules']['updateExisting']
			|| $options['discoveryRules']['createMissing']
			|| $options['discoveryRules']['deleteMissing']
			|| $options['triggers']['deleteMissing']
			|| $options['graphs']['deleteMissing']
			|| $options['httptests']['updateExisting']
			|| $options['httptests']['createMissing']
			|| $options['httptests']['deleteMissing']
		);

		$options['process_templates'] = (
			!$options['templates']['updateExisting']
			&& ($object_options
				|| $options['templateDashboards']['updateExisting']
				|| $options['templateDashboards']['createMissing']
				|| $options['templateDashboards']['deleteMissing']
			)
		);
		$options['process_hosts'] = (!$options['hosts']['updateExisting'] && $object_options);

		$this->options = $options;
		$this->referencer = $referencer;
		$this->importedObjectContainer = $importedObjectContainer;
	}

	/**
	 * Import configuration data.
	 *
	 * @param CImportDataAdapter $adapter an object to provide access to the imported data
	 *
	 * @return bool
	 *
	 * @throws Exception
	 */
	public function import(CImportDataAdapter $adapter): bool {
		$this->adapter = $adapter;

		// Parse all import for references to resolve them all together with less sql count.
		$this->gatherReferences();

		$this->processTemplateGroups();
		$this->processTemplates();
		$this->processHostGroups();
		$this->processHosts();

		// Delete missing objects from processed hosts and templates.
		$this->deleteMissingHttpTests();
		$this->deleteMissingTemplateDashboards();
		$this->deleteMissingDiscoveryRules();
		$this->deleteMissingTriggers();
		$this->deleteMissingGraphs();
		$this->deleteMissingItems();

		// Import objects.
		$this->processHttpTests();
		$this->processItems();
		$this->processTriggers();
		$this->processDiscoveryRules();
		$this->processGraphs();
		$this->processImages();
		$this->processMaps();
		$this->processTemplateDashboards();
		$this->processMediaTypes();

		return true;
	}

	/**
	 * Parse all import data and collect references to objects.
	 * For host objects it collects host names, for items - host name and item key, etc.
	 * Collected references are added and resolved via the $this->referencer object.
	 *
	 * @see CImportReferencer
	 */
	protected function gatherReferences(): void {
		$template_groups_refs = [];
		$templates_refs = [];
		$host_groups_refs = [];
		$hosts_refs = [];
		$items_refs = [];
		$valuemaps_refs = [];
		$triggers_refs = [];
		$graphs_refs = [];
		$iconmaps_refs = [];
		$images_refs = [];
		$maps_refs = [];
		$template_dashboards_refs = [];
		$template_macros_refs = [];
		$host_macros_refs = [];
		$host_prototype_macros_refs = [];
		$proxy_refs = [];
		$host_prototypes_refs = [];
		$httptests_refs = [];
		$httpsteps_refs = [];

		foreach ($this->getFormattedTemplateGroups() as $group) {
			$template_groups_refs[$group['name']] = ['uuid' => $group['uuid']];
		}

		foreach ($this->getFormattedTemplates() as $template) {
			$templates_refs[$template['host']] = ['uuid' => $template['uuid']];

			foreach ($template['groups'] as $group) {
				$template_groups_refs += [$group['name'] => []];
			}

			if (array_key_exists('macros', $template)) {
				foreach ($template['macros'] as $macro) {
					$template_macros_refs[$template['uuid']][] = $macro['macro'];
				}
			}

			if ($template['templates']) {
				foreach ($template['templates'] as $linked_template) {
					$templates_refs += [$linked_template['name'] => []];
				}
			}
		}

		foreach ($this->getFormattedHostGroups() as $group) {
			$host_groups_refs[$group['name']] = ['uuid' => $group['uuid']];
		}

		foreach ($this->getFormattedHosts() as $host) {
			$hosts_refs[$host['host']] = [];

			foreach ($host['groups'] as $group) {
				$host_groups_refs += [$group['name'] => []];
			}

			if (array_key_exists('macros', $host)) {
				foreach ($host['macros'] as $macro) {
					$host_macros_refs[$host['host']][] = $macro['macro'];
				}
			}

			if ($host['templates']) {
				foreach ($host['templates'] as $linked_template) {
					$templates_refs += [$linked_template['name'] => []];
				}
			}

			if ($host['proxy']) {
				$proxy_refs[$host['proxy']['name']] = [];
			}
		}

		foreach ($this->getFormattedItems() as $host => $items) {
			foreach ($items as $item) {
				$items_refs[$host][$item['key_']] = array_key_exists('uuid', $item)
					? ['uuid' => $item['uuid']]
					: [];

				if ($item['valuemap']) {
					$valuemaps_refs[$host][$item['valuemap']['name']] = [];
				}
			}
		}

		foreach ($this->getFormattedDiscoveryRules() as $host => $discovery_rules) {
			foreach ($discovery_rules as $discovery_rule) {
				$items_refs[$host][$discovery_rule['key_']] = array_key_exists('uuid', $discovery_rule)
					? ['uuid' => $discovery_rule['uuid']]
					: [];

				foreach ($discovery_rule['item_prototypes'] as $item_prototype) {
					$items_refs[$host][$item_prototype['key_']] = array_key_exists('uuid', $item_prototype)
						? ['uuid' => $item_prototype['uuid']]
						: [];

					if (!empty($item_prototype['valuemap'])) {
						$valuemaps_refs[$host][$item_prototype['valuemap']['name']] = [];
					}
				}

				foreach ($discovery_rule['trigger_prototypes'] as $trigger) {
					$description = $trigger['description'];
					$expression = $trigger['expression'];
					$recovery_expression = $trigger['recovery_expression'];

					$triggers_refs[$description][$expression][$recovery_expression] = array_key_exists('uuid', $trigger)
						? ['uuid' => $trigger['uuid']]
						: [];

					if (array_key_exists('dependencies', $trigger)) {
						foreach ($trigger['dependencies'] as $dependency) {
							$name = $dependency['name'];
							$expression = $dependency['expression'];
							$recovery_expression = $dependency['recovery_expression'];

							if (!array_key_exists($name, $triggers_refs)
									|| !array_key_exists($expression, $triggers_refs[$name])
									|| !array_key_exists($recovery_expression, $triggers_refs[$name][$expression])) {
								$triggers_refs[$name][$expression] = [];
							}
						}
					}
				}

				foreach ($discovery_rule['graph_prototypes'] as $graph) {
					if ($graph['ymin_item_1']) {
						$item_host = $graph['ymin_item_1']['host'];
						$item_key = $graph['ymin_item_1']['key'];

						if (!array_key_exists($item_host, $items_refs)
								|| !array_key_exists($item_key, $items_refs[$item_host])) {
							$items_refs[$item_host][$item_key] = [];
						}
					}

					if ($graph['ymax_item_1']) {
						$item_host = $graph['ymax_item_1']['host'];
						$item_key = $graph['ymax_item_1']['key'];

						if (!array_key_exists($item_host, $items_refs)
								|| !array_key_exists($item_key, $items_refs[$item_host])) {
							$items_refs[$item_host][$item_key] = [];
						}
					}

					foreach ($graph['gitems'] as $gitem) {
						$item_host = $gitem['item']['host'];
						$item_key = $gitem['item']['key'];

						if (!array_key_exists($item_host, $templates_refs)) {
							$hosts_refs[$item_host] = [];
						}

						if (!array_key_exists($item_host, $items_refs)
								|| !array_key_exists($item_key, $items_refs[$item_host])) {
							$items_refs[$item_host][$item_key] = [];
						}

						$graphs_refs[$item_host][$graph['name']] = array_key_exists('uuid', $graph)
							? ['uuid' => $graph['uuid']]
							: [];
					}
				}

				foreach ($discovery_rule['host_prototypes'] as $host_prototype) {
					if (array_key_exists('uuid', $host_prototype)) {
						$host_prototypes_refs['uuid'][$host][$discovery_rule['uuid']][] = $host_prototype['uuid'];
					}
					else {
						$host_prototypes_refs['host'][$host][$discovery_rule['key_']][] = $host_prototype['host'];
					}

					foreach ($host_prototype['group_links'] as $group_prototype) {
						$host_groups_refs += [$group_prototype['group']['name'] => []];
					}

					if (array_key_exists('macros', $host_prototype)) {
						foreach ($host_prototype['macros'] as $macro) {
							if (array_key_exists('uuid', $host_prototype)) {
								$host_prototype_macros_refs['uuid'][$host][$discovery_rule['key_']]
									[$host_prototype['uuid']][] = $macro['macro'];
							}
							else {
								$host_prototype_macros_refs['host'][$host][$discovery_rule['key_']]
									[$host_prototype['host']][] = $macro['macro'];
							}
						}
					}

					foreach ($host_prototype['templates'] as $template) {
						$templates_refs += [$template['name'] => []];
					}
				}

				if ($discovery_rule['overrides']) {
					foreach ($discovery_rule['overrides'] as $override) {
						foreach ($override['operations'] as $operation) {
							if ($operation['operationobject'] == OPERATION_OBJECT_HOST_PROTOTYPE
									&& array_key_exists('optemplate', $operation)) {
								foreach ($operation['optemplate'] as $template) {
									$templates_refs += [$template['name'] => []];
								}
							}
						}
					}
				}
			}
		}

		foreach ($this->getFormattedGraphs() as $graph) {
			if ($graph['ymin_item_1']) {
				$item_host = $graph['ymin_item_1']['host'];
				$item_key = $graph['ymin_item_1']['key'];

				if (!array_key_exists($item_host, $templates_refs)) {
					$hosts_refs[$item_host] = [];
				}

				if (!array_key_exists($item_host, $items_refs)
						|| !array_key_exists($item_key, $items_refs[$item_host])) {
					$items_refs[$item_host][$item_key] = [];
				}
			}

			if ($graph['ymax_item_1']) {
				$item_host = $graph['ymax_item_1']['host'];
				$item_key = $graph['ymax_item_1']['key'];

				if (!array_key_exists($item_host, $templates_refs)) {
					$hosts_refs[$item_host] = [];
				}

				if (!array_key_exists($item_host, $items_refs)
						|| !array_key_exists($item_key, $items_refs[$item_host])) {
					$items_refs[$item_host][$item_key] = [];
				}
			}

			if (array_key_exists('gitems', $graph) && $graph['gitems']) {
				foreach ($graph['gitems'] as $gitem) {
					$item_host = $gitem['item']['host'];
					$item_key = $gitem['item']['key'];

					if (!array_key_exists($item_host, $templates_refs)) {
						$hosts_refs[$item_host] = [];
					}

					if (!array_key_exists($item_host, $items_refs)
							|| !array_key_exists($item_key, $items_refs[$item_host])) {
						$items_refs[$item_host][$item_key] = [];
					}

					$graphs_refs[$gitem['item']['host']][$graph['name']] = array_key_exists('uuid', $graph)
						? ['uuid' => $graph['uuid']]
						: [];
				}
			}
		}

		foreach ($this->getFormattedTriggers() as $trigger) {
			$triggers_refs[$trigger['description']][$trigger['expression']][$trigger['recovery_expression']] =
				array_key_exists('uuid', $trigger)
					? ['uuid' => $trigger['uuid']]
					: [];

			if (array_key_exists('dependencies', $trigger)) {
				foreach ($trigger['dependencies'] as $dependency) {
					$name = $dependency['name'];
					$expression = $dependency['expression'];
					$recovery_expression = $dependency['recovery_expression'];

					if (!array_key_exists($name, $triggers_refs)
							|| !array_key_exists($expression, $triggers_refs[$name])
							|| !array_key_exists($recovery_expression, $triggers_refs[$name][$expression])) {
						$triggers_refs[$name][$expression][$recovery_expression] = [];
					}
				}
			}
		}

		foreach ($this->getFormattedMaps() as $map) {
			$maps_refs[$map['name']] = [];

			if ($map['iconmap'] && array_key_exists('name', $map['iconmap']) && $map['iconmap']['name'] !== '') {
				$iconmaps_refs[$map['iconmap']['name']] = [];
			}

			if ($map['background'] && array_key_exists('name', $map['background'])
					&& $map['background']['name'] !== '') {
				$images_refs[$map['background']['name']] = [];
			}

			if (array_key_exists('selements', $map)) {
				foreach ($map['selements'] as $selement) {
					switch ($selement['elementtype']) {
						case SYSMAP_ELEMENT_TYPE_MAP:
							$maps_refs[$selement['elements'][0]['name']] = [];
							break;

						case SYSMAP_ELEMENT_TYPE_HOST_GROUP:
							$host_groups_refs += [$selement['elements'][0]['name'] => []];
							break;

						case SYSMAP_ELEMENT_TYPE_HOST:
							$hosts_refs += [$selement['elements'][0]['host'] => []];
							break;

						case SYSMAP_ELEMENT_TYPE_TRIGGER:
							foreach ($selement['elements'] as $element) {
								$description = $element['description'];
								$expression = $element['expression'];
								$recovery_expression = $element['recovery_expression'];

								if (!array_key_exists($description, $triggers_refs)
										|| !array_key_exists($expression, $triggers_refs[$description])
										|| !array_key_exists($recovery_expression,
											$triggers_refs[$description][$expression])) {
									$triggers_refs[$description][$expression][$recovery_expression] = [];
								}
							}
							break;
					}
				}
			}

			if (array_key_exists('links', $map)) {
				foreach ($map['links'] as $link) {
					if (array_key_exists('linktriggers', $link)) {
						foreach ($link['linktriggers'] as $link_trigger) {
							$description = $link_trigger['trigger']['description'];
							$expression = $link_trigger['trigger']['expression'];
							$recovery_expression = $link_trigger['trigger']['recovery_expression'];

							if (!array_key_exists($description, $triggers_refs)
									|| !array_key_exists($expression, $triggers_refs[$description])
									|| !array_key_exists($recovery_expression,
										$triggers_refs[$description][$expression])) {
								$triggers_refs[$description][$expression][$recovery_expression] = [];
							}

						}
					}
				}
			}
		}

		foreach ($this->getFormattedTemplateDashboards() as $host => $dashboards) {
			foreach ($dashboards as $dashboard) {
				$template_dashboards_refs[$dashboard['uuid']]['name'] = $dashboard['name'];

				if (!$dashboard['pages']) {
					continue;
				}

				foreach ($dashboard['pages'] as $dashboard_page) {
					if (!$dashboard_page['widgets']) {
						continue;
					}

					foreach ($dashboard_page['widgets'] as $widget) {
						foreach ($widget['fields'] as $field) {
							$value = $field['value'];

							switch ($field['type']) {
								case ZBX_WIDGET_FIELD_TYPE_ITEM:
								case ZBX_WIDGET_FIELD_TYPE_ITEM_PROTOTYPE:
									$templates_refs += [$value['host'] => []];

									if (!array_key_exists($value['host'], $items_refs)
											|| !array_key_exists($value['key'], $items_refs[$value['host']])) {
										$items_refs[$value['host']][$value['key']] = [];
									}
									break;

								case ZBX_WIDGET_FIELD_TYPE_GRAPH:
								case ZBX_WIDGET_FIELD_TYPE_GRAPH_PROTOTYPE:
									$templates_refs += [$value['host'] => []];

									if (!array_key_exists($value['host'], $graphs_refs)
											|| !array_key_exists($value['name'], $graphs_refs[$value['host']])) {
										$graphs_refs[$value['host']][$value['name']] = [];
									}
									break;
							}
						}
					}
				}
			}
		}

		foreach ($this->getFormattedHttpTests() as $host => $httptests) {
			foreach ($httptests as $httptest) {
				$httptests_refs[$host][$httptest['name']] = array_key_exists('uuid', $httptest)
					? ['uuid' => $httptest['uuid']]
					: [];
			}
		}

		foreach ($this->getFormattedHttpSteps() as $host => $httptests) {
			foreach ($httptests as $httptest_name => $httpsteps) {
				foreach ($httpsteps as $httpstep) {
					$httpsteps_refs[$host][$httptest_name][$httpstep['name']] = [];
				}
			}
		}

		foreach ($this->getFormattedImages() as $image) {
			$images_refs[$image['name']] = [];
		}

		$this->referencer->addTemplateGroups($template_groups_refs);
		$this->referencer->addTemplates($templates_refs);
		$this->referencer->addHostGroups($host_groups_refs);
		$this->referencer->addHosts($hosts_refs);
		$this->referencer->addItems($items_refs);
		$this->referencer->addValuemaps($valuemaps_refs);
		$this->referencer->addTriggers($triggers_refs);
		$this->referencer->addGraphs($graphs_refs);
		$this->referencer->addIconmaps($iconmaps_refs);
		$this->referencer->addImages($images_refs);
		$this->referencer->addMaps($maps_refs);
		$this->referencer->addTemplateDashboards($template_dashboards_refs);
		$this->referencer->addTemplateMacros($template_macros_refs);
		$this->referencer->addHostMacros($host_macros_refs);
		$this->referencer->addHostPrototypeMacros($host_prototype_macros_refs);
		$this->referencer->addProxies($proxy_refs);
		$this->referencer->addHostPrototypes($host_prototypes_refs);
		$this->referencer->addHttpTests($httptests_refs);
		$this->referencer->addHttpSteps($httpsteps_refs);
	}

	/**
	 * Import template groups.
	 */
	protected function processTemplateGroups(): void {
		if (!$this->options['template_groups']['createMissing']
				&& !$this->options['template_groups']['updateExisting']) {
			return;
		}

		$groups_to_create = [];
		$groups_to_update = [];

		foreach ($this->getFormattedTemplateGroups() as $group) {

			$groupid = $this->referencer->findTemplateGroupidByUuid($group['uuid']);

			if ($groupid === null) {
				$groupid = $this->referencer->findTemplateGroupidByName($group['name']);
			}

			if ($groupid !== null) {
				$groups_to_update[] = $group + ['groupid' => $groupid];
			}
			else {
				$groups_to_create[] = $group;
			}
		}

		if ($this->options['template_groups']['updateExisting'] && $groups_to_update) {
			API::TemplateGroup()->update($groups_to_update, true);

			foreach ($groups_to_update as $group) {
				$this->referencer->setDbTemplateGroup($group['groupid'], $group);
			}
		}

		if ($this->options['template_groups']['createMissing'] && $groups_to_create) {
			$created_groups = API::TemplateGroup()->create($groups_to_create);

			foreach ($created_groups['groupids'] as $index => $groupid) {
				$this->referencer->setDbTemplateGroup($groupid, $groups_to_create[$index]);
			}
		}
	}

	/**
	 * Import host groups.
	 */
	protected function processHostGroups(): void {
		if (!$this->options['host_groups']['createMissing'] && !$this->options['host_groups']['updateExisting']) {
			return;
		}

		$groups_to_create = [];
		$groups_to_update = [];

		foreach ($this->getFormattedHostGroups() as $group) {
			$groupid = $this->referencer->findHostGroupidByUuid($group['uuid']);

			if ($groupid === null) {
				$groupid = $this->referencer->findHostGroupidByName($group['name']);
			}

			if ($groupid !== null) {
				$groups_to_update[] = $group + ['groupid' => $groupid];
			}
			else {
				$groups_to_create[] = $group;
			}
		}

		if ($this->options['host_groups']['updateExisting'] && $groups_to_update) {
			API::HostGroup()->update($groups_to_update, true);

			foreach ($groups_to_update as $group) {
				$this->referencer->setDbHostGroup($group['groupid'], $group);
			}
		}

		if ($this->options['host_groups']['createMissing'] && $groups_to_create) {
			$created_groups = API::HostGroup()->create($groups_to_create);

			foreach ($created_groups['groupids'] as $index => $groupid) {
				$this->referencer->setDbHostGroup($groupid, $groups_to_create[$index]);
			}
		}
	}

	/**
	 * Import templates.
	 *
	 * @throws Exception
	 */
	protected function processTemplates(): void {
		if ($this->options['templates']['updateExisting'] || $this->options['templates']['createMissing']
				|| $this->options['process_templates']) {
			$templates = $this->getFormattedTemplates();

			if ($templates) {
				$template_importer = new CTemplateImporter($this->options, $this->referencer,
					$this->importedObjectContainer
				);
				$template_importer->import($templates);

				// Get list of imported template IDs and add them processed template ID list.
				$templateids = $template_importer->getProcessedTemplateids();
				$this->importedObjectContainer->addTemplateIds($templateids);
			}
		}
	}

	/**
	 * Import hosts.
	 *
	 * @throws Exception
	 */
	protected function processHosts(): void {
		if ($this->options['hosts']['updateExisting'] || $this->options['hosts']['createMissing']
				|| $this->options['process_hosts']) {
			$hosts = $this->getFormattedHosts();

			if ($hosts) {
				$host_importer = new CHostImporter($this->options, $this->referencer, $this->importedObjectContainer);
				$host_importer->import($hosts);

				// Get list of imported host IDs and add them processed host ID list.
				$hostids = $host_importer->getProcessedHostIds();
				$this->importedObjectContainer->addHostIds($hostids);
			}
		}
	}

	/**
	 * Import items.
	 *
	 * @throws Exception
	 */
	protected function processItems(): void {
		if (!$this->options['items']['createMissing'] && !$this->options['items']['updateExisting']) {
			return;
		}

		$master_item_key = 'master_item';
		$order_tree = $this->getItemsOrder($master_item_key);

		$items_to_create = [];
		$items_to_update = [];
		$levels = [];

		foreach ($this->getFormattedItems() as $host => $items) {
			$hostid = $this->referencer->findTemplateidOrHostidByHost($host);

			if ($hostid === null
					|| (!$this->importedObjectContainer->isHostProcessed($hostid)
						&& !$this->importedObjectContainer->isTemplateProcessed($hostid))) {
				continue;
			}

			foreach ($order_tree[$host] as $item_key => $level) {
				$item = $items[$item_key];
				$item['hostid'] = $hostid;
				unset($item['triggers']);

				$levels[$level] = true;

				$delay_types = [ITEM_TYPE_ZABBIX, ITEM_TYPE_SIMPLE, ITEM_TYPE_INTERNAL, ITEM_TYPE_ZABBIX_ACTIVE,
					ITEM_TYPE_EXTERNAL, ITEM_TYPE_DB_MONITOR, ITEM_TYPE_IPMI, ITEM_TYPE_SSH, ITEM_TYPE_TELNET,
					ITEM_TYPE_CALCULATED, ITEM_TYPE_JMX, ITEM_TYPE_HTTPAGENT, ITEM_TYPE_SNMP, ITEM_TYPE_SCRIPT
				];

				if (!in_array($item['type'], $delay_types)) {
					unset($item['delay']);
				}

				if (array_key_exists('interface_ref', $item) && $item['interface_ref']) {
					$interfaceid = $this->referencer->findInterfaceidByRef($hostid, $item['interface_ref']);

					if ($interfaceid === null) {
						throw new Exception(_s('Cannot find interface "%1$s" used for item "%2$s" on "%3$s".',
							$item['interface_ref'], $item['name'], $host
						));
					}

					$item['interfaceid'] = $interfaceid;
				}
				unset($item['interface_ref']);

				if (array_key_exists('valuemap', $item) && $item['valuemap']) {
					$valuemapid = $this->referencer->findValuemapidByName($hostid, $item['valuemap']['name']);

					if ($valuemapid === null) {
						throw new Exception(_s(
							'Cannot find value map "%1$s" used for item "%2$s" on "%3$s".',
							$item['valuemap']['name'],
							$item['name'],
							$host
						));
					}

					$item['valuemapid'] = $valuemapid;
				}
				unset($item['valuemap']);

				if ($item['type'] == ITEM_TYPE_DEPENDENT) {
					if (!array_key_exists('key', $item[$master_item_key])) {
						throw new Exception(_s('Incorrect value for field "%1$s": %2$s.', 'master_itemid',
							_('cannot be empty')
						));
					}

					$master_itemid = $this->referencer->findItemidByKey($hostid, $item[$master_item_key]['key']);

					if ($master_itemid !== null) {
						$item['master_itemid'] = $master_itemid;
						unset($item[$master_item_key]);
					}
				}
				else {
					unset($item[$master_item_key]);
				}

				if ($item['type'] == ITEM_TYPE_HTTPAGENT) {
					$headers = [];

					foreach ($item['headers'] as $header) {
						$headers[$header['name']] = $header['value'];
					}

					$item['headers'] = $headers;

					$query_fields = [];

					foreach ($item['query_fields'] as $query_field) {
						$query_fields[] = [$query_field['name'] => $query_field['value']];
					}

					$item['query_fields'] = $query_fields;
				}

				foreach ($item['preprocessing'] as &$preprocessing_step) {
					$preprocessing_step['params'] = implode("\n", $preprocessing_step['parameters']);
					unset($preprocessing_step['parameters']);
				}
				unset($preprocessing_step);

				$itemid = null;

				if (array_key_exists('uuid', $item)) {
					$itemid = $this->referencer->findItemidByUuid($item['uuid']);
				}

				if ($itemid === null) {
					$itemid = $this->referencer->findItemidByKey($hostid, $item['key_']);
				}

				if ($itemid !== null) {
					$item['itemid'] = $itemid;

					$items_to_update[$level][] = $item;
				}
				else {
					$items_to_create[$level][] = $item;
				}
			}
		}

		ksort($levels);
		foreach (array_keys($levels) as $level) {
			if ($this->options['items']['updateExisting'] && array_key_exists($level, $items_to_update)) {
				$this->updateItemsWithDependency([$items_to_update[$level]], $master_item_key, API::Item());
			}
			if ($this->options['items']['createMissing'] && array_key_exists($level, $items_to_create)) {
				$this->createItemsWithDependency([$items_to_create[$level]], $master_item_key, API::Item());
			}
		}

		// Refresh items because templated ones can be inherited to host and used in triggers, graphs, etc.
		$this->referencer->refreshItems();
	}

	/**
	 * Create CItem or CItemPrototype with dependency.
	 *
	 * @param array $items_by_level              Associative array of entities where key is entity dependency
	 *                                             level and value is array of entities for this level.
	 * @param string $master_item_key            Master entity array key in xml parsed data.
	 * @param CItem|CItemPrototype $api_service  Entity service which is capable to proceed with entity create.
	 *
	 * @throws Exception if entity master entity can not be resolved.
	 */
	protected function createItemsWithDependency(array $items_by_level, string $master_item_key,
			CItemGeneral $api_service): void {
		foreach ($items_by_level as $items_to_create) {
			foreach ($items_to_create as &$item) {
				if (array_key_exists($master_item_key, $item)) {
					$item['master_itemid'] = $this->referencer->findItemidByKey($item['hostid'],
						$item[$master_item_key]['key']
					);

					if ($item['master_itemid'] === null) {
						throw new Exception(_s('Incorrect value for field "%1$s": %2$s.',
							'master_itemid', _s('value "%1$s" not found', $item[$master_item_key]['key'])
						));
					}
					unset($item[$master_item_key]);
				}
			}
			unset($item);

			$created_items = $api_service->create($items_to_create);

			foreach ($items_to_create as $index => $item) {
				$this->referencer->setDbItem($created_items['itemids'][$index], $item);
			}
		}
	}

	/**
	 * Update CItem or CItemPrototype with dependency.
	 *
	 * @param array $items_by_level              Associative array of entities where key is entity dependency
	 *                                           level and value is array of entities for this level.
	 * @param string $master_item_key            Master entity array key in xml parsed data.
	 * @param CItem|CItemPrototype $api_service  Entity service which is capable to proceed with entity update.
	 *
	 * @throws Exception if entity master entity can not be resolved.
	 */
	protected function updateItemsWithDependency(array $items_by_level, string $master_item_key,
			CItemGeneral $api_service): void {
		foreach ($items_by_level as $items_to_update) {
			$hostids = [];

			foreach ($items_to_update as &$item) {
				if (array_key_exists($master_item_key, $item)) {
					$item['master_itemid'] = $this->referencer->findItemidByKey($item['hostid'],
						$item[$master_item_key]['key']
					);

					if ($item['master_itemid'] === null) {
						throw new Exception(_s('Incorrect value for field "%1$s": %2$s.',
							'master_itemid', _s('value "%1$s" not found', $item[$master_item_key]['key'])
						));
					}
					unset($item[$master_item_key]);
				}

				unset($item['uuid']);

				$hostids[] = $item['hostid'];
				unset($item['hostid']);
			}
			unset($item);

<<<<<<< HEAD
			$updated_items = $api_service->update($items_to_update, true);
=======
			$updated_items = $api_service->update($items_to_update);
>>>>>>> 8b4278b7

			foreach ($items_to_update as $index => $item) {
				$item['hostid'] = array_shift($hostids);

				$this->referencer->setDbItem($updated_items['itemids'][$index], $item);
			}
		}
	}

	/**
	 * Import discovery rules.
	 *
	 * @throws Exception
	 */
	protected function processDiscoveryRules(): void {
		if (!$this->options['discoveryRules']['createMissing'] && !$this->options['discoveryRules']['updateExisting']) {
			return;
		}

		$master_item_key = 'master_item';
		$discovery_rules_by_hosts = $this->getFormattedDiscoveryRules();

		if (!$discovery_rules_by_hosts) {
			return;
		}

		// Unset rules that are related to hosts we did not process.
		foreach ($discovery_rules_by_hosts as $host => $discovery_rules) {
			$hostid = $this->referencer->findTemplateidOrHostidByHost($host);

			if ($hostid === null
					|| (!$this->importedObjectContainer->isHostProcessed($hostid)
						&& !$this->importedObjectContainer->isTemplateProcessed($hostid))) {
				unset($discovery_rules_by_hosts[$host]);
			}
		}

		if ($this->options['discoveryRules']['updateExisting']) {
			$this->deleteMissingPrototypes($discovery_rules_by_hosts);
		}

		$discovery_rules_to_create = [];
		$discovery_rules_to_update = [];

		foreach ($discovery_rules_by_hosts as $host => $discovery_rules) {
			$hostid = $this->referencer->findTemplateidOrHostidByHost($host);

			foreach ($discovery_rules as $discovery_rule) {
				$discovery_rule['hostid'] = $hostid;

				$itemid = null;

				if (array_key_exists('uuid', $discovery_rule)) {
					$itemid = $this->referencer->findItemidByUuid($discovery_rule['uuid']);
				}

				if ($itemid === null) {
					$itemid = $this->referencer->findItemidByKey($hostid, $discovery_rule['key_']);
				}

				unset($discovery_rule['item_prototypes'], $discovery_rule['trigger_prototypes'],
					$discovery_rule['graph_prototypes'], $discovery_rule['host_prototypes']
				);

				if (array_key_exists('interface_ref', $discovery_rule) && $discovery_rule['interface_ref']) {
					$interfaceid = $this->referencer->findInterfaceidByRef($hostid, $discovery_rule['interface_ref']);

					if ($interfaceid === null) {
						throw new Exception(_s('Cannot find interface "%1$s" used for discovery rule "%2$s" on "%3$s".',
							$discovery_rule['interface_ref'], $discovery_rule['name'], $host
						));
					}

					$discovery_rule['interfaceid'] = $interfaceid;
				}

				if ($discovery_rule['type'] == ITEM_TYPE_HTTPAGENT) {
					$headers = [];

					foreach ($discovery_rule['headers'] as $header) {
						$headers[$header['name']] = $header['value'];
					}

					$discovery_rule['headers'] = $headers;

					$query_fields = [];

					foreach ($discovery_rule['query_fields'] as $query_field) {
						$query_fields[] = [$query_field['name'] => $query_field['value']];
					}

					$discovery_rule['query_fields'] = $query_fields;
				}

				if ($discovery_rule['type'] == ITEM_TYPE_DEPENDENT) {
					if (!array_key_exists('key', $discovery_rule[$master_item_key])) {
						throw new Exception( _s('Incorrect value for field "%1$s": %2$s.', 'master_itemid',
							_('cannot be empty')
						));
					}

					$discovery_rule['master_itemid'] = $this->referencer->findItemidByKey($hostid,
						$discovery_rule[$master_item_key]['key']
					);
				}

				unset($discovery_rule[$master_item_key]);

				if ($discovery_rule['overrides']) {
					foreach ($discovery_rule['overrides'] as &$override) {
						foreach ($override['operations'] as &$operation) {
							if ($operation['operationobject'] == OPERATION_OBJECT_HOST_PROTOTYPE
									&& array_key_exists('optemplate', $operation)) {
								foreach ($operation['optemplate'] as &$template) {
									$templateid = $this->referencer->findTemplateidByHost($template['name']);

									if ($templateid === null) {
										throw new Exception(_s(
											'Cannot find template "%1$s" for override "%2$s" of discovery rule "%3$s" on "%4$s".',
											$template['name'],
											$override['name'],
											$discovery_rule['name'],
											$host
										));
									}

									$template['templateid'] = $templateid;
									unset($template['name']);
								}
								unset($template);
							}
						}
						unset($operation);
					}
					unset($override);
				}

				foreach ($discovery_rule['preprocessing'] as &$preprocessing_step) {
					$preprocessing_step['params'] = implode("\n", $preprocessing_step['parameters']);
					unset($preprocessing_step['parameters']);
				}
				unset($preprocessing_step);

				if ($itemid !== null) {
					$discovery_rule['itemid'] = $itemid;
					$discovery_rules_to_update[] = $discovery_rule;
				}
				else {
					/*
					 * The array key "lld_macro_paths" must exist at this point. It is processed by chain conversion.
					 * Unlike discoveryrule.update method, discoveryrule.create does not allow "lld_macro_paths"
					 * to be empty.
					 */
					if (!$discovery_rule['lld_macro_paths']) {
						unset($discovery_rule['lld_macro_paths']);
					}
					$discovery_rules_to_create[] = $discovery_rule;
				}
			}
		}

		$processed_discovery_rules = [];

		if ($this->options['discoveryRules']['createMissing'] && $discovery_rules_to_create) {
			API::DiscoveryRule()->create($discovery_rules_to_create);

			foreach ($discovery_rules_to_create as $discovery_rule) {
				$processed_discovery_rules[$discovery_rule['hostid']][$discovery_rule['key_']] = 1;
			}
		}

		if ($this->options['discoveryRules']['updateExisting'] && $discovery_rules_to_update) {
			API::DiscoveryRule()->update($discovery_rules_to_update, true);

			foreach ($discovery_rules_to_update as $discovery_rule) {
				$processed_discovery_rules[$discovery_rule['hostid']][$discovery_rule['key_']] = 1;
			}
		}

		// Refresh discovery rules because templated ones can be inherited to host and used for prototypes.
		$this->referencer->refreshItems();

		$order_tree = $this->getDiscoveryRulesItemsOrder($master_item_key);

		// process prototypes
		$item_prototypes_to_update = [];
		$item_prototypes_to_create = [];
		$host_prototypes_to_update = [];
		$host_prototypes_to_create = [];
		$levels = [];

		foreach ($discovery_rules_by_hosts as $host => $discovery_rules) {
			$hostid = $this->referencer->findTemplateidOrHostidByHost($host);

			foreach ($discovery_rules as $discovery_rule) {
				// if rule was not processed we should not create/update any of its prototypes
				if (!array_key_exists($discovery_rule['key_'], $processed_discovery_rules[$hostid])) {
					continue;
				}

				$itemid = $this->referencer->findItemidByKey($hostid, $discovery_rule['key_']);

				// prototypes
				$item_prototypes = $discovery_rule['item_prototypes'] ? $order_tree[$host][$discovery_rule['key_']] : [];

				foreach ($item_prototypes as $index => $level) {
					$item_prototype = $discovery_rule['item_prototypes'][$index];
					$item_prototype['hostid'] = $hostid;
					unset($item_prototype['trigger_prototypes']);

					$levels[$level] = true;

					$delay_types = [ITEM_TYPE_ZABBIX, ITEM_TYPE_SIMPLE, ITEM_TYPE_INTERNAL, ITEM_TYPE_ZABBIX_ACTIVE,
						ITEM_TYPE_EXTERNAL, ITEM_TYPE_DB_MONITOR, ITEM_TYPE_IPMI, ITEM_TYPE_SSH, ITEM_TYPE_TELNET,
						ITEM_TYPE_CALCULATED, ITEM_TYPE_JMX, ITEM_TYPE_HTTPAGENT, ITEM_TYPE_SNMP, ITEM_TYPE_SCRIPT
					];

					if (!in_array($item_prototype['type'], $delay_types)) {
						unset($item_prototype['delay']);
					}

					if (array_key_exists('interface_ref', $item_prototype) && $item_prototype['interface_ref']) {
						$interfaceid = $this->referencer->findInterfaceidByRef($hostid,
							$item_prototype['interface_ref']
						);

						if ($interfaceid !== null) {
							$item_prototype['interfaceid'] = $interfaceid;
						}
						else {
							throw new Exception(_s(
								'Cannot find interface "%1$s" used for item prototype "%2$s" of discovery rule "%3$s" on "%4$s".',
								$item_prototype['interface_ref'],
								$item_prototype['name'],
								$discovery_rule['name'],
								$host
							));
						}
					}
					unset($item_prototype['interface_ref']);

					if ($item_prototype['valuemap']) {
						$valuemapid = $this->referencer->findValuemapidByName($hostid,
							$item_prototype['valuemap']['name']
						);

						if ($valuemapid === null) {
							throw new Exception(_s(
								'Cannot find value map "%1$s" used for item prototype "%2$s" of discovery rule "%3$s" on "%4$s".',
								$item_prototype['valuemap']['name'],
								$item_prototype['name'],
								$discovery_rule['name'],
								$host
							));
						}

						$item_prototype['valuemapid'] = $valuemapid;
					}
					unset($item_prototype['valuemap']);

					if ($item_prototype['type'] == ITEM_TYPE_DEPENDENT) {
						if (!array_key_exists('key', $item_prototype[$master_item_key])) {
							throw new Exception( _s('Incorrect value for field "%1$s": %2$s.', 'master_itemid',
								_('cannot be empty')
							));
						}

						$master_item_prototypeid = $this->referencer->findItemidByKey($hostid,
							$item_prototype[$master_item_key]['key']
						);

						if ($master_item_prototypeid !== null) {
							$item_prototype['master_itemid'] = $master_item_prototypeid;
							unset($item_prototype[$master_item_key]);
						}
					}
					else {
						unset($item_prototype[$master_item_key]);
					}

					if ($item_prototype['type'] == ITEM_TYPE_HTTPAGENT) {
						$headers = [];

						foreach ($item_prototype['headers'] as $header) {
							$headers[$header['name']] = $header['value'];
						}

						$item_prototype['headers'] = $headers;

						$query_fields = [];

						foreach ($item_prototype['query_fields'] as $query_field) {
							$query_fields[] = [$query_field['name'] => $query_field['value']];
						}

						$item_prototype['query_fields'] = $query_fields;
					}

					$item_prototypeid = null;

					if (array_key_exists('uuid', $item_prototype)) {
						$item_prototypeid = $this->referencer->findItemidByUuid($item_prototype['uuid']);
					}

					if($item_prototypeid === null) {
						$item_prototypeid = $this->referencer->findItemidByKey($hostid, $item_prototype['key_']);
					}

					if ($item_prototypeid === null) {
						$item_prototype['ruleid'] = $itemid;
					}

					foreach ($item_prototype['preprocessing'] as &$preprocessing_step) {
						$preprocessing_step['params'] = implode("\n", $preprocessing_step['parameters']);
						unset($preprocessing_step['parameters']);
					}
					unset($preprocessing_step);

					if ($item_prototypeid !== null) {
						if (!array_key_exists($level, $item_prototypes_to_update)) {
							$item_prototypes_to_update[$level] = [];
						}
						$item_prototype['itemid'] = $item_prototypeid;
						$item_prototypes_to_update[$level][] = $item_prototype;
					}
					else {
						if (!array_key_exists($level, $item_prototypes_to_create)) {
							$item_prototypes_to_create[$level] = [];
						}
						$item_prototypes_to_create[$level][] = $item_prototype;
					}
				}

				foreach ($discovery_rule['host_prototypes'] as $host_prototype) {
					// Resolve group prototypes.
					$group_links = [];

					foreach ($host_prototype['group_links'] as $group_link) {
						$groupid = $this->referencer->findHostGroupidByName($group_link['group']['name']);

						if ($groupid === null) {
							throw new Exception(_s(
								'Cannot find host group "%1$s" for host prototype "%2$s" of discovery rule "%3$s" on "%4$s".',
								$group_link['group']['name'],
								$host_prototype['name'],
								$discovery_rule['name'],
								$host
							));
						}

						$group_links[] = ['groupid' => $groupid];
					}

					$host_prototype['groupLinks'] = $group_links;
					$host_prototype['groupPrototypes'] = $host_prototype['group_prototypes'];
					unset($host_prototype['group_links'], $host_prototype['group_prototypes']);

					// Resolve templates.
					$templates = [];

					foreach ($host_prototype['templates'] as $template) {
						$templateid = $this->referencer->findTemplateidByHost($template['name']);

						if ($templateid === null) {
							throw new Exception(_s(
								'Cannot find template "%1$s" for host prototype "%2$s" of discovery rule "%3$s" on "%4$s".',
								$template['name'],
								$host_prototype['name'],
								$discovery_rule['name'],
								$host
							));
						}

						$templates[] = ['templateid' => $templateid];
					}

					$host_prototype['templates'] = $templates;

					$host_prototypeid = null;

					if (array_key_exists('uuid', $host_prototype)) {
						$host_prototypeid = $this->referencer->findHostPrototypeidByUuid($host_prototype['uuid']);
					}

					if($host_prototypeid === null) {
						$host_prototypeid = $this->referencer->findHostPrototypeidByHost($hostid, $itemid,
							$host_prototype['host']
						);
					}

					if ($host_prototypeid !== null) {
						if (array_key_exists('macros', $host_prototype)) {
							foreach ($host_prototype['macros'] as &$macro) {
								$hostmacroid = $this->referencer->findHostPrototypeMacroid($host_prototypeid,
									$macro['macro']
								);

								if ($hostmacroid !== null) {
									$macro['hostmacroid'] = $hostmacroid;
								}
							}
							unset($macro);
						}

						$host_prototype['hostid'] = $host_prototypeid;
						$host_prototypes_to_update[] = $host_prototype;
					}
					else {
						$host_prototype['ruleid'] = $itemid;
						$host_prototypes_to_create[] = $host_prototype;
					}
				}
			}
		}

		ksort($levels);
		foreach (array_keys($levels) as $level) {
			if (array_key_exists($level, $item_prototypes_to_update) && $item_prototypes_to_update[$level]) {
				$this->updateItemsWithDependency([$item_prototypes_to_update[$level]], $master_item_key,
					API::ItemPrototype()
				);
			}
			if (array_key_exists($level, $item_prototypes_to_create) && $item_prototypes_to_create[$level]) {
				$this->createItemsWithDependency([$item_prototypes_to_create[$level]], $master_item_key,
					API::ItemPrototype()
				);
			}
		}

		if ($host_prototypes_to_update) {
			API::HostPrototype()->update($host_prototypes_to_update, true);
		}

		if ($host_prototypes_to_create) {
			API::HostPrototype()->create($host_prototypes_to_create);
		}

		// Refresh prototypes because templated ones can be inherited to host and used in triggers prototypes or graph
		//   prototypes.
		$this->referencer->refreshItems();

		// First we need to create item prototypes and only then trigger and graph prototypes.
		$triggers_to_create = [];
		$triggers_to_update = [];
		$graphs_to_create = [];
		$graphs_to_update = [];

		// The list of triggers to process dependencies.
		$triggers = [];

		foreach ($discovery_rules_by_hosts as $host => $discovery_rules) {
			$hostid = $this->referencer->findTemplateidOrHostidByHost($host);

			foreach ($discovery_rules as $discovery_rule) {
				// If rule was not processed we should not create/update any of its prototypes.
				if (!array_key_exists($discovery_rule['key_'], $processed_discovery_rules[$hostid])) {
					continue;
				}

				foreach ($discovery_rule['trigger_prototypes'] as $trigger) {
					$triggerid = null;

					if (array_key_exists('uuid', $trigger)) {
						$triggerid = $this->referencer->findTriggeridByUuid($trigger['uuid']);
					}

					if($host_prototypeid === null) {
						$triggerid = $this->referencer->findTriggeridByName($trigger['description'],
							$trigger['expression'], $trigger['recovery_expression']
						);
					}

					$triggers[] = $trigger;
					unset($trigger['dependencies']);

					if ($triggerid !== null) {
						$trigger['triggerid'] = $triggerid;
						$triggers_to_update[] = $trigger;
					}
					else {
						$triggers_to_create[] = $trigger;
					}
				}

				foreach ($discovery_rule['graph_prototypes'] as $graph) {
					if ($graph['ymin_item_1']) {
						$hostid = $this->referencer->findTemplateidOrHostidByHost($graph['ymin_item_1']['host']);

						$itemid = ($hostid !== null)
							? $this->referencer->findItemidByKey($hostid, $graph['ymin_item_1']['key'])
							: null;

						if ($itemid === null) {
							throw new Exception(_s(
								'Cannot find item "%1$s" on "%2$s" used as the Y axis MIN value for graph prototype "%3$s" of discovery rule "%4$s" on "%5$s".',
								$graph['ymin_item_1']['key'],
								$graph['ymin_item_1']['host'],
								$graph['name'],
								$discovery_rule['name'],
								$host
							));
						}

						$graph['ymin_itemid'] = $itemid;
					}

					if ($graph['ymax_item_1']) {
						$hostid = $this->referencer->findTemplateidOrHostidByHost($graph['ymax_item_1']['host']);

						$itemid = ($hostid !== null)
							? $this->referencer->findItemidByKey($hostid, $graph['ymax_item_1']['key'])
							: null;

						if ($itemid === null) {
							throw new Exception(_s(
								'Cannot find item "%1$s" on "%2$s" used as the Y axis MAX value for graph prototype "%3$s" of discovery rule "%4$s" on "%5$s".',
								$graph['ymax_item_1']['key'],
								$graph['ymax_item_1']['host'],
								$graph['name'],
								$discovery_rule['name'],
								$host
							));
						}

						$graph['ymax_itemid'] = $itemid;
					}

					foreach ($graph['gitems'] as &$item) {
						$hostid = $this->referencer->findTemplateidOrHostidByHost($item['item']['host']);

						$item['itemid'] = ($hostid !== null)
							? $this->referencer->findItemidByKey($hostid, $item['item']['key'])
							: null;

						if ($item['itemid'] === null) {
							throw new Exception(_s(
								'Cannot find item "%1$s" on "%2$s" used in graph prototype "%3$s" of discovery rule "%4$s" on "%5$s".',
								$item['item']['key'],
								$item['item']['host'],
								$graph['name'],
								$discovery_rule['name'],
								$host
							));
						}
					}
					unset($item);

					$graphid = null;

					if (array_key_exists('uuid', $graph)) {
						$graphid = $this->referencer->findGraphidByUuid($graph['uuid']);
					}

					if($host_prototypeid === null) {
						$graphid = $this->referencer->findGraphidByName($hostid, $graph['name']);
					}

					if ($graphid !== null) {
						$graph['graphid'] = $graphid;
						$graphs_to_update[] = $graph;
					}
					else {
						$graphs_to_create[] = $graph;
					}
				}
			}
		}

		if ($triggers_to_update) {
			$updated_triggers = API::TriggerPrototype()->update($triggers_to_update, true);

			foreach ($updated_triggers['triggerids'] as $index => $triggerid) {
				$trigger = $triggers_to_update[$index];
				$this->referencer->setDbTrigger($triggerid, $trigger);
			}
		}

		if ($triggers_to_create) {
			$created_triggers = API::TriggerPrototype()->create($triggers_to_create);

			foreach ($created_triggers['triggerids'] as $index => $triggerid) {
				$trigger = $triggers_to_create[$index];
				$this->referencer->setDbTrigger($triggerid, $trigger);
			}
		}

		if ($graphs_to_update) {
			API::GraphPrototype()->update($graphs_to_update, true);
			$this->referencer->refreshGraphs();
		}

		if ($graphs_to_create) {
			API::GraphPrototype()->create($graphs_to_create);
			$this->referencer->refreshGraphs();
		}

		$this->processTriggerPrototypeDependencies($triggers);
	}

	/**
	 * Update trigger prototype dependencies.
	 *
	 * @param array $triggers
	 *
	 * @throws Exception
	 */
	protected function processTriggerPrototypeDependencies(array $triggers): void {
		$trigger_dependencies = [];

		foreach ($triggers as $trigger) {
			if (!array_key_exists('dependencies', $trigger)) {
				continue;
			}

			$dependencies = [];
			$triggerid = $this->referencer->findTriggeridByName($trigger['description'], $trigger['expression'],
				$trigger['recovery_expression']
			);

			foreach ($trigger['dependencies'] as $dependency) {
				$dependent_triggerid = $this->referencer->findTriggeridByName($dependency['name'],
					$dependency['expression'], $dependency['recovery_expression']
				);

				if ($dependent_triggerid === null) {
					throw new Exception(_s('Trigger prototype "%1$s" depends on trigger "%2$s", which does not exist.',
						$trigger['description'],
						$dependency['name']
					));
				}

				$dependencies[] = ['triggerid' => $dependent_triggerid];
			}

			$trigger_dependencies[] = [
				'triggerid' => $triggerid,
				'dependencies' => $dependencies
			];
		}

		if ($trigger_dependencies) {
			API::TriggerPrototype()->update($trigger_dependencies);
		}
	}

	/**
	 * Import web scenarios.
	 *
	 * @throws APIException
	 */
	protected function processHttpTests(): void {
		if (!$this->options['httptests']['createMissing'] && !$this->options['httptests']['updateExisting']) {
			return;
		}

		$httptests_to_create = [];
		$httptests_to_update = [];

		foreach ($this->getFormattedHttpTests() as $host => $httptests) {
			$hostid = $this->referencer->findTemplateidOrHostidByHost($host);

			if ($hostid === null
					|| (!$this->importedObjectContainer->isHostProcessed($hostid)
						&& !$this->importedObjectContainer->isTemplateProcessed($hostid))) {
				continue;
			}

			foreach ($httptests as $httptest) {
				$httptestid = null;

				if (array_key_exists('uuid', $httptest)) {
					$httptestid = $this->referencer->findHttpTestidByUuid($httptest['uuid']);
				}

				if ($httptestid === null) {
					$httptestid = $this->referencer->findHttpTestidByName($hostid, $httptest['name']);
				}

				if ($httptestid !== null) {
					foreach ($httptest['steps'] as &$httpstep) {
						$httpstepid = $this->referencer->findHttpStepidByName($hostid, $httptestid, $httpstep['name']);

						if ($httpstepid !== null) {
							$httpstep['httpstepid'] = $httpstepid;
						}
					}
					unset($httpstep);

					$httptest['httptestid'] = $httptestid;
					$httptests_to_update[] = $httptest;
				}
				else {
					$httptest['hostid'] = $hostid;
					$httptests_to_create[] = $httptest;
				}
			}
		}

		if ($this->options['httptests']['updateExisting'] && $httptests_to_update) {
			API::HttpTest()->update($httptests_to_update, true);
		}

		if ($this->options['httptests']['createMissing'] && $httptests_to_create) {
			API::HttpTest()->create($httptests_to_create);
		}

		$this->referencer->refreshHttpTests();
	}

	/**
	 * Import graphs.
	 *
	 * @throws Exception
	 */
	protected function processGraphs(): void {
		if (!$this->options['graphs']['createMissing'] && !$this->options['graphs']['updateExisting']) {
			return;
		}

		$graphs_to_create = [];
		$graphs_to_update = [];

		foreach ($this->getFormattedGraphs() as $graph) {
			if ($graph['ymin_item_1']) {
				$hostid = $this->referencer->findTemplateidOrHostidByHost($graph['ymin_item_1']['host']);
				$itemid = ($hostid !== null)
					? $this->referencer->findItemidByKey($hostid, $graph['ymin_item_1']['key'])
					: null;

				if ($itemid === null) {
					throw new Exception(_s(
						'Cannot find item "%1$s" on "%2$s" used as the Y axis MIN value for graph "%3$s".',
						$graph['ymin_item_1']['key'],
						$graph['ymin_item_1']['host'],
						$graph['name']
					));
				}

				$graph['ymin_itemid'] = $itemid;
			}

			if ($graph['ymax_item_1']) {
				$hostid = $this->referencer->findTemplateidOrHostidByHost($graph['ymax_item_1']['host']);
				$itemid = ($hostid !== null)
					? $this->referencer->findItemidByKey($hostid, $graph['ymax_item_1']['key'])
					: null;

				if ($itemid === null) {
					throw new Exception(_s(
						'Cannot find item "%1$s" on "%2$s" used as the Y axis MAX value for graph "%3$s".',
						$graph['ymax_item_1']['key'],
						$graph['ymax_item_1']['host'],
						$graph['name']
					));
				}

				$graph['ymax_itemid'] = $itemid;
			}

			$hostid = null;

			foreach ($graph['gitems'] as &$item) {
				$hostid = $this->referencer->findTemplateidOrHostidByHost($item['item']['host']);
				$item['itemid'] = ($hostid !== null)
					? $this->referencer->findItemidByKey($hostid, $item['item']['key'])
					: null;

				if ($item['itemid'] === null) {
					throw new Exception(_s(
						'Cannot find item "%1$s" on "%2$s" used in graph "%3$s".',
						$item['item']['key'],
						$item['item']['host'],
						$graph['name']
					));
				}
			}
			unset($item);

			if ($this->isTemplateGraph($graph)) {
				$graphid = $this->referencer->findGraphidByUuid($graph['uuid']);

				if ($graphid === null) {
					$graphid = $this->referencer->findGraphidByName($hostid, $graph['name']);
				}
			}
			else {
				unset($graph['uuid']);
				$graphid = $this->referencer->findGraphidByName($hostid, $graph['name']);
			}

			if ($graphid !== null) {
				$graph['graphid'] = $graphid;
				$graphs_to_update[] = $graph;
			}
			else {
				$graphs_to_create[] = $graph;
			}
		}

		if ($this->options['graphs']['updateExisting'] && $graphs_to_update) {
			API::Graph()->update($graphs_to_update, true);
		}

		if ($this->options['graphs']['createMissing'] && $graphs_to_create) {
			API::Graph()->create($graphs_to_create);
		}

		$this->referencer->refreshGraphs();
	}

	private function isTemplateGraph(array $graph): bool {
		if ($graph['ymin_item_1'] && $this->referencer->findTemplateidByHost($graph['ymin_item_1']['host'])) {
			return true;
		}

		if ($graph['ymax_item_1'] && $this->referencer->findTemplateidByHost($graph['ymax_item_1']['host'])) {
			return true;
		}

		if (array_key_exists('gitems', $graph) && $graph['gitems']) {
			foreach ($graph['gitems'] as $gitem) {
				if ($this->referencer->findTemplateidByHost($gitem['item']['host'])) {
					return true;
				}
			}
		}

		return false;
	}

	/**
	 * Import triggers.
	 *
	 * @throws Exception
	 */
	protected function processTriggers(): void {
		if (!$this->options['triggers']['createMissing'] && !$this->options['triggers']['updateExisting']) {
			return;
		}

		$triggers_to_create = [];
		$triggers_to_update = [];

		$triggers_to_process_dependencies = [];

		foreach ($this->getFormattedTriggers() as $trigger) {
			$triggerid = null;

			$is_template_trigger = $this->isTemplateTrigger($trigger);

			if ($is_template_trigger && array_key_exists('uuid', $trigger)) {
				$triggerid = $this->referencer->findTriggeridByUuid($trigger['uuid']);

				if ($triggerid === null) {
					$triggerid = $this->referencer->findTriggeridByName($trigger['description'], $trigger['expression'],
						$trigger['recovery_expression']
					);
				}
			}
			elseif (!$is_template_trigger) {
				unset($trigger['uuid']);
				$triggerid = $this->referencer->findTriggeridByName($trigger['description'], $trigger['expression'],
					$trigger['recovery_expression']
				);
			}

			if ($triggerid !== null) {
				if ($this->options['triggers']['updateExisting']) {
					$triggers_to_process_dependencies[] = $trigger;

					$trigger['triggerid'] = $triggerid;
					unset($trigger['dependencies']);
					$triggers_to_update[] = $trigger;
				}
			}
			else {
				if ($this->options['triggers']['createMissing']) {
					$triggers_to_process_dependencies[] = $trigger;

					unset($trigger['dependencies']);
					$triggers_to_create[] = $trigger;
				}
			}
		}

		if ($triggers_to_update) {
			API::Trigger()->update($triggers_to_update, true);
		}

		if ($triggers_to_create) {
			API::Trigger()->create($triggers_to_create);
		}

		// Refresh triggers because template triggers can be inherited to host and used in maps.
		$this->referencer->refreshTriggers();

		$this->processTriggerDependencies($triggers_to_process_dependencies);
	}

	private function isTemplateTrigger(array $trigger): bool {
		$expression_parser = new CExpressionParser(['usermacros' => true]);

		if ($expression_parser->parse($trigger['expression']) != CParser::PARSE_SUCCESS) {
			return false;
		}

		foreach ($expression_parser->getResult()->getHosts() as $host) {
			$host = $this->referencer->findTemplateidByHost($host);

			if ($host !== null) {
				return true;
			}
		}

		if ($trigger['recovery_expression'] === ''
				|| $expression_parser->parse($trigger['recovery_expression']) != CParser::PARSE_SUCCESS) {
			return false;
		}

		foreach ($expression_parser->getResult()->getHosts() as $host) {
			$host = $this->referencer->findTemplateidByHost($host);

			if ($host !== null) {
				return true;
			}
		}

		return false;
	}

	/**
	 * Update trigger dependencies
	 *
	 * @param array $triggers
	 *
	 * @throws Exception
	 */
	protected function processTriggerDependencies(array $triggers): void {
		$trigger_dependencies = [];

		foreach ($triggers as $trigger) {
			if (!array_key_exists('dependencies', $trigger)) {
				continue;
			}

			$triggerid = $this->referencer->findTriggeridByName($trigger['description'], $trigger['expression'],
				$trigger['recovery_expression']
			);

			$dependencies = [];

			foreach ($trigger['dependencies'] as $dependency) {
				$dependent_triggerid = $this->referencer->findTriggeridByName($dependency['name'],
					$dependency['expression'], $dependency['recovery_expression']
				);

				if ($dependent_triggerid === null) {
					throw new Exception(_s('Trigger "%1$s" depends on trigger "%2$s", which does not exist.',
						$trigger['description'],
						$dependency['name']
					));
				}

				$dependencies[] = ['triggerid' => $dependent_triggerid];
			}

			$trigger_dependencies[] = [
				'triggerid' => $triggerid,
				'dependencies' => $dependencies
			];
		}

		if ($trigger_dependencies) {
			API::Trigger()->update($trigger_dependencies);
		}
	}

	/**
	 * Import images.
	 *
	 * @throws Exception
	 */
	protected function processImages(): void {
		if (!$this->options['images']['updateExisting'] && !$this->options['images']['createMissing']) {
			return;
		}

		$images_to_import = $this->getFormattedImages();

		if (!$images_to_import) {
			return;
		}

		$images_to_update = [];
		$images_to_create = [];

		foreach ($images_to_import as $image) {
			$imageid = $this->referencer->findImageidByName($image['name']);

			if ($imageid !== null) {
				$image['imageid'] = $imageid;
				unset($image['imagetype']);
				$images_to_update[] = $image;
			}
			else {
				$images_to_create[] = $image;
			}
		}

		if ($this->options['images']['updateExisting'] && $images_to_update) {
			API::Image()->update($images_to_update);
		}

		if ($this->options['images']['createMissing'] && $images_to_create) {
			$created_images = API::Image()->create($images_to_create);

			foreach ($images_to_create as $index => $image) {
				$this->referencer->setDbImage($created_images['imageids'][$index], $image);
			}
		}
	}

	/**
	 * Import maps.
	 *
	 * @throws Exception
	 */
	protected function processMaps(): void {
		if ($this->options['maps']['updateExisting'] || $this->options['maps']['createMissing']) {
			$maps = $this->getFormattedMaps();

			if ($maps) {
				$map_importer = new CMapImporter($this->options, $this->referencer, $this->importedObjectContainer);
				$map_importer->import($maps);
			}
		}
	}

	/**
	 * Import template dashboards.
	 */
	protected function processTemplateDashboards(): void {
		if ($this->options['templateDashboards']['updateExisting']
				|| $this->options['templateDashboards']['createMissing']) {
			$dashboards = $this->getFormattedTemplateDashboards();

			if ($dashboards) {
				$dashboard_importer = new CTemplateDashboardImporter($this->options, $this->referencer,
					$this->importedObjectContainer
				);

				$dashboard_importer->import($dashboards);
			}
		}
	}

	/**
	 * Import media types.
	 */
	protected function processMediaTypes(): void {
		if (!$this->options['mediaTypes']['updateExisting'] && !$this->options['mediaTypes']['createMissing']) {
			return;
		}

		$media_types_to_import = $this->getFormattedMediaTypes();

		if (!$media_types_to_import) {
			return;
		}

		$media_types_to_import = zbx_toHash($media_types_to_import, 'name');

		$db_media_types = API::MediaType()->get([
			'output' => ['mediatypeid', 'name'],
			'filter' => ['name' => array_keys($media_types_to_import)]
		]);
		$db_media_types = zbx_toHash($db_media_types, 'name');

		$media_types_to_update = [];
		$media_types_to_create = [];

		foreach ($media_types_to_import as $name => $media_type) {
			if (array_key_exists($name, $db_media_types)) {
				$media_type['mediatypeid'] = $db_media_types[$name]['mediatypeid'];
				$media_types_to_update[] = $media_type;
			}
			else {
				$media_types_to_create[] = $media_type;
			}
		}

		if ($this->options['mediaTypes']['updateExisting'] && $media_types_to_update) {
			API::MediaType()->update($media_types_to_update);
		}

		if ($this->options['mediaTypes']['createMissing'] && $media_types_to_create) {
			API::MediaType()->create($media_types_to_create);
		}
	}

	/**
	 * Deletes items from DB that are missing in import file.
	 */
	protected function deleteMissingItems(): void {
		if (!$this->options['items']['deleteMissing']) {
			return;
		}

		$processed_hostids = array_merge(
			$this->importedObjectContainer->getHostids(),
			$this->importedObjectContainer->getTemplateids()
		);

		if (!$processed_hostids) {
			return;
		}

		$itemids = [];

		foreach ($this->getFormattedItems() as $host => $items) {
			$hostid = $this->referencer->findTemplateidOrHostidByHost($host);

			if ($hostid === null) {
				continue;
			}

			foreach ($items as $item) {
				$itemid = null;

				if (array_key_exists('uuid', $item)) {
					$itemid = $this->referencer->findItemidByUuid($item['uuid']);
				}

				if ($itemid === null) {
					$itemid = $this->referencer->findItemidByKey($hostid, $item['key_']);
				}

				if ($itemid !== null) {
					$itemids[$itemid] = [];
				}
			}
		}

		$db_itemids = API::Item()->get([
			'output' => ['itemid'],
			'hostids' => $processed_hostids,
			'filter' => ['flags' => ZBX_FLAG_DISCOVERY_NORMAL],
			'inherited' => false,
			'preservekeys' => true,
			'nopermissions' => true
		]);

		$items_to_delete = array_diff_key($db_itemids, $itemids);

		if ($items_to_delete) {
			API::Item()->delete(array_keys($items_to_delete));
		}

		$this->referencer->refreshItems();
	}

	/**
	 * Deletes triggers from DB that are missing in import file.
	 */
	protected function deleteMissingTriggers(): void {
		if (!$this->options['triggers']['deleteMissing']) {
			return;
		}

		$processed_hostids = array_merge(
			$this->importedObjectContainer->getHostids(),
			$this->importedObjectContainer->getTemplateids()
		);

		if (!$processed_hostids) {
			return;
		}

		$triggerids = [];

		foreach ($this->getFormattedTriggers() as $trigger) {
			$triggerid = null;

			if (array_key_exists('uuid', $trigger)) {
				$triggerid = $this->referencer->findTriggeridByUuid($trigger['uuid']);
			}

			// In import file host trigger can have UUID assigned after conversion, such should be searched by name.
			if ($triggerid === null) {
				$triggerid = $this->referencer->findTriggeridByName($trigger['description'], $trigger['expression'],
					$trigger['recovery_expression']
				);

				// Template triggers should only be searched by UUID.
				if ($triggerid !== null && array_key_exists('uuid', $trigger)) {
					$db_trigger = $this->referencer->findTriggerById($triggerid);

					if ($db_trigger['uuid'] !== '' && $db_trigger['uuid'] !== $trigger['uuid']) {
						$triggerid = null;
					}
				}
			}

			if ($triggerid !== null) {
				$triggerids[$triggerid] = [];
			}
		}

		$db_triggerids = API::Trigger()->get([
			'output' => [],
			'selectHosts' => ['hostid'],
			'hostids' => $processed_hostids,
			'filter' => ['flags' => ZBX_FLAG_DISCOVERY_NORMAL],
			'inherited' => false,
			'preservekeys' => true,
			'nopermissions' => true
		]);

		// Check that potentially deletable trigger belongs to same hosts that are in the import file.
		// If some triggers belong to more hosts than import file contains, don't delete them.
		$triggerids_to_delete = [];
		$processed_hostids = array_flip($processed_hostids);

		foreach (array_diff_key($db_triggerids, $triggerids) as $triggerid => $trigger) {
			$trigger_hostids = array_flip(array_column($trigger['hosts'], 'hostid'));

			if (!array_diff_key($trigger_hostids, $processed_hostids)) {
				$triggerids_to_delete[] = $triggerid;
			}
		}

		if ($triggerids_to_delete) {
			API::Trigger()->delete($triggerids_to_delete);
		}

		// refresh triggers because template triggers can be inherited to host and used in maps
		$this->referencer->refreshTriggers();
	}

	/**
	 * Deletes graphs from DB that are missing in import file.
	 */
	protected function deleteMissingGraphs(): void {
		if (!$this->options['graphs']['deleteMissing']) {
			return;
		}

		$processed_hostids = array_merge(
			$this->importedObjectContainer->getHostids(),
			$this->importedObjectContainer->getTemplateids()
		);

		if (!$processed_hostids) {
			return;
		}

		$graphids = [];

		foreach ($this->getFormattedGraphs() as $graph) {
			$graphid = null;

			if (array_key_exists('uuid', $graph)) {
				$graphid = $this->referencer->findGraphidByUuid($graph['uuid']);
			}

			if ($graphid !== null) {
				$graphids[$graphid] = [];
			}
			elseif (array_key_exists('gitems', $graph)) {
				// In import file host graph can have UUID assigned after conversion, such should be searched by name.
				foreach ($graph['gitems'] as $gitem) {
					$gitem_hostid = $this->referencer->findTemplateidOrHostidByHost($gitem['item']['host']);
					$graphid = $this->referencer->findGraphidByName($gitem_hostid, $graph['name']);

					if ($graphid !== null) {
						$graphids[$graphid] = [];
					}
				}
			}
		}

		$db_graphids = API::Graph()->get([
			'output' => ['graphid'],
			'hostids' => $processed_hostids,
			'selectHosts' => ['hostid'],
			'preservekeys' => true,
			'nopermissions' => true,
			'inherited' => false,
			'filter' => ['flags' => ZBX_FLAG_DISCOVERY_NORMAL]
		]);

		// check that potentially deletable graph belongs to same hosts that are in XML
		// if some graphs belong to more hosts than current XML contains, don't delete them
		$graphids_to_delete = [];
		$processed_hostids = array_flip($processed_hostids);

		foreach (array_diff_key($db_graphids, $graphids) as $graphid => $graph) {
			$graph_hostids = array_flip(array_column($graph['hosts'], 'hostid'));

			if (!array_diff_key($graph_hostids, $processed_hostids)) {
				$graphids_to_delete[] = $graphid;
			}
		}

		if ($graphids_to_delete) {
			API::Graph()->delete($graphids_to_delete);
		}

		$this->referencer->refreshGraphs();
	}

	/**
	 * Deletes prototypes from DB that are missing in import file.
	 *
	 * @param array $discovery_rules_by_hosts
	 *
	 * @throws APIException
	 */
	protected function deleteMissingPrototypes(array $discovery_rules_by_hosts): void {
		$discovery_ruleids = [];
		$host_prototypeids = [];
		$trigger_prototypeids = [];
		$graph_prototypeids = [];
		$item_prototypeids = [];

		foreach ($discovery_rules_by_hosts as $host => $discovery_rules) {
			$hostid = $this->referencer->findTemplateidOrHostidByHost($host);

			foreach ($discovery_rules as $discovery_rule) {
				$discoveryid = null;

				if (array_key_exists('uuid', $discovery_rule)) {
					$discoveryid = $this->referencer->findItemidByUuid($discovery_rule['uuid']);
				}

				if ($discoveryid === null) {
					$discoveryid = $this->referencer->findItemidByKey($hostid, $discovery_rule['key_']);
				}

				if ($discoveryid === null) {
					continue;
				}

				$discovery_ruleids[$discoveryid] = [];

				foreach ($discovery_rule['host_prototypes'] as $host_prototype) {
					$host_prototypeid = null;

					if (array_key_exists('uuid', $host_prototype)) {
						$host_prototypeid = $this->referencer->findHostPrototypeidByUuid($host_prototype['uuid']);
					}

					if ($host_prototypeid === null) {
						$host_prototypeid = $this->referencer->findHostPrototypeidByHost($hostid, $discoveryid,
							$host_prototype['host']
						);
					}

					if ($host_prototypeid !== null) {
						$host_prototypeids[$host_prototypeid] = [];
					}
				}

				foreach ($discovery_rule['trigger_prototypes'] as $trigger_prototype) {
					$trigger_prototypeid = null;

					if (array_key_exists('uuid', $trigger_prototype)) {
						$trigger_prototypeid = $this->referencer->findTriggeridByUuid($trigger_prototype['uuid']);
					}

					if ($trigger_prototypeid === null) {
						$trigger_prototypeid = $this->referencer->findTriggeridByName($trigger_prototype['description'],
							$trigger_prototype['expression'], $trigger_prototype['recovery_expression']
						);
					}

					if ($trigger_prototypeid !== null) {
						$trigger_prototypeids[$trigger_prototypeid] = [];
					}
				}

				foreach ($discovery_rule['graph_prototypes'] as $graph_prototype) {
					$graph_prototypeid = null;

					if (array_key_exists('uuid', $graph_prototype)) {
						$graph_prototypeid = $this->referencer->findGraphidByUuid($graph_prototype['uuid']);
					}

					if ($graph_prototypeid === null) {
						$graph_prototypeid = $this->referencer->findGraphidByName($hostid, $graph_prototype['name']);
					}

					if ($graph_prototypeid !== null) {
						$graph_prototypeids[$graph_prototypeid] = [];
					}
				}

				foreach ($discovery_rule['item_prototypes'] as $item_prototype) {
					$item_prototypeid = null;

					if (array_key_exists('uuid', $item_prototype)) {
						$item_prototypeid = $this->referencer->findItemidByUuid($item_prototype['uuid']);
					}

					if ($item_prototypeid === null) {
						$item_prototypeid = $this->referencer->findItemidByKey($hostid, $item_prototype['key_']);
					}

					if ($item_prototypeid !== null) {
						$item_prototypeids[$item_prototypeid] = [];
					}
				}
			}
		}

		$db_host_prototypes = API::HostPrototype()->get([
			'output' => [],
			'discoveryids' => array_keys($discovery_ruleids),
			'preservekeys' => true,
			'nopermissions' => true,
			'inherited' => false
		]);

		$host_prototypes_to_delete = array_diff_key($db_host_prototypes, $host_prototypeids);

		if ($host_prototypes_to_delete) {
			API::HostPrototype()->delete(array_keys($host_prototypes_to_delete));
		}

		$db_trigger_prototypes = API::TriggerPrototype()->get([
			'output' => [],
			'discoveryids' => array_keys($discovery_ruleids),
			'preservekeys' => true,
			'nopermissions' => true,
			'inherited' => false
		]);

		$trigger_prototypes_to_delete = array_diff_key($db_trigger_prototypes, $trigger_prototypeids);

		// Unlike triggers that belong to multiple hosts, trigger prototypes do not, so we just delete them.
		if ($trigger_prototypes_to_delete) {
			API::TriggerPrototype()->delete(array_keys($trigger_prototypes_to_delete));

			$this->referencer->refreshTriggers();
		}

		$db_graph_prototypes = API::GraphPrototype()->get([
			'output' => [],
			'discoveryids' => array_keys($discovery_ruleids),
			'preservekeys' => true,
			'nopermissions' => true,
			'inherited' => false
		]);

		$graph_prototypes_to_delete = array_diff_key($db_graph_prototypes, $graph_prototypeids);

		// Unlike graphs that belong to multiple hosts, graph prototypes do not, so we just delete them.
		if ($graph_prototypes_to_delete) {
			API::GraphPrototype()->delete(array_keys($graph_prototypes_to_delete));

			$this->referencer->refreshGraphs();
		}

		$db_item_prototypes = API::ItemPrototype()->get([
			'output' => [],
			'discoveryids' => array_keys($discovery_ruleids),
			'preservekeys' => true,
			'nopermissions' => true,
			'inherited' => false
		]);

		$item_prototypes_to_delete = array_diff_key($db_item_prototypes, $item_prototypeids);

		if ($item_prototypes_to_delete) {
			API::ItemPrototype()->delete(array_keys($item_prototypes_to_delete));

			$this->referencer->refreshItems();
		}
	}

	/**
	 * Deletes web scenarios from DB that are missing in import file.
	 */
	protected function deleteMissingHttpTests(): void {
		if (!$this->options['httptests']['deleteMissing']) {
			return;
		}

		$processed_hostids = array_merge(
			$this->importedObjectContainer->getHostids(),
			$this->importedObjectContainer->getTemplateids()
		);

		if (!$processed_hostids) {
			return;
		}

		$httptestids = [];

		foreach ($this->getFormattedHttpTests() as $host => $httptests) {
			$hostid = $this->referencer->findTemplateidOrHostidByHost($host);

			if ($hostid === null) {
				continue;
			}

			foreach ($httptests as $httptest) {
				$httptestid = null;

				if (array_key_exists('uuid', $httptest)) {
					$httptestid = $this->referencer->findHttpTestidByUuid($httptest['uuid']);
				}

				if ($httptestid === null) {
					$httptestid = $this->referencer->findHttpTestidByName($hostid, $httptest['name']);
				}

				if ($httptestid !== null) {
					$httptestids[$httptestid] = [];
				}
			}
		}

		$db_httptestids = API::HttpTest()->get([
			'output' => [],
			'hostids' => $processed_hostids,
			'inherited' => false,
			'preservekeys' => true,
			'nopermissions' => true
		]);

		$httptestids_to_delete = array_diff_key($db_httptestids, $httptestids);

		if ($httptestids_to_delete) {
			API::HttpTest()->delete(array_keys($httptestids_to_delete));
		}

		$this->referencer->refreshHttpTests();
	}

	/**
	 * Deletes template dashboards from DB that are missing in import file.
	 *
	 * @throws APIException
	 */
	protected function deleteMissingTemplateDashboards(): void {
		if (!$this->options['templateDashboards']['deleteMissing']) {
			return;
		}

		$dashboard_importer = new CTemplateDashboardImporter($this->options, $this->referencer,
			$this->importedObjectContainer
		);

		$dashboard_importer->delete($this->getFormattedTemplateDashboards());
	}

	/**
	 * Deletes discovery rules from DB that are missing in import file.
	 */
	protected function deleteMissingDiscoveryRules(): void {
		if (!$this->options['discoveryRules']['deleteMissing']) {
			return;
		}

		$processed_hostids = array_merge(
			$this->importedObjectContainer->getHostids(),
			$this->importedObjectContainer->getTemplateids()
		);

		if (!$processed_hostids) {
			return;
		}

		$discovery_ruleids = [];

		foreach ($this->getFormattedDiscoveryRules() as $host => $discovery_rules) {
			$hostid = $this->referencer->findTemplateidOrHostidByHost($host);

			if ($hostid === null) {
				continue;
			}

			foreach ($discovery_rules as $discovery_rule) {
				$discovery_ruleid = null;

				if (array_key_exists('uuid', $discovery_rule)) {
					$discovery_ruleid =  $this->referencer->findItemidByUuid($discovery_rule['uuid']);
				}

				if ($discovery_ruleid === null) {
					$discovery_ruleid = $this->referencer->findItemidByKey($hostid, $discovery_rule['key_']);
				}

				if ($discovery_ruleid !== null) {
					$discovery_ruleids[$discovery_ruleid] = [];
				}
			}
		}

		$db_discovery_ruleids = API::DiscoveryRule()->get([
			'output' => ['itemid'],
			'hostids' => $processed_hostids,
			'inherited' => false,
			'preservekeys' => true,
			'nopermissions' => true
		]);

		$discovery_ruleids_to_delete = array_diff_key($db_discovery_ruleids, $discovery_ruleids);

		if ($discovery_ruleids_to_delete) {
			API::DiscoveryRule()->delete(array_keys($discovery_ruleids_to_delete));
		}

		$this->referencer->refreshItems();
	}

	/**
	 * Get formatted template groups.
	 *
	 * @return array
	 */
	protected function getFormattedTemplateGroups(): array {
		if (!array_key_exists('template_groups', $this->formattedData)) {
			$this->formattedData['template_groups'] = $this->adapter->getTemplateGroups();
		}

		return $this->formattedData['template_groups'];
	}

	/**
	 * Get formatted host groups.
	 *
	 * @return array
	 */
	protected function getFormattedHostGroups(): array {
		if (!array_key_exists('host_groups', $this->formattedData)) {
			$this->formattedData['host_groups'] = $this->adapter->getHostGroups();
		}

		return $this->formattedData['host_groups'];
	}

	/**
	 * Get formatted templates.
	 *
	 * @return array
	 */
	public function getFormattedTemplates(): array {
		if (!array_key_exists('templates', $this->formattedData)) {
			$this->formattedData['templates'] = $this->adapter->getTemplates();
		}

		return $this->formattedData['templates'];
	}

	/**
	 * Get formatted hosts.
	 *
	 * @return array
	 */
	public function getFormattedHosts(): array {
		if (!array_key_exists('hosts', $this->formattedData)) {
			$this->formattedData['hosts'] = $this->adapter->getHosts();
		}

		return $this->formattedData['hosts'];
	}

	/**
	 * Get formatted items.
	 *
	 * @return array
	 */
	protected function getFormattedItems(): array {
		if (!array_key_exists('items', $this->formattedData)) {
			$this->formattedData['items'] = $this->adapter->getItems();
		}

		return $this->formattedData['items'];
	}

	/**
	 * Get formatted discovery rules.
	 *
	 * @return array
	 */
	protected function getFormattedDiscoveryRules(): array {
		if (!array_key_exists('discoveryRules', $this->formattedData)) {
			$this->formattedData['discoveryRules'] = $this->adapter->getDiscoveryRules();
		}

		return $this->formattedData['discoveryRules'];
	}

	/**
	 * Get formatted web scenarios.
	 *
	 * @return array
	 */
	protected function getFormattedHttpTests(): array {
		if (!array_key_exists('httptests', $this->formattedData)) {
			$this->formattedData['httptests'] = $this->adapter->getHttpTests();
		}

		return $this->formattedData['httptests'];
	}

	/**
	 * Get formatted web scenario steps.
	 *
	 * @return array
	 */
	protected function getFormattedHttpSteps(): array {
		if (!array_key_exists('httpsteps', $this->formattedData)) {
			$this->formattedData['httpsteps'] = $this->adapter->getHttpSteps();
		}

		return $this->formattedData['httpsteps'];
	}

	/**
	 * Get formatted triggers.
	 *
	 * @return array
	 */
	protected function getFormattedTriggers(): array {
		if (!array_key_exists('triggers', $this->formattedData)) {
			$this->formattedData['triggers'] = $this->adapter->getTriggers();
		}

		return $this->formattedData['triggers'];
	}

	/**
	 * Get formatted graphs.
	 *
	 * @return array
	 */
	protected function getFormattedGraphs(): array {
		if (!array_key_exists('graphs', $this->formattedData)) {
			$this->formattedData['graphs'] = $this->adapter->getGraphs();
		}

		return $this->formattedData['graphs'];
	}

	/**
	 * Get formatted images.
	 *
	 * @return array
	 */
	protected function getFormattedImages(): array {
		if (!array_key_exists('images', $this->formattedData)) {
			$this->formattedData['images'] = $this->adapter->getImages();
		}

		return $this->formattedData['images'];
	}

	/**
	 * Get formatted maps.
	 *
	 * @return array
	 */
	protected function getFormattedMaps(): array {
		if (!array_key_exists('maps', $this->formattedData)) {
			$this->formattedData['maps'] = $this->adapter->getMaps();
		}

		return $this->formattedData['maps'];
	}

	/**
	 * Get formatted template dashboards.
	 *
	 * @return array
	 */
	protected function getFormattedTemplateDashboards(): array {
		if (!array_key_exists('templateDashboards', $this->formattedData)) {
			$this->formattedData['templateDashboards'] = $this->adapter->getTemplateDashboards();
		}

		return $this->formattedData['templateDashboards'];
	}

	/**
	 * Get formatted media types.
	 *
	 * @return array
	 */
	protected function getFormattedMediaTypes(): array {
		if (!array_key_exists('mediaTypes', $this->formattedData)) {
			$this->formattedData['mediaTypes'] = $this->adapter->getMediaTypes();
		}

		return $this->formattedData['mediaTypes'];
	}

	/**
	 * Get items keys order tree, to ensure that master item will be inserted or updated before any of it dependent
	 * item. Returns associative array where key is item index and value is item dependency level.
	 *
	 * @param string $master_item_key  String containing master key name used to identify item master.
	 *
	 * @return array
	 *
	 * @throws Exception
	 */
	protected function getItemsOrder(string $master_item_key): array {
		$entities = $this->getFormattedItems();

		return $this->getEntitiesOrder($entities, $master_item_key);
	}

	/**
	 * Get discovery rules items prototypes keys order tree, to ensure that master item will be inserted or updated
	 * before any of it dependent item. Returns associative array where key is item prototype index and value is item
	 * prototype dependency level.
	 *
	 * @param string $master_item_key  String containing master key name used to identify item master.
	 *
	 * @return array
	 *
	 * @throws Exception
	 */
	protected function getDiscoveryRulesItemsOrder(string $master_item_key): array {
		$discovery_rules_by_hosts = $this->getFormattedDiscoveryRules();
		$entities_order = [];

		foreach ($discovery_rules_by_hosts as $host => $discovery_rules) {
			foreach ($discovery_rules as $discovery_rule) {
				if ($discovery_rule['item_prototypes']) {
					$item_prototypes = [$host => $discovery_rule['item_prototypes']];
					$item_prototypes = $this->getEntitiesOrder($item_prototypes, $master_item_key, true);
					$entities_order[$host][$discovery_rule['key_']] = $item_prototypes[$host];
				}
			}
		}

		return $entities_order;
	}

	/**
	 * Generic method to get entities order tree, to ensure that master entity will be inserted or updated before any
	 * of it dependent entities.
	 * Returns associative array where key is entity index in source array grouped by host key and value is entity
	 * dependency level.
	 *
	 * @param array  $items_by_hosts   Associative array of host key and host items.
	 * @param string $master_item_key  String containing master key name to identify item master.
	 * @param bool   $get_prototypes   Option to get also master item prototypes not found in supplied input.
	 *
	 * @return array
	 *
	 * @throws Exception if data is invalid.
	 */
	protected function getEntitiesOrder(array $items_by_hosts, string $master_item_key,
			bool $get_prototypes = false): array {
		$parent_item_hostids = [];
		$parent_item_keys = [];
		$resolved_masters_cache = [];

		$host_name_to_hostid = [];

		foreach ($items_by_hosts as $host_name => $items) {
			$hostid = $this->referencer->findTemplateidOrHostidByHost($host_name);

			if ($hostid === null) {
				unset($items_by_hosts[$host_name]);
				continue;
			}

			$host_name_to_hostid[$host_name] = $hostid;

			// Cache input array entities.
			foreach ($items as $item) {
				$resolved_masters_cache[$host_name][$item['key_']] = [
					'type' => $item['type'],
					$master_item_key => $item[$master_item_key]
				];

				if ($item['type'] == ITEM_TYPE_DEPENDENT && array_key_exists('key', $item[$master_item_key])) {
					$parent_item_hostids[$hostid] = true;
					$parent_item_keys[$item[$master_item_key]['key']] = true;
				}
			}
		}

		// There are entities to resolve from database, resolve and cache them recursively.
		if ($parent_item_keys) {
			/*
			 * For existing items, 'referencer' should be initialized before 'setDbItem' method will be used.
			 * Registering reference when property 'db_items' is empty, will not allow first call of
			 * 'findValueMapidByName' method update references to existing items.
			 */
			$this->referencer->initItemsReferences();

			$options = [
				'output' => ['itemid', 'uuid', 'key_', 'type', 'hostid', 'master_itemid'],
				'hostids' => array_keys($parent_item_hostids),
				'filter' => ['key_' => array_keys($parent_item_keys)],
				'preservekeys' => true
			];

			$db_items = API::Item()->get($options + ['webitems' => true]);

			if ($get_prototypes) {
				$db_items += API::ItemPrototype()->get($options);
			}

			$resolve_entity_keys = [];
			$itemid_to_item_key_by_hosts = [];

			for ($level = 0; $level < ZBX_DEPENDENT_ITEM_MAX_LEVELS; $level++) {
				$missing_master_itemids = [];

				foreach ($db_items as $itemid => $item) {
					$host_name = array_search($item['hostid'], $host_name_to_hostid);

					$this->referencer->setDbItem($itemid, $item);

					$item['key'] = $item['key_'];
					unset($item['key_']);

					$itemid_to_item_key_by_hosts[$host_name][$itemid] = $item['key'];

					$cache_entity = [
						'type' => $item['type']
					];

					if ($item['type'] == ITEM_TYPE_DEPENDENT) {
						$master_itemid = $item['master_itemid'];

						if (array_key_exists($master_itemid, $itemid_to_item_key_by_hosts[$host_name])) {
							$cache_entity[$master_item_key] = [
								'key' => $itemid_to_item_key_by_hosts[$host_name][$master_itemid]
							];
						}
						else {
							$missing_master_itemids[] = $item['master_itemid'];
							$resolve_entity_keys[] = [
								'host' => $host_name,
								'key' => $item['key'],
								'master_itemid' => $item['master_itemid']
							];
						}
					}

					$resolved_masters_cache[$host_name][$item['key']] = $cache_entity;
				}

				if ($missing_master_itemids) {
					$options = [
						'output' => ['uuid', 'key_', 'type', 'hostid', 'master_itemid'],
						'itemids' => $missing_master_itemids,
						'preservekeys' => true
					];
					$db_items = API::Item()->get($options + ['webitems' => true]);

					if ($get_prototypes) {
						$db_items += API::ItemPrototype()->get($options);
					}
				}
				else {
					break;
				}
			}

			if ($missing_master_itemids) {
				throw new Exception(_s('Incorrect value for field "%1$s": %2$s.', 'master_itemid',
					_('maximum number of dependency levels reached')
				));
			}

			foreach ($resolve_entity_keys as $item) {
				$master_itemid = $item['master_itemid'];

				if (!array_key_exists($item['host'], $itemid_to_item_key_by_hosts) ||
						!array_key_exists($master_itemid, $itemid_to_item_key_by_hosts[$item['host']])) {
					throw new Exception(_s('Incorrect value for field "%1$s": %2$s.', 'master_itemid',
						_s('value "%1$s" not found', $master_itemid)
					));
				}

				$master_key = $itemid_to_item_key_by_hosts[$item['host']][$master_itemid];
				$resolved_masters_cache[$item['host']][$item['key']] += [
					$master_item_key => ['key' => $master_key]
				];
			}

			unset($resolve_entity_keys, $itemid_to_item_key_by_hosts);
		}

		// Resolve every entity dependency level.
		$tree = [];

		foreach ($items_by_hosts as $host_name => $items) {
			$hostid = $host_name_to_hostid[$host_name];
			$host_items_tree = [];

			foreach ($items as $index => $item) {
				$level = 0;
				$traversal_path = [$item['key_']];

				while ($item && $item['type'] == ITEM_TYPE_DEPENDENT) {
					if (!array_key_exists('key', $item[$master_item_key])) {
						throw new Exception(_s('Incorrect value for field "%1$s": %2$s.', 'master_itemid',
							_('cannot be empty')
						));
					}

					$master_key = $item[$master_item_key]['key'];

					if (array_key_exists($host_name, $resolved_masters_cache)
							&& array_key_exists($master_key, $resolved_masters_cache[$host_name])) {
						$item = $resolved_masters_cache[$host_name][$master_key];

						if (($item['type'] == ITEM_TYPE_DEPENDENT
									&& $item[$master_item_key]
									&& $master_key === $item[$master_item_key]['key'])
								|| in_array($master_key, $traversal_path)) {
							throw new Exception(_s('Incorrect value for field "%1$s": %2$s.', 'master_itemid',
								_('circular item dependency is not allowed')
							));
						}

						$traversal_path[] = $master_key;
						$level++;
					}
					else {
						throw new Exception(_s('Incorrect value for field "%1$s": %2$s.', 'master_itemid',
							_s('value "%1$s" not found', $master_key)
						));
					}

					if ($level > ZBX_DEPENDENT_ITEM_MAX_LEVELS) {
						throw new Exception(_s('Incorrect value for field "%1$s": %2$s.', 'master_itemid',
							_('maximum number of dependency levels reached')
						));
					}
				}

				$host_items_tree[$index] = $level;
			}

			$tree[$host_name] = $host_items_tree;
		}

		// Order item indexes in descending order by nesting level.
		foreach ($tree as &$item_indexes) {
			asort($item_indexes);
		}
		unset($item_indexes);

		return $tree;
	}
}<|MERGE_RESOLUTION|>--- conflicted
+++ resolved
@@ -953,11 +953,7 @@
 			}
 			unset($item);
 
-<<<<<<< HEAD
 			$updated_items = $api_service->update($items_to_update, true);
-=======
-			$updated_items = $api_service->update($items_to_update);
->>>>>>> 8b4278b7
 
 			foreach ($items_to_update as $index => $item) {
 				$item['hostid'] = array_shift($hostids);
