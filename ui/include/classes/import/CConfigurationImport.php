<?php
/*
** Copyright (C) 2001-2024 Zabbix SIA
**
** This program is free software: you can redistribute it and/or modify it under the terms of
** the GNU Affero General Public License as published by the Free Software Foundation, version 3.
**
** This program is distributed in the hope that it will be useful, but WITHOUT ANY WARRANTY;
** without even the implied warranty of MERCHANTABILITY or FITNESS FOR A PARTICULAR PURPOSE.
** See the GNU Affero General Public License for more details.
**
** You should have received a copy of the GNU Affero General Public License along with this program.
** If not, see <https://www.gnu.org/licenses/>.
**/


/**
 * Class for importing configuration data.
 */
class CConfigurationImport {

	/**
	 * @var CImportDataAdapter
	 */
	protected $adapter;

	/**
	 * @var CImportReferencer
	 */
	protected $referencer;

	/**
	 * @var CImportedObjectContainer
	 */
	protected $importedObjectContainer;

	/**
	 * @var array
	 */
	protected $options;

	/**
	 * @var array with data read from source string
	 */
	protected $data;

	/**
	 * @var array  cached data from the adapter
	 */
	protected $formattedData = [];

	/**
	 * Constructor.
	 * Source string must be suitable for reader class,
	 * i.e. if string contains json then reader should be able to read json.
	 *
	 * @param array						$options					import options "createMissing", "updateExisting" and "deleteMissing"
	 * @param CImportReferencer			$referencer					class containing all importable objects
	 * @param CImportedObjectContainer	$importedObjectContainer	class containing processed host and template IDs
	 */
	public function __construct(array $options, CImportReferencer $referencer,
			CImportedObjectContainer $importedObjectContainer) {
		$default_options = [
			'template_groups' => ['updateExisting' => false, 'createMissing' => false],
			'templates' => ['updateExisting' => false, 'createMissing' => false],
			'host_groups' => ['updateExisting' => false, 'createMissing' => false],
			'hosts' => ['updateExisting' => false, 'createMissing' => false],
			'templateDashboards' => ['updateExisting' => false, 'createMissing' => false, 'deleteMissing' => false],
			'templateLinkage' => ['createMissing' => false, 'deleteMissing' => false],
			'items' => ['updateExisting' => false, 'createMissing' => false, 'deleteMissing' => false],
			'discoveryRules' => ['updateExisting' => false, 'createMissing' => false, 'deleteMissing' => false],
			'triggers' => ['updateExisting' => false, 'createMissing' => false, 'deleteMissing' => false],
			'graphs' => ['updateExisting' => false, 'createMissing' => false, 'deleteMissing' => false],
			'httptests' => ['updateExisting' => false, 'createMissing' => false, 'deleteMissing' => false],
			'maps' => ['updateExisting' => false, 'createMissing' => false],
			'images' => ['updateExisting' => false, 'createMissing' => false],
			'mediaTypes' => ['updateExisting' => false, 'createMissing' => false],
			'valueMaps' => ['updateExisting' => false, 'createMissing' => false, 'deleteMissing' => false]
		];

		$options += $default_options;
		foreach ($default_options as $entity => $rules) {
			$options[$entity] += $rules;
		}

		$object_options = (
			$options['templateLinkage']['createMissing']
			|| $options['templateLinkage']['deleteMissing']
			|| $options['items']['updateExisting']
			|| $options['items']['createMissing']
			|| $options['items']['deleteMissing']
			|| $options['discoveryRules']['updateExisting']
			|| $options['discoveryRules']['createMissing']
			|| $options['discoveryRules']['deleteMissing']
			|| $options['triggers']['deleteMissing']
			|| $options['graphs']['deleteMissing']
			|| $options['httptests']['updateExisting']
			|| $options['httptests']['createMissing']
			|| $options['httptests']['deleteMissing']
		);

		$options['process_templates'] = (
			!$options['templates']['updateExisting']
			&& ($object_options
				|| $options['templateDashboards']['updateExisting']
				|| $options['templateDashboards']['createMissing']
				|| $options['templateDashboards']['deleteMissing']
			)
		);
		$options['process_hosts'] = (!$options['hosts']['updateExisting'] && $object_options);

		$this->options = $options;
		$this->referencer = $referencer;
		$this->importedObjectContainer = $importedObjectContainer;
	}

	/**
	 * Import configuration data.
	 *
	 * @param CImportDataAdapter $adapter an object to provide access to the imported data
	 *
	 * @return bool
	 *
	 * @throws Exception
	 */
	public function import(CImportDataAdapter $adapter): bool {
		$this->adapter = $adapter;

		// Parse all import for references to resolve them all together with less sql count.
		$this->gatherReferences();

		$this->processTemplateGroups();
		$this->processTemplates();
		$this->processHostGroups();
		$this->processHosts();

		// Delete missing objects from processed hosts and templates.
		$this->deleteMissingHttpTests();
		$this->deleteMissingTemplateDashboards();
		$this->deleteMissingDiscoveryRules();
		$this->deleteMissingTriggers();
		$this->deleteMissingGraphs();
		$this->deleteMissingItems();

		// Import objects.
		$this->processHttpTests();
		$this->processItems();
		$this->processTriggers();
		$this->processDiscoveryRules();
		$this->processGraphs();
		$this->processImages();
		$this->processMaps();
		$this->processTemplateDashboards();
		$this->processMediaTypes();

		return true;
	}

	/**
	 * Parse all import data and collect references to objects.
	 * For host objects it collects host names, for items - host name and item key, etc.
	 * Collected references are added and resolved via the $this->referencer object.
	 *
	 * @see CImportReferencer
	 */
	protected function gatherReferences(): void {
		$template_groups_refs = [];
		$templates_refs = [];
		$host_groups_refs = [];
		$hosts_refs = [];
		$items_refs = [];
		$valuemaps_refs = [];
		$triggers_refs = [];
		$graphs_refs = [];
		$iconmaps_refs = [];
		$images_refs = [];
		$maps_refs = [];
		$services_refs = [];
		$slas_refs = [];
		$users_refs = [];
		$actions_refs = [];
		$media_types_refs = [];
		$template_dashboards_refs = [];
		$template_macros_refs = [];
		$host_macros_refs = [];
		$group_prototypes_refs = [];
		$host_prototype_macros_refs = [];
		$proxy_refs = [];
		$proxy_group_refs = [];
		$host_prototypes_refs = [];
		$httptests_refs = [];
		$httpsteps_refs = [];

		foreach ($this->getFormattedTemplateGroups() as $group) {
			$template_groups_refs[$group['name']] = ['uuid' => $group['uuid']];
		}

		foreach ($this->getFormattedTemplates() as $template) {
			$templates_refs[$template['host']] = ['uuid' => $template['uuid']];

			foreach ($template['groups'] as $group) {
				$template_groups_refs += [$group['name'] => []];
			}

			foreach ($template['macros'] as $macro) {
				$template_macros_refs[$template['uuid']][] = $macro['macro'];
			}

			if ($template['templates']) {
				foreach ($template['templates'] as $linked_template) {
					$templates_refs += [$linked_template['name'] => []];
				}
			}
		}

		foreach ($this->getFormattedHostGroups() as $group) {
			$host_groups_refs[$group['name']] = ['uuid' => $group['uuid']];
		}

		foreach ($this->getFormattedHosts() as $host) {
			$hosts_refs[$host['host']] = [];

			foreach ($host['groups'] as $group) {
				$host_groups_refs += [$group['name'] => []];
			}

			foreach ($host['macros'] as $macro) {
				$host_macros_refs[$host['host']][] = $macro['macro'];
			}

			if ($host['templates']) {
				foreach ($host['templates'] as $linked_template) {
					$templates_refs += [$linked_template['name'] => []];
				}
			}

			if ($host['proxy']) {
				$proxy_refs[$host['proxy']['name']] = [];
			}

			if ($host['proxy_group']) {
				$proxy_group_refs[$host['proxy_group']['name']] = [];
			}
		}

		foreach ($this->getFormattedItems() as $host => $items) {
			foreach ($items as $item) {
				$items_refs[$host][$item['key_']] = array_key_exists('uuid', $item)
					? ['uuid' => $item['uuid']]
					: [];

				if (array_key_exists('valuemap', $item) && $item['valuemap']) {
					$valuemaps_refs[$host][$item['valuemap']['name']] = [];
				}
			}
		}

		foreach ($this->getFormattedDiscoveryRules() as $host => $discovery_rules) {
			foreach ($discovery_rules as $discovery_rule) {
				$items_refs[$host][$discovery_rule['key_']] = array_key_exists('uuid', $discovery_rule)
					? ['uuid' => $discovery_rule['uuid']]
					: [];

				foreach ($discovery_rule['item_prototypes'] as $item_prototype) {
					$items_refs[$host][$item_prototype['key_']] = array_key_exists('uuid', $item_prototype)
						? ['uuid' => $item_prototype['uuid']]
						: [];

					if (array_key_exists('valuemap', $item_prototype) && $item_prototype['valuemap']) {
						$valuemaps_refs[$host][$item_prototype['valuemap']['name']] = [];
					}
				}

				foreach ($discovery_rule['trigger_prototypes'] as $trigger) {
					$description = $trigger['description'];
					$expression = $trigger['expression'];
					$recovery_expression = $trigger['recovery_expression'];

					$triggers_refs[$description][$expression][$recovery_expression] = array_key_exists('uuid', $trigger)
						? ['uuid' => $trigger['uuid']]
						: [];

					if (array_key_exists('dependencies', $trigger)) {
						foreach ($trigger['dependencies'] as $dependency) {
							$name = $dependency['name'];
							$expression = $dependency['expression'];
							$recovery_expression = $dependency['recovery_expression'];

							if (!array_key_exists($name, $triggers_refs)
									|| !array_key_exists($expression, $triggers_refs[$name])
									|| !array_key_exists($recovery_expression, $triggers_refs[$name][$expression])) {
								$triggers_refs[$name][$expression][$recovery_expression] = [];
							}
						}
					}
				}

				foreach ($discovery_rule['graph_prototypes'] as $graph) {
					if ($graph['ymin_item_1']) {
						$item_host = $graph['ymin_item_1']['host'];
						$item_key = $graph['ymin_item_1']['key'];

						if (!array_key_exists($item_host, $items_refs)
								|| !array_key_exists($item_key, $items_refs[$item_host])) {
							$items_refs[$item_host][$item_key] = [];
						}
					}

					if ($graph['ymax_item_1']) {
						$item_host = $graph['ymax_item_1']['host'];
						$item_key = $graph['ymax_item_1']['key'];

						if (!array_key_exists($item_host, $items_refs)
								|| !array_key_exists($item_key, $items_refs[$item_host])) {
							$items_refs[$item_host][$item_key] = [];
						}
					}

					foreach ($graph['gitems'] as $gitem) {
						$item_host = $gitem['item']['host'];
						$item_key = $gitem['item']['key'];

						if (!array_key_exists($item_host, $templates_refs)) {
							$hosts_refs[$item_host] = [];
						}

						if (!array_key_exists($item_host, $items_refs)
								|| !array_key_exists($item_key, $items_refs[$item_host])) {
							$items_refs[$item_host][$item_key] = [];
						}

						$graphs_refs[$item_host][$graph['name']] = array_key_exists('uuid', $graph)
							? ['uuid' => $graph['uuid']]
							: [];
					}
				}

				foreach ($discovery_rule['host_prototypes'] as $host_prototype) {
					if (array_key_exists('uuid', $host_prototype)) {
						$host_prototypes_refs['uuid'][$host][$discovery_rule['uuid']][] = $host_prototype['uuid'];
					}
					else {
						$host_prototypes_refs['host'][$host][$discovery_rule['key_']][] = $host_prototype['host'];
					}

					foreach ($host_prototype['group_links'] as $group_prototype) {
						$host_groups_refs += [$group_prototype['group']['name'] => []];
					}

					foreach ($host_prototype['group_prototypes'] as $group_prototype) {
						if (array_key_exists('uuid', $host_prototype)) {
							$group_prototypes_refs['uuid'][$host][$discovery_rule['key_']][$host_prototype['uuid']][] =
								$group_prototype['name'];
						}
						else {
							$group_prototypes_refs['host'][$host][$discovery_rule['key_']][$host_prototype['host']][] =
								$group_prototype['name'];
						}
					}

					foreach ($host_prototype['macros'] as $macro) {
						if (array_key_exists('uuid', $host_prototype)) {
							$host_prototype_macros_refs['uuid'][$host][$discovery_rule['key_']]
								[$host_prototype['uuid']][] = $macro['macro'];
						}
						else {
							$host_prototype_macros_refs['host'][$host][$discovery_rule['key_']]
								[$host_prototype['host']][] = $macro['macro'];
						}
					}

					foreach ($host_prototype['templates'] as $template) {
						$templates_refs += [$template['name'] => []];
					}
				}

				if ($discovery_rule['overrides']) {
					foreach ($discovery_rule['overrides'] as $override) {
						foreach ($override['operations'] as $operation) {
							if ($operation['operationobject'] == OPERATION_OBJECT_HOST_PROTOTYPE
									&& array_key_exists('optemplate', $operation)) {
								foreach ($operation['optemplate'] as $template) {
									$templates_refs += [$template['name'] => []];
								}
							}
						}
					}
				}
			}
		}

		foreach ($this->getFormattedGraphs() as $graph) {
			if ($graph['ymin_item_1']) {
				$item_host = $graph['ymin_item_1']['host'];
				$item_key = $graph['ymin_item_1']['key'];

				if (!array_key_exists($item_host, $templates_refs)) {
					$hosts_refs[$item_host] = [];
				}

				if (!array_key_exists($item_host, $items_refs)
						|| !array_key_exists($item_key, $items_refs[$item_host])) {
					$items_refs[$item_host][$item_key] = [];
				}
			}

			if ($graph['ymax_item_1']) {
				$item_host = $graph['ymax_item_1']['host'];
				$item_key = $graph['ymax_item_1']['key'];

				if (!array_key_exists($item_host, $templates_refs)) {
					$hosts_refs[$item_host] = [];
				}

				if (!array_key_exists($item_host, $items_refs)
						|| !array_key_exists($item_key, $items_refs[$item_host])) {
					$items_refs[$item_host][$item_key] = [];
				}
			}

			if (array_key_exists('gitems', $graph) && $graph['gitems']) {
				foreach ($graph['gitems'] as $gitem) {
					$item_host = $gitem['item']['host'];
					$item_key = $gitem['item']['key'];

					if (!array_key_exists($item_host, $templates_refs)) {
						$hosts_refs[$item_host] = [];
					}

					if (!array_key_exists($item_host, $items_refs)
							|| !array_key_exists($item_key, $items_refs[$item_host])) {
						$items_refs[$item_host][$item_key] = [];
					}

					$graphs_refs[$gitem['item']['host']][$graph['name']] = array_key_exists('uuid', $graph)
						? ['uuid' => $graph['uuid']]
						: [];
				}
			}
		}

		foreach ($this->getFormattedTriggers() as $trigger) {
			$triggers_refs[$trigger['description']][$trigger['expression']][$trigger['recovery_expression']] =
				array_key_exists('uuid', $trigger)
					? ['uuid' => $trigger['uuid']]
					: [];

			if (array_key_exists('dependencies', $trigger)) {
				foreach ($trigger['dependencies'] as $dependency) {
					$name = $dependency['name'];
					$expression = $dependency['expression'];
					$recovery_expression = $dependency['recovery_expression'];

					if (!array_key_exists($name, $triggers_refs)
							|| !array_key_exists($expression, $triggers_refs[$name])
							|| !array_key_exists($recovery_expression, $triggers_refs[$name][$expression])) {
						$triggers_refs[$name][$expression][$recovery_expression] = [];
					}
				}
			}
		}

		foreach ($this->getFormattedMaps() as $map) {
			$maps_refs[$map['name']] = [];

			if ($map['iconmap'] && array_key_exists('name', $map['iconmap']) && $map['iconmap']['name'] !== '') {
				$iconmaps_refs[$map['iconmap']['name']] = [];
			}

			if ($map['background'] && array_key_exists('name', $map['background'])
					&& $map['background']['name'] !== '') {
				$images_refs[$map['background']['name']] = [];
			}

			if (array_key_exists('selements', $map)) {
				foreach ($map['selements'] as $selement) {
					switch ($selement['elementtype']) {
						case SYSMAP_ELEMENT_TYPE_MAP:
							$maps_refs[$selement['elements'][0]['name']] = [];
							break;

						case SYSMAP_ELEMENT_TYPE_HOST_GROUP:
							$host_groups_refs += [$selement['elements'][0]['name'] => []];
							break;

						case SYSMAP_ELEMENT_TYPE_HOST:
							$hosts_refs += [$selement['elements'][0]['host'] => []];
							break;

						case SYSMAP_ELEMENT_TYPE_TRIGGER:
							foreach ($selement['elements'] as $element) {
								$description = $element['description'];
								$expression = $element['expression'];
								$recovery_expression = $element['recovery_expression'];

								if (!array_key_exists($description, $triggers_refs)
										|| !array_key_exists($expression, $triggers_refs[$description])
										|| !array_key_exists($recovery_expression,
											$triggers_refs[$description][$expression])) {
									$triggers_refs[$description][$expression][$recovery_expression] = [];
								}
							}
							break;
					}
				}
			}

			if (array_key_exists('links', $map)) {
				foreach ($map['links'] as $link) {
					if (array_key_exists('linktriggers', $link)) {
						foreach ($link['linktriggers'] as $link_trigger) {
							$description = $link_trigger['trigger']['description'];
							$expression = $link_trigger['trigger']['expression'];
							$recovery_expression = $link_trigger['trigger']['recovery_expression'];

							if (!array_key_exists($description, $triggers_refs)
									|| !array_key_exists($expression, $triggers_refs[$description])
									|| !array_key_exists($recovery_expression,
										$triggers_refs[$description][$expression])) {
								$triggers_refs[$description][$expression][$recovery_expression] = [];
							}

						}
					}
				}
			}
		}

		foreach ($this->getFormattedTemplateDashboards() as $host => $dashboards) {
			foreach ($dashboards as $dashboard) {
				$template_dashboards_refs[$dashboard['uuid']]['name'] = $dashboard['name'];

				if (!$dashboard['pages']) {
					continue;
				}

				foreach ($dashboard['pages'] as $dashboard_page) {
					if (!$dashboard_page['widgets']) {
						continue;
					}

					foreach ($dashboard_page['widgets'] as $widget) {
						foreach ($widget['fields'] as $field) {
							$value = $field['value'];

							switch ($field['type']) {
								case ZBX_WIDGET_FIELD_TYPE_ITEM:
								case ZBX_WIDGET_FIELD_TYPE_ITEM_PROTOTYPE:
									$templates_refs += [$value['host'] => []];

									if (!array_key_exists($value['host'], $items_refs)
											|| !array_key_exists($value['key'], $items_refs[$value['host']])) {
										$items_refs[$value['host']][$value['key']] = [];
									}
									break;

								case ZBX_WIDGET_FIELD_TYPE_GRAPH:
								case ZBX_WIDGET_FIELD_TYPE_GRAPH_PROTOTYPE:
									$templates_refs += [$value['host'] => []];

									if (!array_key_exists($value['host'], $graphs_refs)
											|| !array_key_exists($value['name'], $graphs_refs[$value['host']])) {
										$graphs_refs[$value['host']][$value['name']] = [];
									}
									break;

								case ZBX_WIDGET_FIELD_TYPE_MAP:
									if (!array_key_exists($value['name'], $maps_refs)) {
										$maps_refs[$value['name']] = [];
									}
									break;

								case ZBX_WIDGET_FIELD_TYPE_SERVICE:
									if (!array_key_exists($value['name'], $services_refs)) {
										$services_refs[$value['name']] = [];
									}
									break;

								case ZBX_WIDGET_FIELD_TYPE_SLA:
									if (!array_key_exists($value['name'], $slas_refs)) {
										$slas_refs[$value['name']] = [];
									}
									break;

								case ZBX_WIDGET_FIELD_TYPE_USER:
									if (!array_key_exists($value['username'], $users_refs)) {
										$users_refs[$value['username']] = [];
									}
									break;

								case ZBX_WIDGET_FIELD_TYPE_ACTION:
									if (!array_key_exists($value['name'], $actions_refs)) {
										$actions_refs[$value['name']] = [];
									}
									break;

								case ZBX_WIDGET_FIELD_TYPE_MEDIA_TYPE:
									if (!array_key_exists($value['name'], $media_types_refs)) {
										$media_types_refs[$value['name']] = [];
									}
									break;
							}
						}
					}
				}
			}
		}

		foreach ($this->getFormattedHttpTests() as $host => $httptests) {
			foreach ($httptests as $httptest) {
				$httptests_refs[$host][$httptest['name']] = array_key_exists('uuid', $httptest)
					? ['uuid' => $httptest['uuid']]
					: [];
			}
		}

		foreach ($this->getFormattedHttpSteps() as $host => $httptests) {
			foreach ($httptests as $httptest_name => $httpsteps) {
				foreach ($httpsteps as $httpstep) {
					$httpsteps_refs[$host][$httptest_name][$httpstep['name']] = [];
				}
			}
		}

		foreach ($this->getFormattedImages() as $image) {
			$images_refs[$image['name']] = [];
		}

		$this->referencer->addTemplateGroups($template_groups_refs);
		$this->referencer->addTemplates($templates_refs);
		$this->referencer->addHostGroups($host_groups_refs);
		$this->referencer->addHosts($hosts_refs);
		$this->referencer->addItems($items_refs);
		$this->referencer->addValuemaps($valuemaps_refs);
		$this->referencer->addTriggers($triggers_refs);
		$this->referencer->addGraphs($graphs_refs);
		$this->referencer->addIconmaps($iconmaps_refs);
		$this->referencer->addImages($images_refs);
		$this->referencer->addMaps($maps_refs);
		$this->referencer->addServices($services_refs);
		$this->referencer->addSlas($slas_refs);
		$this->referencer->addUsers($users_refs);
		$this->referencer->addActions($actions_refs);
		$this->referencer->addMediaTypes($media_types_refs);
		$this->referencer->addTemplateDashboards($template_dashboards_refs);
		$this->referencer->addTemplateMacros($template_macros_refs);
		$this->referencer->addHostMacros($host_macros_refs);
		$this->referencer->addGroupPrototypes($group_prototypes_refs);
		$this->referencer->addHostPrototypeMacros($host_prototype_macros_refs);
		$this->referencer->addProxies($proxy_refs);
		$this->referencer->addProxyGroups($proxy_group_refs);
		$this->referencer->addHostPrototypes($host_prototypes_refs);
		$this->referencer->addHttpTests($httptests_refs);
		$this->referencer->addHttpSteps($httpsteps_refs);
	}

	/**
	 * Import template groups.
	 */
	protected function processTemplateGroups(): void {
		if (!$this->options['template_groups']['createMissing']
				&& !$this->options['template_groups']['updateExisting']) {
			return;
		}

		$groups_to_create = [];
		$groups_to_update = [];

		foreach ($this->getFormattedTemplateGroups() as $group) {
			$groupid = $this->referencer->findTemplateGroupidByUuid($group['uuid']);

			if ($groupid === null) {
				$groupid = $this->referencer->findTemplateGroupidByName($group['name']);
			}

			if ($groupid !== null) {
				$groups_to_update[] = $group + ['groupid' => $groupid];
			}
			else {
				$groups_to_create[] = $group;
			}
		}

		if ($this->options['template_groups']['updateExisting'] && $groups_to_update) {
			API::TemplateGroup()->update($groups_to_update);

			foreach ($groups_to_update as $group) {
				$this->referencer->setDbTemplateGroup($group['groupid'], $group);
			}
		}

		if ($this->options['template_groups']['createMissing'] && $groups_to_create) {
			$created_groups = API::TemplateGroup()->create($groups_to_create);

			foreach ($created_groups['groupids'] as $index => $groupid) {
				$this->referencer->setDbTemplateGroup($groupid, $groups_to_create[$index]);
			}
		}
	}

	/**
	 * Import host groups.
	 */
	protected function processHostGroups(): void {
		if (!$this->options['host_groups']['createMissing'] && !$this->options['host_groups']['updateExisting']) {
			return;
		}

		$groups_to_create = [];
		$groups_to_update = [];

		foreach ($this->getFormattedHostGroups() as $group) {
			$groupid = $this->referencer->findHostGroupidByUuid($group['uuid']);

			if ($groupid === null) {
				$groupid = $this->referencer->findHostGroupidByName($group['name']);
			}

			if ($groupid !== null) {
				$groups_to_update[] = $group + ['groupid' => $groupid];
			}
			else {
				$groups_to_create[] = $group;
			}
		}

		if ($this->options['host_groups']['updateExisting'] && $groups_to_update) {
			API::HostGroup()->update($groups_to_update);

			foreach ($groups_to_update as $group) {
				$this->referencer->setDbHostGroup($group['groupid'], $group);
			}
		}

		if ($this->options['host_groups']['createMissing'] && $groups_to_create) {
			$created_groups = API::HostGroup()->create($groups_to_create);

			foreach ($created_groups['groupids'] as $index => $groupid) {
				$this->referencer->setDbHostGroup($groupid, $groups_to_create[$index]);
			}
		}
	}

	/**
	 * Import templates.
	 *
	 * @throws Exception
	 */
	protected function processTemplates(): void {
		if ($this->options['templates']['updateExisting'] || $this->options['templates']['createMissing']
				|| $this->options['process_templates']) {
			$templates = $this->getFormattedTemplates();

			if ($templates) {
				$template_importer = new CTemplateImporter($this->options, $this->referencer,
					$this->importedObjectContainer
				);
				$template_importer->import($templates);

				// Get list of imported template IDs and add them processed template ID list.
				$templateids = $template_importer->getProcessedTemplateids();
				$this->importedObjectContainer->addTemplateIds($templateids);
			}
		}
	}

	/**
	 * Import hosts.
	 *
	 * @throws Exception
	 */
	protected function processHosts(): void {
		if ($this->options['hosts']['updateExisting'] || $this->options['hosts']['createMissing']
				|| $this->options['process_hosts']) {
			$hosts = $this->getFormattedHosts();

			if ($hosts) {
				$host_importer = new CHostImporter($this->options, $this->referencer, $this->importedObjectContainer);
				$host_importer->import($hosts);

				// Get list of imported host IDs and add them processed host ID list.
				$hostids = $host_importer->getProcessedHostIds();
				$this->importedObjectContainer->addHostIds($hostids);
			}
		}
	}

	/**
	 * Import items.
	 *
	 * @throws Exception
	 */
	protected function processItems(): void {
		if (!$this->options['items']['createMissing'] && !$this->options['items']['updateExisting']) {
			return;
		}

		$master_item_key = 'master_item';
		$order_tree = $this->getItemsOrder($master_item_key);

		$items_to_create = [];
		$items_to_update = [];
		$levels = [];

		foreach ($this->getFormattedItems() as $host => $items) {
			$hostid = $this->referencer->findTemplateidOrHostidByHost($host);

			if ($hostid === null
					|| (!$this->importedObjectContainer->isHostProcessed($hostid)
						&& !$this->importedObjectContainer->isTemplateProcessed($hostid))) {
				continue;
			}

			foreach ($order_tree[$host] as $item_key => $level) {
				$item = $items[$item_key];
				$item['hostid'] = $hostid;
				unset($item['triggers']);

				$levels[$level] = true;

<<<<<<< HEAD
=======
				$delay_types = [ITEM_TYPE_ZABBIX, ITEM_TYPE_SIMPLE, ITEM_TYPE_INTERNAL, ITEM_TYPE_ZABBIX_ACTIVE,
					ITEM_TYPE_EXTERNAL, ITEM_TYPE_DB_MONITOR, ITEM_TYPE_IPMI, ITEM_TYPE_SSH, ITEM_TYPE_TELNET,
					ITEM_TYPE_CALCULATED, ITEM_TYPE_JMX, ITEM_TYPE_HTTPAGENT, ITEM_TYPE_SNMP, ITEM_TYPE_SCRIPT,
					ITEM_TYPE_BROWSER
				];

				if (!in_array($item['type'], $delay_types)) {
					unset($item['delay']);
				}

>>>>>>> e3fadc6a
				if (array_key_exists('interface_ref', $item) && $item['interface_ref']) {
					$interfaceid = $this->referencer->findInterfaceidByRef($hostid, $item['interface_ref']);

					if ($interfaceid === null) {
						throw new Exception(_s('Cannot find interface "%1$s" used for item "%2$s" on "%3$s".',
							$item['interface_ref'], $item['name'], $host
						));
					}

					$item['interfaceid'] = $interfaceid;
				}
				unset($item['interface_ref']);

				$item['valuemapid'] = 0;

				if ($item['valuemap']) {
					$valuemapid = $this->referencer->findValuemapidByName($hostid, $item['valuemap']['name']);

					if ($valuemapid === null) {
						throw new Exception(_s(
							'Cannot find value map "%1$s" used for item "%2$s" on "%3$s".',
							$item['valuemap']['name'],
							$item['name'],
							$host
						));
					}

					$item['valuemapid'] = $valuemapid;
				}
				unset($item['valuemap']);

				if ($item['type'] == ITEM_TYPE_DEPENDENT) {
					if (!array_key_exists('key', $item[$master_item_key])) {
						throw new Exception(_s('Incorrect value for field "%1$s": %2$s.', 'master_itemid',
							_('cannot be empty')
						));
					}

					$master_itemid = $this->referencer->findItemidByKey($hostid, $item[$master_item_key]['key'], true);

					if ($master_itemid !== null) {
						$item['master_itemid'] = $master_itemid;
						unset($item[$master_item_key]);
					}
				}
				else {
					unset($item[$master_item_key]);
				}

				foreach ($item['preprocessing'] as &$preprocessing_step) {
					if (array_key_exists('parameters', $preprocessing_step)) {
						$preprocessing_step['params'] = implode("\n", $preprocessing_step['parameters']);

						unset($preprocessing_step['parameters']);
					}
				}
				unset($preprocessing_step);

				$itemid = null;

				if (array_key_exists('uuid', $item)) {
					$itemid = $this->referencer->findItemidByUuid($item['uuid']);
				}

				if ($itemid === null) {
					$itemid = $this->referencer->findItemidByKey($hostid, $item['key_']);
				}

				if ($itemid !== null) {
					$item['itemid'] = $itemid;

					$items_to_update[$level][] = $item;
				}
				else {
					$items_to_create[$level][] = $item;
				}
			}
		}

		ksort($levels);
		foreach (array_keys($levels) as $level) {
			if ($this->options['items']['updateExisting'] && array_key_exists($level, $items_to_update)) {
				$this->updateItemsWithDependency([$items_to_update[$level]], $master_item_key, API::Item());
			}
			if ($this->options['items']['createMissing'] && array_key_exists($level, $items_to_create)) {
				$this->createItemsWithDependency([$items_to_create[$level]], $master_item_key, API::Item());
			}
		}

		// Refresh items because templated ones can be inherited to host and used in triggers, graphs, etc.
		$this->referencer->refreshItems();
	}

	/**
	 * Create CItem or CItemPrototype with dependency.
	 *
	 * @param array $items_by_level              Associative array of entities where key is entity dependency
	 *                                             level and value is array of entities for this level.
	 * @param string $master_item_key            Master entity array key in xml parsed data.
	 * @param CItem|CItemPrototype $api_service  Entity service which is capable to proceed with entity create.
	 *
	 * @throws Exception if entity master entity can not be resolved.
	 */
	protected function createItemsWithDependency(array $items_by_level, string $master_item_key,
			CItemGeneral $api_service): void {
		foreach ($items_by_level as $items_to_create) {
			foreach ($items_to_create as &$item) {
				if (array_key_exists($master_item_key, $item)) {
					$item['master_itemid'] = $this->referencer->findItemidByKey($item['hostid'],
						$item[$master_item_key]['key'], true
					);

					if ($item['master_itemid'] === null) {
						throw new Exception(_s('Incorrect value for field "%1$s": %2$s.',
							'master_itemid', _s('value "%1$s" not found', $item[$master_item_key]['key'])
						));
					}
					unset($item[$master_item_key]);
				}
			}
			unset($item);

			$created_items = $api_service->create($items_to_create);

			foreach ($items_to_create as $index => $item) {
				$this->referencer->setDbItem($created_items['itemids'][$index], $item);
			}
		}
	}

	/**
	 * Update CItem or CItemPrototype with dependency.
	 *
	 * @param array $items_by_level              Associative array of entities where key is entity dependency
	 *                                           level and value is array of entities for this level.
	 * @param string $master_item_key            Master entity array key in xml parsed data.
	 * @param CItem|CItemPrototype $api_service  Entity service which is capable to proceed with entity update.
	 *
	 * @throws Exception if entity master entity can not be resolved.
	 */
	protected function updateItemsWithDependency(array $items_by_level, string $master_item_key,
			CItemGeneral $api_service): void {
		foreach ($items_by_level as $items_to_update) {
			$hostids = [];

			foreach ($items_to_update as &$item) {
				if (array_key_exists($master_item_key, $item)) {
					$item['master_itemid'] = $this->referencer->findItemidByKey($item['hostid'],
						$item[$master_item_key]['key'], true
					);

					if ($item['master_itemid'] === null) {
						throw new Exception(_s('Incorrect value for field "%1$s": %2$s.',
							'master_itemid', _s('value "%1$s" not found', $item[$master_item_key]['key'])
						));
					}
					unset($item[$master_item_key]);
				}

				$hostids[] = $item['hostid'];
				unset($item['hostid']);
			}
			unset($item);

			$updated_items = $api_service->update($items_to_update);

			foreach ($items_to_update as $index => $item) {
				$item['hostid'] = array_shift($hostids);

				$this->referencer->setDbItem($updated_items['itemids'][$index], $item);
			}
		}
	}

	/**
	 * Import discovery rules.
	 *
	 * @throws Exception
	 */
	protected function processDiscoveryRules(): void {
		if (!$this->options['discoveryRules']['createMissing'] && !$this->options['discoveryRules']['updateExisting']) {
			return;
		}

		$master_item_key = 'master_item';
		$discovery_rules_by_hosts = $this->getFormattedDiscoveryRules();

		if (!$discovery_rules_by_hosts) {
			return;
		}

		// Unset rules that are related to hosts we did not process.
		foreach ($discovery_rules_by_hosts as $host => $discovery_rules) {
			$hostid = $this->referencer->findTemplateidOrHostidByHost($host);

			if ($hostid === null
					|| (!$this->importedObjectContainer->isHostProcessed($hostid)
						&& !$this->importedObjectContainer->isTemplateProcessed($hostid))) {
				unset($discovery_rules_by_hosts[$host]);
			}
		}

		if ($this->options['discoveryRules']['updateExisting']) {
			$this->deleteMissingPrototypes($discovery_rules_by_hosts);
		}

		$discovery_rules_to_create = [];
		$discovery_rules_to_update = [];
		$upd_discovery_rule_hostids = [];

		/*
		 * It's possible that some LLD rules use master items which are web items. They don't reside in item
		 * references at this point. For items and item prototypes web items are found while processing the order of
		 * them, but for LLD rules there is no ordering, so this is done independently. So due to the nature of constant
		 * item refreshing after each entity type is processed, it's safer to collect web items once more here where it
		 * is necessary. Collect host IDs and master item keys that cannot be resolved and then find web items and add
		 * references to item list.
		 */
		$unresolved_master_items = [];
		$hostids = [];

		foreach ($discovery_rules_by_hosts as $host => $discovery_rules) {
			$hostid = $this->referencer->findTemplateidOrHostidByHost($host);
			$hostids[$hostid] = true;

			foreach ($discovery_rules as $discovery_rule) {
				if ($discovery_rule['type'] == ITEM_TYPE_DEPENDENT) {
					if (!array_key_exists('key', $discovery_rule[$master_item_key])) {
						throw new Exception( _s('Incorrect value for field "%1$s": %2$s.', 'master_itemid',
							_('cannot be empty')
						));
					}

					// if key cannot be resolved
					if ($this->referencer->findItemidByKey($hostid,
							$discovery_rule[$master_item_key]['key']) === null) {
						$unresolved_master_items[$discovery_rule[$master_item_key]['key']] = true;
					}
				}
			}
		}

		if ($unresolved_master_items) {
			$items = API::Item()->get([
				'output' => ['hostid', 'itemid', 'key_'],
				'hostids' => array_keys($hostids),
				'filter' => ['key_' => array_keys($unresolved_master_items)],
				'webitems' => true
			]);

			foreach ($items as $item) {
				$this->referencer->setDbItem($item['itemid'], $item);
			}
		}

		foreach ($discovery_rules_by_hosts as $host => $discovery_rules) {
			$hostid = $this->referencer->findTemplateidOrHostidByHost($host);

			foreach ($discovery_rules as $discovery_rule) {
				$discovery_rule['hostid'] = $hostid;

				$itemid = null;

				if (array_key_exists('uuid', $discovery_rule)) {
					$itemid = $this->referencer->findItemidByUuid($discovery_rule['uuid']);
				}

				if ($itemid === null) {
					$itemid = $this->referencer->findItemidByKey($hostid, $discovery_rule['key_']);
				}

				unset($discovery_rule['item_prototypes'], $discovery_rule['trigger_prototypes'],
					$discovery_rule['graph_prototypes'], $discovery_rule['host_prototypes']
				);

<<<<<<< HEAD
=======
				$delay_types = [ITEM_TYPE_ZABBIX, ITEM_TYPE_SIMPLE, ITEM_TYPE_INTERNAL, ITEM_TYPE_ZABBIX_ACTIVE,
					ITEM_TYPE_EXTERNAL, ITEM_TYPE_DB_MONITOR, ITEM_TYPE_IPMI, ITEM_TYPE_SSH, ITEM_TYPE_TELNET,
					ITEM_TYPE_JMX, ITEM_TYPE_HTTPAGENT, ITEM_TYPE_SNMP, ITEM_TYPE_SCRIPT, ITEM_TYPE_BROWSER
				];

				if (!in_array($discovery_rule['type'], $delay_types)) {
					unset($discovery_rule['delay']);
				}

>>>>>>> e3fadc6a
				if (array_key_exists('interface_ref', $discovery_rule) && $discovery_rule['interface_ref']) {
					$interfaceid = $this->referencer->findInterfaceidByRef($hostid, $discovery_rule['interface_ref']);

					if ($interfaceid === null) {
						throw new Exception(_s('Cannot find interface "%1$s" used for discovery rule "%2$s" on "%3$s".',
							$discovery_rule['interface_ref'], $discovery_rule['name'], $host
						));
					}

					$discovery_rule['interfaceid'] = $interfaceid;
				}
				unset($discovery_rule['interface_ref']);

				if ($discovery_rule['type'] == ITEM_TYPE_DEPENDENT) {
					if (!array_key_exists('key', $discovery_rule[$master_item_key])) {
						throw new Exception( _s('Incorrect value for field "%1$s": %2$s.', 'master_itemid',
							_('cannot be empty')
						));
					}

					$discovery_rule['master_itemid'] = $this->referencer->findItemidByKey($hostid,
						$discovery_rule[$master_item_key]['key'], true
					);
				}

				unset($discovery_rule[$master_item_key]);

				if ($discovery_rule['overrides']) {
					foreach ($discovery_rule['overrides'] as &$override) {
						foreach ($override['operations'] as &$operation) {
							if ($operation['operationobject'] == OPERATION_OBJECT_HOST_PROTOTYPE
									&& array_key_exists('optemplate', $operation)) {
								foreach ($operation['optemplate'] as &$template) {
									$templateid = $this->referencer->findTemplateidByHost($template['name']);

									if ($templateid === null) {
										throw new Exception(_s(
											'Cannot find template "%1$s" for override "%2$s" of discovery rule "%3$s" on "%4$s".',
											$template['name'],
											$override['name'],
											$discovery_rule['name'],
											$host
										));
									}

									$template['templateid'] = $templateid;
									unset($template['name']);
								}
								unset($template);
							}
						}
						unset($operation);
					}
					unset($override);
				}

				foreach ($discovery_rule['preprocessing'] as &$preprocessing_step) {
					if (array_key_exists('parameters', $preprocessing_step)) {
						$preprocessing_step['params'] = implode("\n", $preprocessing_step['parameters']);

						unset($preprocessing_step['parameters']);
					}
				}
				unset($preprocessing_step);

				if ($itemid !== null) {
					$discovery_rule['itemid'] = $itemid;
					$discovery_rules_to_update[] = array_diff_key($discovery_rule, array_flip(['hostid']));
					$upd_discovery_rule_hostids[] = $discovery_rule['hostid'];
				}
				else {
					/*
					 * The array key "lld_macro_paths" must exist at this point. It is processed by chain conversion.
					 * Unlike discoveryrule.update method, discoveryrule.create does not allow "lld_macro_paths"
					 * to be empty.
					 */
					if (!$discovery_rule['lld_macro_paths']) {
						unset($discovery_rule['lld_macro_paths']);
					}
					$discovery_rules_to_create[] = $discovery_rule;
				}
			}
		}

		$processed_discovery_rules = [];

		if ($this->options['discoveryRules']['createMissing'] && $discovery_rules_to_create) {
			API::DiscoveryRule()->create($discovery_rules_to_create);

			foreach ($discovery_rules_to_create as $discovery_rule) {
				$processed_discovery_rules[$discovery_rule['hostid']][$discovery_rule['key_']] = 1;
			}
		}

		if ($this->options['discoveryRules']['updateExisting'] && $discovery_rules_to_update) {
			API::DiscoveryRule()->update($discovery_rules_to_update);

			foreach ($discovery_rules_to_update as $discovery_rule) {
				$hostid = array_shift($upd_discovery_rule_hostids);

				$processed_discovery_rules[$hostid][$discovery_rule['key_']] = 1;
			}
		}

		// Refresh discovery rules because templated ones can be inherited to host and used for prototypes.
		$this->referencer->refreshItems();

		$order_tree = $this->getDiscoveryRulesItemsOrder($master_item_key);

		// process prototypes
		$item_prototypes_to_update = [];
		$item_prototypes_to_create = [];
		$host_prototypes_to_update = [];
		$host_prototypes_to_create = [];
		$levels = [];

		foreach ($discovery_rules_by_hosts as $host => $discovery_rules) {
			$hostid = $this->referencer->findTemplateidOrHostidByHost($host);

			foreach ($discovery_rules as $discovery_rule) {
				// if rule was not processed we should not create/update any of its prototypes
				if (!array_key_exists($hostid, $processed_discovery_rules)
						|| !array_key_exists($discovery_rule['key_'], $processed_discovery_rules[$hostid])) {
					continue;
				}

				$itemid = $this->referencer->findItemidByKey($hostid, $discovery_rule['key_']);

				// prototypes
				$item_prototypes = $discovery_rule['item_prototypes'] ? $order_tree[$host][$discovery_rule['key_']] : [];

				foreach ($item_prototypes as $index => $level) {
					$item_prototype = $discovery_rule['item_prototypes'][$index];
					$item_prototype['hostid'] = $hostid;
					unset($item_prototype['trigger_prototypes']);

					$levels[$level] = true;

					$delay_types = [ITEM_TYPE_ZABBIX, ITEM_TYPE_SIMPLE, ITEM_TYPE_INTERNAL, ITEM_TYPE_ZABBIX_ACTIVE,
						ITEM_TYPE_EXTERNAL, ITEM_TYPE_DB_MONITOR, ITEM_TYPE_IPMI, ITEM_TYPE_SSH, ITEM_TYPE_TELNET,
						ITEM_TYPE_CALCULATED, ITEM_TYPE_JMX, ITEM_TYPE_HTTPAGENT, ITEM_TYPE_SNMP, ITEM_TYPE_SCRIPT,
						ITEM_TYPE_BROWSER
					];

					if (!in_array($item_prototype['type'], $delay_types)) {
						unset($item_prototype['delay']);
					}

					if (array_key_exists('interface_ref', $item_prototype) && $item_prototype['interface_ref']) {
						$interfaceid = $this->referencer->findInterfaceidByRef($hostid,
							$item_prototype['interface_ref']
						);

						if ($interfaceid !== null) {
							$item_prototype['interfaceid'] = $interfaceid;
						}
						else {
							throw new Exception(_s(
								'Cannot find interface "%1$s" used for item prototype "%2$s" of discovery rule "%3$s" on "%4$s".',
								$item_prototype['interface_ref'],
								$item_prototype['name'],
								$discovery_rule['name'],
								$host
							));
						}
					}
					unset($item_prototype['interface_ref']);

<<<<<<< HEAD
					if (array_key_exists('valuemap', $item_prototype) && $item_prototype['valuemap']) {
=======
					$item_prototype['valuemapid'] = 0;

					if ($item_prototype['valuemap']) {
>>>>>>> e3fadc6a
						$valuemapid = $this->referencer->findValuemapidByName($hostid,
							$item_prototype['valuemap']['name']
						);

						if ($valuemapid === null) {
							throw new Exception(_s(
								'Cannot find value map "%1$s" used for item prototype "%2$s" of discovery rule "%3$s" on "%4$s".',
								$item_prototype['valuemap']['name'],
								$item_prototype['name'],
								$discovery_rule['name'],
								$host
							));
						}

						$item_prototype['valuemapid'] = $valuemapid;
					}
					unset($item_prototype['valuemap']);

					if ($item_prototype['type'] == ITEM_TYPE_DEPENDENT) {
						if (!array_key_exists('key', $item_prototype[$master_item_key])) {
							throw new Exception( _s('Incorrect value for field "%1$s": %2$s.', 'master_itemid',
								_('cannot be empty')
							));
						}

						$master_item_prototypeid = $this->referencer->findItemidByKey($hostid,
							$item_prototype[$master_item_key]['key'], true
						);

						if ($master_item_prototypeid !== null) {
							$item_prototype['master_itemid'] = $master_item_prototypeid;
							unset($item_prototype[$master_item_key]);
						}
					}
					else {
						unset($item_prototype[$master_item_key]);
					}

					$item_prototypeid = null;

					if (array_key_exists('uuid', $item_prototype)) {
						$item_prototypeid = $this->referencer->findItemidByUuid($item_prototype['uuid']);
					}

					if ($item_prototypeid === null) {
						$item_prototypeid = $this->referencer->findItemidByKey($hostid, $item_prototype['key_']);
					}

					if ($item_prototypeid === null) {
						$item_prototype['ruleid'] = $itemid;
					}

					foreach ($item_prototype['preprocessing'] as &$preprocessing_step) {
						if (array_key_exists('parameters', $preprocessing_step)) {
							$preprocessing_step['params'] = implode("\n", $preprocessing_step['parameters']);

							unset($preprocessing_step['parameters']);
						}
					}
					unset($preprocessing_step);

					if ($item_prototypeid !== null) {
						if (!array_key_exists($level, $item_prototypes_to_update)) {
							$item_prototypes_to_update[$level] = [];
						}
						$item_prototype['itemid'] = $item_prototypeid;
						$item_prototypes_to_update[$level][] = $item_prototype;
					}
					else {
						if (!array_key_exists($level, $item_prototypes_to_create)) {
							$item_prototypes_to_create[$level] = [];
						}
						$item_prototypes_to_create[$level][] = $item_prototype;
					}
				}

				foreach ($discovery_rule['host_prototypes'] as $host_prototype) {
					// Resolve group prototypes.
					$group_links = [];

					foreach ($host_prototype['group_links'] as $group_link) {
						$groupid = $this->referencer->findHostGroupidByName($group_link['group']['name']);

						if ($groupid === null) {
							throw new Exception(_s(
								'Cannot find host group "%1$s" for host prototype "%2$s" of discovery rule "%3$s" on "%4$s".',
								$group_link['group']['name'],
								$host_prototype['name'],
								$discovery_rule['name'],
								$host
							));
						}

						$group_links[] = ['groupid' => $groupid];
					}

					$host_prototype['groupLinks'] = $group_links;
					$host_prototype['groupPrototypes'] = $host_prototype['group_prototypes'];
					unset($host_prototype['group_links'], $host_prototype['group_prototypes']);

					// Resolve templates.
					$templates = [];

					foreach ($host_prototype['templates'] as $template) {
						$templateid = $this->referencer->findTemplateidByHost($template['name']);

						if ($templateid === null) {
							throw new Exception(_s(
								'Cannot find template "%1$s" for host prototype "%2$s" of discovery rule "%3$s" on "%4$s".',
								$template['name'],
								$host_prototype['name'],
								$discovery_rule['name'],
								$host
							));
						}

						$templates[] = ['templateid' => $templateid];
					}

					$host_prototype['templates'] = $templates;

					$host_prototypeid = null;

					if (array_key_exists('uuid', $host_prototype)) {
						$host_prototypeid = $this->referencer->findHostPrototypeidByUuid($host_prototype['uuid']);
					}

					if ($host_prototypeid === null) {
						$host_prototypeid = $this->referencer->findHostPrototypeidByHost($hostid, $itemid,
							$host_prototype['host']
						);
					}

					if ($host_prototypeid !== null) {
						foreach ($host_prototype['groupPrototypes'] as &$group_prototype) {
							$group_prototypeid = $this->referencer->findGroupPrototypeId($host_prototypeid,
								$group_prototype['name']
							);

							if ($group_prototypeid !== null) {
								$group_prototype['group_prototypeid'] = $group_prototypeid;
							}
						}
						unset($group_prototype);

						foreach ($host_prototype['macros'] as &$macro) {
							$hostmacroid = $this->referencer->findHostPrototypeMacroid($host_prototypeid,
								$macro['macro']
							);

							if ($hostmacroid !== null) {
								$macro['hostmacroid'] = $hostmacroid;
							}
						}
						unset($macro);

						$host_prototype['hostid'] = $host_prototypeid;
						$host_prototypes_to_update[] = $host_prototype;
					}
					else {
						$host_prototype['ruleid'] = $itemid;
						$host_prototypes_to_create[] = $host_prototype;
					}
				}
			}
		}

		ksort($levels);
		foreach (array_keys($levels) as $level) {
			if (array_key_exists($level, $item_prototypes_to_update) && $item_prototypes_to_update[$level]) {
				$this->updateItemsWithDependency([$item_prototypes_to_update[$level]], $master_item_key,
					API::ItemPrototype()
				);
			}
			if (array_key_exists($level, $item_prototypes_to_create) && $item_prototypes_to_create[$level]) {
				$this->createItemsWithDependency([$item_prototypes_to_create[$level]], $master_item_key,
					API::ItemPrototype()
				);
			}
		}

		if ($host_prototypes_to_update) {
			API::HostPrototype()->update($host_prototypes_to_update);
		}

		if ($host_prototypes_to_create) {
			API::HostPrototype()->create($host_prototypes_to_create);
		}

		// Refresh prototypes because templated ones can be inherited to host and used in triggers prototypes or graph
		//   prototypes.
		$this->referencer->refreshItems();

		// First we need to create item prototypes and only then trigger and graph prototypes.
		$triggers_to_create = [];
		$triggers_to_update = [];
		$graphs_to_create = [];
		$graphs_to_update = [];

		// The list of triggers to process dependencies.
		$triggers = [];

		foreach ($discovery_rules_by_hosts as $host => $discovery_rules) {
			$hostid = $this->referencer->findTemplateidOrHostidByHost($host);

			foreach ($discovery_rules as $discovery_rule) {
				// If rule was not processed we should not create/update any of its prototypes.
				if (array_key_exists($hostid, $processed_discovery_rules)
						&& !array_key_exists($discovery_rule['key_'], $processed_discovery_rules[$hostid])) {
					continue;
				}

				foreach ($discovery_rule['trigger_prototypes'] as $trigger) {
					$triggerid = null;

					if (array_key_exists('uuid', $trigger)) {
						$triggerid = $this->referencer->findTriggeridByUuid($trigger['uuid']);
					}

					if ($triggerid === null) {
						$triggerid = $this->referencer->findTriggeridByName($trigger['description'],
							$trigger['expression'], $trigger['recovery_expression']
						);
					}

					$triggers[] = $trigger;
					unset($trigger['dependencies']);

					if ($triggerid !== null) {
						$trigger['triggerid'] = $triggerid;
						$triggers_to_update[] = $trigger;
					}
					else {
						$triggers_to_create[] = $trigger;
					}
				}

				foreach ($discovery_rule['graph_prototypes'] as $graph) {
					if ($graph['ymin_item_1']) {
						$hostid = $this->referencer->findTemplateidOrHostidByHost($graph['ymin_item_1']['host']);

						$itemid = ($hostid !== null)
							? $this->referencer->findItemidByKey($hostid, $graph['ymin_item_1']['key'], true)
							: null;

						if ($itemid === null) {
							throw new Exception(_s(
								'Cannot find item "%1$s" on "%2$s" used as the Y axis MIN value for graph prototype "%3$s" of discovery rule "%4$s" on "%5$s".',
								$graph['ymin_item_1']['key'],
								$graph['ymin_item_1']['host'],
								$graph['name'],
								$discovery_rule['name'],
								$host
							));
						}

						$graph['ymin_itemid'] = $itemid;
					}

					if ($graph['ymax_item_1']) {
						$hostid = $this->referencer->findTemplateidOrHostidByHost($graph['ymax_item_1']['host']);

						$itemid = ($hostid !== null)
							? $this->referencer->findItemidByKey($hostid, $graph['ymax_item_1']['key'], true)
							: null;

						if ($itemid === null) {
							throw new Exception(_s(
								'Cannot find item "%1$s" on "%2$s" used as the Y axis MAX value for graph prototype "%3$s" of discovery rule "%4$s" on "%5$s".',
								$graph['ymax_item_1']['key'],
								$graph['ymax_item_1']['host'],
								$graph['name'],
								$discovery_rule['name'],
								$host
							));
						}

						$graph['ymax_itemid'] = $itemid;
					}

					foreach ($graph['gitems'] as &$item) {
						$hostid = $this->referencer->findTemplateidOrHostidByHost($item['item']['host']);

						$item['itemid'] = ($hostid !== null)
							? $this->referencer->findItemidByKey($hostid, $item['item']['key'], true)
							: null;

						if ($item['itemid'] === null) {
							throw new Exception(_s(
								'Cannot find item "%1$s" on "%2$s" used in graph prototype "%3$s" of discovery rule "%4$s" on "%5$s".',
								$item['item']['key'],
								$item['item']['host'],
								$graph['name'],
								$discovery_rule['name'],
								$host
							));
						}
					}
					unset($item);

					$graphid = null;

					if (array_key_exists('uuid', $graph)) {
						$graphid = $this->referencer->findGraphidByUuid($graph['uuid']);
					}

					if ($graphid === null) {
						$graphid = $this->referencer->findGraphidByName($hostid, $graph['name']);
					}

					if ($graphid !== null) {
						$graph['graphid'] = $graphid;
						$graphs_to_update[] = $graph;
					}
					else {
						$graphs_to_create[] = $graph;
					}
				}
			}
		}

		if ($triggers_to_update) {
			$updated_triggers = API::TriggerPrototype()->update($triggers_to_update);

			foreach ($updated_triggers['triggerids'] as $index => $triggerid) {
				$trigger = $triggers_to_update[$index];
				$this->referencer->setDbTrigger($triggerid, $trigger);
			}
		}

		if ($triggers_to_create) {
			$created_triggers = API::TriggerPrototype()->create($triggers_to_create);

			foreach ($created_triggers['triggerids'] as $index => $triggerid) {
				$trigger = $triggers_to_create[$index];
				$this->referencer->setDbTrigger($triggerid, $trigger);
			}
		}

		if ($graphs_to_update) {
			API::GraphPrototype()->update($graphs_to_update);
			$this->referencer->refreshGraphs();
		}

		if ($graphs_to_create) {
			API::GraphPrototype()->create($graphs_to_create);
			$this->referencer->refreshGraphs();
		}

		$this->processTriggerPrototypeDependencies($triggers);
	}

	/**
	 * Update trigger prototype dependencies.
	 *
	 * @param array $triggers
	 *
	 * @throws Exception
	 */
	protected function processTriggerPrototypeDependencies(array $triggers): void {
		$trigger_dependencies = [];

		foreach ($triggers as $trigger) {
			if (!array_key_exists('dependencies', $trigger)) {
				continue;
			}

			$dependencies = [];
			$triggerid = $this->referencer->findTriggeridByName($trigger['description'], $trigger['expression'],
				$trigger['recovery_expression']
			);

			foreach ($trigger['dependencies'] as $dependency) {
				$dependent_triggerid = $this->referencer->findTriggeridByName($dependency['name'],
					$dependency['expression'], $dependency['recovery_expression'], true
				);

				if ($dependent_triggerid === null) {
					throw new Exception(_s('Trigger prototype "%1$s" depends on trigger "%2$s", which does not exist.',
						$trigger['description'],
						$dependency['name']
					));
				}

				$dependencies[] = ['triggerid' => $dependent_triggerid];
			}

			$trigger_dependencies[] = [
				'triggerid' => $triggerid,
				'dependencies' => $dependencies
			];
		}

		if ($trigger_dependencies) {
			API::TriggerPrototype()->update($trigger_dependencies);
		}
	}

	/**
	 * Import web scenarios.
	 *
	 * @throws APIException
	 */
	protected function processHttpTests(): void {
		if (!$this->options['httptests']['createMissing'] && !$this->options['httptests']['updateExisting']) {
			return;
		}

		$httptests_to_create = [];
		$httptests_to_update = [];

		foreach ($this->getFormattedHttpTests() as $host => $httptests) {
			$hostid = $this->referencer->findTemplateidOrHostidByHost($host);

			if ($hostid === null
					|| (!$this->importedObjectContainer->isHostProcessed($hostid)
						&& !$this->importedObjectContainer->isTemplateProcessed($hostid))) {
				continue;
			}

			foreach ($httptests as $httptest) {
				$httptestid = null;

				if (array_key_exists('uuid', $httptest)) {
					$httptestid = $this->referencer->findHttpTestidByUuid($httptest['uuid']);
				}

				if ($httptestid === null) {
					$httptestid = $this->referencer->findHttpTestidByName($hostid, $httptest['name']);
				}

				if ($httptestid !== null) {
					foreach ($httptest['steps'] as &$httpstep) {
						$httpstepid = $this->referencer->findHttpStepidByName($hostid, $httptestid, $httpstep['name']);

						if ($httpstepid !== null) {
							$httpstep['httpstepid'] = $httpstepid;
						}
					}
					unset($httpstep);

					$httptest['httptestid'] = $httptestid;
					$httptests_to_update[] = $httptest;
				}
				else {
					$httptest['hostid'] = $hostid;
					$httptests_to_create[] = $httptest;
				}
			}
		}

		if ($this->options['httptests']['updateExisting'] && $httptests_to_update) {
			API::HttpTest()->update($httptests_to_update);
		}

		if ($this->options['httptests']['createMissing'] && $httptests_to_create) {
			API::HttpTest()->create($httptests_to_create);
		}

		$this->referencer->refreshHttpTests();
	}

	/**
	 * Import graphs.
	 *
	 * @throws Exception
	 */
	protected function processGraphs(): void {
		if (!$this->options['graphs']['createMissing'] && !$this->options['graphs']['updateExisting']) {
			return;
		}

		$graphs_to_create = [];
		$graphs_to_update = [];

		foreach ($this->getFormattedGraphs() as $graph) {
			if ($graph['ymin_item_1']) {
				$hostid = $this->referencer->findTemplateidOrHostidByHost($graph['ymin_item_1']['host']);
				$itemid = ($hostid !== null)
					? $this->referencer->findItemidByKey($hostid, $graph['ymin_item_1']['key'], true)
					: null;

				if ($itemid === null) {
					throw new Exception(_s(
						'Cannot find item "%1$s" on "%2$s" used as the Y axis MIN value for graph "%3$s".',
						$graph['ymin_item_1']['key'],
						$graph['ymin_item_1']['host'],
						$graph['name']
					));
				}

				$graph['ymin_itemid'] = $itemid;
			}

			if ($graph['ymax_item_1']) {
				$hostid = $this->referencer->findTemplateidOrHostidByHost($graph['ymax_item_1']['host']);
				$itemid = ($hostid !== null)
					? $this->referencer->findItemidByKey($hostid, $graph['ymax_item_1']['key'], true)
					: null;

				if ($itemid === null) {
					throw new Exception(_s(
						'Cannot find item "%1$s" on "%2$s" used as the Y axis MAX value for graph "%3$s".',
						$graph['ymax_item_1']['key'],
						$graph['ymax_item_1']['host'],
						$graph['name']
					));
				}

				$graph['ymax_itemid'] = $itemid;
			}

			$hostid = null;

			foreach ($graph['gitems'] as &$item) {
				$hostid = $this->referencer->findTemplateidOrHostidByHost($item['item']['host']);
				$item['itemid'] = ($hostid !== null)
					? $this->referencer->findItemidByKey($hostid, $item['item']['key'], true)
					: null;

				if ($item['itemid'] === null) {
					throw new Exception(_s(
						'Cannot find item "%1$s" on "%2$s" used in graph "%3$s".',
						$item['item']['key'],
						$item['item']['host'],
						$graph['name']
					));
				}
			}
			unset($item);

			if ($this->isTemplateGraph($graph)) {
				$graphid = $this->referencer->findGraphidByUuid($graph['uuid']);

				if ($graphid === null) {
					$graphid = $this->referencer->findGraphidByName($hostid, $graph['name']);
				}
			}
			else {
				unset($graph['uuid']);
				$graphid = $this->referencer->findGraphidByName($hostid, $graph['name']);
			}

			if ($graphid !== null) {
				$graph['graphid'] = $graphid;
				$graphs_to_update[] = $graph;
			}
			else {
				$graphs_to_create[] = $graph;
			}
		}

		if ($this->options['graphs']['updateExisting'] && $graphs_to_update) {
			API::Graph()->update($graphs_to_update);
		}

		if ($this->options['graphs']['createMissing'] && $graphs_to_create) {
			API::Graph()->create($graphs_to_create);
		}

		$this->referencer->refreshGraphs();
	}

	private function isTemplateGraph(array $graph): bool {
		if ($graph['ymin_item_1'] && $this->referencer->findTemplateidByHost($graph['ymin_item_1']['host'])) {
			return true;
		}

		if ($graph['ymax_item_1'] && $this->referencer->findTemplateidByHost($graph['ymax_item_1']['host'])) {
			return true;
		}

		if (array_key_exists('gitems', $graph) && $graph['gitems']) {
			foreach ($graph['gitems'] as $gitem) {
				if ($this->referencer->findTemplateidByHost($gitem['item']['host'])) {
					return true;
				}
			}
		}

		return false;
	}

	/**
	 * Import triggers.
	 *
	 * @throws Exception
	 */
	protected function processTriggers(): void {
		if (!$this->options['triggers']['createMissing'] && !$this->options['triggers']['updateExisting']) {
			return;
		}

		$triggers_to_create = [];
		$triggers_to_update = [];

		$triggers_to_process_dependencies = [];

		foreach ($this->getFormattedTriggers() as $trigger) {
			$triggerid = null;

			$is_template_trigger = $this->isTemplateTrigger($trigger);

			if ($is_template_trigger && array_key_exists('uuid', $trigger)) {
				$triggerid = $this->referencer->findTriggeridByUuid($trigger['uuid']);

				if ($triggerid === null) {
					$triggerid = $this->referencer->findTriggeridByName($trigger['description'], $trigger['expression'],
						$trigger['recovery_expression']
					);
				}
			}
			elseif (!$is_template_trigger) {
				unset($trigger['uuid']);
				$triggerid = $this->referencer->findTriggeridByName($trigger['description'], $trigger['expression'],
					$trigger['recovery_expression']
				);
			}

			if ($triggerid !== null) {
				if ($this->options['triggers']['updateExisting']) {
					$triggers_to_process_dependencies[] = $trigger;

					$trigger['triggerid'] = $triggerid;
					unset($trigger['dependencies']);
					$triggers_to_update[] = $trigger;
				}
			}
			else {
				if ($this->options['triggers']['createMissing']) {
					$triggers_to_process_dependencies[] = $trigger;

					unset($trigger['dependencies']);
					$triggers_to_create[] = $trigger;
				}
			}
		}

		if ($triggers_to_update) {
			API::Trigger()->update($triggers_to_update);
		}

		if ($triggers_to_create) {
			API::Trigger()->create($triggers_to_create);
		}

		// Refresh triggers because template triggers can be inherited to host and used in maps.
		$this->referencer->refreshTriggers();

		$this->processTriggerDependencies($triggers_to_process_dependencies);
	}

	private function isTemplateTrigger(array $trigger): bool {
		$expression_parser = new CExpressionParser(['usermacros' => true]);

		if ($expression_parser->parse($trigger['expression']) != CParser::PARSE_SUCCESS) {
			return false;
		}

		foreach ($expression_parser->getResult()->getHosts() as $host) {
			$host = $this->referencer->findTemplateidByHost($host);

			if ($host !== null) {
				return true;
			}
		}

		if ($trigger['recovery_expression'] === ''
				|| $expression_parser->parse($trigger['recovery_expression']) != CParser::PARSE_SUCCESS) {
			return false;
		}

		foreach ($expression_parser->getResult()->getHosts() as $host) {
			$host = $this->referencer->findTemplateidByHost($host);

			if ($host !== null) {
				return true;
			}
		}

		return false;
	}

	/**
	 * Update trigger dependencies
	 *
	 * @param array $triggers
	 *
	 * @throws Exception
	 */
	protected function processTriggerDependencies(array $triggers): void {
		$trigger_dependencies = [];

		foreach ($triggers as $trigger) {
			if (!array_key_exists('dependencies', $trigger)) {
				continue;
			}

			$triggerid = $this->referencer->findTriggeridByName($trigger['description'], $trigger['expression'],
				$trigger['recovery_expression']
			);

			$dependencies = [];

			foreach ($trigger['dependencies'] as $dependency) {
				$dependent_triggerid = $this->referencer->findTriggeridByName($dependency['name'],
					$dependency['expression'], $dependency['recovery_expression'], true
				);

				if ($dependent_triggerid === null) {
					throw new Exception(_s('Trigger "%1$s" depends on trigger "%2$s", which does not exist.',
						$trigger['description'],
						$dependency['name']
					));
				}

				$dependencies[] = ['triggerid' => $dependent_triggerid];
			}

			$trigger_dependencies[] = [
				'triggerid' => $triggerid,
				'dependencies' => $dependencies
			];
		}

		if ($trigger_dependencies) {
			API::Trigger()->update($trigger_dependencies);
		}
	}

	/**
	 * Import images.
	 *
	 * @throws Exception
	 */
	protected function processImages(): void {
		if (!$this->options['images']['updateExisting'] && !$this->options['images']['createMissing']) {
			return;
		}

		$images_to_import = $this->getFormattedImages();

		if (!$images_to_import) {
			return;
		}

		$images_to_update = [];
		$images_to_create = [];

		foreach ($images_to_import as $image) {
			$imageid = $this->referencer->findImageidByName($image['name']);

			if ($imageid !== null) {
				$image['imageid'] = $imageid;
				unset($image['imagetype']);
				$images_to_update[] = $image;
			}
			else {
				$images_to_create[] = $image;
			}
		}

		if ($this->options['images']['updateExisting'] && $images_to_update) {
			API::Image()->update($images_to_update);
		}

		if ($this->options['images']['createMissing'] && $images_to_create) {
			$created_images = API::Image()->create($images_to_create);

			foreach ($images_to_create as $index => $image) {
				$this->referencer->setDbImage($created_images['imageids'][$index], $image);
			}
		}
	}

	/**
	 * Import maps.
	 *
	 * @throws Exception
	 */
	protected function processMaps(): void {
		if ($this->options['maps']['updateExisting'] || $this->options['maps']['createMissing']) {
			$maps = $this->getFormattedMaps();

			if ($maps) {
				$map_importer = new CMapImporter($this->options, $this->referencer, $this->importedObjectContainer);
				$map_importer->import($maps);
			}
		}
	}

	/**
	 * Import template dashboards.
	 */
	protected function processTemplateDashboards(): void {
		if ($this->options['templateDashboards']['updateExisting']
				|| $this->options['templateDashboards']['createMissing']) {
			$dashboards = $this->getFormattedTemplateDashboards();

			if ($dashboards) {
				$dashboard_importer = new CTemplateDashboardImporter($this->options, $this->referencer,
					$this->importedObjectContainer
				);

				$dashboard_importer->import($dashboards);
			}
		}
	}

	/**
	 * Import media types.
	 */
	protected function processMediaTypes(): void {
		if (!$this->options['mediaTypes']['updateExisting'] && !$this->options['mediaTypes']['createMissing']) {
			return;
		}

		$media_types_to_import = $this->getFormattedMediaTypes();

		if (!$media_types_to_import) {
			return;
		}

		$media_types_to_import = zbx_toHash($media_types_to_import, 'name');

		$db_media_types = API::MediaType()->get([
			'output' => ['mediatypeid', 'name'],
			'filter' => ['name' => array_keys($media_types_to_import)]
		]);
		$db_media_types = zbx_toHash($db_media_types, 'name');

		$media_types_to_update = [];
		$media_types_to_create = [];

		foreach ($media_types_to_import as $name => $media_type) {
			if (array_key_exists($name, $db_media_types)) {
				$media_type['mediatypeid'] = $db_media_types[$name]['mediatypeid'];
				$media_types_to_update[] = $media_type;
			}
			else {
				$media_types_to_create[] = $media_type;
			}
		}

		if ($this->options['mediaTypes']['updateExisting'] && $media_types_to_update) {
			API::MediaType()->update($media_types_to_update);
		}

		if ($this->options['mediaTypes']['createMissing'] && $media_types_to_create) {
			API::MediaType()->create($media_types_to_create);
		}
	}

	/**
	 * Deletes items from DB that are missing in import file.
	 */
	protected function deleteMissingItems(): void {
		if (!$this->options['items']['deleteMissing']) {
			return;
		}

		$processed_hostids = array_merge(
			$this->importedObjectContainer->getHostids(),
			$this->importedObjectContainer->getTemplateids()
		);

		if (!$processed_hostids) {
			return;
		}

		$itemids = [];

		foreach ($this->getFormattedItems() as $host => $items) {
			$hostid = $this->referencer->findTemplateidOrHostidByHost($host);

			if ($hostid === null) {
				continue;
			}

			foreach ($items as $item) {
				$itemid = null;

				if (array_key_exists('uuid', $item)) {
					$itemid = $this->referencer->findItemidByUuid($item['uuid']);
				}

				if ($itemid === null) {
					$itemid = $this->referencer->findItemidByKey($hostid, $item['key_']);
				}

				if ($itemid !== null) {
					$itemids[$itemid] = [];
				}
			}
		}

		$db_itemids = API::Item()->get([
			'output' => ['itemid'],
			'hostids' => $processed_hostids,
			'filter' => ['flags' => ZBX_FLAG_DISCOVERY_NORMAL],
			'inherited' => false,
			'preservekeys' => true,
			'nopermissions' => true
		]);

		$items_to_delete = array_diff_key($db_itemids, $itemids);

		if ($items_to_delete) {
			API::Item()->delete(array_keys($items_to_delete));
		}

		$this->referencer->refreshItems();
	}

	/**
	 * Deletes triggers from DB that are missing in import file.
	 */
	protected function deleteMissingTriggers(): void {
		if (!$this->options['triggers']['deleteMissing']) {
			return;
		}

		$processed_hostids = array_merge(
			$this->importedObjectContainer->getHostids(),
			$this->importedObjectContainer->getTemplateids()
		);

		if (!$processed_hostids) {
			return;
		}

		$triggerids = [];

		foreach ($this->getFormattedTriggers() as $trigger) {
			$triggerid = null;

			if (array_key_exists('uuid', $trigger)) {
				$triggerid = $this->referencer->findTriggeridByUuid($trigger['uuid']);
			}

			// In import file host trigger can have UUID assigned after conversion, such should be searched by name.
			if ($triggerid === null) {
				$triggerid = $this->referencer->findTriggeridByName($trigger['description'], $trigger['expression'],
					$trigger['recovery_expression']
				);

				// Template triggers should only be searched by UUID.
				if ($triggerid !== null && array_key_exists('uuid', $trigger)) {
					$db_trigger = $this->referencer->findTriggerById($triggerid);

					if ($db_trigger['uuid'] !== '' && $db_trigger['uuid'] !== $trigger['uuid']) {
						$triggerid = null;
					}
				}
			}

			if ($triggerid !== null) {
				$triggerids[$triggerid] = [];
			}
		}

		$db_triggerids = API::Trigger()->get([
			'output' => [],
			'selectHosts' => ['hostid'],
			'hostids' => $processed_hostids,
			'filter' => ['flags' => ZBX_FLAG_DISCOVERY_NORMAL],
			'inherited' => false,
			'preservekeys' => true,
			'nopermissions' => true
		]);

		// Check that potentially deletable trigger belongs to same hosts that are in the import file.
		// If some triggers belong to more hosts than import file contains, don't delete them.
		$triggerids_to_delete = [];
		$processed_hostids = array_flip($processed_hostids);

		foreach (array_diff_key($db_triggerids, $triggerids) as $triggerid => $trigger) {
			$trigger_hostids = array_flip(array_column($trigger['hosts'], 'hostid'));

			if (!array_diff_key($trigger_hostids, $processed_hostids)) {
				$triggerids_to_delete[] = $triggerid;
			}
		}

		if ($triggerids_to_delete) {
			API::Trigger()->delete($triggerids_to_delete);
		}

		// refresh triggers because template triggers can be inherited to host and used in maps
		$this->referencer->refreshTriggers();
	}

	/**
	 * Deletes graphs from DB that are missing in import file.
	 */
	protected function deleteMissingGraphs(): void {
		if (!$this->options['graphs']['deleteMissing']) {
			return;
		}

		$processed_hostids = array_merge(
			$this->importedObjectContainer->getHostids(),
			$this->importedObjectContainer->getTemplateids()
		);

		if (!$processed_hostids) {
			return;
		}

		$graphids = [];

		foreach ($this->getFormattedGraphs() as $graph) {
			$graphid = null;

			if (array_key_exists('uuid', $graph)) {
				$graphid = $this->referencer->findGraphidByUuid($graph['uuid']);
			}

			if ($graphid !== null) {
				$graphids[$graphid] = [];
			}
			elseif (array_key_exists('gitems', $graph)) {
				// In import file host graph can have UUID assigned after conversion, such should be searched by name.
				foreach ($graph['gitems'] as $gitem) {
					$gitem_hostid = $this->referencer->findTemplateidOrHostidByHost($gitem['item']['host']);

					if ($gitem_hostid !== null) {
						$graphid = $this->referencer->findGraphidByName($gitem_hostid, $graph['name']);
					}

					if ($graphid !== null) {
						$graphids[$graphid] = [];
					}
				}
			}
		}

		$db_graphids = API::Graph()->get([
			'output' => ['graphid'],
			'hostids' => $processed_hostids,
			'selectHosts' => ['hostid'],
			'preservekeys' => true,
			'nopermissions' => true,
			'inherited' => false,
			'filter' => ['flags' => ZBX_FLAG_DISCOVERY_NORMAL]
		]);

		// check that potentially deletable graph belongs to same hosts that are in XML
		// if some graphs belong to more hosts than current XML contains, don't delete them
		$graphids_to_delete = [];
		$processed_hostids = array_flip($processed_hostids);

		foreach (array_diff_key($db_graphids, $graphids) as $graphid => $graph) {
			$graph_hostids = array_flip(array_column($graph['hosts'], 'hostid'));

			if (!array_diff_key($graph_hostids, $processed_hostids)) {
				$graphids_to_delete[] = $graphid;
			}
		}

		if ($graphids_to_delete) {
			API::Graph()->delete($graphids_to_delete);
		}

		$this->referencer->refreshGraphs();
	}

	/**
	 * Deletes prototypes from DB that are missing in import file.
	 *
	 * @param array $discovery_rules_by_hosts
	 *
	 * @throws APIException
	 */
	protected function deleteMissingPrototypes(array $discovery_rules_by_hosts): void {
		$discovery_ruleids = [];
		$host_prototypeids = [];
		$trigger_prototypeids = [];
		$graph_prototypeids = [];
		$item_prototypeids = [];

		foreach ($discovery_rules_by_hosts as $host => $discovery_rules) {
			$hostid = $this->referencer->findTemplateidOrHostidByHost($host);

			foreach ($discovery_rules as $discovery_rule) {
				$discoveryid = null;

				if (array_key_exists('uuid', $discovery_rule)) {
					$discoveryid = $this->referencer->findItemidByUuid($discovery_rule['uuid']);
				}

				if ($discoveryid === null) {
					$discoveryid = $this->referencer->findItemidByKey($hostid, $discovery_rule['key_']);
				}

				if ($discoveryid === null) {
					continue;
				}

				$discovery_ruleids[$discoveryid] = [];

				foreach ($discovery_rule['host_prototypes'] as $host_prototype) {
					$host_prototypeid = null;

					if (array_key_exists('uuid', $host_prototype)) {
						$host_prototypeid = $this->referencer->findHostPrototypeidByUuid($host_prototype['uuid']);
					}

					if ($host_prototypeid === null) {
						$host_prototypeid = $this->referencer->findHostPrototypeidByHost($hostid, $discoveryid,
							$host_prototype['host']
						);
					}

					if ($host_prototypeid !== null) {
						$host_prototypeids[$host_prototypeid] = [];
					}
				}

				foreach ($discovery_rule['trigger_prototypes'] as $trigger_prototype) {
					$trigger_prototypeid = null;

					if (array_key_exists('uuid', $trigger_prototype)) {
						$trigger_prototypeid = $this->referencer->findTriggeridByUuid($trigger_prototype['uuid']);
					}

					if ($trigger_prototypeid === null) {
						$trigger_prototypeid = $this->referencer->findTriggeridByName($trigger_prototype['description'],
							$trigger_prototype['expression'], $trigger_prototype['recovery_expression']
						);
					}

					if ($trigger_prototypeid !== null) {
						$trigger_prototypeids[$trigger_prototypeid] = [];
					}
				}

				foreach ($discovery_rule['graph_prototypes'] as $graph_prototype) {
					$graph_prototypeid = null;

					if (array_key_exists('uuid', $graph_prototype)) {
						$graph_prototypeid = $this->referencer->findGraphidByUuid($graph_prototype['uuid']);
					}

					if ($graph_prototypeid === null) {
						$graph_prototypeid = $this->referencer->findGraphidByName($hostid, $graph_prototype['name']);
					}

					if ($graph_prototypeid !== null) {
						$graph_prototypeids[$graph_prototypeid] = [];
					}
				}

				foreach ($discovery_rule['item_prototypes'] as $item_prototype) {
					$item_prototypeid = null;

					if (array_key_exists('uuid', $item_prototype)) {
						$item_prototypeid = $this->referencer->findItemidByUuid($item_prototype['uuid']);
					}

					if ($item_prototypeid === null) {
						$item_prototypeid = $this->referencer->findItemidByKey($hostid, $item_prototype['key_']);
					}

					if ($item_prototypeid !== null) {
						$item_prototypeids[$item_prototypeid] = [];
					}
				}
			}
		}

		$db_host_prototypes = API::HostPrototype()->get([
			'output' => [],
			'discoveryids' => array_keys($discovery_ruleids),
			'preservekeys' => true,
			'nopermissions' => true,
			'inherited' => false
		]);

		$host_prototypes_to_delete = array_diff_key($db_host_prototypes, $host_prototypeids);

		if ($host_prototypes_to_delete) {
			API::HostPrototype()->delete(array_keys($host_prototypes_to_delete));
		}

		$db_trigger_prototypes = API::TriggerPrototype()->get([
			'output' => [],
			'discoveryids' => array_keys($discovery_ruleids),
			'preservekeys' => true,
			'nopermissions' => true,
			'inherited' => false
		]);

		$trigger_prototypes_to_delete = array_diff_key($db_trigger_prototypes, $trigger_prototypeids);

		// Unlike triggers that belong to multiple hosts, trigger prototypes do not, so we just delete them.
		if ($trigger_prototypes_to_delete) {
			API::TriggerPrototype()->delete(array_keys($trigger_prototypes_to_delete));

			$this->referencer->refreshTriggers();
		}

		$db_graph_prototypes = API::GraphPrototype()->get([
			'output' => [],
			'discoveryids' => array_keys($discovery_ruleids),
			'preservekeys' => true,
			'nopermissions' => true,
			'inherited' => false
		]);

		$graph_prototypes_to_delete = array_diff_key($db_graph_prototypes, $graph_prototypeids);

		// Unlike graphs that belong to multiple hosts, graph prototypes do not, so we just delete them.
		if ($graph_prototypes_to_delete) {
			API::GraphPrototype()->delete(array_keys($graph_prototypes_to_delete));

			$this->referencer->refreshGraphs();
		}

		$db_item_prototypes = API::ItemPrototype()->get([
			'output' => [],
			'discoveryids' => array_keys($discovery_ruleids),
			'preservekeys' => true,
			'nopermissions' => true,
			'inherited' => false
		]);

		$item_prototypes_to_delete = array_diff_key($db_item_prototypes, $item_prototypeids);

		if ($item_prototypes_to_delete) {
			API::ItemPrototype()->delete(array_keys($item_prototypes_to_delete));

			$this->referencer->refreshItems();
		}
	}

	/**
	 * Deletes web scenarios from DB that are missing in import file.
	 */
	protected function deleteMissingHttpTests(): void {
		if (!$this->options['httptests']['deleteMissing']) {
			return;
		}

		$processed_hostids = array_merge(
			$this->importedObjectContainer->getHostids(),
			$this->importedObjectContainer->getTemplateids()
		);

		if (!$processed_hostids) {
			return;
		}

		$httptestids = [];

		foreach ($this->getFormattedHttpTests() as $host => $httptests) {
			$hostid = $this->referencer->findTemplateidOrHostidByHost($host);

			if ($hostid === null) {
				continue;
			}

			foreach ($httptests as $httptest) {
				$httptestid = null;

				if (array_key_exists('uuid', $httptest)) {
					$httptestid = $this->referencer->findHttpTestidByUuid($httptest['uuid']);
				}

				if ($httptestid === null) {
					$httptestid = $this->referencer->findHttpTestidByName($hostid, $httptest['name']);
				}

				if ($httptestid !== null) {
					$httptestids[$httptestid] = [];
				}
			}
		}

		$db_httptestids = API::HttpTest()->get([
			'output' => [],
			'hostids' => $processed_hostids,
			'inherited' => false,
			'preservekeys' => true,
			'nopermissions' => true
		]);

		$httptestids_to_delete = array_diff_key($db_httptestids, $httptestids);

		if ($httptestids_to_delete) {
			API::HttpTest()->delete(array_keys($httptestids_to_delete));
		}

		$this->referencer->refreshHttpTests();
	}

	/**
	 * Deletes template dashboards from DB that are missing in import file.
	 *
	 * @throws APIException
	 */
	protected function deleteMissingTemplateDashboards(): void {
		if (!$this->options['templateDashboards']['deleteMissing']) {
			return;
		}

		$dashboard_importer = new CTemplateDashboardImporter($this->options, $this->referencer,
			$this->importedObjectContainer
		);

		$dashboard_importer->delete($this->getFormattedTemplateDashboards());
	}

	/**
	 * Deletes discovery rules from DB that are missing in import file.
	 */
	protected function deleteMissingDiscoveryRules(): void {
		if (!$this->options['discoveryRules']['deleteMissing']) {
			return;
		}

		$processed_hostids = array_merge(
			$this->importedObjectContainer->getHostids(),
			$this->importedObjectContainer->getTemplateids()
		);

		if (!$processed_hostids) {
			return;
		}

		$discovery_ruleids = [];

		foreach ($this->getFormattedDiscoveryRules() as $host => $discovery_rules) {
			$hostid = $this->referencer->findTemplateidOrHostidByHost($host);

			if ($hostid === null) {
				continue;
			}

			foreach ($discovery_rules as $discovery_rule) {
				$discovery_ruleid = null;

				if (array_key_exists('uuid', $discovery_rule)) {
					$discovery_ruleid =  $this->referencer->findItemidByUuid($discovery_rule['uuid']);
				}

				if ($discovery_ruleid === null) {
					$discovery_ruleid = $this->referencer->findItemidByKey($hostid, $discovery_rule['key_']);
				}

				if ($discovery_ruleid !== null) {
					$discovery_ruleids[$discovery_ruleid] = [];
				}
			}
		}

		$db_discovery_ruleids = API::DiscoveryRule()->get([
			'output' => ['itemid'],
			'hostids' => $processed_hostids,
			'inherited' => false,
			'preservekeys' => true,
			'nopermissions' => true
		]);

		$discovery_ruleids_to_delete = array_diff_key($db_discovery_ruleids, $discovery_ruleids);

		if ($discovery_ruleids_to_delete) {
			API::DiscoveryRule()->delete(array_keys($discovery_ruleids_to_delete));
		}

		$this->referencer->refreshItems();
	}

	/**
	 * Get formatted template groups.
	 *
	 * @return array
	 */
	protected function getFormattedTemplateGroups(): array {
		if (!array_key_exists('template_groups', $this->formattedData)) {
			$this->formattedData['template_groups'] = $this->adapter->getTemplateGroups();
		}

		return $this->formattedData['template_groups'];
	}

	/**
	 * Get formatted host groups.
	 *
	 * @return array
	 */
	protected function getFormattedHostGroups(): array {
		if (!array_key_exists('host_groups', $this->formattedData)) {
			$this->formattedData['host_groups'] = $this->adapter->getHostGroups();
		}

		return $this->formattedData['host_groups'];
	}

	/**
	 * Get formatted templates.
	 *
	 * @return array
	 */
	public function getFormattedTemplates(): array {
		if (!array_key_exists('templates', $this->formattedData)) {
			$this->formattedData['templates'] = $this->adapter->getTemplates();
		}

		return $this->formattedData['templates'];
	}

	/**
	 * Get formatted hosts.
	 *
	 * @return array
	 */
	public function getFormattedHosts(): array {
		if (!array_key_exists('hosts', $this->formattedData)) {
			$this->formattedData['hosts'] = $this->adapter->getHosts();
		}

		return $this->formattedData['hosts'];
	}

	/**
	 * Get formatted items.
	 *
	 * @return array
	 */
	protected function getFormattedItems(): array {
		if (!array_key_exists('items', $this->formattedData)) {
			$this->formattedData['items'] = $this->adapter->getItems();
		}

		return $this->formattedData['items'];
	}

	/**
	 * Get formatted discovery rules.
	 *
	 * @return array
	 */
	protected function getFormattedDiscoveryRules(): array {
		if (!array_key_exists('discoveryRules', $this->formattedData)) {
			$this->formattedData['discoveryRules'] = $this->adapter->getDiscoveryRules();
		}

		return $this->formattedData['discoveryRules'];
	}

	/**
	 * Get formatted web scenarios.
	 *
	 * @return array
	 */
	protected function getFormattedHttpTests(): array {
		if (!array_key_exists('httptests', $this->formattedData)) {
			$this->formattedData['httptests'] = $this->adapter->getHttpTests();
		}

		return $this->formattedData['httptests'];
	}

	/**
	 * Get formatted web scenario steps.
	 *
	 * @return array
	 */
	protected function getFormattedHttpSteps(): array {
		if (!array_key_exists('httpsteps', $this->formattedData)) {
			$this->formattedData['httpsteps'] = $this->adapter->getHttpSteps();
		}

		return $this->formattedData['httpsteps'];
	}

	/**
	 * Get formatted triggers.
	 *
	 * @return array
	 */
	protected function getFormattedTriggers(): array {
		if (!array_key_exists('triggers', $this->formattedData)) {
			$this->formattedData['triggers'] = $this->adapter->getTriggers();
		}

		return $this->formattedData['triggers'];
	}

	/**
	 * Get formatted graphs.
	 *
	 * @return array
	 */
	protected function getFormattedGraphs(): array {
		if (!array_key_exists('graphs', $this->formattedData)) {
			$this->formattedData['graphs'] = $this->adapter->getGraphs();
		}

		return $this->formattedData['graphs'];
	}

	/**
	 * Get formatted images.
	 *
	 * @return array
	 */
	protected function getFormattedImages(): array {
		if (!array_key_exists('images', $this->formattedData)) {
			$this->formattedData['images'] = $this->adapter->getImages();
		}

		return $this->formattedData['images'];
	}

	/**
	 * Get formatted maps.
	 *
	 * @return array
	 */
	protected function getFormattedMaps(): array {
		if (!array_key_exists('maps', $this->formattedData)) {
			$this->formattedData['maps'] = $this->adapter->getMaps();
		}

		return $this->formattedData['maps'];
	}

	/**
	 * Get formatted template dashboards.
	 *
	 * @return array
	 */
	protected function getFormattedTemplateDashboards(): array {
		if (!array_key_exists('templateDashboards', $this->formattedData)) {
			$this->formattedData['templateDashboards'] = $this->adapter->getTemplateDashboards();
		}

		return $this->formattedData['templateDashboards'];
	}

	/**
	 * Get formatted media types.
	 *
	 * @return array
	 */
	protected function getFormattedMediaTypes(): array {
		if (!array_key_exists('mediaTypes', $this->formattedData)) {
			$this->formattedData['mediaTypes'] = $this->adapter->getMediaTypes();
		}

		return $this->formattedData['mediaTypes'];
	}

	/**
	 * Get items keys order tree, to ensure that master item will be inserted or updated before any of it dependent
	 * item. Returns associative array where key is item index and value is item dependency level.
	 *
	 * @param string $master_item_key  String containing master key name used to identify item master.
	 *
	 * @return array
	 *
	 * @throws Exception
	 */
	protected function getItemsOrder(string $master_item_key): array {
		$entities = $this->getFormattedItems();

		return $this->getEntitiesOrder($entities, $master_item_key);
	}

	/**
	 * Get discovery rules items prototypes keys order tree, to ensure that master item will be inserted or updated
	 * before any of it dependent item. Returns associative array where key is item prototype index and value is item
	 * prototype dependency level.
	 *
	 * @param string $master_item_key  String containing master key name used to identify item master.
	 *
	 * @return array
	 *
	 * @throws Exception
	 */
	protected function getDiscoveryRulesItemsOrder(string $master_item_key): array {
		$discovery_rules_by_hosts = $this->getFormattedDiscoveryRules();
		$entities_order = [];

		foreach ($discovery_rules_by_hosts as $host => $discovery_rules) {
			$hostid = $this->referencer->findTemplateidOrHostidByHost($host);

			if ($hostid === null) {
				continue;
			}

			foreach ($discovery_rules as $discovery_rule) {
				if ($discovery_rule['item_prototypes']) {
					$item_prototypes = [$host => $discovery_rule['item_prototypes']];
					$item_prototypes = $this->getEntitiesOrder($item_prototypes, $master_item_key, true);
					$entities_order[$host][$discovery_rule['key_']] = $item_prototypes[$host];
				}
			}
		}

		return $entities_order;
	}

	/**
	 * Generic method to get entities order tree, to ensure that master entity will be inserted or updated before any
	 * of it dependent entities.
	 * Returns associative array where key is entity index in source array grouped by host key and value is entity
	 * dependency level.
	 *
	 * @param array  $items_by_hosts   Associative array of host key and host items.
	 * @param string $master_item_key  String containing master key name to identify item master.
	 * @param bool   $get_prototypes   Option to get also master item prototypes not found in supplied input.
	 *
	 * @return array
	 *
	 * @throws Exception if data is invalid.
	 */
	protected function getEntitiesOrder(array $items_by_hosts, string $master_item_key,
			bool $get_prototypes = false): array {
		$parent_item_hostids = [];
		$parent_item_keys = [];
		$resolved_masters_cache = [];

		$host_name_to_hostid = [];

		foreach ($items_by_hosts as $host_name => $items) {
			$hostid = $this->referencer->findTemplateidOrHostidByHost($host_name);

			if ($hostid === null) {
				unset($items_by_hosts[$host_name]);
				continue;
			}

			$host_name_to_hostid[$host_name] = $hostid;

			// Cache input array entities.
			foreach ($items as $item) {
				$resolved_masters_cache[$host_name][$item['key_']] = [
					'type' => $item['type'],
					$master_item_key => $item['type'] == ITEM_TYPE_DEPENDENT ? $item[$master_item_key] : []
				];

				if ($item['type'] == ITEM_TYPE_DEPENDENT && array_key_exists('key', $item[$master_item_key])) {
					$parent_item_hostids[$hostid] = true;
					$parent_item_keys[$item[$master_item_key]['key']] = true;
				}
			}
		}

		// There are entities to resolve from database, resolve and cache them recursively.
		if ($parent_item_keys) {
			/*
			 * For existing items, 'referencer' should be initialized before 'setDbItem' method will be used.
			 * Registering reference when property 'db_items' is empty, will not allow first call of
			 * 'findValueMapidByName' method update references to existing items.
			 */
			$this->referencer->initItemsReferences();

			$options = [
				'output' => ['itemid', 'uuid', 'key_', 'type', 'hostid', 'master_itemid'],
				'hostids' => array_keys($parent_item_hostids),
				'filter' => ['key_' => array_keys($parent_item_keys)],
				'preservekeys' => true
			];

			$db_items = API::Item()->get($options + ['webitems' => true]);

			if ($get_prototypes) {
				$db_items += API::ItemPrototype()->get($options);
			}

			$resolve_entity_keys = [];
			$itemid_to_item_key_by_hosts = [];

			for ($level = 0; $level < ZBX_DEPENDENT_ITEM_MAX_LEVELS; $level++) {
				$missing_master_itemids = [];

				foreach ($db_items as $itemid => $item) {
					$host_name = array_search($item['hostid'], $host_name_to_hostid);

					$this->referencer->setDbItem($itemid, $item);

					$item['key'] = $item['key_'];
					unset($item['key_']);

					$itemid_to_item_key_by_hosts[$host_name][$itemid] = $item['key'];

					$cache_entity = [
						'type' => $item['type']
					];

					if ($item['type'] == ITEM_TYPE_DEPENDENT) {
						$master_itemid = $item['master_itemid'];

						if (array_key_exists($master_itemid, $itemid_to_item_key_by_hosts[$host_name])) {
							$cache_entity[$master_item_key] = [
								'key' => $itemid_to_item_key_by_hosts[$host_name][$master_itemid]
							];
						}
						else {
							$missing_master_itemids[] = $item['master_itemid'];
							$resolve_entity_keys[] = [
								'host' => $host_name,
								'key' => $item['key'],
								'master_itemid' => $item['master_itemid']
							];
						}
					}

					$resolved_masters_cache[$host_name][$item['key']] = $cache_entity;
				}

				if ($missing_master_itemids) {
					$options = [
						'output' => ['uuid', 'key_', 'type', 'hostid', 'master_itemid'],
						'itemids' => $missing_master_itemids,
						'preservekeys' => true
					];
					$db_items = API::Item()->get($options + ['webitems' => true]);

					if ($get_prototypes) {
						$db_items += API::ItemPrototype()->get($options);
					}
				}
				else {
					break;
				}
			}

			if ($missing_master_itemids) {
				throw new Exception(_s('Incorrect value for field "%1$s": %2$s.', 'master_itemid',
					_('maximum number of dependency levels reached')
				));
			}

			foreach ($resolve_entity_keys as $item) {
				$master_itemid = $item['master_itemid'];

				if (!array_key_exists($item['host'], $itemid_to_item_key_by_hosts) ||
						!array_key_exists($master_itemid, $itemid_to_item_key_by_hosts[$item['host']])) {
					throw new Exception(_s('Incorrect value for field "%1$s": %2$s.', 'master_itemid',
						_s('value "%1$s" not found', $master_itemid)
					));
				}

				$master_key = $itemid_to_item_key_by_hosts[$item['host']][$master_itemid];
				$resolved_masters_cache[$item['host']][$item['key']] += [
					$master_item_key => ['key' => $master_key]
				];
			}

			unset($resolve_entity_keys, $itemid_to_item_key_by_hosts);
		}

		// Resolve every entity dependency level.
		$tree = [];

		foreach ($items_by_hosts as $host_name => $items) {
			$hostid = $host_name_to_hostid[$host_name];
			$host_items_tree = [];

			foreach ($items as $index => $item) {
				$level = 0;
				$traversal_path = [$item['key_']];

				while ($item && $item['type'] == ITEM_TYPE_DEPENDENT) {
					if (!array_key_exists('key', $item[$master_item_key])) {
						throw new Exception(_s('Incorrect value for field "%1$s": %2$s.', 'master_itemid',
							_('cannot be empty')
						));
					}

					$master_key = $item[$master_item_key]['key'];

					if (array_key_exists($host_name, $resolved_masters_cache)
							&& array_key_exists($master_key, $resolved_masters_cache[$host_name])) {
						$item = $resolved_masters_cache[$host_name][$master_key];

						if (($item['type'] == ITEM_TYPE_DEPENDENT
									&& $item[$master_item_key]
									&& $master_key === $item[$master_item_key]['key'])
								|| in_array($master_key, $traversal_path)) {
							throw new Exception(_s('Incorrect value for field "%1$s": %2$s.', 'master_itemid',
								_('circular item dependency is not allowed')
							));
						}

						$traversal_path[] = $master_key;
						$level++;
					}
					else {
						throw new Exception(_s('Incorrect value for field "%1$s": %2$s.', 'master_itemid',
							_s('value "%1$s" not found', $master_key)
						));
					}

					if ($level > ZBX_DEPENDENT_ITEM_MAX_LEVELS) {
						throw new Exception(_s('Incorrect value for field "%1$s": %2$s.', 'master_itemid',
							_('maximum number of dependency levels reached')
						));
					}
				}

				$host_items_tree[$index] = $level;
			}

			$tree[$host_name] = $host_items_tree;
		}

		// Order item indexes in descending order by nesting level.
		foreach ($tree as &$item_indexes) {
			asort($item_indexes);
		}
		unset($item_indexes);

		return $tree;
	}
}<|MERGE_RESOLUTION|>--- conflicted
+++ resolved
@@ -818,19 +818,6 @@
 
 				$levels[$level] = true;
 
-<<<<<<< HEAD
-=======
-				$delay_types = [ITEM_TYPE_ZABBIX, ITEM_TYPE_SIMPLE, ITEM_TYPE_INTERNAL, ITEM_TYPE_ZABBIX_ACTIVE,
-					ITEM_TYPE_EXTERNAL, ITEM_TYPE_DB_MONITOR, ITEM_TYPE_IPMI, ITEM_TYPE_SSH, ITEM_TYPE_TELNET,
-					ITEM_TYPE_CALCULATED, ITEM_TYPE_JMX, ITEM_TYPE_HTTPAGENT, ITEM_TYPE_SNMP, ITEM_TYPE_SCRIPT,
-					ITEM_TYPE_BROWSER
-				];
-
-				if (!in_array($item['type'], $delay_types)) {
-					unset($item['delay']);
-				}
-
->>>>>>> e3fadc6a
 				if (array_key_exists('interface_ref', $item) && $item['interface_ref']) {
 					$interfaceid = $this->referencer->findInterfaceidByRef($hostid, $item['interface_ref']);
 
@@ -846,7 +833,7 @@
 
 				$item['valuemapid'] = 0;
 
-				if ($item['valuemap']) {
+				if (array_key_exists('valuemap', $item) && $item['valuemap']) {
 					$valuemapid = $this->referencer->findValuemapidByName($hostid, $item['valuemap']['name']);
 
 					if ($valuemapid === null) {
@@ -1106,18 +1093,6 @@
 					$discovery_rule['graph_prototypes'], $discovery_rule['host_prototypes']
 				);
 
-<<<<<<< HEAD
-=======
-				$delay_types = [ITEM_TYPE_ZABBIX, ITEM_TYPE_SIMPLE, ITEM_TYPE_INTERNAL, ITEM_TYPE_ZABBIX_ACTIVE,
-					ITEM_TYPE_EXTERNAL, ITEM_TYPE_DB_MONITOR, ITEM_TYPE_IPMI, ITEM_TYPE_SSH, ITEM_TYPE_TELNET,
-					ITEM_TYPE_JMX, ITEM_TYPE_HTTPAGENT, ITEM_TYPE_SNMP, ITEM_TYPE_SCRIPT, ITEM_TYPE_BROWSER
-				];
-
-				if (!in_array($discovery_rule['type'], $delay_types)) {
-					unset($discovery_rule['delay']);
-				}
-
->>>>>>> e3fadc6a
 				if (array_key_exists('interface_ref', $discovery_rule) && $discovery_rule['interface_ref']) {
 					$interfaceid = $this->referencer->findInterfaceidByRef($hostid, $discovery_rule['interface_ref']);
 
@@ -1286,13 +1261,9 @@
 					}
 					unset($item_prototype['interface_ref']);
 
-<<<<<<< HEAD
+					$item_prototype['valuemapid'] = 0;
+
 					if (array_key_exists('valuemap', $item_prototype) && $item_prototype['valuemap']) {
-=======
-					$item_prototype['valuemapid'] = 0;
-
-					if ($item_prototype['valuemap']) {
->>>>>>> e3fadc6a
 						$valuemapid = $this->referencer->findValuemapidByName($hostid,
 							$item_prototype['valuemap']['name']
 						);
