--- conflicted
+++ resolved
@@ -62,19 +62,7 @@
 	 */
 	public static function get(string $field): string {
 		if (!self::$params) {
-<<<<<<< HEAD
 			self::$params = API::Authentication()->get(['output' => CAuthentication::getOutputFields()]);
-=======
-			self::$params = API::Authentication()->get([
-				'output' => [
-					'authentication_type', 'http_auth_enabled', 'http_login_form', 'http_strip_domains',
-					'http_case_sensitive', 'ldap_auth_enabled', 'ldap_case_sensitive', 'ldap_userdirectoryid',
-					'saml_auth_enabled', 'saml_case_sensitive', 'passwd_min_length', 'passwd_check_rules',
-					'jit_provision_interval', 'saml_jit_status', 'ldap_jit_status', 'disabled_usrgrpid', 'mfa_status',
-					'mfaid'
-				]
-			]);
->>>>>>> c2c13161
 
 			if (self::$params === false) {
 				throw new Exception(_('Unable to load authentication API parameters.'));
