--- conflicted
+++ resolved
@@ -97,12 +97,9 @@
 	public const TIMEOUT_SSH_AGENT = 'timeout_ssh_agent';
 	public const TIMEOUT_TELNET_AGENT = 'timeout_telnet_agent';
 	public const TIMEOUT_SCRIPT = 'timeout_script';
-<<<<<<< HEAD
+	public const TIMEOUT_BROWSER = 'timeout_browser';
 	public const SOFTWARE_UPDATE_CHECKID = 'software_update_checkid';
 	public const SOFTWARE_UPDATE_CHECK_DATA = 'software_update_check_data';
-=======
-	public const TIMEOUT_BROWSER = 'timeout_browser';
->>>>>>> f00d9ab1
 
 	private static $params = [];
 	private static $params_public = [];
