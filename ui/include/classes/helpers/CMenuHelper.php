--- conflicted
+++ resolved
@@ -203,15 +203,10 @@
 				? (new CMenuItem(_('General')))
 					->setAction('gui.edit')
 					->setAliases([
-						'autoreg.edit', 'housekeeping.edit', 'image.list', 'image.edit',
-						'iconmap.list', 'iconmap.edit', 'regex.list', 'regex.edit', 'macros.edit', 'valuemap.list',
-						'valuemap.edit', 'workingtime.edit', 'trigseverity.edit', 'trigdisplay.edit',
-<<<<<<< HEAD
-						'miscconfig.edit', 'module.list', 'module.edit', 'module.scan',
-						'conf.import.php?rules_preset=valuemap', 'token.list', 'token.edit', 'token.view'
-=======
-						'miscconfig.edit', 'module.list', 'module.edit', 'module.scan'
->>>>>>> a3d4d337
+						'autoreg.edit', 'housekeeping.edit', 'image.list', 'image.edit', 'iconmap.list', 'iconmap.edit',
+						'regex.list', 'regex.edit', 'macros.edit', 'valuemap.list', 'valuemap.edit', 'workingtime.edit',
+						'trigseverity.edit', 'trigdisplay.edit', 'miscconfig.edit', 'module.list', 'module.edit',
+						'module.scan', 'token.list', 'token.edit', 'token.view'
 					])
 				: null,
 			CWebUser::checkAccess(CRoleHelper::UI_ADMINISTRATION_PROXIES)
