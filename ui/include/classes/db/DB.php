<?php
/*
** Zabbix
** Copyright (C) 2001-2021 Zabbix SIA
**
** This program is free software; you can redistribute it and/or modify
** it under the terms of the GNU General Public License as published by
** the Free Software Foundation; either version 2 of the License, or
** (at your option) any later version.
**
** This program is distributed in the hope that it will be useful,
** but WITHOUT ANY WARRANTY; without even the implied warranty of
** MERCHANTABILITY or FITNESS FOR A PARTICULAR PURPOSE. See the
** GNU General Public License for more details.
**
** You should have received a copy of the GNU General Public License
** along with this program; if not, write to the Free Software
** Foundation, Inc., 51 Franklin Street, Fifth Floor, Boston, MA  02110-1301, USA.
**/


class DB {

	const SCHEMA_FILE = 'schema.inc.php';

	const DBEXECUTE_ERROR = 1;
	const RESERVEIDS_ERROR = 2;
	const SCHEMA_ERROR = 3;
	const INPUT_ERROR = 4;

	const TABLE_TYPE_CONFIG = 1;
	const TABLE_TYPE_HISTORY = 2;

	const FIELD_TYPE_INT = 'int';
	const FIELD_TYPE_CHAR = 'char';
	const FIELD_TYPE_ID = 'id';
	const FIELD_TYPE_FLOAT = 'float';
	const FIELD_TYPE_UINT = 'uint';
	const FIELD_TYPE_BLOB = 'blob';
	const FIELD_TYPE_TEXT = 'text';
	const FIELD_TYPE_NCLOB = 'nclob';

	private static $schema = null;

	/**
	 * @var DbBackend
	 */
	private static $dbBackend;

	/**
	 * Get necessary DB class.
	 *
	 * @return DbBackend
	 */
	public static function getDbBackend() {
		global $DB;

		if (!self::$dbBackend) {
			switch ($DB['TYPE']) {
				case ZBX_DB_MYSQL:
					self::$dbBackend = new MysqlDbBackend();
					break;
				case ZBX_DB_POSTGRESQL:
					self::$dbBackend = new PostgresqlDbBackend();
					break;
				case ZBX_DB_ORACLE:
					self::$dbBackend = new OracleDbBackend();
					break;
			}
		}

		return self::$dbBackend;
	}

	private static function exception($code, $error) {
		throw new DBException($error, $code);
	}

	/**
	 * Reserve ids for primary key of passed table.
	 * If record for table does not exist or value is out of range, ids record is created
	 * using maximum id from table or minimum allowed value.
	 *
	 * @throw APIException
	 *
	 * @static
	 *
	 * @param string $table table name
	 * @param int $count number of ids to reserve
	 *
	 * @return string
	 */
	public static function reserveIds($table, $count) {
		global $DB;

		$tableSchema = self::getSchema($table);
		$id_name = $tableSchema['key'];

		$sql = 'SELECT nextid'.
				' FROM ids'.
				' WHERE table_name='.zbx_dbstr($table).
					' AND field_name='.zbx_dbstr($id_name).
				' FOR UPDATE';

		$res = DBfetch(DBselect($sql));

		if ($res) {
			$maxNextId = bcadd($res['nextid'], $count, 0);

			if (bccomp($maxNextId, ZBX_DB_MAX_ID) == 1) {
				$nextid = self::refreshIds($table, $count);
			}
			else {
				$sql = 'UPDATE ids'.
						' SET nextid='.$maxNextId.
						' WHERE table_name='.zbx_dbstr($table).
							' AND field_name='.zbx_dbstr($id_name);

				if (!DBexecute($sql)) {
					self::exception(self::DBEXECUTE_ERROR, 'DBEXECUTE_ERROR');
				}

				$nextid = bcadd($res['nextid'], 1, 0);
			}
		}

		/*
		 * Detect either the query is executable at all? If query is valid and schema is correct but query still cannot
		 * be executed, then there is a good chance that previous transaction has left row level lock unreleased or it
		 * is still running. In such a case execution must be stopped, otherwise it will call self::refreshIds method.
		 */
		elseif (!DBexecute($sql)) {
			self::exception(self::DBEXECUTE_ERROR,
				_('Your database is not working properly. Please wait a few minutes and try to repeat this action. If the problem still persists, please contact system administrator. The problem might be caused by long running transaction or row level lock accomplished by your database management system.')
			);
		}
		// If query is executable, but still returns false, only then call refreshIds.
		else {
			$nextid = self::refreshIds($table, $count);
		}

		return $nextid;
	}

	/**
	 * Refresh id record for given table.
	 * Record is deleted and then created again with value of maximum id from table or minimum allowed.
	 *
	 * @throw APIException
	 *
	 * @static
	 *
	 * @param string $table table name
	 * @param int    $count number of ids to reserve
	 *
	 * @return string
	 */
	private static function refreshIds($table, $count) {
		$tableSchema = self::getSchema($table);
		$id_name = $tableSchema['key'];

		// when we reach the maximum ID, we try to refresh them to check if any IDs have been freed
		$sql = 'DELETE FROM ids WHERE table_name='.zbx_dbstr($table).' AND field_name='.zbx_dbstr($id_name);

		if (!DBexecute($sql)) {
			self::exception(self::DBEXECUTE_ERROR, 'DBEXECUTE_ERROR');
		}

		$row = DBfetch(DBselect('SELECT MAX('.$id_name.') AS id FROM '.$table));

		$nextid = ($row && $row['id']) ? $row['id'] : 0;

		$maxNextId = bcadd($nextid, $count, 0);

		if (bccomp($maxNextId, ZBX_DB_MAX_ID) == 1) {
			self::exception(
				self::RESERVEIDS_ERROR, __METHOD__.' ID greater than maximum allowed for table "'.$table.'"'
			);
		}

		$sql = 'INSERT INTO ids (table_name,field_name,nextid)'.
				' VALUES ('.zbx_dbstr($table).','.zbx_dbstr($id_name).','.$maxNextId.')';

		if (!DBexecute($sql)) {
			self::exception(self::DBEXECUTE_ERROR, 'DBEXECUTE_ERROR');
		}

		$nextid = bcadd($nextid, 1, 0);

		return $nextid;
	}

	/**
	 * Returns the array describing the database schema.
	 *
	 * If the $table parameter is passed, the method will return the schema for the given table,
	 * otherwise - for the whole database.
	 *
	 * @static
	 *
	 * @throws APIException if the given table does not exist
	 *
	 * @param string $table
	 *
	 * @return array
	 */
	public static function getSchema($table = null) {
		if (is_null(self::$schema)) {
			self::$schema = include(dirname(__FILE__).'/../../'.self::SCHEMA_FILE);
		}

		if (is_null($table)) {
			return self::$schema;
		}
		elseif (isset(self::$schema[$table])) {
			return self::$schema[$table];
		}
		else {
			self::exception(self::SCHEMA_ERROR, _s('Table "%1$s" does not exist.', $table));
		}
	}

	/**
	 * Returns the names of the fields that are used as the primary key of the table.
	 *
	 * @static
	 *
	 * @param string $tableName
	 *
	 * @return string|array
	 */
	protected static function getPk($tableName) {
		$schema = self::getSchema($tableName);

		return $schema['key'];
	}

	/**
	 * Returns true if the table $tableName has the $fieldName field.
	 *
	 * @static
	 *
	 * @param string $tableName
	 * @param string $fieldName
	 *
	 * @return bool
	 */
	public static function hasField($tableName, $fieldName) {
		$schema = self::getSchema($tableName);

		return isset($schema['fields'][$fieldName]);
	}

	/**
	 * Returns length of the field.
	 *
	 * @static
	 *
	 * @param string $table_name
	 * @param string $field_name
	 *
	 * @return int
	 */
	public static function getFieldLength($table_name, $field_name) {
		global $DB;

		$schema = self::getSchema($table_name);

		if ($schema['fields'][$field_name]['type'] == self::FIELD_TYPE_TEXT) {
			return ($DB['TYPE'] == ZBX_DB_ORACLE) ? 2048 : 65535;
		}

		if ($schema['fields'][$field_name]['type'] == self::FIELD_TYPE_NCLOB) {
			return 65535;
		}

		return $schema['fields'][$field_name]['length'];
	}

	public static function getDefaults($table) {
		$table = self::getSchema($table);

		$defaults = [];
		foreach ($table['fields'] as $name => $field) {
			if (isset($field['default'])) {
				$defaults[$name] = $field['default'];
			}
		}
		return $defaults;
	}

	/**
	 * Returns the default value of the given field.
	 *
	 * @param string $table		name of the table
	 * @param string $field		name of the field
	 *
	 * @return string|null
	 */
	public static function getDefault($table, $field) {
		$table = self::getSchema($table);
		$field = $table['fields'][$field];

		return isset($field['default']) ? $field['default'] : null;
	}

<<<<<<< HEAD
	/**
	 * Get the updated values of a record by correctly comparing the new and old ones, taking field types into account.
	 *
	 * @param string $table_name
	 * @param array  $new_values
	 * @param array  $old_values
	 *
	 * @return array
	 */
	public static function getUpdatedValues(string $table_name, array $new_values, array $old_values): array {
		$updated_values = [];

		// Discard field names not existing in the target table.
		$fields = array_intersect_key(DB::getSchema($table_name)['fields'], $new_values);

		foreach ($fields as $name => $spec) {
			if (!array_key_exists($name, $old_values)) {
				$updated_values[$name] = $new_values[$name];
				continue;
			}

			switch ($spec['type']) {
				case DB::FIELD_TYPE_ID:
					if (bccomp($new_values[$name], $old_values[$name]) != 0) {
						$updated_values[$name] = $new_values[$name];
					}
					break;

				case DB::FIELD_TYPE_INT:
				case DB::FIELD_TYPE_UINT:
				case DB::FIELD_TYPE_FLOAT:
					if ($new_values[$name] != $old_values[$name]) {
						$updated_values[$name] = $new_values[$name];
					}
					break;

				default:
					if ($new_values[$name] !== $old_values[$name]) {
						$updated_values[$name] = $new_values[$name];
					}
					break;
			}
		}

		return $updated_values;
	}

	public static function checkValueTypes($table, &$values) {
=======
	private static function checkValueTypes($tableSchema, &$values) {
>>>>>>> ab4ff98c
		global $DB;

		foreach ($values as $field => $value) {
			if (!isset($tableSchema['fields'][$field])) {
				unset($values[$field]);
				continue;
			}

			if (isset($tableSchema['fields'][$field]['ref_table'])) {
				if ($tableSchema['fields'][$field]['null']) {
					$values[$field] = ($values[$field] == '0') ? NULL : $values[$field];
				}
			}

			if (is_null($values[$field])) {
				if ($tableSchema['fields'][$field]['null']) {
					$values[$field] = 'NULL';
				}
				elseif (isset($tableSchema['fields'][$field]['default'])) {
					$values[$field] = zbx_dbstr($tableSchema['fields'][$field]['default']);
				}
				else {
					self::exception(self::DBEXECUTE_ERROR,
						_s('Field "%1$s" cannot be set to NULL.', $field)
					);
				}
			}
			else {
				switch ($tableSchema['fields'][$field]['type']) {
					case self::FIELD_TYPE_CHAR:
						$length = mb_strlen($values[$field]);

						if ($length > $tableSchema['fields'][$field]['length']) {
							self::exception(self::SCHEMA_ERROR, _s('Value "%1$s" is too long for field "%2$s" - %3$d characters. Allowed length is %4$d characters.',
								$values[$field], $field, $length, $tableSchema['fields'][$field]['length']));
						}
						$values[$field] = zbx_dbstr($values[$field]);
						break;
					case self::FIELD_TYPE_ID:
					case self::FIELD_TYPE_UINT:
						if (!zbx_ctype_digit($values[$field])) {
							self::exception(self::DBEXECUTE_ERROR, _s('Incorrect value "%1$s" for unsigned int field "%2$s".', $values[$field], $field));
						}
						$values[$field] = zbx_dbstr($values[$field]);
						break;
					case self::FIELD_TYPE_INT:
						if (!zbx_is_int($values[$field])) {
							self::exception(self::DBEXECUTE_ERROR, _s('Incorrect value "%1$s" for int field "%2$s".', $values[$field], $field));
						}
						$values[$field] = zbx_dbstr($values[$field]);
						break;
					case self::FIELD_TYPE_FLOAT:
						if (!is_numeric($values[$field])) {
							self::exception(self::DBEXECUTE_ERROR, _s('Incorrect value "%1$s" for float field "%2$s".', $values[$field], $field));
						}
						$values[$field] = zbx_dbstr($values[$field]);
						break;
					case self::FIELD_TYPE_TEXT:
						if ($DB['TYPE'] == ZBX_DB_ORACLE) {
							$length = mb_strlen($values[$field]);

							if ($length > 2048) {
								self::exception(self::SCHEMA_ERROR, _s('Value "%1$s" is too long for field "%2$s" - %3$d characters. Allowed length is %4$d characters.',
									$values[$field], $field, $length, 2048));
							}
						}
						$values[$field] = zbx_dbstr($values[$field]);
						break;
					case self::FIELD_TYPE_NCLOB:
						// Using strlen because 4000 bytes is largest possible string literal in oracle query.
						if ($DB['TYPE'] == ZBX_DB_ORACLE && strlen($values[$field]) > ORACLE_MAX_STRING_SIZE) {
							$chunks = zbx_dbstr(self::chunkMultibyteStr($values[$field], ORACLE_MAX_STRING_SIZE));
							$values[$field] = 'TO_NCLOB('.implode(') || TO_NCLOB(', $chunks).')';
						}
						else {
							$values[$field] = zbx_dbstr($values[$field]);
						}
						break;
				}
			}
		}
	}

	/**
	 * @param string $str
	 * @param int $chunk_size
	 *
	 * @return array
	 */
	public static function chunkMultibyteStr(string $str, int $chunk_size): array {
		$chunks = [];
		$offset = 0;
		$size = strlen($str);

		while ($offset < $size) {
			$chunk = mb_strcut($str, $offset, $chunk_size);
			$chunks[] = $chunk;
			$offset = strlen($chunk) + $offset;
		}

		return $chunks;
	}

	/**
	 * Returns the records that match the given criteria.
	 *
	 * @static
	 *
	 * @param string $tableName
	 * @param array $criteria   An associative array of field-value pairs, where value can be either a single value
	 *                          or an array (IN)
	 *
	 * @return array
	 */
	public static function find($tableName, array $criteria = []) {
		// build the WHERE part
		$sqlWhere = [];
		foreach ($criteria as $field => $value) {
			// check if the table has this field
			if (!self::hasField($tableName, $field)) {
				self::exception(self::DBEXECUTE_ERROR, _s('Table "%1$s" doesn\'t have a field named "%2$s".', $tableName, $field));
			}

			$sqlWhere[] = dbConditionString($field, zbx_toArray($value));
		}

		// build query
		$sql = 'SELECT * FROM '.$tableName;
		if ($sqlWhere) {
			$sql .= ' WHERE '.implode(' AND ', $sqlWhere);
		}

		return DBfetchArray(DBSelect($sql));
	}

	/**
	 * Insert data into DB.
	 *
	 * @param string $table
	 * @param array  $values pair of fieldname => fieldvalue
	 * @param bool   $getids
	 *
	 * @return array    an array of ids with the keys preserved
	 */
	public static function insert($table, $values, $getids = true) {
		$table_schema = self::getSchema($table);
		$fields = [];

		foreach ($values as $key => $row) {
			$fields += array_diff_key($row, $fields);
		}

		$fields = array_intersect_key($fields, $table_schema['fields']);

		foreach ($fields as $field => &$value) {
			$value = array_key_exists('default', $table_schema['fields'][$field])
				? $table_schema['fields'][$field]['default']
				: null;
		}
		unset($value);

		foreach ($values as $key => &$row) {
			$row += $fields;

			$ordered_row = [];
			foreach ($fields as $field => $foo) {
				$ordered_row[$field] = $row[$field];
			}

			$row = $ordered_row;
		}
		unset($row);

		return self::insertBatch($table, $values, $getids);
	}

	/**
	 * Returns the list of mandatory fields with default values for INSERT statements.
	 *
	 * @static
	 *
	 * @param array $table_schema
	 *
	 * @return array
	 */
	private static function getMandatoryFields(array $table_schema): array {
		global $DB;

		$mandatory_fields = [];

		if ($DB['TYPE'] == ZBX_DB_MYSQL) {
			foreach ($table_schema['fields'] as $name => $field) {
				if ($field['type'] == self::FIELD_TYPE_TEXT || $field['type'] == self::FIELD_TYPE_NCLOB) {
					$mandatory_fields += [$name => $field['default']];
				}
			}
		}

		return $mandatory_fields;
	}

	/**
	 * Insert batch data into DB.
	 *
	 * @param string $table
	 * @param array  $values pair of fieldname => fieldvalue
	 * @param bool   $getids
	 *
	 * @return array    an array of ids with the keys preserved
	 */
	public static function insertBatch($table, $values, $getids = true) {
		if (empty($values)) {
			return true;
		}

		$resultIds = [];

		$table_schema = self::getSchema($table);

		if ($getids) {
			$id = self::reserveIds($table, count($values));
		}

		$mandatory_fields = self::getMandatoryFields($table_schema);

		foreach ($values as $key => &$row) {
			if ($getids) {
				$resultIds[$key] = $id;
				$row[$table_schema['key']] = $id;
				$id = bcadd($id, 1, 0);
			}

			$row += $mandatory_fields;

			self::checkValueTypes($table_schema, $row);
		}
		unset($row);

		$sql = self::getDbBackend()->createInsertQuery($table, array_keys(reset($values)), $values);

		if (!DBexecute($sql)) {
			self::exception(self::DBEXECUTE_ERROR, _s('SQL statement execution has failed "%1$s".', $sql));
		}

		return $resultIds;
	}

	/**
	 * Update data in DB.
	 *
	 * @param string $table
	 * @param array $data
	 * @param array $data[...]['values'] pair of fieldname => fieldvalue for SET clause
	 * @param array $data[...]['where'] pair of fieldname => fieldvalue for WHERE clause
	 *
	 * @return array of ids
	 */
	public static function update($table, $data) {
		if (empty($data)) {
			return true;
		}

		$tableSchema = self::getSchema($table);

		$data = zbx_toArray($data);
		foreach ($data as $row) {
			// check
			self::checkValueTypes($tableSchema, $row['values']);
			if (empty($row['values'])) {
				self::exception(self::DBEXECUTE_ERROR, _s('Cannot perform update statement on table "%1$s" without values.', $table));
			}

			// set creation
			$sqlSet = '';
			foreach ($row['values'] as $field => $value) {
				if ($sqlSet !== '') {
					$sqlSet .= ',';
				}
				$sqlSet .= $field.'='.$value;
			}

			if (!isset($row['where']) || empty($row['where']) || !is_array($row['where'])) {
				self::exception(self::DBEXECUTE_ERROR, _s('Cannot perform update statement on table "%1$s" without where condition.', $table));
			}

			// where condition processing
			$sqlWhere = [];
			foreach ($row['where'] as $field => $values) {
				if (!isset($tableSchema['fields'][$field]) || is_null($values)) {
					self::exception(self::DBEXECUTE_ERROR, _s('Incorrect field "%1$s" name or value in where statement for table "%2$s".', $field, $table));
				}
				$values = zbx_toArray($values);
				sort($values); // sorting ids to prevent deadlocks when two transactions depend on each other

				$sqlWhere[] = dbConditionString($field, $values);
			}

			// sql execution
			$sql = 'UPDATE '.$table.' SET '.$sqlSet.' WHERE '.implode(' AND ', $sqlWhere);
			if (!DBexecute($sql)) {
				self::exception(self::DBEXECUTE_ERROR, _s('SQL statement execution has failed "%1$s".', $sql));
			}
		}

		return true;
	}

	/**
	 * Updates the values by the given PK.
	 *
	 * @static
	 *
	 * @param string $tableName
	 * @param string $pk
	 * @param array $values
	 *
	 * @return bool
	 */
	public static function updateByPk($tableName, $pk, array $values) {
		return self::update($tableName, [
			'where' => [self::getPk($tableName) => $pk],
			'values' => $values
		]);
	}

	/**
	 * Saves the given records to the database. If the record has the primary key set, it is updated, otherwise - a new
	 * record is inserted. For new records the newly generated PK is added to the result.
	 *
	 * @static
	 *
	 * @param $tableName
	 * @param $data
	 *
	 * @return array    the same records, that have been passed with the primary keys set for new records
	 */
	public static function save($tableName, array $data) {
		$pk = self::getPk($tableName);

		$newRecords = [];
		foreach ($data as $key => $record) {
			// if the pk is set - update the record
			if (isset($record[$pk])) {
				self::updateByPk($tableName, $record[$pk], $record);
			}
			// if no pk is set, create the record later
			else {
				$newRecords[$key] = $data[$key];
			}
		}

		// insert the new records
		if ($newRecords) {
			$newIds = self::insert($tableName, $newRecords);
			foreach ($newIds as $key => $id) {
				$data[$key][$pk] = $id;
			}
		}

		return $data;
	}

	/**
	 * Replaces the records given in $oldRecords with the ones in $newRecords.
	 *
	 * If a record with the same primary key as a new one already exists in the old records, the record is updated
	 * only if they are different. For new records the newly generated PK is added to the result. Old records that are
	 * not present in the new records are deleted.
	 *
	 * All of the records must have the primary key defined.
	 *
	 * @static
	 *
	 * @param $tableName
	 * @param array $oldRecords
	 * @param array $newRecords
	 *
	 * @return array    the new records, that have been passed with the primary keys set for newly inserted records
	 */
	public static function replace($tableName, array $oldRecords, array $newRecords) {
		$pk = self::getPk($tableName);
		$oldRecords = zbx_toHash($oldRecords, $pk);

		$modifiedRecords = [];
		foreach ($newRecords as $key => $record) {
			// if it's a new or modified record - save it later
			if (!isset($record[$pk]) || self::recordModified($tableName, $oldRecords[$record[$pk]], $record)) {
				$modifiedRecords[$key] = $record;
			}

			// remove the existing records from the collection, the remaining ones will be deleted
			if(isset($record[$pk])) {
				unset($oldRecords[$record[$pk]]);
			}
		}

		// save modified records
		if ($modifiedRecords) {
			$modifiedRecords = self::save($tableName, $modifiedRecords);

			// add the new IDs to the new records
			foreach ($modifiedRecords as $key => $record) {
				$newRecords[$key][$pk] = $record[$pk];
			}
		}

		// delete remaining records
		if ($oldRecords) {
			DB::delete($tableName, [
				$pk => array_keys($oldRecords)
			]);
		}

		return $newRecords;
	}

	/**
	 * Replaces the records given in $groupedOldRecords with the ones given in $groupedNewRecords.
	 *
	 * This method can be used to replace related objects in one-to-many relations. Both old and new records
	 * must be grouped by the ID of the record they belong to. The records will be matched by position, instead of
	 * the primary key as in DB::replace(). That is, the first new record will update the first old one, second new
	 * record - the second old one, etc. Since the records are matched by position, the new records should not contain
	 * primary keys.
	 *
	 * Example 1:
	 * $old = array(2 => array( array('gitemid' => 1, 'color' => 'FF0000') ));
	 * $new = array(2 => array( array('color' => '00FF00') ));
	 * var_dump(DB::replaceByPosition('items', $old, $new));
	 * // array(array('gitemid' => 1, 'color' => '00FF00'))
	 *
	 * The new record updated the old one.
	 *
	 * Example 2:
	 * $old = array(2 => array( array('gitemid' => 1, 'color' => 'FF0000') ));
	 * $new = array(
	 *     2 => array(
	 *         array('color' => '00FF00'),
	 *         array('color' => '0000FF')
	 *     )
	 * );
	 * var_dump(DB::replaceByPosition('items', $old, $new));
	 * // array(array('gitemid' => 1, 'color' => '00FF00'), array('gitemid' => 2, 'color' => '0000FF'))
	 *
	 * The first record was updated, the second one - created.
	 *
	 * Example 3:
	 * $old = array(
	 *     2 => array(
	 *         array('gitemid' => 1, 'color' => 'FF0000'),
	 *         array('gitemid' => 2, 'color' => '0000FF')
	 *     )
	 * );
	 * $new = array(2 => array( array('color' => '00FF00') ));
	 * var_dump(DB::replaceByPosition('items', $old, $new));
	 * // array(array('gitemid' => 1, 'color' => '00FF00'))
	 *
	 * The first record was updated, the second one - deleted.
	 *
	 * @param string 	$tableName			table to update
	 * @param array 	$groupedOldRecords	grouped old records
	 * @param array 	$groupedNewRecords	grouped new records
	 *
	 * @return array	array of new records not grouped (!).
	 */
	public static function replaceByPosition($tableName, array $groupedOldRecords, array $groupedNewRecords) {
		$pk = self::getPk($tableName);

		$allOldRecords = [];
		$allNewRecords = [];
		foreach ($groupedNewRecords as $key => $newRecords) {
			// if records exist for the parent object - replace them, otherwise create new records
			if (isset($groupedOldRecords[$key])) {
				$oldRecords = $groupedOldRecords[$key];

				// updated the records by position
				$newRecords = self::mergeRecords($oldRecords, $newRecords, $pk);

				foreach ($oldRecords as $record) {
					$allOldRecords[] = $record;
				}
			}

			foreach ($newRecords as $record) {
				$allNewRecords[] = $record;
			}
		}

		// replace the old records with the new ones
		return self::replace($tableName, $allOldRecords, $allNewRecords);
	}

	/**
	 * Compares the fields, that are present in both records, and returns true if any of the values differ.
	 *
	 * @static
	 * @param $tableName
	 * @param array $oldRecord
	 * @param array $newRecord
	 *
	 * @return bool
	 */
	public static function recordModified($tableName, array $oldRecord, array $newRecord) {
		foreach ($oldRecord as $field => $value) {
			if (self::hasField($tableName, $field)
					&& isset($newRecord[$field])
					&& (string) $value !== (string) $newRecord[$field]) {
				return true;
			}
		}

		return false;
	}

	/**
	 * Replace each record in $oldRecords with a corresponding record in $newRecords, but keep the old record IDs.
	 * The records are match by position, that is, the first new record, replaces the first old record and etc.
	 * If there are less $newRecords than $oldRecords, the remaining old records will be discarded.
	 *
	 * @param array 	$oldRecords		array of old records
	 * @param array 	$newRecords		array of new records
	 * @param string 	$pk				name of the private key column
	 *
	 * @return array	array of new records with the primary keys from the old ones
	 */
	protected static function mergeRecords(array $oldRecords, array $newRecords, $pk) {
		$result = [];
		foreach ($newRecords as $i => $record) {
			if (isset($oldRecords[$i])) {
				$record[$pk] = $oldRecords[$i][$pk];
			}

			$result[] = $record;
		}

		return $result;
	}

	/**
	 * Delete data from DB.
	 *
	 * Example:
	 * DB::delete('applications', array('applicationid'=>array(1, 8, 6)));
	 * DELETE FROM applications WHERE applicationid IN (1, 8, 6)
	 *
	 * DB::delete('applications', array('applicationid'=>array(1), 'templateid'=array(10)));
	 * DELETE FROM applications WHERE applicationid IN (1) AND templateid IN (10)
	 *
	 * @param string $table
	 * @param array  $wheres pair of fieldname => fieldvalues
	 * @param bool   $use_or
	 *
	 * @return bool
	 */
	public static function delete($table, $wheres, $use_or = false) {
		if (empty($wheres) || !is_array($wheres)) {
			self::exception(self::DBEXECUTE_ERROR, _s('Cannot perform delete statement on table "%1$s" without where condition.', $table));
		}
		$table_schema = self::getSchema($table);

		$sqlWhere = [];
		foreach ($wheres as $field => $values) {
			if (!isset($table_schema['fields'][$field]) || is_null($values)) {
				self::exception(self::DBEXECUTE_ERROR, _s('Incorrect field "%1$s" name or value in where statement for table "%2$s".', $field, $table));
			}
			$values = zbx_toArray($values);
			sort($values); // sorting ids to prevent deadlocks when two transactions depends from each other

			$sqlWhere[] = dbConditionString($field, $values);
		}

		$sql = 'DELETE FROM '.$table.' WHERE '.implode(($use_or ? ' OR ' : ' AND '), $sqlWhere);
		if (!DBexecute($sql)) {
			self::exception(self::DBEXECUTE_ERROR, _s('SQL statement execution has failed "%1$s"', $sql));
		}

		return true;
	}

	/**
	 * @param string $table_name
	 * @param array  $options
	 * @param string $table_alias
	 *
	 * @return string
	 */
	public static function makeSql($table_name, array &$options, $table_alias = null) {
		$defaults = [
			'output' => [],
			'countOutput' => false,
			'filter' => [],
			'sortfield' => [],
			'sortorder' => [],
			'limit' => null,
			'preservekeys' => false
		];

		if ($array_diff = array_diff_key($options, $defaults)) {
			unset($array_diff[self::getPk($table_name).'s']);
			if ($array_diff) {
				self::exception(self::SCHEMA_ERROR,
					vsprintf('%s: unsupported option "%s".', [__FUNCTION__, key($array_diff)])
				);
			}
		}

		$options = zbx_array_merge($defaults, $options);

		$sql_parts = self::createSelectQueryParts($table_name, $options, $table_alias);

		return 'SELECT '.implode(',', $sql_parts['select']).
				' FROM '.implode(',', $sql_parts['from']).
				($sql_parts['where'] ? ' WHERE '.implode(' AND ', $sql_parts['where']) : '').
				($sql_parts['order'] ? ' ORDER BY '.implode(',', $sql_parts['order']) : '');
	}

	/**
	 * @param string $table_name
	 * @param array  $options
	 * @param string $table_alias
	 *
	 * @return array
	 */
	public static function select($table_name, array $options, $table_alias = null) {
		$result = [];
		$field_names = array_flip($options['output']);
		$db_result = DBSelect(self::makeSql($table_name, $options, $table_alias), $options['limit']);

		if ($options['preservekeys']) {
			$pk = self::getPk($table_name);

			while ($db_row = DBfetch($db_result)) {
				$result[$db_row[$pk]] = $options['countOutput'] ? $db_row : array_intersect_key($db_row, $field_names);
			}
		}
		else {
			while ($db_row = DBfetch($db_result)) {
				$result[] = $options['countOutput'] ? $db_row : array_intersect_key($db_row, $field_names);
			}
		}

		return $result;
	}

	/**
	 * Returns the table name with the table alias.
	 *
	 * @param string $table_name
	 * @param string $table_alias
	 *
	 * @return string
	 */
	private static function tableId($table_name, $table_alias = null) {
		return($table_alias !== null) ? $table_name.' '.$table_alias : $table_name;
	}

	/**
	 * Prepends the table alias to the given field name.
	 *
	 * @param string $field_name
	 * @param string $table_alias
	 *
	 * @return string
	 */
	private static function fieldId($field_name, $table_alias = null) {
		return ($table_alias !== null) ? $table_alias.'.'.$field_name : $field_name;
	}

	/**
	 * Builds an SQL parts array from the given options.
	 *
	 * @param string $table_name
	 * @param array  $options
	 * @param string $table_alias
	 *
	 * @return array		The resulting SQL parts array
	 */
	private static function createSelectQueryParts($table_name, array $options, $table_alias = null) {
		$sql_parts = [
			'select' => [],
			'from' => [self::tableId($table_name, $table_alias)],
			'where' => [],
			'order' => []
		];

		// add output options
		$sql_parts = self::applyQueryOutputOptions($table_name, $options, $table_alias, $sql_parts);

		// add filter options
		$sql_parts = self::applyQueryFilterOptions($table_name, $options, $table_alias, $sql_parts);

		// add sort options
		$sql_parts = self::applyQuerySortOptions($table_name, $options, $table_alias, $sql_parts);

		return $sql_parts;
	}

	/**
	 * Modifies the SQL parts to implement all of the output related options.
	 *
	 * @param string $table_name
	 * @param array  $options
	 * @param string $table_alias
	 * @param array  $sql_parts
	 *
	 * @return array
	 */
	private static function applyQueryOutputOptions($table_name, array $options, $table_alias = null,
			array $sql_parts) {
		if ($options['countOutput']) {
			$sql_parts['select'][] = 'COUNT('.self::fieldId('*', $table_alias).') AS rowscount';
		}
		else {
			$table_schema = self::getSchema($table_name);
			$select = [];
			$select[self::fieldId(self::getPk($table_name), $table_alias)] = true;

			foreach ($options['output'] as $field_name) {
				if (!array_key_exists($field_name, $table_schema['fields'])) {
					self::exception(self::SCHEMA_ERROR,
						vsprintf('%s: field "%s.%s" does not exist.', [__FUNCTION__, $table_name, $field_name])
					);
				}

				$select[self::fieldId($field_name, $table_alias)] = true;
			}

			$sql_parts['select'] = array_keys($select);
		}

		return $sql_parts;
	}

	/**
	 * Modifies the SQL parts to implement all of the filter related options.
	 *
	 * @param string $table_name
	 * @param array  $options
	 * @param string $table_alias
	 * @param array  $sql_parts
	 *
	 * @return array
	 */
	private static function applyQueryFilterOptions($table_name, array $options, $table_alias = null,
			array $sql_parts) {
		$table_schema = self::getSchema($table_name);
		$pk = self::getPk($table_name);
		$pk_option = $pk.'s';

		// pks
		if (array_key_exists($pk_option, $options)) {
			if (!is_array($options[$pk_option])) {
				$options[$pk_option] = [$options[$pk_option]];
			}

			$field_schema = $table_schema['fields'][$pk];
			$field_name = self::fieldId($pk, $table_alias);

			switch ($field_schema['type']) {
				case self::FIELD_TYPE_ID:
					$sql_parts['where'][] = dbConditionId($field_name, $options[$pk_option]);
					break;

				case self::FIELD_TYPE_INT:
				case self::FIELD_TYPE_UINT:
					$sql_parts['where'][] = dbConditionInt($field_name, $options[$pk_option]);
					break;

				default:
					$sql_parts['where'][] = dbConditionString($field_name, $options[$pk_option]);
			}
		}

		// filters
		if (is_array($options['filter'])) {
			$sql_parts = self::dbFilter($table_name, $options, $table_alias, $sql_parts);
		}

		return $sql_parts;
	}

	/**
	 * Apply filter conditions to sql built query.
	 *
	 * @param string $table_name
	 * @param array  $options
	 * @param string $table_alias
	 * @param array  $sql_parts
	 *
	 * @return bool
	 */
	private static function dbFilter($table_name, $options, $table_alias = null, $sql_parts) {
		$table_schema = self::getSchema($table_name);
		$filter = [];

		foreach ($options['filter'] as $field_name => $value) {
			if (!array_key_exists($field_name, $table_schema['fields'])) {
				self::exception(self::SCHEMA_ERROR,
					vsprintf('%s: field "%s.%s" does not exist.', [__FUNCTION__, $table_name, $field_name])
				);
			}

			$field_schema = $table_schema['fields'][$field_name];

			if ($field_schema['type'] == self::FIELD_TYPE_TEXT || $field_schema['type'] == self::FIELD_TYPE_NCLOB) {
				self::exception(self::SCHEMA_ERROR,
					vsprintf('%s: field "%s.%s" has an unsupported type.', [__FUNCTION__, $table_name, $field_name])
				);
			}

			if ($value === null) {
				continue;
			}

			if (!is_array($value)) {
				$value = [$value];
			}

			switch ($field_schema['type']) {
				case self::FIELD_TYPE_ID:
					$filter[] = dbConditionId(self::fieldId($field_name, $table_alias), $value);
					break;

				case self::FIELD_TYPE_INT:
				case self::FIELD_TYPE_UINT:
					$filter[] = dbConditionInt(self::fieldId($field_name, $table_alias), $value);
					break;

				default:
					$filter[] = dbConditionString(self::fieldId($field_name, $table_alias), $value);
			}
		}

		if ($filter) {
			$sql_parts['where'][] = implode(' AND ', $filter);
		}

		return $sql_parts;
	}

	/**
	 * Modifies the SQL parts to implement all of the sorting related options.
	 *
	 * @param string $table_name
	 * @param array  $options
	 * @param string $table_alias
	 * @param array  $sql_parts
	 *
	 * @return array
	 */
	private static function applyQuerySortOptions($table_name, array $options, $table_alias = null, array $sql_parts) {
		$table_schema = self::getSchema($table_name);

		foreach ($options['sortfield'] as $index => $field_name) {
			if (!array_key_exists($field_name, $table_schema['fields'])) {
				self::exception(self::SCHEMA_ERROR,
					vsprintf('%s: field "%s.%s" does not exist.', [__FUNCTION__, $table_name, $field_name])
				);
			}

			$sortorder = '';
			if (array_key_exists($index, $options['sortorder']) && $options['sortorder'][$index] == ZBX_SORT_DOWN) {
				$sortorder = ' '.ZBX_SORT_DOWN;
			}

			$sql_parts['order'][] = self::fieldId($field_name, $table_alias).$sortorder;
		}

		return $sql_parts;
	}
}<|MERGE_RESOLUTION|>--- conflicted
+++ resolved
@@ -304,7 +304,6 @@
 		return isset($field['default']) ? $field['default'] : null;
 	}
 
-<<<<<<< HEAD
 	/**
 	 * Get the updated values of a record by correctly comparing the new and old ones, taking field types into account.
 	 *
@@ -352,10 +351,7 @@
 		return $updated_values;
 	}
 
-	public static function checkValueTypes($table, &$values) {
-=======
 	private static function checkValueTypes($tableSchema, &$values) {
->>>>>>> ab4ff98c
 		global $DB;
 
 		foreach ($values as $field => $value) {
