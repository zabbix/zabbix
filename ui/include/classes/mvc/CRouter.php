<?php declare(strict_types = 0);
/*
** Zabbix
** Copyright (C) 2001-2023 Zabbix SIA
**
** This program is free software; you can redistribute it and/or modify
** it under the terms of the GNU General Public License as published by
** the Free Software Foundation; either version 2 of the License, or
** (at your option) any later version.
**
** This program is distributed in the hope that it will be useful,
** but WITHOUT ANY WARRANTY; without even the implied warranty of
** MERCHANTABILITY or FITNESS FOR A PARTICULAR PURPOSE. See the
** GNU General Public License for more details.
**
** You should have received a copy of the GNU General Public License
** along with this program; if not, write to the Free Software
** Foundation, Inc., 51 Franklin Street, Fifth Floor, Boston, MA  02110-1301, USA.
**/


class CRouter {
	/**
	 * Layout used for view rendering.
	 */
	private ?string $layout = null;

	/**
	 * Controller class for action handling.
	 */
	private ?string $controller = null;

	/**
	 * View used to generate HTML, CSV, JSON and other content.
	 */
	private ?string $view = null;

	/**
	 * Unique action (request) identifier.
	 */
	private ?string $action = null;

	/**
	 * Mapping between action and corresponding controller, layout and view.
	 */
	private array $routes = [
		// action									controller												layout					view
		'action.create'								=> ['CControllerActionCreate',							'layout.json',			null],
		'action.delete'								=> ['CControllerActionDelete',							'layout.json',			null],
		'action.disable'							=> ['CControllerActionDisable',							'layout.json',			null],
		'action.enable'								=> ['CControllerActionEnable',							'layout.json',			null],
		'action.list'								=> ['CControllerActionList',							'layout.htmlpage',		'action.list'],
		'action.operation.check'					=> ['CControllerActionOperationCheck',					'layout.json',			null],
		'action.operation.condition.check'			=> ['CControllerActionOperationConditionCheck',			'layout.json',			null],
		'action.update'								=> ['CControllerActionUpdate',							'layout.json',			null],
		'actionlog.csv'								=> ['CControllerActionLogList',							'layout.csv',			'reports.actionlog.list.csv'],
		'actionlog.list'							=> ['CControllerActionLogList',							'layout.htmlpage',		'reports.actionlog.list'],
		'audit.settings.edit'						=> ['CControllerAuditSettingsEdit',						'layout.htmlpage',		'administration.audit.settings.edit'],
		'audit.settings.update'						=> ['CControllerAuditSettingsUpdate',					null,					null],
		'auditlog.list'								=> ['CControllerAuditLogList',							'layout.htmlpage',		'reports.auditlog.list'],
		'authentication.edit'						=> ['CControllerAuthenticationEdit',					'layout.htmlpage',		'administration.authentication.edit'],
		'authentication.update'						=> ['CControllerAuthenticationUpdate',					null,					null],
		'autoreg.edit'								=> ['CControllerAutoregEdit',							'layout.htmlpage',		'administration.autoreg.edit'],
		'autoreg.update'							=> ['CControllerAutoregUpdate',							null,					null],
		'charts.view'								=> ['CControllerChartsView',							'layout.htmlpage',		'monitoring.charts.view'],
		'charts.view.json'							=> ['CControllerChartsViewJson',						'layout.json',			'monitoring.charts.view.json'],
		'connector.create'							=> ['CControllerConnectorCreate',						'layout.json',			null],
		'connector.delete'							=> ['CControllerConnectorDelete',						'layout.json',			null],
		'connector.disable'							=> ['CControllerConnectorDisable',						'layout.json',			null],
		'connector.edit'							=> ['CControllerConnectorEdit',							'layout.json',			'connector.edit'],
		'connector.enable'							=> ['CControllerConnectorEnable',						'layout.json',			null],
		'connector.list'							=> ['CControllerConnectorList',							'layout.htmlpage',		'connector.list'],
		'connector.update'							=> ['CControllerConnectorUpdate',						'layout.json',			null],
		'copy.create'								=> ['CControllerCopyCreate',							'layout.json',			null],
		'copy.edit'									=> ['CControllerCopyEdit',								'layout.json',			'copy.edit'],
		'correlation.condition.check'				=> ['CControllerCorrelationConditionCheck',				'layout.json',			null],
		'correlation.condition.edit'				=> ['CControllerCorrelationConditionEdit',				'layout.json',			'correlation.condition.edit'],
		'correlation.create'						=> ['CControllerCorrelationCreate',						'layout.json',			null],
		'correlation.delete'						=> ['CControllerCorrelationDelete',						'layout.json',			null],
		'correlation.disable'						=> ['CControllerCorrelationDisable',					'layout.json',			null],
		'correlation.edit'							=> ['CControllerCorrelationEdit',						'layout.json',			'correlation.edit'],
		'correlation.enable'						=> ['CControllerCorrelationEnable',						'layout.json',			null],
		'correlation.list'							=> ['CControllerCorrelationList',						'layout.htmlpage',		'correlation.list'],
		'correlation.update'						=> ['CControllerCorrelationUpdate',						'layout.json',			null],
		'dashboard.config.hash'						=> ['CControllerDashboardConfigHash',					'layout.json',			null],
		'dashboard.delete'							=> ['CControllerDashboardDelete',						null,					null],
		'dashboard.list'							=> ['CControllerDashboardList',							'layout.htmlpage',		'monitoring.dashboard.list'],
		'dashboard.page.properties.check'			=> ['CControllerDashboardPagePropertiesCheck',			'layout.json',			null],
		'dashboard.page.properties.edit'			=> ['CControllerDashboardPagePropertiesEdit',			'layout.json',			'dashboard.page.properties.edit'],
		'dashboard.print'							=> ['CControllerDashboardPrint',						'layout.htmlpage',		'monitoring.dashboard.print'],
		'dashboard.properties.check'				=> ['CControllerDashboardPropertiesCheck',				'layout.json',			null],
		'dashboard.properties.edit'					=> ['CControllerDashboardPropertiesEdit',				'layout.json',			'dashboard.properties.edit'],
		'dashboard.share.update'					=> ['CControllerDashboardShareUpdate',					'layout.json',			null],
		'dashboard.update'							=> ['CControllerDashboardUpdate',						'layout.json',			null],
		'dashboard.view'							=> ['CControllerDashboardView',							'layout.htmlpage',		'monitoring.dashboard.view'],
		'dashboard.widget.check'					=> ['CControllerDashboardWidgetCheck',					'layout.json',			null],
		'dashboard.widget.rfrate'					=> ['CControllerDashboardWidgetRfRate',					'layout.json',			null],
		'dashboard.widgets.sanitize'				=> ['CControllerDashboardWidgetsSanitize',				'layout.json',			null],
		'discovery.check.check'						=> ['CControllerDiscoveryCheckCheck',					'layout.json',			null],
		'discovery.check.edit'						=> ['CControllerDiscoveryCheckEdit',					'layout.json',			'discovery.check.edit'],
		'discovery.create'							=> ['CControllerDiscoveryCreate',						'layout.json',			null],
		'discovery.delete'							=> ['CControllerDiscoveryDelete',						'layout.json',			null],
		'discovery.disable'							=> ['CControllerDiscoveryDisable',						'layout.json',			null],
		'discovery.edit'							=> ['CControllerDiscoveryEdit',							'layout.json',			'configuration.discovery.edit'],
		'discovery.enable'							=> ['CControllerDiscoveryEnable',						'layout.json',			null],
		'discovery.list'							=> ['CControllerDiscoveryList',							'layout.htmlpage',		'configuration.discovery.list'],
		'discovery.update'							=> ['CControllerDiscoveryUpdate',						'layout.json',			null],
		'discovery.view'							=> ['CControllerDiscoveryView',							'layout.htmlpage',		'monitoring.discovery.view'],
		'export.hosts'								=> ['CControllerExport',								'layout.export',		null],
		'export.mediatypes'							=> ['CControllerExport',								'layout.export',		null],
		'export.sysmaps'							=> ['CControllerExport',								'layout.export',		null],
		'export.templates'							=> ['CControllerExport',								'layout.export',		null],
		'export.valuemaps'							=> ['CControllerExport',								'layout.export',		null],
		'favorite.create'							=> ['CControllerFavoriteCreate',						'layout.javascript',	null],
		'favorite.delete'							=> ['CControllerFavoriteDelete',						'layout.javascript',	null],
		'geomaps.edit'								=> ['CControllerGeomapsEdit',							'layout.htmlpage',		'administration.geomaps.edit'],
		'geomaps.update'							=> ['CControllerGeomapsUpdate',							null,					null],
		'gui.edit'									=> ['CControllerGuiEdit',								'layout.htmlpage',		'administration.gui.edit'],
		'gui.update'								=> ['CControllerGuiUpdate',								null,					null],
		'hintbox.actionlist'						=> ['CControllerHintboxActionlist',						'layout.json',			'hintbox.actionlist'],
		'hintbox.eventlist'							=> ['CControllerHintboxEventlist',						'layout.json',			'hintbox.eventlist'],
		'host.create'								=> ['CControllerHostCreate',							'layout.json',			null],
		'host.dashboard.view'						=> ['CControllerHostDashboardView',						'layout.htmlpage',		'monitoring.host.dashboard.view'],
		'host.edit'									=> ['CControllerHostEdit',								'layout.htmlpage',		'configuration.host.edit'],
		'host.list'									=> ['CControllerHostList',								'layout.htmlpage',		'configuration.host.list'],
		'host.massdelete'							=> ['CControllerHostMassDelete',						'layout.json',			null],
		'host.update'								=> ['CControllerHostUpdate',							'layout.json',			null],
		'host.view'									=> ['CControllerHostView',								'layout.htmlpage',		'monitoring.host.view'],
		'host.view.refresh'							=> ['CControllerHostViewRefresh',						'layout.json',			'monitoring.host.view.refresh'],
		'hostgroup.create'							=> ['CControllerHostGroupCreate',						'layout.json',			null],
		'hostgroup.delete'							=> ['CControllerHostGroupDelete',						'layout.json',			null],
		'hostgroup.disable'							=> ['CControllerHostGroupDisable',						'layout.json',			null],
		'hostgroup.edit'							=> ['CControllerHostGroupEdit',							'layout.htmlpage',		'configuration.hostgroup.edit'],
		'hostgroup.enable'							=> ['CControllerHostGroupEnable',						'layout.json',			null],
		'hostgroup.list'							=> ['CControllerHostGroupList',							'layout.htmlpage',		'configuration.hostgroup.list'],
		'hostgroup.update'							=> ['CControllerHostGroupUpdate',						'layout.json',			null],
		'hostmacros.list'							=> ['CControllerHostMacrosList',						'layout.json',			'hostmacros.list'],
		'housekeeping.edit'							=> ['CControllerHousekeepingEdit',						'layout.htmlpage',		'administration.housekeeping.edit'],
		'housekeeping.update'						=> ['CControllerHousekeepingUpdate',					null,					null],
		'iconmap.create'							=> ['CControllerIconMapCreate',							null,					null],
		'iconmap.delete'							=> ['CControllerIconMapDelete',							null,					null],
		'iconmap.edit'								=> ['CControllerIconMapEdit',							'layout.htmlpage',		'administration.iconmap.edit'],
		'iconmap.list'								=> ['CControllerIconMapList',							'layout.htmlpage',		'administration.iconmap.list'],
		'iconmap.update'							=> ['CControllerIconMapUpdate',							null,					null],
		'image.create'								=> ['CControllerImageCreate',							null,					null],
		'image.delete'								=> ['CControllerImageDelete',							null,					null],
		'image.edit'								=> ['CControllerImageEdit',								'layout.htmlpage',		'administration.image.edit'],
		'image.list'								=> ['CControllerImageList',								'layout.htmlpage',		'administration.image.list'],
		'image.update'								=> ['CControllerImageUpdate',							null,					null],
		'item.masscheck_now'						=> ['CControllerItemMassCheckNow',						'layout.json',			null],
		'latest.view'								=> ['CControllerLatestView',							'layout.htmlpage',		'monitoring.latest.view'],
		'latest.view.refresh'						=> ['CControllerLatestViewRefresh',						'layout.json',			'monitoring.latest.view.refresh'],
		'macros.edit'								=> ['CControllerMacrosEdit',							'layout.htmlpage',		'administration.macros.edit'],
		'macros.update'								=> ['CControllerMacrosUpdate',							null,					null],
		'maintenance.create'						=> ['CControllerMaintenanceCreate',						'layout.json',			null],
		'maintenance.delete'						=> ['CControllerMaintenanceDelete',						'layout.json',			null],
		'maintenance.edit'							=> ['CControllerMaintenanceEdit',						'layout.json',			'maintenance.edit'],
		'maintenance.list'							=> ['CControllerMaintenanceList',						'layout.htmlpage',		'maintenance.list'],
		'maintenance.timeperiod.edit'				=> ['CControllerMaintenanceTimePeriodEdit',				'layout.json',			'maintenance.timeperiod.edit'],
		'maintenance.timeperiod.check'				=> ['CControllerMaintenanceTimePeriodCheck',			'layout.json',			null],
		'maintenance.update'						=> ['CControllerMaintenanceUpdate',						'layout.json',			null],
		'map.view'									=> ['CControllerMapView',								'layout.htmlpage',		'monitoring.map.view'],
		'mediatype.create'							=> ['CControllerMediatypeCreate',						'layout.json',			null],
		'mediatype.delete'							=> ['CControllerMediatypeDelete',						'layout.json',			null],
		'mediatype.disable'							=> ['CControllerMediatypeDisable',						'layout.json',			null],
		'mediatype.edit'							=> ['CControllerMediatypeEdit',							'layout.json',			'mediatype.edit'],
		'mediatype.enable'							=> ['CControllerMediatypeEnable',						'layout.json',			null],
		'mediatype.list'							=> ['CControllerMediatypeList',							'layout.htmlpage',		'mediatype.list'],
		'mediatype.message.check'					=> ['CControllerMediatypeMessageCheck',					'layout.json',			null],
		'mediatype.message.edit'					=> ['CControllerMediatypeMessageEdit',					'layout.json',			'mediatype.message.edit'],
		'mediatype.test.edit'						=> ['CControllerMediatypeTestEdit',						'layout.json',			'mediatype.test.edit'],
		'mediatype.test.send'						=> ['CControllerMediatypeTestSend',						'layout.json',			null],
		'mediatype.update'							=> ['CControllerMediatypeUpdate',						'layout.json',			null],
		'menu.popup'								=> ['CControllerMenuPopup',								'layout.json',			null],
		'miscconfig.edit'							=> ['CControllerMiscConfigEdit',						'layout.htmlpage',		'administration.miscconfig.edit'],
		'miscconfig.update'							=> ['CControllerMiscConfigUpdate',						null,					null],
		'module.disable'							=> ['CControllerModuleDisable',							'layout.json',			null],
		'module.edit'								=> ['CControllerModuleEdit',							'layout.json',			'module.edit'],
		'module.enable'								=> ['CControllerModuleEnable',							'layout.json',			null],
		'module.list'								=> ['CControllerModuleList',							'layout.htmlpage',		'module.list'],
		'module.scan'								=> ['CControllerModuleScan',							null,					null],
		'module.update'								=> ['CControllerModuleUpdate',							'layout.json',			null],
		'notifications.get'							=> ['CControllerNotificationsGet',						'layout.json',			null],
		'notifications.mute'						=> ['CControllerNotificationsMute',						'layout.json',			null],
		'notifications.read'						=> ['CControllerNotificationsRead',						'layout.json',			null],
		'popup'										=> ['CControllerPopup',									'layout.htmlpage',		'popup.view'],
		'popup.acknowledge.create'					=> ['CControllerPopupAcknowledgeCreate',				'layout.json',			null],
		'popup.acknowledge.edit'					=> ['CControllerPopupAcknowledgeEdit',					'layout.json',			'popup.acknowledge.edit'],
		'popup.action.edit'							=> ['CControllerPopupActionEdit',						'layout.json',			'popup.action.edit'],
		'popup.action.operation.edit'				=> ['CControllerPopupActionOperationEdit',				'layout.json',			'popup.operation.edit'],
		'popup.action.operations.list'				=> ['CControllerPopupActionOperationsList',				'layout.json',			'popup.action.operations.list'],
		'popup.condition.check'						=> ['CControllerActionConditionCheck',					'layout.json',			null],
		'popup.condition.edit'						=> ['CControllerPopupActionConditionEdit',				'layout.json',			'popup.condition.edit'],
		'popup.condition.operations'				=> ['CControllerPopupConditionOperations',				'layout.json',			'popup.condition.edit'],
		'popup.dashboard.share.edit'				=> ['CControllerPopupDashboardShareEdit',				'layout.json',			'popup.dashboard.share.edit'],
		'popup.generic'								=> ['CControllerPopupGeneric',							'layout.json',			'popup.generic'],
		'popup.host.edit'							=> ['CControllerHostEdit',								'layout.json',			'popup.host.edit'],
		'popup.hostgroup.edit'						=> ['CControllerHostGroupEdit',							'layout.json',			'popup.hostgroup.edit'],
		'popup.import'								=> ['CControllerPopupImport',							'layout.json',			'popup.import'],
		'popup.import.compare'						=> ['CControllerPopupImportCompare',					'layout.json',			'popup.import.compare'],
		'popup.itemtest.edit'						=> ['CControllerPopupItemTestEdit',						'layout.json',			'popup.itemtestedit.view'],
		'popup.itemtest.getvalue'					=> ['CControllerPopupItemTestGetValue',					'layout.json',			null],
		'popup.itemtest.send'						=> ['CControllerPopupItemTestSend',						'layout.json',			null],
		'popup.ldap.check'							=> ['CControllerPopupLdapCheck',						'layout.json',			null],
		'popup.ldap.edit'							=> ['CControllerPopupLdapEdit',							'layout.json',			'popup.ldap.edit'],
		'popup.ldap.test.edit'						=> ['CControllerPopupLdapTestEdit',						'layout.json',			'popup.ldap.test.edit'],
		'popup.ldap.test.send'						=> ['CControllerPopupLdapTestSend',						'layout.json',			null],
		'popup.lldoperation'						=> ['CControllerPopupLldOperation',						'layout.json',			'popup.lldoperation'],
		'popup.lldoverride'							=> ['CControllerPopupLldOverride',						'layout.json',			'popup.lldoverride'],
		'popup.massupdate.host'						=> ['CControllerPopupMassupdateHost',					'layout.json',			'popup.massupdate.host'],
		'popup.massupdate.item'						=> ['CControllerPopupMassupdateItem',					'layout.json',			'popup.massupdate.item'],
		'popup.massupdate.itemprototype'			=> ['CControllerPopupMassupdateItem',					'layout.json',			'popup.massupdate.item'],
		'popup.massupdate.service'					=> ['CControllerPopupMassupdateService',				'layout.json',			'popup.massupdate.service'],
		'popup.massupdate.trigger'					=> ['CControllerPopupMassupdateTrigger',				'layout.json',			'popup.massupdate.trigger'],
		'popup.massupdate.triggerprototype'			=> ['CControllerPopupMassupdateTrigger',				'layout.json',			'popup.massupdate.trigger'],
		'popup.media'								=> ['CControllerPopupMedia',							'layout.json',			'popup.media'],
		'popup.mediatypemapping.check'				=> ['CControllerPopupMediaTypeMappingCheck',			'layout.json',			null],
		'popup.mediatypemapping.edit'				=> ['CControllerPopupMediaTypeMappingEdit',				'layout.json',			'popup.mediatypemapping.edit'],
		'popup.proxy.edit'							=> ['CControllerPopupProxyEdit',						'layout.json',			'popup.proxy.edit'],
		'popup.usergroupmapping.check'				=> ['CControllerPopupUserGroupMappingCheck',			'layout.json',			null],
		'popup.usergroupmapping.edit'				=> ['CControllerPopupUserGroupMappingEdit',				'layout.json',			'popup.usergroupmapping.edit'],
		'popup.scheduledreport.create'				=> ['CControllerPopupScheduledReportCreate',			'layout.json',			null],
		'popup.scheduledreport.edit'				=> ['CControllerPopupScheduledReportEdit',				'layout.json',			'popup.scheduledreport.edit'],
		'popup.scheduledreport.list'				=> ['CControllerPopupScheduledReportList',				'layout.json',			'popup.scheduledreport.list'],
		'popup.scheduledreport.subscription.edit'	=> ['CControllerPopupScheduledReportSubscriptionEdit',	'layout.json',			'popup.scheduledreport.subscription'],
		'popup.scheduledreport.test'				=> ['CControllerPopupScheduledReportTest',				'layout.json',			'popup.scheduledreport.test'],
		'popup.scriptexec'							=> ['CControllerPopupScriptExec',						'layout.json',			'popup.scriptexec'],
		'popup.service.edit'						=> ['CControllerPopupServiceEdit',						'layout.json',			'popup.service.edit'],
		'popup.service.statusrule.edit'				=> ['CControllerPopupServiceStatusRuleEdit',			'layout.json',			'popup.service.statusrule.edit'],
		'popup.services'							=> ['CControllerPopupServices',							'layout.json',			'popup.services'],
		'popup.sla.edit'							=> ['CControllerPopupSlaEdit',							'layout.json',			'popup.sla.edit'],
		'popup.sla.excludeddowntime.edit'			=> ['CControllerPopupSlaExcludedDowntimeEdit',			'layout.json',			'popup.sla.excludeddowntime.edit'],
		'popup.tabfilter.delete'					=> ['CControllerPopupTabFilterDelete',					'layout.json',			null],
		'popup.tabfilter.edit'						=> ['CControllerPopupTabFilterEdit',					'layout.json',			'popup.tabfilter.edit'],
		'popup.tabfilter.update'					=> ['CControllerPopupTabFilterUpdate',					'layout.json',			null],
		'popup.templategroup.edit'					=> ['CControllerTemplateGroupEdit',						'layout.json',			'popup.templategroup.edit'],
		'popup.testtriggerexpr'						=> ['CControllerPopupTestTriggerExpr',					'layout.json',			'popup.testtriggerexpr'],
		'popup.token.edit'							=> ['CControllerPopupTokenEdit',						'layout.json',			'popup.token.edit'],
		'popup.token.view'							=> ['CControllerPopupTokenView',						'layout.json',			'popup.token.view'],
		'popup.triggerexpr'							=> ['CControllerPopupTriggerExpr',						'layout.json',			'popup.triggerexpr'],
		'popup.valuemap.edit'						=> ['CControllerPopupValueMapEdit',						'layout.json',			'popup.valuemap.edit'],
		'popup.valuemap.update'						=> ['CControllerPopupValueMapUpdate',					'layout.json',			null],
		'problem.view'								=> ['CControllerProblemView',							'layout.htmlpage',		'monitoring.problem.view'],
		'problem.view.csv'							=> ['CControllerProblemView',							'layout.csv',			'monitoring.problem.view'],
		'problem.view.refresh'						=> ['CControllerProblemViewRefresh',					'layout.json',			'monitoring.problem.view.refresh'],
		'profile.update'							=> ['CControllerProfileUpdate',							'layout.json',			null],
		'proxy.config.refresh'						=> ['CControllerProxyConfigRefresh',					'layout.json',			null],
		'proxy.create'								=> ['CControllerProxyCreate',							'layout.json',			null],
		'proxy.delete'								=> ['CControllerProxyDelete',							'layout.json',			null],
		'proxy.host.disable'						=> ['CControllerProxyHostDisable',						'layout.json',			null],
		'proxy.host.enable'							=> ['CControllerProxyHostEnable',						'layout.json',			null],
		'proxy.list'								=> ['CControllerProxyList',								'layout.htmlpage',		'administration.proxy.list'],
		'proxy.update'								=> ['CControllerProxyUpdate',							'layout.json',			null],
		'queue.details'								=> ['CControllerQueueDetails',							'layout.htmlpage',		'administration.queue.details'],
		'queue.overview'							=> ['CControllerQueueOverview',							'layout.htmlpage',		'administration.queue.overview'],
		'queue.overview.proxy'						=> ['CControllerQueueOverviewProxy',					'layout.htmlpage',		'administration.queue.overview.proxy'],
		'regex.create'								=> ['CControllerRegExCreate',							null,					null],
		'regex.delete'								=> ['CControllerRegExDelete',							null,					null],
		'regex.edit'								=> ['CControllerRegExEdit',								'layout.htmlpage',		'administration.regex.edit'],
		'regex.list'								=> ['CControllerRegExList',								'layout.htmlpage',		'administration.regex.list'],
		'regex.test'								=> ['CControllerRegExTest',								null,					null],
		'regex.update'								=> ['CControllerRegExUpdate',							null,					null],
		'report.status'								=> ['CControllerReportStatus',							'layout.htmlpage',		'report.status'],
		'scheduledreport.create'					=> ['CControllerScheduledReportCreate',					null,					null],
		'scheduledreport.delete'					=> ['CControllerScheduledReportDelete',					null,					null],
		'scheduledreport.disable'					=> ['CControllerScheduledReportDisable',				null,					null],
		'scheduledreport.edit'						=> ['CControllerScheduledReportEdit',					'layout.htmlpage',		'reports.scheduledreport.edit'],
		'scheduledreport.enable'					=> ['CControllerScheduledReportEnable',					null,					null],
		'scheduledreport.list'						=> ['CControllerScheduledReportList',					'layout.htmlpage',		'reports.scheduledreport.list'],
		'scheduledreport.update'					=> ['CControllerScheduledReportUpdate',					null,					null],
		'script.create'								=> ['CControllerScriptCreate',							'layout.json',			null],
		'script.delete'								=> ['CControllerScriptDelete',							'layout.json',			null],
		'script.edit'								=> ['CControllerScriptEdit',							'layout.json',			'administration.script.edit'],
		'script.list'								=> ['CControllerScriptList',							'layout.htmlpage',		'administration.script.list'],
		'script.update'								=> ['CControllerScriptUpdate',							'layout.json',			null],
		'search'									=> ['CControllerSearch',								'layout.htmlpage',		'search'],
		'service.create'							=> ['CControllerServiceCreate',							'layout.json',			null],
		'service.delete'							=> ['CControllerServiceDelete',							'layout.json',			null],
		'service.list'								=> ['CControllerServiceList',							'layout.htmlpage',		'service.list'],
		'service.list.edit'							=> ['CControllerServiceListEdit',						'layout.htmlpage',		'service.list.edit'],
		'service.list.edit.refresh'					=> ['CControllerServiceListEditRefresh',				'layout.json',			'service.list.edit.refresh'],
		'service.list.refresh'						=> ['CControllerServiceListRefresh',					'layout.json',			'service.list.refresh'],
		'service.statusrule.validate'				=> ['CControllerServiceStatusRuleValidate',				'layout.json',			null],
		'service.update'							=> ['CControllerServiceUpdate',							'layout.json',			null],
		'sla.create'								=> ['CControllerSlaCreate',								'layout.json',			null],
		'sla.delete'								=> ['CControllerSlaDelete',								'layout.json',			null],
		'sla.disable'								=> ['CControllerSlaDisable',							'layout.json',			null],
		'sla.enable'								=> ['CControllerSlaEnable',								'layout.json',			null],
		'sla.excludeddowntime.validate'				=> ['CControllerSlaExcludedDowntimeValidate',			'layout.json',			null],
		'sla.list'									=> ['CControllerSlaList',								'layout.htmlpage',		'sla.list'],
		'sla.update'								=> ['CControllerSlaUpdate',								'layout.json',			null],
		'slareport.list'							=> ['CControllerSlaReportList',							'layout.htmlpage',		'slareport.list'],
		'system.warning'							=> ['CControllerSystemWarning',							'layout.warning',		'system.warning'],
		'tabfilter.profile.update'					=> ['CControllerTabFilterProfileUpdate',				'layout.json',			null],
		'template.create'							=> ['CControllerTemplateCreate',						'layout.json',			null],
		'template.dashboard.delete'					=> ['CControllerTemplateDashboardDelete',				null,					null],
		'template.dashboard.edit'					=> ['CControllerTemplateDashboardEdit',					'layout.htmlpage',		'configuration.dashboard.edit'],
		'template.dashboard.list'					=> ['CControllerTemplateDashboardList',					'layout.htmlpage',		'configuration.dashboard.list'],
		'template.dashboard.update'					=> ['CControllerTemplateDashboardUpdate',				'layout.json',			null],
		'template.delete'							=> ['CControllerTemplateDelete',						'layout.json',			null],
		'template.edit'								=> ['CControllerTemplateEdit',							'layout.json',			'template.edit'],
		'template.list'								=> ['CControllerTemplateList',							'layout.htmlpage',		'template.list'],
		'template.massupdate'						=> ['CControllerTemplateMassupdate',					'layout.json',			'template.massupdate'],
		'template.update'							=> ['CControllerTemplateUpdate',						'layout.json',			null],
		'templategroup.create'						=> ['CControllerTemplateGroupCreate',					'layout.json',			null],
		'templategroup.delete'						=> ['CControllerTemplateGroupDelete',					'layout.json',			null],
		'templategroup.edit'						=> ['CControllerTemplateGroupEdit',						'layout.htmlpage',		'configuration.templategroup.edit'],
		'templategroup.list'						=> ['CControllerTemplateGroupList',						'layout.htmlpage',		'configuration.templategroup.list'],
		'templategroup.update'						=> ['CControllerTemplateGroupUpdate',					'layout.json',			null],
		'timeselector.update'						=> ['CControllerTimeSelectorUpdate',					'layout.json',			null],
		'token.create'								=> ['CControllerTokenCreate',							'layout.json',			null],
		'token.delete'								=> ['CControllerTokenDelete',							'layout.json',			null],
		'token.disable'								=> ['CControllerTokenDisable',							null,					null],
		'token.enable'								=> ['CControllerTokenEnable',							null,					null],
		'token.list'								=> ['CControllerTokenList',								'layout.htmlpage',		'administration.token.list'],
		'token.update'								=> ['CControllerTokenUpdate',							'layout.json',			null],
		'toptriggers.list'							=> ['CControllerTopTriggersList',						'layout.htmlpage',		'reports.toptriggers.list'],
		'trigdisplay.edit'							=> ['CControllerTrigDisplayEdit',						'layout.htmlpage',		'administration.trigdisplay.edit'],
		'trigdisplay.update'						=> ['CControllerTrigDisplayUpdate',						null,					null],
		'user.create'								=> ['CControllerUserCreate',							null,					null],
		'user.delete'								=> ['CControllerUserDelete',							null,					null],
		'user.edit'									=> ['CControllerUserEdit',								'layout.htmlpage',		'administration.user.edit'],
		'user.list'									=> ['CControllerUserList',								'layout.htmlpage',		'administration.user.list'],
		'user.token.list'							=> ['CControllerUserTokenList',							'layout.htmlpage',		'administration.user.token.list'],
		'user.unblock'								=> ['CControllerUserUnblock',							null,					null],
		'user.update'								=> ['CControllerUserUpdate',							null,					null],
		'user.provision'							=> ['CControllerUserProvision',							null,					null],
		'usergroup.create'							=> ['CControllerUsergroupCreate',						null,					null],
		'usergroup.delete'							=> ['CControllerUsergroupDelete',						null,					null],
		'usergroup.edit'							=> ['CControllerUsergroupEdit',							'layout.htmlpage',		'administration.usergroup.edit'],
		'usergroup.groupright.add'					=> ['CControllerUsergroupGrouprightAdd',				'layout.json',			'administration.usergroup.grouprights'],
		'usergroup.templategroupright.add'			=> ['CControllerUsergroupTemplateGrouprightAdd',		'layout.json',			'administration.usergroup.templategrouprights'],
		'usergroup.list'							=> ['CControllerUsergroupList',							'layout.htmlpage',		'administration.usergroup.list'],
		'usergroup.massupdate'						=> ['CControllerUsergroupMassUpdate',					null,					null],
		'usergroup.tagfilter.add'					=> ['CControllerUsergroupTagfilterAdd',					'layout.json',			'administration.usergroup.tagfilters'],
		'usergroup.update'							=> ['CControllerUsergroupUpdate',						null,					null],
		'userprofile.edit'							=> ['CControllerUserProfileEdit',						'layout.htmlpage',		'administration.user.edit'],
		'userprofile.update'						=> ['CControllerUserProfileUpdate',						null,					null],
		'userrole.create'							=> ['CControllerUserroleCreate',						null,					null],
		'userrole.delete'							=> ['CControllerUserroleDelete',						null,					null],
		'userrole.edit'								=> ['CControllerUserroleEdit',							'layout.htmlpage',		'administration.userrole.edit'],
		'userrole.list'								=> ['CControllerUserroleList',							'layout.htmlpage',		'administration.userrole.list'],
		'userrole.update'							=> ['CControllerUserroleUpdate',						null,					null],
		'web.view'									=> ['CControllerWebView',								'layout.htmlpage',		'monitoring.web.view'],
		'webscenario.step.check'					=> ['CControllerWebScenarioStepCheck',					'layout.json',			null],
		'webscenario.step.edit'						=> ['CControllerWebScenarioStepEdit',					'layout.json',			'webscenario.step.edit'],

		// legacy actions
		'auditacts.php'					=> ['CLegacyAction', null, null],
		'browserwarning.php'			=> ['CLegacyAction', null, null],
		'chart.php'						=> ['CLegacyAction', null, null],
		'chart2.php'					=> ['CLegacyAction', null, null],
		'chart3.php'					=> ['CLegacyAction', null, null],
		'chart4.php'					=> ['CLegacyAction', null, null],
		'chart6.php'					=> ['CLegacyAction', null, null],
		'chart7.php'					=> ['CLegacyAction', null, null],
		'disc_prototypes.php'			=> ['CLegacyAction', null, null],
		'graphs.php'					=> ['CLegacyAction', null, null],
		'history.php'					=> ['CLegacyAction', null, null],
		'host_discovery.php'			=> ['CLegacyAction', null, null],
		'host_prototypes.php'			=> ['CLegacyAction', null, null],
		'hostinventories.php'			=> ['CLegacyAction', null, null],
		'hostinventoriesoverview.php'	=> ['CLegacyAction', null, null],
		'httpconf.php'					=> ['CLegacyAction', null, null],
		'httpdetails.php'				=> ['CLegacyAction', null, null],
		'image.php'						=> ['CLegacyAction', null, null],
		'imgstore.php'					=> ['CLegacyAction', null, null],
		'index.php'						=> ['CLegacyAction', null, null],
		'index_http.php'				=> ['CLegacyAction', null, null],
		'index_sso.php'					=> ['CLegacyAction', null, null],
		'items.php'						=> ['CLegacyAction', null, null],
		'jsrpc.php'						=> ['CLegacyAction', null, null],
		'map.php'						=> ['CLegacyAction', null, null],
		'report2.php'					=> ['CLegacyAction', null, null],
		'report4.php'					=> ['CLegacyAction', null, null],
		'sysmap.php'					=> ['CLegacyAction', null, null],
		'sysmaps.php'					=> ['CLegacyAction', null, null],
<<<<<<< HEAD
		'toptriggers.php'				=> ['CLegacyAction', null, null],
=======
		'templates.php' 				=> ['CLegacyAction', null, null],
>>>>>>> 585fa2ca
		'tr_events.php'					=> ['CLegacyAction', null, null],
		'trigger_prototypes.php'		=> ['CLegacyAction', null, null],
		'triggers.php'					=> ['CLegacyAction', null, null]
	];

	private const DASHBOARD_ACTIONS = [
		'dashboard.print',
		'dashboard.view',
		'host.dashboard.view',
		'template.dashboard.edit'
	];

	/**
	 * Add new actions (potentially overwriting the existing ones).
	 *
	 * @param array  $actions                           List of actions.
	 * @param string $actions['action_name']            Definition of the 'action_name' action.
	 * @param string $actions['action_name']['class']   Controller class name of the 'action_name' action.
	 * @param string $actions['action_name']['layout']  Optional layout of the 'action_name' action.
	 * @param string $actions['action_name']['view']    Optional view of the 'action_name' action.
	 */
	public function addActions(array $actions): void {
		foreach ($actions as $action => $route) {
			if (is_array($route) && array_key_exists('class', $route)) {
				$this->routes[$action] = [
					$route['class'],
					array_key_exists('layout', $route) ? $route['layout'] : null,
					array_key_exists('view', $route) ? $route['view'] : null
				];
			}
		}
	}

	/**
	 * Set controller, layout and view associated with the specified action.
	 *
	 * @param string $action  Action name.
	 */
	public function setAction(string $action): void {
		$this->action = $action;

		if (array_key_exists($action, $this->routes)) {
			[$this->controller, $this->layout, $this->view] = $this->routes[$action];
		}
		else {
			$this->controller = null;
			$this->layout = null;
			$this->view = null;
		}
	}

	public function getLayout(): ?string {
		return $this->layout;
	}

	public function getController(): ?string {
		return $this->controller;
	}

	public function getView(): ?string {
		return $this->view;
	}

	public function getAction(): ?string {
		return $this->action;
	}

	public static function isDashboardAction(string $action): bool {
		return in_array($action, self::DASHBOARD_ACTIONS, true);
	}
}<|MERGE_RESOLUTION|>--- conflicted
+++ resolved
@@ -375,11 +375,6 @@
 		'report4.php'					=> ['CLegacyAction', null, null],
 		'sysmap.php'					=> ['CLegacyAction', null, null],
 		'sysmaps.php'					=> ['CLegacyAction', null, null],
-<<<<<<< HEAD
-		'toptriggers.php'				=> ['CLegacyAction', null, null],
-=======
-		'templates.php' 				=> ['CLegacyAction', null, null],
->>>>>>> 585fa2ca
 		'tr_events.php'					=> ['CLegacyAction', null, null],
 		'trigger_prototypes.php'		=> ['CLegacyAction', null, null],
 		'triggers.php'					=> ['CLegacyAction', null, null]
