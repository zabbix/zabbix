<?php declare(strict_types = 0);
/*
** Zabbix
** Copyright (C) 2001-2023 Zabbix SIA
**
** This program is free software; you can redistribute it and/or modify
** it under the terms of the GNU General Public License as published by
** the Free Software Foundation; either version 2 of the License, or
** (at your option) any later version.
**
** This program is distributed in the hope that it will be useful,
** but WITHOUT ANY WARRANTY; without even the implied warranty of
** MERCHANTABILITY or FITNESS FOR A PARTICULAR PURPOSE. See the
** GNU General Public License for more details.
**
** You should have received a copy of the GNU General Public License
** along with this program; if not, write to the Free Software
** Foundation, Inc., 51 Franklin Street, Fifth Floor, Boston, MA  02110-1301, USA.
**/


use CController as CAction;

class CLegacyAction extends CAction {

	protected function init(): void {
		$this->disableCsrfValidation();
	}

	public function doAction(): void {
	}

	/**
	 * Check user input.
	 *
	 * @return bool
	 */
	public function checkInput(): bool {
		if ($this->getAction() === 'host_prototypes.php' && array_key_exists('formdata_json', $_REQUEST)) {
			$_REQUEST = json_decode($_REQUEST['formdata_json'], true);
		}

		return true;
	}

	/**
	 * Check permission.
	 *
	 * @return bool
	 */
	public function checkPermissions(): bool {
		$user_type = $this->getUserType();
		$denied = [];
		$action = $this->getAction();

		/*
		 * Overwrite legacy action in case user is located in sub-section like items, triggers etc. That will make
		 * sure to hide left menu and display error in case user has no access to templates or hosts.
		 */
<<<<<<< HEAD
		if (in_array(getRequest('context', ''), ['host', 'template']) && in_array($action, ['triggers.php',
				'graphs.php', 'host_discovery.php', 'httpconf.php', 'trigger_prototypes.php',
=======
		if (in_array(getRequest('context', ''), ['host', 'template']) && in_array($action, ['items.php',
				'graphs.php', 'host_discovery.php', 'httpconf.php', 'disc_prototypes.php',
>>>>>>> ed41bf12
				'host_prototypes.php'])) {
			$action = (getRequest('context') === 'host') ? 'host.list' : 'template.list';
		}

		if ($user_type < USER_TYPE_ZABBIX_USER) {
			$denied = ['chart.php', 'chart2.php', 'chart3.php', 'chart4.php', 'chart6.php', 'chart7.php', 'history.php',
				'hostinventories.php', 'hostinventoriesoverview.php', 'httpdetails.php', 'image.php', 'imgstore.php',
				'jsrpc.php', 'map.php', 'tr_events.php', 'sysmap.php', 'sysmaps.php', 'report2.php'
			];
		}

		if ($user_type < USER_TYPE_ZABBIX_ADMIN) {
<<<<<<< HEAD
			$denied = array_merge($denied, ['graphs.php', 'host_discovery.php', 'host_prototypes.php', 'host.list',
				'httpconf.php', 'items.php', 'report4.php', 'template.list', 'trigger_prototypes.php', 'triggers.php'
=======
			$denied = array_merge($denied, ['disc_prototypes.php', 'graphs.php', 'host_discovery.php',
				'host_prototypes.php', 'host.list', 'httpconf.php', 'items.php', 'report4.php', 'template.list'
>>>>>>> ed41bf12
			]);
		}

		if (in_array($action, $denied)) {
			return false;
		}

		$rule_actions = [];

		if (in_array($user_type, [USER_TYPE_ZABBIX_USER, USER_TYPE_ZABBIX_ADMIN, USER_TYPE_SUPER_ADMIN])) {
			$rule_actions = [
				CRoleHelper::UI_MONITORING_HOSTS => ['httpdetails.php'],
				CRoleHelper::UI_MONITORING_LATEST_DATA => ['history.php'],
				CRoleHelper::UI_MONITORING_MAPS => ['image.php', 'map.php', 'sysmap.php', 'sysmaps.php'],
				CRoleHelper::UI_MONITORING_PROBLEMS => ['tr_events.php'],
				CRoleHelper::UI_INVENTORY_HOSTS => ['hostinventories.php'],
				CRoleHelper::UI_INVENTORY_OVERVIEW => ['hostinventoriesoverview.php'],
				CRoleHelper::UI_REPORTS_AVAILABILITY_REPORT => ['report2.php']
			];
		}

		if ($user_type == USER_TYPE_ZABBIX_ADMIN || $user_type == USER_TYPE_SUPER_ADMIN) {
			$rule_actions += [
				CRoleHelper::UI_CONFIGURATION_HOSTS => ['host.list'],
				CRoleHelper::UI_CONFIGURATION_TEMPLATES => ['template.list'],
				CRoleHelper::UI_REPORTS_NOTIFICATIONS => ['report4.php']
			];
		}

		foreach ($rule_actions as $rule_name => $actions) {
			if (in_array($action, $actions)) {
				return $this->checkAccess($rule_name);
			}
		}

		return true;
	}
}<|MERGE_RESOLUTION|>--- conflicted
+++ resolved
@@ -57,14 +57,8 @@
 		 * Overwrite legacy action in case user is located in sub-section like items, triggers etc. That will make
 		 * sure to hide left menu and display error in case user has no access to templates or hosts.
 		 */
-<<<<<<< HEAD
-		if (in_array(getRequest('context', ''), ['host', 'template']) && in_array($action, ['triggers.php',
-				'graphs.php', 'host_discovery.php', 'httpconf.php', 'trigger_prototypes.php',
-=======
-		if (in_array(getRequest('context', ''), ['host', 'template']) && in_array($action, ['items.php',
-				'graphs.php', 'host_discovery.php', 'httpconf.php', 'disc_prototypes.php',
->>>>>>> ed41bf12
-				'host_prototypes.php'])) {
+		if (in_array(getRequest('context', ''), ['host', 'template'])
+				&& in_array($action, ['graphs.php', 'host_discovery.php', 'httpconf.php', 'host_prototypes.php'])) {
 			$action = (getRequest('context') === 'host') ? 'host.list' : 'template.list';
 		}
 
@@ -76,13 +70,8 @@
 		}
 
 		if ($user_type < USER_TYPE_ZABBIX_ADMIN) {
-<<<<<<< HEAD
 			$denied = array_merge($denied, ['graphs.php', 'host_discovery.php', 'host_prototypes.php', 'host.list',
-				'httpconf.php', 'items.php', 'report4.php', 'template.list', 'trigger_prototypes.php', 'triggers.php'
-=======
-			$denied = array_merge($denied, ['disc_prototypes.php', 'graphs.php', 'host_discovery.php',
-				'host_prototypes.php', 'host.list', 'httpconf.php', 'items.php', 'report4.php', 'template.list'
->>>>>>> ed41bf12
+				'httpconf.php', 'report4.php', 'template.list'
 			]);
 		}
 
