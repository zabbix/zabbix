--- conflicted
+++ resolved
@@ -73,15 +73,8 @@
 		}
 
 		if ($user_type < USER_TYPE_ZABBIX_ADMIN) {
-<<<<<<< HEAD
-			$denied = array_merge($denied, ['actionconf.php', 'graphs.php', 'host_discovery.php',
-				'host_prototypes.php', 'host.list', 'httpconf.php', 'report4.php',
-				'templates.php', 'trigger_prototypes.php', 'triggers.php'
-=======
-			$denied = array_merge($denied, ['actionconf.php', 'disc_prototypes.php', 'graphs.php', 'host_discovery.php',
-				'host_prototypes.php', 'host.list', 'httpconf.php', 'items.php', 'report4.php',
-				'template.list', 'trigger_prototypes.php', 'triggers.php'
->>>>>>> ee3fc441
+			$denied = array_merge($denied, ['actionconf.php', 'graphs.php', 'host_discovery.php', 'host_prototypes.php',
+				'host.list', 'httpconf.php', 'report4.php', 'template.list', 'trigger_prototypes.php', 'triggers.php'
 			]);
 		}
 
