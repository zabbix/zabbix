<?php declare(strict_types = 0);
/*
** Zabbix
** Copyright (C) 2001-2023 Zabbix SIA
**
** This program is free software; you can redistribute it and/or modify
** it under the terms of the GNU General Public License as published by
** the Free Software Foundation; either version 2 of the License, or
** (at your option) any later version.
**
** This program is distributed in the hope that it will be useful,
** but WITHOUT ANY WARRANTY; without even the implied warranty of
** MERCHANTABILITY or FITNESS FOR A PARTICULAR PURPOSE. See the
** GNU General Public License for more details.
**
** You should have received a copy of the GNU General Public License
** along with this program; if not, write to the Free Software
** Foundation, Inc., 51 Franklin Street, Fifth Floor, Boston, MA  02110-1301, USA.
**/


use CController as CAction;

class CLegacyAction extends CAction {

	protected function init(): void {
		$this->disableCsrfValidation();
	}

	public function doAction(): void {
	}

	/**
	 * Check user input.
	 *
	 * @return bool
	 */
	public function checkInput(): bool {
		$json_actions = ['templates.php', 'host_prototypes.php'];

		if (in_array($this->getAction(), $json_actions) && array_key_exists('formdata_json', $_REQUEST)) {
			$_REQUEST = json_decode($_REQUEST['formdata_json'], true);
		}

		return true;
	}

	/**
	 * Check permission.
	 *
	 * @return bool
	 */
	public function checkPermissions(): bool {
		$user_type = $this->getUserType();
		$denied = [];
		$action = $this->getAction();

		/*
		 * Overwrite legacy action in case user is located in sub-section like items, triggers etc. That will make
		 * sure to hide left menu and display error in case user has no access to templates or hosts.
		 */
		if (in_array(getRequest('context', ''), ['host', 'template']) && in_array($action, ['items.php',
				'graphs.php', 'host_discovery.php', 'httpconf.php', 'disc_prototypes.php',
				'host_prototypes.php'])) {
			$action = (getRequest('context') === 'host') ? 'host.list' : 'template.list';
		}

		if ($user_type < USER_TYPE_ZABBIX_USER) {
			$denied = ['chart.php', 'chart2.php', 'chart3.php', 'chart4.php', 'chart6.php', 'chart7.php', 'history.php',
				'hostinventories.php', 'hostinventoriesoverview.php', 'httpdetails.php', 'image.php', 'imgstore.php',
				'jsrpc.php', 'map.php', 'tr_events.php', 'sysmap.php', 'sysmaps.php', 'report2.php'
			];
		}

		if ($user_type < USER_TYPE_ZABBIX_ADMIN) {
			$denied = array_merge($denied, ['actionconf.php', 'disc_prototypes.php', 'graphs.php', 'host_discovery.php',
				'host_prototypes.php', 'host.list', 'httpconf.php', 'items.php', 'report4.php',
<<<<<<< HEAD
				'templates.php'
=======
				'template.list', 'trigger_prototypes.php', 'triggers.php'
>>>>>>> 5a1c03fc
			]);
		}

		if (in_array($action, $denied)) {
			return false;
		}

		$rule_actions = [];

		if (in_array($user_type, [USER_TYPE_ZABBIX_USER, USER_TYPE_ZABBIX_ADMIN, USER_TYPE_SUPER_ADMIN])) {
			$rule_actions = [
				CRoleHelper::UI_MONITORING_HOSTS => ['httpdetails.php'],
				CRoleHelper::UI_MONITORING_LATEST_DATA => ['history.php'],
				CRoleHelper::UI_MONITORING_MAPS => ['image.php', 'map.php', 'sysmap.php', 'sysmaps.php'],
				CRoleHelper::UI_MONITORING_PROBLEMS => ['tr_events.php'],
				CRoleHelper::UI_INVENTORY_HOSTS => ['hostinventories.php'],
				CRoleHelper::UI_INVENTORY_OVERVIEW => ['hostinventoriesoverview.php'],
				CRoleHelper::UI_REPORTS_AVAILABILITY_REPORT => ['report2.php']
			];
		}

		if ($user_type == USER_TYPE_ZABBIX_ADMIN || $user_type == USER_TYPE_SUPER_ADMIN) {
			$rule_actions += [
				CRoleHelper::UI_CONFIGURATION_HOSTS => ['host.list'],
				CRoleHelper::UI_CONFIGURATION_TEMPLATES => ['template.list'],
				CRoleHelper::UI_REPORTS_NOTIFICATIONS => ['report4.php']
			];

			if ($action === 'actionconf.php') {
				switch (getRequest('eventsource')) {
					case EVENT_SOURCE_TRIGGERS:
						$rule_actions += [CRoleHelper::UI_CONFIGURATION_TRIGGER_ACTIONS => ['actionconf.php']];
						break;
					case EVENT_SOURCE_SERVICE:
						$rule_actions += [CRoleHelper::UI_CONFIGURATION_SERVICE_ACTIONS => ['actionconf.php']];
						break;
					case EVENT_SOURCE_DISCOVERY:
						$rule_actions += [CRoleHelper::UI_CONFIGURATION_DISCOVERY_ACTIONS => ['actionconf.php']];
						break;
					case EVENT_SOURCE_AUTOREGISTRATION:
						$rule_actions += [CRoleHelper::UI_CONFIGURATION_AUTOREGISTRATION_ACTIONS => ['actionconf.php']];
						break;
					case EVENT_SOURCE_INTERNAL:
						$rule_actions += [CRoleHelper::UI_CONFIGURATION_INTERNAL_ACTIONS => ['actionconf.php']];
						break;
				}
			}
		}

		foreach ($rule_actions as $rule_name => $actions) {
			if (in_array($action, $actions)) {
				return $this->checkAccess($rule_name);
			}
		}

		return true;
	}
}<|MERGE_RESOLUTION|>--- conflicted
+++ resolved
@@ -75,11 +75,7 @@
 		if ($user_type < USER_TYPE_ZABBIX_ADMIN) {
 			$denied = array_merge($denied, ['actionconf.php', 'disc_prototypes.php', 'graphs.php', 'host_discovery.php',
 				'host_prototypes.php', 'host.list', 'httpconf.php', 'items.php', 'report4.php',
-<<<<<<< HEAD
-				'templates.php'
-=======
-				'template.list', 'trigger_prototypes.php', 'triggers.php'
->>>>>>> 5a1c03fc
+				'template.list'
 			]);
 		}
 
