<?php declare(strict_types = 1);
/*
** Zabbix
** Copyright (C) 2001-2022 Zabbix SIA
**
** This program is free software; you can redistribute it and/or modify
** it under the terms of the GNU General Public License as published by
** the Free Software Foundation; either version 2 of the License, or
** (at your option) any later version.
**
** This program is distributed in the hope that it will be useful,
** but WITHOUT ANY WARRANTY; without even the implied warranty of
** MERCHANTABILITY or FITNESS FOR A PARTICULAR PURPOSE. See the
** GNU General Public License for more details.
**
** You should have received a copy of the GNU General Public License
** along with this program; if not, write to the Free Software
** Foundation, Inc., 51 Franklin Street, Fifth Floor, Boston, MA 02110-1301, USA.
**/


/**
 * Single item widget.
 *
 * @var CView $this
 * @var array $data
 */

$fields = $data['dialogue']['fields'];

$form = CWidgetHelper::createForm();

$rf_rate_field = ($data['templateid'] === null) ? $fields['rf_rate'] : null;

$form_list = CWidgetHelper::createFormList($data['dialogue']['name'], $data['dialogue']['type'],
	$data['dialogue']['view_mode'], $data['known_widget_types'], $rf_rate_field
);

$scripts = [$this->readJsFile('../../../include/classes/widgets/views/js/widget.item.form.view.js.php')];

$field_itemid = CWidgetHelper::getItem($fields['itemid'], $data['captions']['ms']['items']['itemid'],
	$form->getName()
);
$form_list->addRow(CWidgetHelper::getMultiselectLabel($fields['itemid']), $field_itemid);
$scripts[] = $field_itemid->getPostJS();

$form_list
	->addRow(
		CWidgetHelper::getLabel($fields['show']),
		CWidgetHelper::getCheckBoxList($fields['show'], [
			WIDGET_ITEM_SHOW_DESCRIPTION => _('Description'),
			WIDGET_ITEM_SHOW_VALUE => _('Value'),
			WIDGET_ITEM_SHOW_TIME => _('Time'),
			WIDGET_ITEM_SHOW_CHANGE_INDICATOR => _('Change indicator')
		], [ZBX_STYLE_COLUMNS, ZBX_STYLE_COLUMNS_2])
	)
	->addRow(CWidgetHelper::getLabel($fields['adv_conf']), CWidgetHelper::getCheckBox($fields['adv_conf']))
	->addRow(
		CWidgetHelper::getLabel($fields['description'], ZBX_STYLE_WIDGET_ITEM_LABEL, [
			_('Supported macros:'),
			(new CList([
				'{HOST.*}',
				'{ITEM.*}',
				'{INVENTORY.*}',
				_('User macros')
			]))->addClass(ZBX_STYLE_LIST_DASHED)
		]),
		(new CDiv([
			(new CDiv(
				CWidgetHelper::getTextArea($fields['description'])
					->setAttribute('maxlength', DB::getFieldLength('widget_field', 'value_str'))
			))->addClass('form-field'),

			CWidgetHelper::getLabel($fields['desc_h_pos']),
			(new CDiv(CWidgetHelper::getRadioButtonList($fields['desc_h_pos'])))->addClass('form-field'),

			CWidgetHelper::getLabel($fields['desc_size']),
			(new CDiv([CWidgetHelper::getIntegerBox($fields['desc_size']), '%']))
				->addClass('form-field')
				->addClass('field-size'),

			CWidgetHelper::getLabel($fields['desc_v_pos']),
			(new CDiv(CWidgetHelper::getRadioButtonList($fields['desc_v_pos'])))->addClass('form-field'),

			CWidgetHelper::getLabel($fields['desc_bold']),
			(new CDiv(CWidgetHelper::getCheckBox($fields['desc_bold'])))->addClass('form-field'),

			CWidgetHelper::getLabel($fields['desc_color'])->addClass('offset-3'),
			(new CDiv(CWidgetHelper::getColor($fields['desc_color'], true)))->addClass('form-field')
		]))
			->addClass(ZBX_STYLE_TABLE_FORMS_SEPARATOR)
			->addClass('field-group-description'),
		'description-row'
	)
	->addRow(
		(new CLabel(_('Value')))->addClass(ZBX_STYLE_WIDGET_ITEM_LABEL),
		(new CDiv([
			CWidgetHelper::getLabel($fields['decimal_places']),
			(new CDiv(CWidgetHelper::getIntegerBox($fields['decimal_places'])))->addClass('form-field'),

			CWidgetHelper::getLabel($fields['decimal_size']),
			(new CDiv([CWidgetHelper::getIntegerBox($fields['decimal_size']), '%']))
				->addClass('form-field')
				->addClass('field-size'),

			// Divide decimals and value.
			new CTag('hr'),

			CWidgetHelper::getLabel($fields['value_h_pos']),
			(new CDiv(CWidgetHelper::getRadioButtonList($fields['value_h_pos'])))->addClass('form-field'),

			CWidgetHelper::getLabel($fields['value_size']),
			(new CDiv([CWidgetHelper::getIntegerBox($fields['value_size']), '%']))
				->addClass('form-field')
				->addClass('field-size'),

			CWidgetHelper::getLabel($fields['value_v_pos']),
			(new CDiv(CWidgetHelper::getRadioButtonList($fields['value_v_pos'])))->addClass('form-field'),

			CWidgetHelper::getLabel($fields['value_bold']),
			(new CDiv(CWidgetHelper::getCheckBox($fields['value_bold'])))->addClass('form-field'),

			CWidgetHelper::getLabel($fields['value_color'])->addClass('offset-3'),
			(new CDiv(CWidgetHelper::getColor($fields['value_color'], true)))->addClass('form-field'),

			// Divide value and units.
			new CTag('hr'),

			(new CDiv([
				CWidgetHelper::getCheckBox($fields['units_show']),
				CWidgetHelper::getLabel($fields['units'])
			]))->addClass('units-show'),

			(new CDiv(
				CWidgetHelper::getTextBox($fields['units'])
					->setAttribute('style', '')
					->setAdaptiveWidth(ZBX_TEXTAREA_BIG_WIDTH)
			))
				->addClass('form-field')
				->addClass('field-fluid'),

			CWidgetHelper::getLabel($fields['units_pos']),
			(new CDiv(CWidgetHelper::getSelect($fields['units_pos'])))->addClass('form-field'),

			CWidgetHelper::getLabel($fields['units_size']),
			(new CDiv([CWidgetHelper::getIntegerBox($fields['units_size']), '%']))
				->addClass('form-field')
				->addClass('field-size'),

			CWidgetHelper::getLabel($fields['units_bold'])->addClass('offset-3'),
			(new CDiv(CWidgetHelper::getCheckBox($fields['units_bold'])))->addClass('form-field'),

			CWidgetHelper::getLabel($fields['units_color'])->addClass('offset-3'),
			(new CDiv(CWidgetHelper::getColor($fields['units_color'], true)))->addClass('form-field')
		]))
			->addClass(ZBX_STYLE_TABLE_FORMS_SEPARATOR)
			->addClass('field-group-value'),
		'value-row'
	)
	->addRow(
		(new CLabel(_('Time')))->addCLass(ZBX_STYLE_WIDGET_ITEM_LABEL),
		(new CDiv([
			CWidgetHelper::getLabel($fields['time_h_pos']),
			(new CDiv(CWidgetHelper::getRadioButtonList($fields['time_h_pos'])))->addClass('form-field'),

			CWidgetHelper::getLabel($fields['time_size']),
			(new CDiv([CWidgetHelper::getIntegerBox($fields['time_size']), '%']))
				->addClass('form-field')
				->addClass('field-size'),

			CWidgetHelper::getLabel($fields['time_v_pos']),
			(new CDiv(CWidgetHelper::getRadioButtonList($fields['time_v_pos'])))->addClass('form-field'),

			CWidgetHelper::getLabel($fields['time_bold']),
			(new CDiv(CWidgetHelper::getCheckBox($fields['time_bold'])))->addClass('form-field'),

			CWidgetHelper::getLabel($fields['time_color'])->addClass('offset-3'),
			(new CDiv(CWidgetHelper::getColor($fields['time_color'], true)))->addClass('form-field')
		]))
			->addClass(ZBX_STYLE_TABLE_FORMS_SEPARATOR)
			->addClass('field-group-time'),
		'time-row'
	)
	->addRow(
		(new CLabel(_('Change indicator')))->addClass(ZBX_STYLE_WIDGET_ITEM_LABEL),
		(new CDiv([
			(new CSvgArrow(['up' => true, 'fill_color' => $fields['up_color']->getValue()]))
				->setId('change-indicator-up')
				->setSize(14, 20),
			(new CDiv(CWidgetHelper::getColor($fields['up_color'], true)))->addClass('form-field'),

			(new CSvgArrow(['down' => true, 'fill_color' => $fields['down_color']->getValue()]))
				->setId('change-indicator-down')
				->setSize(14, 20),
			(new CDiv(CWidgetHelper::getColor($fields['down_color'], true)))->addClass('form-field'),

			(new CSvgArrow(['up' => true, 'down' => true, 'fill_color' => $fields['updown_color']->getValue()]))
				->setId('change-indicator-updown')
				->setSize(14, 20),
			(new CDiv(CWidgetHelper::getColor($fields['updown_color'], true)))->addClass('form-field')
		]))
			->addClass(ZBX_STYLE_TABLE_FORMS_SEPARATOR)
			->addClass('field-group-change-indicator'),
		'change-indicator-row'
	)
	->addRow(
		CWidgetHelper::getLabel($fields['bg_color']),
		(new CDiv(CWidgetHelper::getColor($fields['bg_color'], true)))->addClass('form-field'),
		'bg-color-row'
	);

// Dynamic item.
if ($data['templateid'] === null) {
	$form_list->addRow(CWidgetHelper::getLabel($fields['dynamic']), CWidgetHelper::getCheckBox($fields['dynamic']));
}

$form->addItem($form_list);

<<<<<<< HEAD
$form->addItem(
	(new CScriptTag('
		widget_item_form.init();
	'))->setOnDocumentReady()
);
=======
// Append color picker to widget body instead of whole HTML body. Process checkboxes and form block visibility.
$scripts[] =
	'window.setIndicatorColor = function (color) {'.
		'const indicator_ids = '.json_encode([
			'up_color' => 'change-indicator-up',
			'down_color' => 'change-indicator-down',
			'updown_color' => 'change-indicator-updown'
		]).';'.

		'if (this.name in indicator_ids) {'.
			'const indicator = document.getElementById(indicator_ids[this.name]);'.
			'indicator.querySelector("polygon").style.fill = (color !== "") ? "#" + color : "";'.
		'}'.
	'};'.

	'$(".'.ZBX_STYLE_COLOR_PICKER.' input", $(".overlay-dialogue-body"))'.
		'.colorpicker({appendTo: ".overlay-dialogue-body", use_default: true, onUpdate: window.setIndicatorColor});'.

	'var $show = $(\'input[id^="show_"]\', "#widget-dialogue-form").not("#show_header");'.

	'$("#adv_conf").change(function() {'.
		'$show.trigger("change");'.

		'$("#bg-color-row")'.
			'.toggle(this.checked)'.
			'.find("input")'.
			'.prop("disabled", !this.checked);'.
	'});'.

	// Prevent unchecking last "Show" checkbox.
	'$show.on("click", () => Boolean($show.filter(":checked").length));'.

	'$show.change(function() {'.
		'let adv_conf_checked = $("#adv_conf").prop("checked");'.

		'switch($(this).val()) {'.
			'case "'.WIDGET_ITEM_SHOW_DESCRIPTION.'":'.
				'$("#description-row")'.
					'.toggle(adv_conf_checked && this.checked)'.
					'.find("input, textarea")'.
					'.prop("disabled", !adv_conf_checked || !this.checked);'.
				'break;'.

			'case "'.WIDGET_ITEM_SHOW_VALUE.'":'.
				'$("#value-row")'.
					'.toggle(adv_conf_checked && this.checked)'.
					'.find("input")'.
					'.prop("disabled", !adv_conf_checked || !this.checked);'.
				'break;'.

			'case "'.WIDGET_ITEM_SHOW_TIME.'":'.
				'$("#time-row")'.
					'.toggle(adv_conf_checked && this.checked)'.
					'.find("input")'.
					'.prop("disabled", !adv_conf_checked || !this.checked);'.
				'break;'.

			'case "'.WIDGET_ITEM_SHOW_CHANGE_INDICATOR.'":'.
				'$("#change-indicator-row")'.
					'.toggle(adv_conf_checked && this.checked)'.
					'.find("input")'.
					'.prop("disabled", !adv_conf_checked || !this.checked);'.
				'break;'.
		'}'.
	'});'.

	'$("#adv_conf").trigger("change");'.

	'$("#units_show").change(function() {'.
		'$("#units, #units_pos, #units_size, #units_bold, #units_color").prop("disabled", !this.checked);'.
	'});'.

	'$("#units_show").trigger("change");';
>>>>>>> f0f4464d

return [
	'form' => $form,
	'scripts' => $scripts
];<|MERGE_RESOLUTION|>--- conflicted
+++ resolved
@@ -216,87 +216,11 @@
 
 $form->addItem($form_list);
 
-<<<<<<< HEAD
 $form->addItem(
 	(new CScriptTag('
 		widget_item_form.init();
 	'))->setOnDocumentReady()
 );
-=======
-// Append color picker to widget body instead of whole HTML body. Process checkboxes and form block visibility.
-$scripts[] =
-	'window.setIndicatorColor = function (color) {'.
-		'const indicator_ids = '.json_encode([
-			'up_color' => 'change-indicator-up',
-			'down_color' => 'change-indicator-down',
-			'updown_color' => 'change-indicator-updown'
-		]).';'.
-
-		'if (this.name in indicator_ids) {'.
-			'const indicator = document.getElementById(indicator_ids[this.name]);'.
-			'indicator.querySelector("polygon").style.fill = (color !== "") ? "#" + color : "";'.
-		'}'.
-	'};'.
-
-	'$(".'.ZBX_STYLE_COLOR_PICKER.' input", $(".overlay-dialogue-body"))'.
-		'.colorpicker({appendTo: ".overlay-dialogue-body", use_default: true, onUpdate: window.setIndicatorColor});'.
-
-	'var $show = $(\'input[id^="show_"]\', "#widget-dialogue-form").not("#show_header");'.
-
-	'$("#adv_conf").change(function() {'.
-		'$show.trigger("change");'.
-
-		'$("#bg-color-row")'.
-			'.toggle(this.checked)'.
-			'.find("input")'.
-			'.prop("disabled", !this.checked);'.
-	'});'.
-
-	// Prevent unchecking last "Show" checkbox.
-	'$show.on("click", () => Boolean($show.filter(":checked").length));'.
-
-	'$show.change(function() {'.
-		'let adv_conf_checked = $("#adv_conf").prop("checked");'.
-
-		'switch($(this).val()) {'.
-			'case "'.WIDGET_ITEM_SHOW_DESCRIPTION.'":'.
-				'$("#description-row")'.
-					'.toggle(adv_conf_checked && this.checked)'.
-					'.find("input, textarea")'.
-					'.prop("disabled", !adv_conf_checked || !this.checked);'.
-				'break;'.
-
-			'case "'.WIDGET_ITEM_SHOW_VALUE.'":'.
-				'$("#value-row")'.
-					'.toggle(adv_conf_checked && this.checked)'.
-					'.find("input")'.
-					'.prop("disabled", !adv_conf_checked || !this.checked);'.
-				'break;'.
-
-			'case "'.WIDGET_ITEM_SHOW_TIME.'":'.
-				'$("#time-row")'.
-					'.toggle(adv_conf_checked && this.checked)'.
-					'.find("input")'.
-					'.prop("disabled", !adv_conf_checked || !this.checked);'.
-				'break;'.
-
-			'case "'.WIDGET_ITEM_SHOW_CHANGE_INDICATOR.'":'.
-				'$("#change-indicator-row")'.
-					'.toggle(adv_conf_checked && this.checked)'.
-					'.find("input")'.
-					'.prop("disabled", !adv_conf_checked || !this.checked);'.
-				'break;'.
-		'}'.
-	'});'.
-
-	'$("#adv_conf").trigger("change");'.
-
-	'$("#units_show").change(function() {'.
-		'$("#units, #units_pos, #units_size, #units_bold, #units_color").prop("disabled", !this.checked);'.
-	'});'.
-
-	'$("#units_show").trigger("change");';
->>>>>>> f0f4464d
 
 return [
 	'form' => $form,
