<?php
/*
** Zabbix
** Copyright (C) 2001-2022 Zabbix SIA
**
** This program is free software; you can redistribute it and/or modify
** it under the terms of the GNU General Public License as published by
** the Free Software Foundation; either version 2 of the License, or
** (at your option) any later version.
**
** This program is distributed in the hope that it will be useful,
** but WITHOUT ANY WARRANTY; without even the implied warranty of
** MERCHANTABILITY or FITNESS FOR A PARTICULAR PURPOSE. See the
** GNU General Public License for more details.
**
** You should have received a copy of the GNU General Public License
** along with this program; if not, write to the Free Software
** Foundation, Inc., 51 Franklin Street, Fifth Floor, Boston, MA 02110-1301, USA.
**/


/**
 * SVG graph widget form view.
 *
 * @var CView $this
 * @var array $data
 */

$fields = $data['dialogue']['fields'];

$form = CWidgetHelper::createForm();

$rf_rate_field = ($data['templateid'] === null) ? $fields['rf_rate'] : null;

$form_list = CWidgetHelper::createFormList($data['dialogue']['name'], $data['dialogue']['type'],
	$data['dialogue']['view_mode'], $data['known_widget_types'], $rf_rate_field
);

$scripts = [$this->readJsFile('../../../include/classes/widgets/views/js/widget.svggraph.form.view.js.php')];
$jq_templates = [];

$graph_preview = (new CDiv())
	->addClass(ZBX_STYLE_SVG_GRAPH_PREVIEW)
	->addItem((new CDiv())->setId('svg-graph-preview'));

$form_tabs = (new CTabView())
	->addTab('data_set',  _('Data set'), getDatasetTab($fields, $jq_templates, $form->getName()),
		TAB_INDICATOR_GRAPH_DATASET
	)
	->addTab('displaying_options',  _('Displaying options'), getDisplayOptionsTab($fields), TAB_INDICATOR_GRAPH_DISPLAY_OPTIONS)
	->addTab('time_period',  _('Time period'), getTimePeriodTab($fields), TAB_INDICATOR_GRAPH_TIME)
	->addTab('axes',  _('Axes'), getAxesTab($fields))
	->addTab('legend_tab',  _('Legend'), getLegendTab($fields, $scripts), TAB_INDICATOR_GRAPH_LEGEND)
	->addTab('problems',  _('Problems'), getProblemsTab($fields, $scripts, $jq_templates, $form->getName()),
		TAB_INDICATOR_GRAPH_PROBLEMS
	)
	->addTab('overrides',  _('Overrides'), getOverridesTab($fields, $scripts, $jq_templates, $form->getName()),
		TAB_INDICATOR_GRAPH_OVERRIDES
	)
	->addClass('graph-widget-config-tabs')
	->setSelected(0);

$scripts[] = $form_tabs->makeJavascript();

$form
	->addItem($form_list)
	->addItem($graph_preview)
<<<<<<< HEAD
	->addItem($form_tabs);

$scripts[] = '
	widget_svggraph_form.init('.json_encode([
		'form_id' => $form->getId(),
		'form_tabs_id' => $form_tabs->getId()
	]).');
';
=======
	->addItem($form_tabs)
	->addItem(
		(new CScriptTag('
			widget_svggraph_form.init('.json_encode([
				'form_id' => $form->getId(),
				'form_tabs_id' => $form_tabs->getId(),
				'color_palette' => CWidgetFieldGraphDataSet::DEFAULT_COLOR_PALETTE
			]).');
		'))->setOnDocumentReady()
	);
>>>>>>> ec43b251

return [
	'form' => $form,
	'scripts' => $scripts,
	'jq_templates' => $jq_templates
];

function getGraphDataSetItemRow(): string {
	return (new CRow([
		(new CCol(
			(new CDiv())->addClass(ZBX_STYLE_DRAG_ICON)
		))
			->addClass('table-col-handle')
			->addClass(ZBX_STYLE_TD_DRAG_ICON),
		(new CCol(
			(new CColor('ds[#{dsNum}][color][]', '#{color}', 'items_#{dsNum}_#{rowNum}_color'))
				->appendColorPickerJs(false)
		))->addClass('table-col-color'),
		(new CCol(new CSpan('#{rowNum}:')))->addClass('table-col-no'),
		(new CCol(
			(new CLink('#{name}'))
				->setId('items_#{dsNum}_#{rowNum}_name')
				->addClass('js-click-expend')
		))->addClass('table-col-name'),
		(new CCol([
			(new CButton('button', _('Remove')))
				->addClass(ZBX_STYLE_BTN_LINK)
				->addClass('element-table-remove'),
			(new CVar('ds[#{dsNum}][itemids][]', '#{itemid}', 'items_#{dsNum}_#{rowNum}_input'))
		]))
			->addClass('table-col-action')
			->addClass(ZBX_STYLE_NOWRAP)
	]))
		->addClass('sortable')
		->addClass('single-item-table-row')
		->toString();
}

function getDatasetTab(array $fields, array &$jq_templates, string $form_name): CFormGrid {
	$jq_templates['dataset-single-item-tmpl'] = CWidgetHelper::getGraphDataSetTemplate($fields['ds'], $form_name,
		CWidgetHelper::DATASET_TYPE_SINGLE_ITEM
	);
	$jq_templates['dataset-pattern-item-tmpl'] = CWidgetHelper::getGraphDataSetTemplate($fields['ds'], $form_name,
		CWidgetHelper::DATASET_TYPE_PATTERN_ITEM
	);
	$jq_templates['dataset-item-row-tmpl'] = getGraphDataSetItemRow();

	return (new CFormGrid())
		->addItem([
			CWidgetHelper::getLabel($fields['ds']),
			(new CFormField(CWidgetHelper::getGraphDataSet($fields['ds'], $form_name)))
				->addClass(ZBX_STYLE_LIST_VERTICAL_ACCORDION),
			(new CFormField(CWidgetHelper::getGraphDataSetFooter()))->addClass(ZBX_STYLE_LIST_ACCORDION_FOOT)
		]);
}

function getDisplayOptionsTab(array $fields): CDiv {
	return (new CDiv())
		->addClass(ZBX_STYLE_GRID_COLUMNS)
		->addClass(ZBX_STYLE_GRID_COLUMNS_2)
		->addItem(
			(new CFormGrid())
				->addItem([
					CWidgetHelper::getLabel($fields['source']),
					new CFormField(CWidgetHelper::getRadioButtonList($fields['source']))
				])
				->addItem([
					CWidgetHelper::getLabel($fields['simple_triggers']),
					new CFormField(CWidgetHelper::getCheckBox($fields['simple_triggers']))
				])
				->addItem([
					CWidgetHelper::getLabel($fields['working_time']),
					new CFormField(CWidgetHelper::getCheckBox($fields['working_time']))
				])
		)
		->addItem(
			(new CFormGrid())
				->addItem([
					CWidgetHelper::getLabel($fields['percentile_left']),
					new CFormField([
						CWidgetHelper::getCheckBox($fields['percentile_left']),
						CWidgetHelper::getTextBox($fields['percentile_left_value'])
					])
				])
				->addItem([
					CWidgetHelper::getLabel($fields['percentile_right']),
					new CFormField([
						CWidgetHelper::getCheckBox($fields['percentile_right']),
						CWidgetHelper::getTextBox($fields['percentile_right_value'])
					])
				])
		);
}

function getTimePeriodTab(array $fields): CFormGrid {
	return (new CFormGrid())
		->addItem([
			CWidgetHelper::getLabel($fields['graph_time']),
			new CFormField(CWidgetHelper::getCheckBox($fields['graph_time']))
		])
		->addItem([
			CWidgetHelper::getLabel($fields['time_from']),
			new CFormField(
				CWidgetHelper::getDatePicker($fields['time_from'])
					->setDateFormat(ZBX_FULL_DATE_TIME)
					->setPlaceholder(_('YYYY-MM-DD hh:mm:ss'))
			)
		])
		->addItem([
			CWidgetHelper::getLabel($fields['time_to']),
			new CFormField(
				CWidgetHelper::getDatePicker($fields['time_to'])
					->setDateFormat(ZBX_FULL_DATE_TIME)
					->setPlaceholder(_('YYYY-MM-DD hh:mm:ss'))
			)
		]);
}

function getAxesTab(array $fields): CDiv {
	return (new CDiv())
		->addClass(ZBX_STYLE_GRID_COLUMNS)
		->addClass(ZBX_STYLE_GRID_COLUMNS_3)
		->addItem(
			(new CFormGrid())
				->addItem([
					CWidgetHelper::getLabel($fields['lefty']),
					new CFormField(CWidgetHelper::getCheckBox($fields['lefty']))
				])
				->addItem([
					CWidgetHelper::getLabel($fields['lefty_min']),
					new CFormField(CWidgetHelper::getNumericBox($fields['lefty_min']))
				])
				->addItem([
					CWidgetHelper::getLabel($fields['lefty_max']),
					new CFormField(CWidgetHelper::getNumericBox($fields['lefty_max']))
				])
				->addItem([
					CWidgetHelper::getLabel($fields['lefty_units']),
					new CFormField([
						CWidgetHelper::getSelect($fields['lefty_units'])->addClass(ZBX_STYLE_FORM_INPUT_MARGIN),
						CWidgetHelper::getTextBox($fields['lefty_static_units'])
					])
				])
		)
		->addItem(
			(new CFormGrid())
				->addItem([
					CWidgetHelper::getLabel($fields['righty']),
					new CFormField(CWidgetHelper::getCheckBox($fields['righty']))
				])
				->addItem([
					CWidgetHelper::getLabel($fields['righty_min']),
					new CFormField(CWidgetHelper::getNumericBox($fields['righty_min']))
				])
				->addItem([
					CWidgetHelper::getLabel($fields['righty_max']),
					new CFormField(CWidgetHelper::getNumericBox($fields['righty_max']))
				])
				->addItem([
					CWidgetHelper::getLabel($fields['righty_units']),
					new CFormField([
						CWidgetHelper::getSelect($fields['righty_units'])->addClass(ZBX_STYLE_FORM_INPUT_MARGIN),
						CWidgetHelper::getTextBox($fields['righty_static_units'])
					])
				])
		)
		->addItem(
			(new CFormGrid())
				->addItem([
					CWidgetHelper::getLabel($fields['axisx']),
					new CFormField(CWidgetHelper::getCheckBox($fields['axisx']))
				])
		);
}

function getLegendTab(array $fields, array &$scripts): CDiv {
	$field_legend_lines = CWidgetHelper::getRangeControl($fields['legend_lines']);
	$field_legend_columns = CWidgetHelper::getRangeControl($fields['legend_columns']);

	$scripts[] = $field_legend_lines->getPostJS();
	$scripts[] = $field_legend_columns->getPostJS();

	return (new CDiv())
		->addClass(ZBX_STYLE_GRID_COLUMNS)
		->addClass(ZBX_STYLE_GRID_COLUMNS_2)
		->addItem(
			(new CFormGrid())
				->addItem([
					CWidgetHelper::getLabel($fields['legend']),
					new CFormField(CWidgetHelper::getCheckBox($fields['legend']))
				])
				->addItem([
					CWidgetHelper::getLabel($fields['legend_statistic']),
					new CFormField(CWidgetHelper::getCheckBox($fields['legend_statistic']))
				])
		)
		->addItem(
			(new CFormGrid())
				->addItem([
					CWidgetHelper::getLabel($fields['legend_lines']),
					new CFormField($field_legend_lines)
				])
				->addItem([
					CWidgetHelper::getLabel($fields['legend_columns']),
					new CFormField($field_legend_columns)
				])
		);
}

function getProblemsTab(array $fields, array &$scripts, array &$jq_templates, string $form_name): CFormGrid {
	$scripts[] = $fields['problemhosts']->getJavascript();
	$scripts[] = $fields['tags']->getJavascript();
	$jq_templates['tag-row-tmpl'] = CWidgetHelper::getTagsTemplate($fields['tags']);

	return (new CFormGrid())
		->addItem([
			CWidgetHelper::getLabel($fields['show_problems']),
			new CFormField(CWidgetHelper::getCheckBox($fields['show_problems']))
		])
		->addItem([
			CWidgetHelper::getLabel($fields['graph_item_problems']),
			new CFormField(CWidgetHelper::getCheckBox($fields['graph_item_problems']))
		])
		->addItem([
			CWidgetHelper::getLabel($fields['problemhosts']),
			new CFormField(CWidgetHelper::getHostPatternSelect($fields['problemhosts'], $form_name))
		])
		->addItem([
			CWidgetHelper::getLabel($fields['severities']),
			new CFormField(CWidgetHelper::getSeverities($fields['severities']))
		])
		->addItem([
			CWidgetHelper::getLabel($fields['problem_name']),
			new CFormField(CWidgetHelper::getTextBox($fields['problem_name']))
		])
		->addItem([
			CWidgetHelper::getLabel($fields['evaltype']),
			new CFormField(CWidgetHelper::getRadioButtonList($fields['evaltype']))
		])
		->addItem(new CFormField(CWidgetHelper::getTags($fields['tags'])));
}

function getOverridesTab(array $fields, array &$scripts, array &$jq_templates, string $form_name): CFormGrid {
	$scripts[] = CWidgetHelper::getGraphOverrideJavascript($fields['or']);
	$jq_templates['overrides-row'] = CWidgetHelper::getGraphOverrideTemplate($fields['or'], $form_name);

	return (new CFormGrid())
		->addItem([
			CWidgetHelper::getLabel($fields['or']),
			new CFormField(CWidgetHelper::getGraphOverride($fields['or'], $form_name))
		]);
}<|MERGE_RESOLUTION|>--- conflicted
+++ resolved
@@ -65,27 +65,15 @@
 $form
 	->addItem($form_list)
 	->addItem($graph_preview)
-<<<<<<< HEAD
 	->addItem($form_tabs);
 
 $scripts[] = '
 	widget_svggraph_form.init('.json_encode([
 		'form_id' => $form->getId(),
-		'form_tabs_id' => $form_tabs->getId()
+		'form_tabs_id' => $form_tabs->getId(),
+		'color_palette' => CWidgetFieldGraphDataSet::DEFAULT_COLOR_PALETTE
 	]).');
 ';
-=======
-	->addItem($form_tabs)
-	->addItem(
-		(new CScriptTag('
-			widget_svggraph_form.init('.json_encode([
-				'form_id' => $form->getId(),
-				'form_tabs_id' => $form_tabs->getId(),
-				'color_palette' => CWidgetFieldGraphDataSet::DEFAULT_COLOR_PALETTE
-			]).');
-		'))->setOnDocumentReady()
-	);
->>>>>>> ec43b251
 
 return [
 	'form' => $form,
