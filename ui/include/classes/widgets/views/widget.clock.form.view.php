--- conflicted
+++ resolved
@@ -50,8 +50,6 @@
 	$scripts[] = $field_itemid->getPostJS();
 }
 
-<<<<<<< HEAD
-=======
 $scripts[] = $fields['tzone_timezone']->getJavascript();
 
 // Clock type
@@ -151,7 +149,6 @@
 		'tzone-row'
 	);
 
->>>>>>> 9da0d5b3
 $form->addItem($form_list);
 
 $form->addItem(
