--- conflicted
+++ resolved
@@ -48,11 +48,8 @@
 			WIDGET_DISCOVERY			=> _('Discovery status'),
 			WIDGET_FAV_GRAPHS			=> _('Favorite graphs'),
 			WIDGET_FAV_MAPS				=> _('Favorite maps'),
-<<<<<<< HEAD
+			WIDGET_GEOMAP				=> _('Geomap'),
 			WIDGET_ITEM					=> _('Item'),
-=======
-			WIDGET_GEOMAP				=> _('Geomap'),
->>>>>>> 899efd14
 			WIDGET_GRAPH				=> _('Graph (classic)'),
 			WIDGET_GRAPH_PROTOTYPE		=> _('Graph prototype'),
 			WIDGET_HOST_AVAIL			=> _('Host availability'),
@@ -94,11 +91,8 @@
 			WIDGET_DISCOVERY			=> 'CWidget',
 			WIDGET_FAV_GRAPHS			=> 'CWidget',
 			WIDGET_FAV_MAPS				=> 'CWidget',
-<<<<<<< HEAD
+			WIDGET_GEOMAP				=> 'CWidgetGeoMap',
 			WIDGET_ITEM					=> 'CWidget',
-=======
-			WIDGET_GEOMAP				=> 'CWidgetGeoMap',
->>>>>>> 899efd14
 			WIDGET_GRAPH				=> 'CWidgetGraph',
 			WIDGET_GRAPH_PROTOTYPE		=> 'CWidgetGraphPrototype',
 			WIDGET_HOST_AVAIL			=> 'CWidget',
@@ -166,11 +160,8 @@
 			WIDGET_DISCOVERY			=> ['width' => 6,	'height' => 3],
 			WIDGET_FAV_GRAPHS			=> ['width' => 4,	'height' => 3],
 			WIDGET_FAV_MAPS				=> ['width' => 4,	'height' => 3],
-<<<<<<< HEAD
+			WIDGET_GEOMAP				=> ['width' => 12,	'height' => 5],
 			WIDGET_ITEM					=> ['width' => 6,	'height' => 3],
-=======
-			WIDGET_GEOMAP				=> ['width' => 12,	'height' => 5],
->>>>>>> 899efd14
 			WIDGET_GRAPH				=> ['width' => 12,	'height' => 5],
 			WIDGET_GRAPH_PROTOTYPE		=> ['width' => 16,	'height' => 5],
 			WIDGET_HOST_AVAIL			=> ['width' => 6,	'height' => 3],
