<?php declare(strict_types = 1);
/*
** Zabbix
** Copyright (C) 2001-2021 Zabbix SIA
**
** This program is free software; you can redistribute it and/or modify
** it under the terms of the GNU General Public License as published by
** the Free Software Foundation; either version 2 of the License, or
** (at your option) any later version.
**
** This program is distributed in the hope that it will be useful,
** but WITHOUT ANY WARRANTY; without even the implied warranty of
** MERCHANTABILITY or FITNESS FOR A PARTICULAR PURPOSE. See the
** GNU General Public License for more details.
**
** You should have received a copy of the GNU General Public License
** along with this program; if not, write to the Free Software
** Foundation, Inc., 51 Franklin Street, Fifth Floor, Boston, MA  02110-1301, USA.
**/


class CWidgetConfig {

	/**
	 * Classifier for non-template dashboards.
	 */
	public const CONTEXT_DASHBOARD = 'dashboard';

	/**
	 * Classifier for template and host dashboards.
	 */
	public const CONTEXT_TEMPLATE_DASHBOARD = 'template_dashboard';

	/**
	 * Get default names for all widget types.
	 *
	 * @static
	 *
	 * @param string $context  CWidgetConfig::CONTEXT_DASHBOARD | CWidgetConfig::CONTEXT_TEMPLATE_DASHBOARD
	 *
	 * @return array
	 */
	public static function getKnownWidgetTypes(string $context): array {
		$types = [
			WIDGET_ACTION_LOG			=> _('Action log'),
			WIDGET_CLOCK				=> _('Clock'),
			WIDGET_DATA_OVER			=> _('Data overview'),
			WIDGET_DISCOVERY			=> _('Discovery status'),
<<<<<<< HEAD
			WIDGET_FAV_GRAPHS			=> _('Favorite graphs'),
			WIDGET_FAV_MAPS				=> _('Favorite maps'),
			WIDGET_FAV_SCREENS			=> _('Favorite screens'),
=======
			WIDGET_FAV_GRAPHS			=> _('Favourite graphs'),
			WIDGET_FAV_MAPS				=> _('Favourite maps'),
>>>>>>> 685eb3b3
			WIDGET_GRAPH				=> _('Graph (classic)'),
			WIDGET_GRAPH_PROTOTYPE		=> _('Graph prototype'),
			WIDGET_HOST_AVAIL			=> _('Host availability'),
			WIDGET_MAP					=> _('Map'),
			WIDGET_NAV_TREE				=> _('Map navigation tree'),
			WIDGET_PLAIN_TEXT			=> _('Plain text'),
			WIDGET_PROBLEM_HOSTS		=> _('Problem hosts'),
			WIDGET_PROBLEMS				=> _('Problems'),
			WIDGET_PROBLEMS_BY_SV		=> _('Problems by severity'),
			WIDGET_SVG_GRAPH			=> _('Graph'),
			WIDGET_SYSTEM_INFO			=> _('System information'),
			WIDGET_TRIG_OVER			=> _('Trigger overview'),
			WIDGET_URL					=> _('URL'),
			WIDGET_WEB					=> _('Web monitoring')
		];

		$types = array_filter($types,
			function(string $type) use ($context): bool {
				return self::isWidgetTypeSupportedInContext($type, $context);
			},
			ARRAY_FILTER_USE_KEY
		);

		return $types;
	}

	/**
	 * Get JavaScript classes for all widget types.
	 *
	 * @static
	 *
	 * @return array
	 */
	public static function getJSClasses(): array {
		return [
			WIDGET_ACTION_LOG			=> 'CWidget',
			WIDGET_CLOCK				=> 'CWidgetClock',
			WIDGET_DATA_OVER			=> 'CWidget',
			WIDGET_DISCOVERY			=> 'CWidget',
			WIDGET_FAV_GRAPHS			=> 'CWidget',
			WIDGET_FAV_MAPS				=> 'CWidget',
			WIDGET_GRAPH				=> 'CWidgetGraph',
			WIDGET_GRAPH_PROTOTYPE		=> 'CWidgetGraphPrototype',
			WIDGET_HOST_AVAIL			=> 'CWidget',
			WIDGET_MAP					=> 'CWidgetMap',
			WIDGET_NAV_TREE				=> 'CWidgetNavTree',
			WIDGET_PLAIN_TEXT			=> 'CWidget',
			WIDGET_PROBLEM_HOSTS		=> 'CWidget',
			WIDGET_PROBLEMS				=> 'CWidgetProblems',
			WIDGET_PROBLEMS_BY_SV		=> 'CWidgetProblemsBySv',
			WIDGET_SVG_GRAPH			=> 'CWidgetSvgGraph',
			WIDGET_SYSTEM_INFO			=> 'CWidget',
			WIDGET_TRIG_OVER			=> 'CWidgetTrigerOver',
			WIDGET_URL					=> 'CWidget',
			WIDGET_WEB					=> 'CWidget'
		];
	}

	/**
	 * Get reference field name for widgets of the given type.
	 *
	 * @static
	 *
	 * @return string|null
	 */
	public static function getReferenceField(string $type): ?string {
		switch ($type) {
			case WIDGET_MAP:
			case WIDGET_NAV_TREE:
				return 'reference';

			default:
				return null;
		}
	}

	/**
	 * Get foreign reference field names for widgets of the given type.
	 *
	 * @static
	 *
	 * @return array
	 */
	public static function getForeignReferenceFields(string $type): array {
		switch ($type) {
			case WIDGET_MAP:
				return ['filter_widget_reference'];

			default:
				return [];
		}
	}

	/**
	 * Get default widget dimensions.
	 *
	 * @static
	 *
	 * @return array
	 */
	private static function getDefaultDimensions(): array {
		return [
			WIDGET_ACTION_LOG			=> ['width' => 12,	'height' => 5],
			WIDGET_CLOCK				=> ['width' => 4,	'height' => 3],
			WIDGET_DATA_OVER			=> ['width' => 12,	'height' => 5],
			WIDGET_DISCOVERY			=> ['width' => 6,	'height' => 3],
			WIDGET_FAV_GRAPHS			=> ['width' => 4,	'height' => 3],
			WIDGET_FAV_MAPS				=> ['width' => 4,	'height' => 3],
			WIDGET_GRAPH				=> ['width' => 12,	'height' => 5],
			WIDGET_GRAPH_PROTOTYPE		=> ['width' => 16,	'height' => 5],
			WIDGET_HOST_AVAIL			=> ['width' => 6,	'height' => 3],
			WIDGET_MAP					=> ['width' => 18,	'height' => 5],
			WIDGET_NAV_TREE				=> ['width' => 6,	'height' => 5],
			WIDGET_PLAIN_TEXT			=> ['width' => 6,	'height' => 3],
			WIDGET_PROBLEM_HOSTS		=> ['width' => 12,	'height' => 5],
			WIDGET_PROBLEMS				=> ['width' => 12,	'height' => 5],
			WIDGET_PROBLEMS_BY_SV		=> ['width' => 12,	'height' => 5],
			WIDGET_SVG_GRAPH			=> ['width' => 12,	'height' => 5],
			WIDGET_SYSTEM_INFO			=> ['width' => 12,	'height' => 5],
			WIDGET_TRIG_OVER			=> ['width' => 12,	'height' => 5],
			WIDGET_URL					=> ['width' => 12,	'height' => 5],
			WIDGET_WEB					=> ['width' => 6,	'height' => 3]
		];
	}

	/**
	 * Get default values for widgets.
	 *
	 * @static
	 *
	 * @param string $context  CWidgetConfig::CONTEXT_DASHBOARD | CWidgetConfig::CONTEXT_TEMPLATE_DASHBOARD
	 *
	 * @return array
	 */
	public static function getDefaults(string $context): array {
		$ret = [];

		$dimensions = self::getDefaultDimensions();
		$js_clases = self::getJSClasses();

		foreach (self::getKnownWidgetTypes($context) as $type => $name) {
			$ret[$type] = [
				'name' => $name,
				'size' => $dimensions[$type],
				'js_class' => $js_clases[$type],
				'iterator' => self::isIterator($type),
				'reference_field' => self::getReferenceField($type),
				'foreign_reference_fields' => self::getForeignReferenceFields($type),
				'dialogue_stick_to_top' => self::getDialogueStickToTop($type)
			];
		}

		return $ret;
	}

	/**
	 * Check if widget type is supported in a given context.
	 *
	 * @static
	 *
	 * @param string $type     Widget type - 'WIDGET_*' constant.
	 * @param string $context  CWidgetConfig::CONTEXT_DASHBOARD | CWidgetConfig::CONTEXT_TEMPLATE_DASHBOARD
	 *
	 * @return bool
	 */
	public static function isWidgetTypeSupportedInContext(string $type, string $context): bool {
		switch ($context) {
			case self::CONTEXT_DASHBOARD:
				return true;

			case self::CONTEXT_TEMPLATE_DASHBOARD:
				switch ($type) {
					case WIDGET_CLOCK:
					case WIDGET_GRAPH:
					case WIDGET_GRAPH_PROTOTYPE:
					case WIDGET_PLAIN_TEXT:
					case WIDGET_URL:
						return true;

					default:
						return false;
				}
		}
	}

	/**
	 * Get default refresh rate for widget type.
	 *
	 * @static
	 *
	 * @param string $type  Widget type - 'WIDGET_*' constant.
	 *
	 * @return int  default refresh rate, 0 for no refresh
	 */
	public static function getDefaultRfRate(string $type): int {
		switch ($type) {
			case WIDGET_ACTION_LOG:
			case WIDGET_DATA_OVER:
			case WIDGET_DISCOVERY:
			case WIDGET_GRAPH:
			case WIDGET_GRAPH_PROTOTYPE:
			case WIDGET_PLAIN_TEXT:
			case WIDGET_PROBLEM_HOSTS:
			case WIDGET_PROBLEMS:
			case WIDGET_PROBLEMS_BY_SV:
			case WIDGET_SVG_GRAPH:
			case WIDGET_TRIG_OVER:
			case WIDGET_WEB:
				return SEC_PER_MIN;

			case WIDGET_CLOCK:
			case WIDGET_FAV_GRAPHS:
			case WIDGET_FAV_MAPS:
			case WIDGET_HOST_AVAIL:
			case WIDGET_MAP:
			case WIDGET_NAV_TREE:
			case WIDGET_SYSTEM_INFO:
				return 15 * SEC_PER_MIN;

			case WIDGET_URL:
				return 0;
		}
	}

	/**
	 * Get all possible widget refresh intervals.
	 *
	 * @return array
	 */
	public static function getRfRates() {
		return [
			0 => _('No refresh'),
			SEC_PER_MIN / 6 => _n('%1$s second', '%1$s seconds', 10),
			SEC_PER_MIN / 2 => _n('%1$s second', '%1$s seconds', 30),
			SEC_PER_MIN => _n('%1$s minute', '%1$s minutes', 1),
			SEC_PER_MIN * 2 => _n('%1$s minute', '%1$s minutes', 2),
			SEC_PER_MIN * 10 => _n('%1$s minute', '%1$s minutes', 10),
			SEC_PER_MIN * 15 => _n('%1$s minute', '%1$s minutes', 15)
		];
	}

	/**
	 * Check if time selector is necessary for widget having specified type and fields.
	 *
	 * @static
	 *
	 * @param string $type    Widget type - 'WIDGET_*' constant.
	 * @param array  $fields
	 *
	 * @return bool
	 */
	public static function usesTimeSelector(string $type, array $fields): bool {
		switch ($type) {
			case WIDGET_GRAPH:
			case WIDGET_GRAPH_PROTOTYPE:
				return true;

			case WIDGET_SVG_GRAPH:
				return !CWidgetFormSvgGraph::hasOverrideTime($fields);

			default:
				return false;
		}
	}

	/**
	 * Check if widget type belongs to iterators.
	 *
	 * @static
	 *
	 * @param string $type  Widget type - 'WIDGET_*' constant.
	 *
	 * @return bool
	 */
	public static function isIterator(string $type): bool {
		switch ($type) {
			case WIDGET_GRAPH_PROTOTYPE:
				return true;

			default:
				return false;
		}
	}

	/**
	 * Check if widget dialogue should be sticked to top instead of being centered vertically.
	 *
	 * @param string $type  Widget type - 'WIDGET_*' constant.
	 *
	 * @return bool
	 */
	public static function getDialogueStickToTop(string $type): bool {
		switch ($type) {
			case WIDGET_SVG_GRAPH:
				return true;

			default:
				return false;
		}
	}

	/**
	 * Check if widget has padding or not.
	 *
	 * @static
	 *
	 * @param string $type       Widget type - 'WIDGET_*' constant.
	 * @param array  $fields     Widget form fields
	 * @param int    $view_mode  Widget view mode. ZBX_WIDGET_VIEW_MODE_NORMAL by default
	 *
	 * @return bool
	 */
	private static function hasPadding(string $type, array $fields, int $view_mode): bool {
		if ($view_mode == ZBX_WIDGET_VIEW_MODE_HIDDEN_HEADER) {
			switch ($type) {
				case WIDGET_CLOCK:
				case WIDGET_GRAPH:
				case WIDGET_MAP:
				case WIDGET_SVG_GRAPH:
					return true;

				default:
					return false;
			}
		}
		else {
			switch ($type) {
				case WIDGET_HOST_AVAIL:
					return (count($fields['interface_type']) != 1);

				case WIDGET_PROBLEMS_BY_SV:
					return $fields['show_type'] != WIDGET_PROBLEMS_BY_SV_SHOW_TOTALS;

				case WIDGET_GRAPH_PROTOTYPE:
				case WIDGET_URL:
					return false;

				default:
					return true;
			}
		}
	}

	/**
	 * Get widget configuration based on widget type, fields and current view mode.
	 *
	 * @param string $type       Widget type - 'WIDGET_*' constant.
	 * @param array  $fields     Widget form fields
	 * @param int    $view_mode  Widget view mode
	 *
	 * @return array
	 */
	public static function getConfiguration(string $type, array $fields, int $view_mode): array {
		return [
			'padding' => self::hasPadding($type, $fields, $view_mode)
		];
	}

	/**
	 * Get Form object for widget with provided data.
	 *
	 * @static
	 *
	 * @param string $type             Widget type - 'WIDGET_*' constant.
	 * @param string $data             JSON string with widget fields.
	 * @param string|null $templateid  Template ID for template dashboards or null for non-template dashboards.
	 *
	 * @return CWidgetForm
	 */
	public static function getForm(string $type, string $data, ?string $templateid): CWidgetForm {
		switch ($type) {
			case WIDGET_ACTION_LOG:
				return new CWidgetFormActionLog($data, $templateid);

			case WIDGET_CLOCK:
				return new CWidgetFormClock($data, $templateid);

			case WIDGET_DATA_OVER:
				return new CWidgetFormDataOver($data, $templateid);

			case WIDGET_GRAPH:
				return new CWidgetFormGraph($data, $templateid);

			case WIDGET_GRAPH_PROTOTYPE:
				return new CWidgetFormGraphPrototype($data, $templateid);

			case WIDGET_HOST_AVAIL:
				return new CWidgetFormHostAvail($data, $templateid);

			case WIDGET_MAP:
				return new CWidgetFormMap($data, $templateid);

			case WIDGET_NAV_TREE:
				return new CWidgetFormNavTree($data, $templateid);

			case WIDGET_PLAIN_TEXT:
				return new CWidgetFormPlainText($data, $templateid);

			case WIDGET_PROBLEM_HOSTS:
				return new CWidgetFormProblemHosts($data, $templateid);

			case WIDGET_PROBLEMS:
				return new CWidgetFormProblems($data, $templateid);

			case WIDGET_PROBLEMS_BY_SV:
				return new CWidgetFormProblemsBySv($data, $templateid);

			case WIDGET_SVG_GRAPH:
				return new CWidgetFormSvgGraph($data, $templateid);

			case WIDGET_TRIG_OVER:
				return new CWidgetFormTrigOver($data, $templateid);

			case WIDGET_URL:
				return new CWidgetFormUrl($data, $templateid);

			case WIDGET_WEB:
				return new CWidgetFormWeb($data, $templateid);

			default:
				return new CWidgetForm($data, $templateid, $type);
		}
	}
}<|MERGE_RESOLUTION|>--- conflicted
+++ resolved
@@ -46,14 +46,8 @@
 			WIDGET_CLOCK				=> _('Clock'),
 			WIDGET_DATA_OVER			=> _('Data overview'),
 			WIDGET_DISCOVERY			=> _('Discovery status'),
-<<<<<<< HEAD
 			WIDGET_FAV_GRAPHS			=> _('Favorite graphs'),
 			WIDGET_FAV_MAPS				=> _('Favorite maps'),
-			WIDGET_FAV_SCREENS			=> _('Favorite screens'),
-=======
-			WIDGET_FAV_GRAPHS			=> _('Favourite graphs'),
-			WIDGET_FAV_MAPS				=> _('Favourite maps'),
->>>>>>> 685eb3b3
 			WIDGET_GRAPH				=> _('Graph (classic)'),
 			WIDGET_GRAPH_PROTOTYPE		=> _('Graph prototype'),
 			WIDGET_HOST_AVAIL			=> _('Host availability'),
