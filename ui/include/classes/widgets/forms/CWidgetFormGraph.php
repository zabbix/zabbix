<?php declare(strict_types = 0);
/*
** Zabbix
** Copyright (C) 2001-2022 Zabbix SIA
**
** This program is free software; you can redistribute it and/or modify
** it under the terms of the GNU General Public License as published by
** the Free Software Foundation; either version 2 of the License, or
** (at your option) any later version.
**
** This program is distributed in the hope that it will be useful,
** but WITHOUT ANY WARRANTY; without even the implied warranty of
** MERCHANTABILITY or FITNESS FOR A PARTICULAR PURPOSE. See the
** GNU General Public License for more details.
**
** You should have received a copy of the GNU General Public License
** along with this program; if not, write to the Free Software
** Foundation, Inc., 51 Franklin Street, Fifth Floor, Boston, MA  02110-1301, USA.
**/


/**
 * Graph widget form.
 */
class CWidgetFormGraph extends CWidgetForm {

	public function __construct(array $values, ?string $templateid) {
		parent::__construct(WIDGET_GRAPH, $values, $templateid);
	}

	protected function addFields(): self {
		parent::addFields();

		$this->addField(
			(new CWidgetFieldRadioButtonList('source_type', _('Source'), [
				ZBX_WIDGET_FIELD_RESOURCE_GRAPH => _('Graph'),
				ZBX_WIDGET_FIELD_RESOURCE_SIMPLE_GRAPH => _('Simple graph')
			]))
				->setDefault(ZBX_WIDGET_FIELD_RESOURCE_GRAPH)
				->setAction('ZABBIX.Dashboard.reloadWidgetProperties()')
		);

		if (array_key_exists('source_type', $this->values)
				&& $this->values['source_type'] == ZBX_WIDGET_FIELD_RESOURCE_SIMPLE_GRAPH) {

			$field_item = (new CWidgetFieldMultiSelectItem('itemid', _('Item'), $this->templateid))
				->setFlags(CWidgetField::FLAG_NOT_EMPTY | CWidgetField::FLAG_LABEL_ASTERISK)
				->setMultiple(false)
				->setFilterParameter('numeric', true);

			if ($this->templateid === null) {
				$field_item->setFilterParameter('with_simple_graph_items', true);
			}

			$this->addField($field_item);
		}
		else {
			$this->addField(
				(new CWidgetFieldMultiSelectGraph('graphid', _('Graph'), $this->templateid))
					->setFlags(CWidgetField::FLAG_NOT_EMPTY | CWidgetField::FLAG_LABEL_ASTERISK)
					->setMultiple(false)
			);
		}

		$this
			->addField(
				(new CWidgetFieldCheckBox('show_legend', _('Show legend')))->setDefault(1)
			)
			->addField($this->templateid === null
				? new CWidgetFieldCheckBox('dynamic', _('Dynamic item'))
				: null
			);

<<<<<<< HEAD
		return $this;
=======
		// Dynamic item.
		if ($templateid === null) {
			$field_dynamic = (new CWidgetFieldCheckBox('dynamic', _('Enable host selection')))->setDefault(WIDGET_SIMPLE_ITEM);

			$field_dynamic->setValue(array_key_exists('dynamic', $this->data) ? $this->data['dynamic'] : false);

			$this->fields[$field_dynamic->getName()] = $field_dynamic;
		}
>>>>>>> 2477cb7c
	}
}<|MERGE_RESOLUTION|>--- conflicted
+++ resolved
@@ -67,21 +67,10 @@
 				(new CWidgetFieldCheckBox('show_legend', _('Show legend')))->setDefault(1)
 			)
 			->addField($this->templateid === null
-				? new CWidgetFieldCheckBox('dynamic', _('Dynamic item'))
+				? new CWidgetFieldCheckBox('dynamic', _('Enable host selection'))
 				: null
 			);
 
-<<<<<<< HEAD
 		return $this;
-=======
-		// Dynamic item.
-		if ($templateid === null) {
-			$field_dynamic = (new CWidgetFieldCheckBox('dynamic', _('Enable host selection')))->setDefault(WIDGET_SIMPLE_ITEM);
-
-			$field_dynamic->setValue(array_key_exists('dynamic', $this->data) ? $this->data['dynamic'] : false);
-
-			$this->fields[$field_dynamic->getName()] = $field_dynamic;
-		}
->>>>>>> 2477cb7c
 	}
 }