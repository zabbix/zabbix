--- conflicted
+++ resolved
@@ -230,12 +230,7 @@
 		$this->fields[$field_graph_time->getName()] = $field_graph_time;
 
 		// Date from.
-<<<<<<< HEAD
-		$field_time_from = (new CWidgetFieldDatePicker('time_from', _('From'),
-			[DATE_FORMAT, DATE_TIME_FORMAT, DATE_TIME_FORMAT_SECONDS], false))
-=======
 		$field_time_from = (new CWidgetFieldDatePicker('time_from', _('From'), false))
->>>>>>> 7935b0f3
 			->setDefault('now-1h')
 			->setFlags(CWidgetField::FLAG_NOT_EMPTY);
 
@@ -249,12 +244,7 @@
 		$this->fields[$field_time_from->getName()] = $field_time_from;
 
 		// Time to.
-<<<<<<< HEAD
-		$field_time_to = (new CWidgetFieldDatePicker('time_to', _('To'),
-			[DATE_FORMAT, DATE_TIME_FORMAT, DATE_TIME_FORMAT_SECONDS], false))
-=======
 		$field_time_to = (new CWidgetFieldDatePicker('time_to', _('To'), false))
->>>>>>> 7935b0f3
 			->setDefault('now')
 			->setFlags(CWidgetField::FLAG_NOT_EMPTY);
 
