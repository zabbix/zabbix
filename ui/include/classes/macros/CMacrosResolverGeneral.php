<?php
/*
** Zabbix
** Copyright (C) 2001-2023 Zabbix SIA
**
** This program is free software; you can redistribute it and/or modify
** it under the terms of the GNU General Public License as published by
** the Free Software Foundation; either version 2 of the License, or
** (at your option) any later version.
**
** This program is distributed in the hope that it will be useful,
** but WITHOUT ANY WARRANTY; without even the implied warranty of
** MERCHANTABILITY or FITNESS FOR A PARTICULAR PURPOSE. See the
** GNU General Public License for more details.
**
** You should have received a copy of the GNU General Public License
** along with this program; if not, write to the Free Software
** Foundation, Inc., 51 Franklin Street, Fifth Floor, Boston, MA  02110-1301, USA.
**/


class CMacrosResolverGeneral {

	/**
	 * Interface priorities.
	 *
	 * @var array
	 */
	protected const interfacePriorities = [
		INTERFACE_TYPE_AGENT => 4,
		INTERFACE_TYPE_SNMP => 3,
		INTERFACE_TYPE_JMX => 2,
		INTERFACE_TYPE_IPMI => 1
	];

	protected const aggr_triggers_macros = ['{TRIGGER.EVENTS.ACK}', '{TRIGGER.EVENTS.PROBLEM.ACK}',
		'{TRIGGER.EVENTS.PROBLEM.UNACK}', '{TRIGGER.EVENTS.UNACK}', '{TRIGGER.PROBLEM.EVENTS.PROBLEM.ACK}',
		'{TRIGGER.PROBLEM.EVENTS.PROBLEM.UNACK}', '{TRIGGERS.UNACK}', '{TRIGGERS.PROBLEM.UNACK}', '{TRIGGERS.ACK}',
		'{TRIGGERS.PROBLEM.ACK}'];

	/**
	 * Get reference macros for trigger.
	 * If macro reference non existing value it expands to empty string.
	 *
	 * @param string $expression
	 * @param array  $references
	 *
	 * @return array
	 */
	protected static function resolveTriggerReferences($expression, $references) {
		$values = [];
		$expression_parser = new CExpressionParser([
			'usermacros' => true,
			'lldmacros' => true,
			'collapsed_expression' => true
		]);

		if ($expression_parser->parse($expression) == CParser::PARSE_SUCCESS) {
			foreach ($expression_parser->getResult()->getTokens() as $token) {
				switch ($token['type']) {
					case CExpressionParserResult::TOKEN_TYPE_NUMBER:
					case CExpressionParserResult::TOKEN_TYPE_USER_MACRO:
						$values[] = $token['match'];
						break;

					case CExpressionParserResult::TOKEN_TYPE_STRING:
						$values[] = CExpressionParser::unquoteString($token['match']);
						break;
				}
			}
		}

		foreach ($references as $macro => $value) {
			$i = (int) $macro[1] - 1;
			$references[$macro] = array_key_exists($i, $values) ? $values[$i] : '';
		}

		return $references;
	}

	/**
	 * Checking existence of the macros.
	 *
	 * @param array  $texts
	 * @param array  $type
	 *
	 * @return bool
	 */
	protected function hasMacros(array $texts, array $types) {
		foreach ($texts as $text) {
			if (self::getMacroPositions($text, $types)) {
				return true;
			}
		}

		return false;
	}

	/**
	 * Transform types, used in extractMacros() function to types which can be used in getMacroPositions().
	 *
	 * @param array  $types
	 *
	 * @return array
	 */
	protected static function transformToPositionTypes(array $types) {
		foreach (['macros', 'macros_n', 'macros_an'] as $type) {
			if (array_key_exists($type, $types)) {
				$patterns = [];
				foreach ($types[$type] as $key => $_patterns) {
					$patterns = array_merge($patterns, $_patterns);
				}
				$types[$type] = $patterns;
			}
		}

		return $types;
	}

	/**
	 * Extract positions of the macros from a string.
	 *
	 * @param string $text
	 * @param array  $types
	 * @param bool   $types['usermacros']
	 * @param array  $types['macros'][<macro_patterns>]
	 * @param array  $types['macros_n'][<macro_patterns>]
	 * @param array  $types['macros_an'][<macro_patterns>]
	 * @param bool   $types['references']
	 * @param bool   $types['lldmacros']
	 * @param bool   $types['functionids']
	 *
	 * @return array
	 */
	public static function getMacroPositions($text, array $types) {
		$macros = [];
		$macro_parsers = [];

		if (array_key_exists('usermacros', $types)) {
			array_push($macro_parsers, new CUserMacroParser, new CUserMacroFunctionParser);
		}

		if (array_key_exists('macros', $types)) {
			$options = ['macros' => $types['macros']];
			array_push($macro_parsers, new CMacroParser($options), new CMacroFunctionParser($options));
		}

		if (array_key_exists('macros_n', $types)) {
			$options = ['macros' => $types['macros_n'], 'ref_type' => CMacroParser::REFERENCE_NUMERIC];
			array_push($macro_parsers, new CMacroParser($options), new CMacroFunctionParser($options));
		}

		if (array_key_exists('macros_an', $types)) {
			$options = ['macros' => $types['macros_an'], 'ref_type' => CMacroParser::REFERENCE_ALPHANUMERIC];
			array_push($macro_parsers, new CMacroParser($options), new CMacroFunctionParser($options));
		}

		if (array_key_exists('references', $types)) {
			$macro_parsers[] = new CReferenceParser;
		}

		if (array_key_exists('lldmacros', $types)) {
			array_push($macro_parsers, new CLLDMacroParser, new CLLDMacroFunctionParser);
		}

		if (array_key_exists('functionids', $types)) {
			$macro_parsers[] = new CFunctionIdParser();
		}

		for ($pos = 0; isset($text[$pos]); $pos++) {
			foreach ($macro_parsers as $macro_parser) {
				if ($macro_parser->parse($text, $pos) != CParser::PARSE_FAIL) {
					$macros[$pos] = $macro_parser->getMatch();
					$pos += $macro_parser->getLength() - 1;
					break;;
				}
			}
		}

		return $macros;
	}

	/**
	 * Returns true if parsed expression is calculable.
	 *
	 * @param array $tokens
	 *
	 * @return bool
	 */
	private static function isCalculableExpression(array $tokens): bool {
		if (count($tokens) != 1 || $tokens[0]['type'] != CExpressionParserResult::TOKEN_TYPE_HIST_FUNCTION) {
			return false;
		}

		$expression_validator = new CExpressionValidator();

		if (!$expression_validator->validate($tokens)) {
			return false;
		}

		if (!in_array($tokens[0]['data']['function'], ['last', 'min', 'max', 'avg'])) {
			return false;
		}

		$parameters = $tokens[0]['data']['parameters'];

		// Time shift is not supported.
		if (array_key_exists(1, $parameters) && ($parameters[1]['type'] != CHistFunctionParser::PARAM_TYPE_PERIOD
				|| $parameters[1]['data']['sec_num'][0] === '#' || $parameters[1]['data']['time_shift'] !== '')) {
			return false;
		}

		return true;
	}

	/**
	 * Extract macros from a string.
	 *
	 * @param array  $texts
	 * @param array  $types
	 * @param bool   $types['usermacros']                         Extract user macros.
	 *                                                              For example, "{$MACRO}", "{{$MACRO}.func(param)}".
	 * @param array  $types['macros'][][<macro_patterns>]         Extract macros with optional macro function.
	 *                                                              For example, "{HOST.HOST}",
	 *                                                                "{{ITEM.VALUE}.func(param)}".
	 * @param array  $types['macros_n'][][<macro_patterns>]       Extract macros with optional numeric index and macro
	 *                                                              function.
	 *                                                              For example, "{HOST.HOST<1-9>}",
	 *                                                                "{{ITEM.VALUE<1-9>}.func(param)}".
	 * @param array  $types['macros_an'][][<macro_patterns>]      Extract macros with optional alphanumeric index.
	 *                                                              For example, "{EVENT.TAGS.Service}",
	 *                                                                {{EVENT.TAGS.Service}.func(param)}"
	 * @param bool   $types['references']                         Extract dollar-sign references. For example, "$5".
	 * @param bool   $types['lldmacros']                          Extract low-level discovery macros.
	 *                                                              For example, "{#LLD}", {{#LLD}.func(param)}.
	 * @param bool   $types['functionids']                        Extract numeric macros. For example, "{12345}".
	 * @param bool   $types['expr_macros']                        Extract expression macros.
	 *                                                              For example, "{?func(/host/key, param)}",
	 *                                                                "{{?func(/host/key, param)}.func(param)}"
	 * @param bool   $types['expr_macros_host']                   Extract expression macros with the ability to
	 *                                                              specify a {HOST.HOST} macro or an empty host name
	 *                                                              instead of a hostname.
	 *                                                              For example,
	 *                                                                "{?func(/host/key, param)}",
	 *                                                                "{?func(/{HOST.HOST}/key, param)}",
	 *                                                                "{?func(//key, param)}",
	 *                                                                "{{?func(/host/key, param)}.func(param)}".
	 * @param bool   $types['expr_macros_host_n']                 Extract expression macros with the ability to
	 *                                                              specify a {HOST.HOST<1-9>} macro or an empty host
	 *                                                              name instead of a hostname.
	 *                                                              For example,
	 *                                                                "{?func(/host/key, param)}",
	 *                                                                "{?func(/{HOST.HOST}/key, param)}",
	 *                                                                "{?func(/{HOST.HOST5}/key, param)}",
	 *                                                                "{?func(//key, param)}",
	 *                                                                "{{?func(/host/key, param)}.func(param)}".
	 *
	 * @return array
	 */
	public static function extractMacros(array $texts, array $types) {
		$macros = [];
		$extract_usermacros = array_key_exists('usermacros', $types);
		$extract_macros = array_key_exists('macros', $types);
		$extract_macros_n = array_key_exists('macros_n', $types);
		$extract_macros_an = array_key_exists('macros_an', $types);
		$extract_references = array_key_exists('references', $types);
		$extract_lldmacros = array_key_exists('lldmacros', $types);
		$extract_functionids = array_key_exists('functionids', $types);
		$extract_expr_macros = array_key_exists('expr_macros', $types);
		$extract_expr_macros_host = array_key_exists('expr_macros_host', $types);
		$extract_expr_macros_host_n = array_key_exists('expr_macros_host_n', $types);

		$macro_parsers_by_type = [];
		$macro_function_parsers_by_type = [];

		if ($extract_usermacros) {
			$macros['usermacros'] = [];

			$user_macro_parser = new CUserMacroParser();
			$user_macro_function_parser = new CUserMacroFunctionParser();
		}

		if ($extract_macros) {
			$macros['macros'] = [];

			foreach ($types['macros'] as $key => $macro_patterns) {
				$options = ['macros' => $macro_patterns];
				$macro_parsers_by_type['macros'][$key] = new CMacroParser($options);
				$macro_function_parsers_by_type['macros'][$key] = new CMacroFunctionParser($options);
				$macros['macros'][$key] = [];
			}
		}

		if ($extract_macros_n) {
			$macros['macros_n'] = [];

			foreach ($types['macros_n'] as $key => $macro_patterns) {
				$options = ['macros' => $macro_patterns, 'ref_type' => CMacroParser::REFERENCE_NUMERIC];
				$macro_parsers_by_type['macros_n'][$key] = new CMacroParser($options);
				$macro_function_parsers_by_type['macros_n'][$key] = new CMacroFunctionParser($options);
				$macros['macros_n'][$key] = [];
			}
		}

		if ($extract_macros_an) {
			$macros['macros_an'] = [];

			foreach ($types['macros_an'] as $key => $macro_patterns) {
				$options = ['macros' => $macro_patterns, 'ref_type' => CMacroParser::REFERENCE_ALPHANUMERIC];
				$macro_parsers_by_type['macros_an'][$key] = new CMacroParser($options);
				$macro_function_parsers_by_type['macros_an'][$key] = new CMacroFunctionParser($options);
				$macros['macros_an'][$key] = [];
			}
		}

		if ($extract_references) {
			$macros['references'] = [];

			$reference_parser = new CReferenceParser();
		}

		if ($extract_lldmacros) {
			$macros['lldmacros'] = [];

			$lld_macro_parser = new CLLDMacroParser();
			$lld_macro_function_parser = new CLLDMacroFunctionParser();
		}

		if ($extract_functionids) {
			$macros['functionids'] = [];

			$functionid_parser = new CFunctionIdParser();
		}

		if ($extract_expr_macros) {
			$macros['expr_macros'] = [];

			$expr_macro_parser = new CExpressionMacroParser();
			$expr_macro_function_parser = new CExpressionMacroFunctionParser();
		}

		if ($extract_expr_macros_host) {
			$macros['expr_macros_host'] = [];
			$options = ['host_macro' => true, 'empty_host' => true];

			$expr_macro_parser_host = new CExpressionMacroParser($options);
			$expr_macro_function_parser_host = new CExpressionMacroFunctionParser($options);
		}

		if ($extract_expr_macros_host_n) {
			$macros['expr_macros_host_n'] = [];
			$options = ['host_macro_n' => true, 'empty_host' => true];

			$expr_macro_parser_host_n = new CExpressionMacroParser($options);
			$expr_macro_function_parser_host_n = new CExpressionMacroFunctionParser($options);
		}

		foreach ($texts as $text) {
			for ($pos = 0; isset($text[$pos]); $pos++) {
				if ($extract_usermacros) {
					if ($user_macro_parser->parse($text, $pos) != CParser::PARSE_FAIL) {
						$macros['usermacros'][$user_macro_parser->getMatch()] = [
							'macro' => $user_macro_parser->getMacro(),
							'context' => $user_macro_parser->getContext()
						];
						$pos += $user_macro_parser->getLength() - 1;
						continue;
					}

					if ($user_macro_function_parser->parse($text, $pos) != CParser::PARSE_FAIL) {
						$user_macro_parser = $user_macro_function_parser->getUserMacroParser();
						$function_parser = $user_macro_function_parser->getFunctionParser();

						$macros['usermacros'][$user_macro_function_parser->getMatch()] = [
							'macro' => $user_macro_parser->getMacro(),
							'context' => $user_macro_parser->getContext(),
							'macrofunc' => [
								'function' => $function_parser->getFunction(),
								'parameters' => $function_parser->getParams()
							]
						];
						$pos += $user_macro_function_parser->getLength() - 1;
						continue;
					}
				}

				foreach ($macro_parsers_by_type as $type => $macro_parsers) {
					foreach ($macro_parsers as $key => $macro_parser) {
						if ($macro_parser->parse($text, $pos) != CParser::PARSE_FAIL) {
							$macros[$type][$key][$macro_parser->getMatch()] = [
								'macro' => $macro_parser->getMacro(),
								'f_num' => $macro_parser->getReference()
							];
							$pos += $macro_parser->getLength() - 1;
							continue 2;
						}
					}
				}

				foreach ($macro_function_parsers_by_type as $type => $macro_function_parsers) {
					foreach ($macro_function_parsers as $key => $macro_function_parser) {
						if ($macro_function_parser->parse($text, $pos) != CParser::PARSE_FAIL) {
							$macro_parser = $macro_function_parser->getMacroParser();
							$function_parser = $macro_function_parser->getFunctionParser();

							$macros[$type][$key][$macro_function_parser->getMatch()] = [
								'macro' => $macro_parser->getMacro(),
								'f_num' => $macro_parser->getReference(),
								'macrofunc' => [
									'function' => $function_parser->getFunction(),
									'parameters' => $function_parser->getParams()
								]
							];
							$pos += $macro_function_parser->getLength() - 1;
							continue 2;
						}
					}
				}

				if ($extract_references && $reference_parser->parse($text, $pos) != CParser::PARSE_FAIL) {
					$macros['references'][$reference_parser->getMatch()] = null;
					$pos += $reference_parser->getLength() - 1;
					continue;
				}

				if ($extract_lldmacros) {
					if ($lld_macro_parser->parse($text, $pos) != CParser::PARSE_FAIL) {
						$macros['lldmacros'][$lld_macro_parser->getMatch()] = null;
						$pos += $lld_macro_parser->getLength() - 1;
						continue;
					}
					elseif ($lld_macro_function_parser->parse($text, $pos) != CParser::PARSE_FAIL) {
						$macros['lldmacros'][$lld_macro_function_parser->getMatch()] = null;
						$pos += $lld_macro_function_parser->getLength() - 1;
						continue;
					}
				}

				if ($extract_functionids && $functionid_parser->parse($text, $pos) != CParser::PARSE_FAIL) {
					$macros['functionids'][$functionid_parser->getMatch()] = null;
					$pos += $functionid_parser->getLength() - 1;
					continue;
				}

				if ($extract_expr_macros && $expr_macro_parser->parse($text, $pos) != CParser::PARSE_FAIL) {
					$tokens = $expr_macro_parser
						->getExpressionParser()
						->getResult()
						->getTokens();

					if (self::isCalculableExpression($tokens)) {
						$macros['expr_macros'][$expr_macro_parser->getMatch()] = [
							'function' => $tokens[0]['data']['function'],
							'host' => $tokens[0]['data']['parameters'][0]['data']['host'],
							'key' => $tokens[0]['data']['parameters'][0]['data']['item'],
							'sec_num' => array_key_exists(1, $tokens[0]['data']['parameters'])
								? $tokens[0]['data']['parameters'][1]['data']['sec_num']
								: ''
						];
						$pos += $expr_macro_parser->getLength() - 1;
						continue;
					}
				}

				if ($extract_expr_macros && $expr_macro_function_parser->parse($text, $pos) != CParser::PARSE_FAIL) {
					$tokens = $expr_macro_function_parser
						->getExpressionMacroParser()
						->getExpressionParser()
						->getResult()
						->getTokens();

					if (self::isCalculableExpression($tokens)) {
						$function_parser = $expr_macro_function_parser->getFunctionParser();

						$macros['expr_macros'][$expr_macro_function_parser->getMatch()] = [
							'function' => $tokens[0]['data']['function'],
							'host' => $tokens[0]['data']['parameters'][0]['data']['host'],
							'key' => $tokens[0]['data']['parameters'][0]['data']['item'],
							'sec_num' => array_key_exists(1, $tokens[0]['data']['parameters'])
								? $tokens[0]['data']['parameters'][1]['data']['sec_num']
								: '',
							'macrofunc' => [
								'function' => $function_parser->getFunction(),
								'parameters' => $function_parser->getParams()
							]
						];
						$pos += $expr_macro_function_parser->getLength() - 1;
						continue;
					}
				}

				if ($extract_expr_macros_host && $expr_macro_parser_host->parse($text, $pos) != CParser::PARSE_FAIL) {
					$tokens = $expr_macro_parser_host
						->getExpressionParser()
						->getResult()
						->getTokens();

					if (self::isCalculableExpression($tokens)) {
						$macros['expr_macros_host'][$expr_macro_parser_host->getMatch()] = [
							'function' => $tokens[0]['data']['function'],
							'host' => $tokens[0]['data']['parameters'][0]['data']['host'],
							'key' => $tokens[0]['data']['parameters'][0]['data']['item'],
							'sec_num' => array_key_exists(1, $tokens[0]['data']['parameters'])
								? $tokens[0]['data']['parameters'][1]['data']['sec_num']
								: ''
						];
						$pos += $expr_macro_parser_host->getLength() - 1;
						continue;
					}
				}

				if ($extract_expr_macros_host
						&& $expr_macro_function_parser_host->parse($text, $pos) != CParser::PARSE_FAIL) {
					$tokens = $expr_macro_function_parser_host
						->getExpressionMacroParser()
						->getExpressionParser()
						->getResult()
						->getTokens();

					if (self::isCalculableExpression($tokens)) {
						$function_parser = $expr_macro_function_parser_host->getFunctionParser();

						$macros['expr_macros_host'][$expr_macro_function_parser_host->getMatch()] = [
							'function' => $tokens[0]['data']['function'],
							'host' => $tokens[0]['data']['parameters'][0]['data']['host'],
							'key' => $tokens[0]['data']['parameters'][0]['data']['item'],
							'sec_num' => array_key_exists(1, $tokens[0]['data']['parameters'])
								? $tokens[0]['data']['parameters'][1]['data']['sec_num']
								: '',
							'macrofunc' => [
								'function' => $function_parser->getFunction(),
								'parameters' => $function_parser->getParams()
							]

						];
						$pos += $expr_macro_function_parser_host->getLength() - 1;
						continue;
					}
				}

				if ($extract_expr_macros_host_n
						&& $expr_macro_parser_host_n->parse($text, $pos) != CParser::PARSE_FAIL) {
					$tokens = $expr_macro_parser_host_n
						->getExpressionParser()
						->getResult()
						->getTokens();

					if (self::isCalculableExpression($tokens)) {
						$macros['expr_macros_host_n'][$expr_macro_parser_host_n->getMatch()] = [
							'function' => $tokens[0]['data']['function'],
							'host' => $tokens[0]['data']['parameters'][0]['data']['host'],
							'key' => $tokens[0]['data']['parameters'][0]['data']['item'],
							'sec_num' => array_key_exists(1, $tokens[0]['data']['parameters'])
								? $tokens[0]['data']['parameters'][1]['data']['sec_num']
								: ''
						];
						$pos += $expr_macro_parser_host_n->getLength() - 1;
						continue;
					}
				}

				if ($extract_expr_macros_host_n
						&& $expr_macro_function_parser_host_n->parse($text, $pos) != CParser::PARSE_FAIL) {
					$tokens = $expr_macro_function_parser_host_n
						->getExpressionMacroParser()
						->getExpressionParser()
						->getResult()
						->getTokens();

					if (self::isCalculableExpression($tokens)) {
						$function_parser = $expr_macro_function_parser_host_n->getFunctionParser();

						$macros['expr_macros_host_n'][$expr_macro_function_parser_host_n->getMatch()] = [
							'function' => $tokens[0]['data']['function'],
							'host' => $tokens[0]['data']['parameters'][0]['data']['host'],
							'key' => $tokens[0]['data']['parameters'][0]['data']['item'],
							'sec_num' => array_key_exists(1, $tokens[0]['data']['parameters'])
								? $tokens[0]['data']['parameters'][1]['data']['sec_num']
								: '',
							'macrofunc' => [
								'function' => $function_parser->getFunction(),
								'parameters' => $function_parser->getParams()
							]
						];
						$pos += $expr_macro_function_parser_host_n->getLength() - 1;
						continue;
					}
				}
			}
		}

		return $macros;
	}

	/**
	 * Returns the list of the item key parameters.
	 *
	 * @param array $params_raw
	 *
	 * @return array
	 */
	public static function getItemKeyParameters($params_raw) {
		$item_key_parameters = [];

		foreach ($params_raw as $param_raw) {
			switch ($param_raw['type']) {
				case CItemKey::PARAM_ARRAY:
					$item_key_parameters = array_merge($item_key_parameters,
						self::getItemKeyParameters($param_raw['parameters'])
					);
					break;

				case CItemKey::PARAM_UNQUOTED:
					$item_key_parameters[] = $param_raw['raw'];
					break;

				case CItemKey::PARAM_QUOTED:
					$item_key_parameters[] = CItemKey::unquoteParam($param_raw['raw']);
					break;
			}
		}

		return $item_key_parameters;
	}

	/**
	 * Extract macros from an item key.
	 *
	 * @param string $key		an item key
	 * @param array  $types		the types of macros (see extractMacros() for more details)
	 *
	 * @return array			see extractMacros() for more details
	 */
	protected static function extractItemKeyMacros($key, array $types) {
		$item_key_parser = new CItemKey();

		$item_key_parameters = [];
		if ($item_key_parser->parse($key) == CParser::PARSE_SUCCESS) {
			$item_key_parameters = self::getItemKeyParameters($item_key_parser->getParamsRaw());
		}

		return self::extractMacros($item_key_parameters, $types);
	}

	/**
	 * Extract macros from a trigger function.
	 *
	 * @param string $function	a history function, for example 'last(/host/key, {$OFFSET})'
	 * @param array  $types		the types of macros (see extractMacros() for more details)
	 *
	 * @return array			see extractMacros() for more details
	 */
	protected static function extractFunctionMacros($function, array $types) {
		$hist_function_parser = new CHistFunctionParser(['usermacros' => true, 'lldmacros' => true]);
		$function_parameters = [];

		if ($hist_function_parser->parse($function) == CParser::PARSE_SUCCESS) {
			foreach ($hist_function_parser->getParameters() as $parameter) {
				switch ($parameter['type']) {
					case CHistFunctionParser::PARAM_TYPE_PERIOD:
					case CHistFunctionParser::PARAM_TYPE_UNQUOTED:
						$function_parameters[] = $parameter['match'];
						break;

					case CHistFunctionParser::PARAM_TYPE_QUOTED:
						$function_parameters[] = CHistFunctionParser::unquoteParam($parameter['match']);
						break;
				}
			}
		}

		return self::extractMacros($function_parameters, $types);
	}

	/**
	 * Resolves macros in the item key parameters.
	 *
	 * @param string $key_chain		an item key chain
	 * @param array  $params_raw
	 * @param array  $values		the list of macros (['{<MACRO>}' => '<value>', ...])
	 *
	 * @return string
	 */
	private static function resolveItemKeyParamsMacros($key_chain, array $params_raw, array $values) {
		foreach (array_reverse($params_raw) as $param_raw) {
			$param = $param_raw['raw'];
			$forced = false;

			switch ($param_raw['type']) {
				case CItemKey::PARAM_ARRAY:
					$param = self::resolveItemKeyParamsMacros($param, $param_raw['parameters'], $values);
					break;

				case CItemKey::PARAM_QUOTED:
					$param = CItemKey::unquoteParam($param);
					$forced = true;
					// break; is not missing here

				case CItemKey::PARAM_UNQUOTED:
					$param = quoteItemKeyParam(strtr($param, $values), $forced);
					break;
			}

			$key_chain = substr_replace($key_chain, $param, $param_raw['pos'], strlen($param_raw['raw']));
		}

		return $key_chain;
	}

	/**
	 * Resolves macros in the item key.
	 *
	 * @param string $key     An item key.
	 * @param array  $values  The list of macros (['{<MACRO>}' => '<value>', ...]).
	 *
	 * @return string
	 */
	public static function resolveItemKeyMacros($key, array $values) {
		$item_key_parser = new CItemKey();

		if ($item_key_parser->parse($key) == CParser::PARSE_SUCCESS) {
			$key = self::resolveItemKeyParamsMacros($key, $item_key_parser->getParamsRaw(), $values);
		}

		return $key;
	}

	/**
	 * Resolves macros in the trigger function parameters.
	 *
	 * @param string $function	a trigger function
	 * @param array  $macros	the list of macros (['{<MACRO>}' => '<value>', ...])
	 *
	 * @return string
	 */
	protected static function resolveFunctionMacros($function, array $macros) {
		$hist_function_parser = new CHistFunctionParser(['usermacros' => true, 'lldmacros' => true]);

		if ($hist_function_parser->parse($function) == CParser::PARSE_SUCCESS) {
			foreach (array_reverse($hist_function_parser->getParameters(), true) as $i => $parameter) {
				switch ($parameter['type']) {
					case CHistFunctionParser::PARAM_TYPE_PERIOD:
					case CHistFunctionParser::PARAM_TYPE_UNQUOTED:
					case CHistFunctionParser::PARAM_TYPE_QUOTED:
						$param = strtr($hist_function_parser->getParam($i), $macros);

						if ($parameter['type'] != CHistFunctionParser::PARAM_TYPE_PERIOD) {
							$param = CExpressionParser::quoteString($param, true,
								$parameter['type'] == CHistFunctionParser::PARAM_TYPE_QUOTED
							);
						}

						$function = substr_replace($function, $param, $parameter['pos'], $parameter['length']);

						break;
				}
			}
		}

		return $function;
	}

	/**
	 * Find function ids in trigger expression.
	 *
	 * @param string $expression
	 *
	 * @return array	where key is function id position in expression and value is function id
	 */
	protected static function findFunctions($expression) {
		$functionids = [];

		$expression_parser = new CExpressionParser(['usermacros' => true, 'collapsed_expression' => true]);

		if ($expression_parser->parse($expression) == CParser::PARSE_SUCCESS) {
			$tokens = $expression_parser
				->getResult()
				->getTokensOfTypes([CExpressionParserResult::TOKEN_TYPE_FUNCTIONID_MACRO]);

			foreach ($tokens as $f_num => $token) {
				$functionids[$f_num + 1] = substr($token['match'], 1, -1); // strip curly braces
			}
		}

		if (array_key_exists(1, $functionids)) {
			$functionids[0] = $functionids[1];
		}

		return $functionids;
	}

	/**
	 * Get interface macros.
	 *
	 * @param array $macros
	 * @param array $macros[<functionid>]
	 * @param array $macros[<functionid>][<macro>]  an array of the tokens
	 * @param array $macro_values
	 *
	 * @return array
	 */
	protected static function getIpMacros(array $macros, array $macro_values) {
		if (!$macros) {
			return $macro_values;
		}

		$result = DBselect(
			'SELECT f.triggerid,f.functionid,n.ip,n.dns,n.type,n.useip,n.port'.
			' FROM functions f'.
				' JOIN items i ON f.itemid=i.itemid'.
				' JOIN interface n ON i.hostid=n.hostid'.
			' WHERE '.dbConditionInt('f.functionid', array_keys($macros)).
				' AND n.main=1'
		);

		// Macro should be resolved to interface with highest priority ($priorities).
		$interfaces = [];

		while ($row = DBfetch($result)) {
			if (array_key_exists($row['functionid'], $interfaces)
					&& self::interfacePriorities[$interfaces[$row['functionid']]['type']]
						> self::interfacePriorities[$row['type']]) {
				continue;
			}

			$interfaces[$row['functionid']] = $row;
		}

		foreach ($interfaces as $interface) {
			foreach ($macros[$interface['functionid']] as $macro => $tokens) {
				switch ($macro) {
					case 'IPADDRESS':
					case 'HOST.IP':
						$value = $interface['ip'];
						break;
					case 'HOST.DNS':
						$value = $interface['dns'];
						break;
					case 'HOST.CONN':
						$value = $interface['useip'] ? $interface['ip'] : $interface['dns'];
						break;
					case 'HOST.PORT':
						$value = $interface['port'];
						break;
				}

				foreach ($tokens as $token) {
					$macro_values[$interface['triggerid']][$token['token']] = array_key_exists('macrofunc', $token)
						? CMacroFunction::calcMacrofunc($value, $token['macrofunc'])
						: $value;
				}
			}
		}

		return $macro_values;
	}

	/**
	 * Resolves items value maps, valuemap property will be added to every item.
	 *
	 * @param array $items
	 * @param int   $items[]['itemid']
	 * @param int   $items[]['valuemapid']
	 *
	 * @return array
	 */
	protected static function getItemsValueMaps(array $items): array {
		foreach ($items as &$item) {
			$item['valuemap'] = [];
		}
		unset($item);

		$valuemapids = array_flip(array_column($items, 'valuemapid'));
		unset($valuemapids[0]);

		if (!$valuemapids) {
			return $items;
		}

		$options = [
			'output' => ['valuemapid', 'type', 'value', 'newvalue'],
			'filter' => ['valuemapid' => array_keys($valuemapids)],
			'sortfield' => ['sortorder']
		];
		$db_mappings = DBselect(DB::makeSql('valuemap_mapping', $options));

		$db_valuemaps = [];

		while ($db_mapping  = DBfetch($db_mappings)) {
			$db_valuemaps[$db_mapping['valuemapid']]['mappings'][] = [
				'type' => $db_mapping['type'],
				'value' => $db_mapping['value'],
				'newvalue' => $db_mapping['newvalue']
			];
		}

		foreach ($items as &$item) {
			if (array_key_exists($item['valuemapid'], $db_valuemaps)) {
				$item['valuemap'] = $db_valuemaps[$item['valuemapid']];
			}
		}
		unset($item);

		return $items;
	}

	/**
	 * Get item macros by itemid.
	 *
	 * @param array  $macros
	 * @param array  $macros[<itemid>]
	 * @param array  $macros[<itemid>][<macro>]
	 * @param array  $macro_values
	 * @param array  $macro_values[<itemid>]
	 * @param string $macro_values[<itemid>][<token>]
	 *
	 * @return array
	 */
	protected static function getItemMacrosByItemId(array $macros, array $macro_values) {
		if (!$macros) {
			return $macro_values;
		}

		$db_items = API::Item()->get([
			'output' => ['itemid', 'hostid', 'name', 'name_resolved', 'key_', 'value_type', 'state', 'description'],
			'itemids' => array_keys($macros),
			'webitems' => true,
			'preservekeys' => true
		]);

		$db_items = CMacrosResolverHelper::resolveItemKeys($db_items);
		$db_items = CMacrosResolverHelper::resolveItemDescriptions($db_items);

		foreach ($db_items as &$db_item) {
			$db_item['state'] = itemState($db_item['state']);
		}
		unset($db_item);

<<<<<<< HEAD
		$item_macros = ['{ITEM.DESCRIPTION}' => 'description_expanded', '{ITEM.DESCRIPTION.ORIG}' => 'description',
			'{ITEM.KEY}' => 'key_expanded', '{ITEM.KEY.ORIG}' => 'key_', '{ITEM.NAME}' => 'name_resolved',
			'{ITEM.NAME.ORIG}' => 'name', '{ITEM.STATE}' => 'state', '{ITEM.VALUETYPE}' => 'value_type'
=======
		$item_macros = ['ITEM.DESCRIPTION' => 'description_expanded', 'ITEM.DESCRIPTION.ORIG' => 'description',
			'ITEM.ID' => 'itemid', 'ITEM.KEY' => 'key_expanded', 'ITEM.KEY.ORIG' => 'key_', 'ITEM.NAME' => 'name',
			'ITEM.NAME.ORIG' => 'name', 'ITEM.STATE' => 'state', 'ITEM.VALUETYPE' => 'value_type'
>>>>>>> d80456b1
		];

		foreach ($db_items as $itemid => $db_item) {
			foreach ($macros[$itemid] as $macro => $tokens) {
				$value = $db_item[$item_macros[$macro]];

				foreach ($tokens as $token) {
					$macro_values[$itemid][$token['token']] = array_key_exists('macrofunc', $token)
						? CMacroFunction::calcMacrofunc($value, $token['macrofunc'])
						: $value;
				}
			}
		}
		return $macro_values;
	}

	/**
	 * Get item value macros by itemid.
	 *
	 * @param array  $macros
	 * @param array  $macros[<itemid>]
	 * @param array  $macros[<itemid>][<macro>]
	 * @param array  $macros[<itemid>][<macro>][]
	 * @param string $macros[<itemid>][<macro>][]['token']
	 * @param array  $macros[<itemid>][<macro>][]['macrofunc']
	 * @param array  $macro_values
	 *
	 * @return array
	 */
	protected static function getItemValueMacrosByItemId(array $macros, array $macro_values) {
		if (!$macros) {
			return $macro_values;
		}

		$db_items = API::Item()->get([
			'output' => ['itemid', 'value_type', 'units', 'valuemapid'],
			'itemids' => array_keys($macros),
			'webitems' => true,
			'preservekeys' => true
		]);
		$db_items = self::getItemsValueMaps($db_items);

		$history = Manager::History()->getLastValues($db_items, 1, timeUnitToSeconds(
			CSettingsHelper::get(CSettingsHelper::HISTORY_PERIOD)
		));

		foreach ($history as $itemid => $item_history) {
			foreach ($macros[$itemid] as $macro => $tokens) {
				if ($macro === 'ITEM.VALUE' || $macro === 'ITEM.LASTVALUE') {
					$value = $item_history[0]['value'];

					foreach ($tokens as $token) {
						$macro_values[$itemid][$token['token']] = array_key_exists('macrofunc', $token)
							? CMacroFunction::calcMacrofunc($value, $token['macrofunc'])
							: formatHistoryValue($value, $db_items[$itemid]);
					}
				}
				elseif ($db_items[$itemid]['value_type'] == ITEM_VALUE_TYPE_LOG) {
					switch ($macro) {
						case 'ITEM.LOG.DATE':
							$value = date('Y.m.d', $history[$itemid][0]['timestamp']);
							break;

						case 'ITEM.LOG.TIME':
							$value = date('H:i:s', $history[$itemid][0]['timestamp']);
							break;

						case 'ITEM.LOG.AGE':
							$value = zbx_date2age($history[$itemid][0]['timestamp']);
							break;

						case 'ITEM.LOG.SOURCE':
							$value = $history[$itemid][0]['source'];
							break;

						case 'ITEM.LOG.SEVERITY':
							$value = CSeverityHelper::getName((int) $history[$itemid][0]['severity']);
							break;

						case 'ITEM.LOG.NSEVERITY':
							$value = $history[$itemid][0]['severity'];
							break;

						case 'ITEM.LOG.EVENTID':
							$value = $history[$itemid][0]['logeventid'];
							break;
					}

					foreach ($tokens as $token) {
						$macro_values[$itemid][$token['token']] = array_key_exists('macrofunc', $token)
							? CMacroFunction::calcMacrofunc($value, $token['macrofunc'])
							: $value;
					}
				}
			}
		}

		return $macro_values;
	}

	/**
	 * Get inventory macros by itemid.
	 *
	 * @param array  $macros
	 * @param array  $macros[<itemid>]
	 * @param array  $macros[<itemid>][<macro>]
	 * @param array  $macro_values
	 * @param array  $macro_values[<itemid>]
	 * @param string $macro_values[<itemid>][<token>]
	 *
	 * @return array
	 */
	protected static function getInventoryMacrosByItemId(array $macros, array $macro_values): array {
		if (!$macros) {
			return $macro_values;
		}

		$db_items = API::Item()->get([
			'output' => ['hostid'],
			'itemids' => array_keys($macros),
			'preservekeys' => true
		]);

		if (!$db_items) {
			return $macro_values;
		}

		$inventory_macros = self::getSupportedHostInventoryMacrosMap();

		$db_hosts = API::Host()->get([
			'output' => ['inventory_mode'],
			'selectInventory' => array_values($inventory_macros),
			'hostids' => array_unique(array_column($db_items, 'hostid')),
			'preservekeys' => true
		]);

		foreach ($db_items as $itemid => $db_item) {
			if (!array_key_exists($db_item['hostid'], $db_hosts)
					|| $db_hosts[$db_item['hostid']]['inventory_mode'] == HOST_INVENTORY_DISABLED) {
				continue;
			}

			foreach ($macros[$itemid] as $macro => $tokens) {
				$value = $db_hosts[$db_item['hostid']]['inventory'][$inventory_macros['{'.$macro.'}']];

				foreach ($tokens as $token) {
					$macro_values[$itemid][$token['token']] = array_key_exists('macrofunc', $token)
						? CMacroFunction::calcMacrofunc($value, $token['macrofunc'])
						: $value;
				}
			}
		}

		return $macro_values;
	}

	/**
	 * Get item macros.
	 *
	 * @param array $macros
	 * @param array $macros[<functionid>]
	 * @param array $macros[<functionid>][<macro>]  An array of the tokens.
	 * @param array $macro_values
	 * @param array $triggers
	 * @param array $options
	 * @param bool  $options['events']              Resolve {ITEM.VALUE} macro using 'clock' and 'ns' fields.
	 * @param bool  $options['html']
	 *
	 * @return array
	 */
	protected static function getItemMacros(array $macros, array $macro_values, array $triggers = [], array $options = []) {
		if (!$macros) {
			return $macro_values;
		}

		$options += [
			'events' => false,
			'html' => false
		];

		$functions = DBfetchArray(DBselect(
			'SELECT f.triggerid,f.functionid,i.itemid,i.name,i.value_type,i.units,i.valuemapid'.
			' FROM functions f'.
				' JOIN items i ON f.itemid=i.itemid'.
				' JOIN hosts h ON i.hostid=h.hostid'.
			' WHERE '.dbConditionInt('f.functionid', array_keys($macros))
		));

		$functions = self::getItemsValueMaps($functions);

		// False passed to DBfetch to get data without null converted to 0, which is done by default.
		foreach ($functions as $function) {
			foreach ($macros[$function['functionid']] as $m => $tokens) {
				$clock = null;
				$value = null;

				switch ($m) {
					case 'ITEM.VALUE':
						if ($options['events']) {
							$trigger = $triggers[$function['triggerid']];
							$history = Manager::History()->getValueAt($function, $trigger['clock'], $trigger['ns']);

							if (is_array($history)) {
								if (array_key_exists('clock', $history)) {
									$clock = $history['clock'];
								}

								if (array_key_exists('value', $history)
										&& $function['value_type'] != ITEM_VALUE_TYPE_BINARY) {
									$value = $history['value'];
								}
							}
							break;
						}
						// break; is not missing here

					case 'ITEM.LASTVALUE':
						$history = Manager::History()->getLastValues([$function], 1, timeUnitToSeconds(
							CSettingsHelper::get(CSettingsHelper::HISTORY_PERIOD)
						));

						if (array_key_exists($function['itemid'], $history)) {
							$clock = $history[$function['itemid']][0]['clock'];

							if ($function['value_type'] != ITEM_VALUE_TYPE_BINARY) {
								$value = $history[$function['itemid']][0]['value'];
							}
						}
						break;
				}

				foreach ($tokens as $token) {
					if ($value !== null) {
						$macro_value = array_key_exists('macrofunc', $token)
							? CMacroFunction::calcMacrofunc($value, $token['macrofunc'])
							: formatHistoryValue($value, $function);
					}
					else {
						$macro_value = UNRESOLVED_MACRO_STRING;
					}

					if ($options['html']) {
						$macro_value = str_replace(["\r\n", "\n"], [" "], $macro_value);
						$hint_table = (new CTable())
							->addClass(ZBX_STYLE_LIST_TABLE)
							->addRow([
								new CCol($function['name']),
								new CCol(
									($clock !== null)
										? zbx_date2str(DATE_TIME_FORMAT_SECONDS, $clock)
										: UNRESOLVED_MACRO_STRING
								),
								new CCol($macro_value),
								new CCol(
									($function['value_type'] == ITEM_VALUE_TYPE_FLOAT
											|| $function['value_type'] == ITEM_VALUE_TYPE_UINT64)
										? new CLink(_('Graph'), (new CUrl('history.php'))
											->setArgument('action', HISTORY_GRAPH)
											->setArgument('itemids[]', $function['itemid'])
											->getUrl()
										)
										: new CLink(_('History'), (new CUrl('history.php'))
											->setArgument('action', HISTORY_VALUES)
											->setArgument('itemids[]', $function['itemid'])
											->getUrl()
										)
								)
							]);
						$macro_value = new CSpan([
							(new CSpan())
								->addClass('main-hint')
								->setHint($hint_table),
							(new CLinkAction($macro_value))
								->addClass('hint-item')
								->setAttribute('data-hintbox', '1')
						]);
					}

					$macro_values[$function['triggerid']][$token['token']] = $macro_value;
				}
			}
		}

		return $macro_values;
	}

	protected static function getItemLogMacros(array $macros, array $macro_values) {
		if (!$macros) {
			return $macro_values;
		}

		$functions = DBfetchArray(DBselect(
			'SELECT f.triggerid,f.functionid,i.itemid,i.value_type'.
			' FROM functions f'.
				' JOIN items i ON f.itemid=i.itemid'.
				' JOIN hosts h ON i.hostid=h.hostid'.
			' WHERE '.dbConditionInt('f.functionid', array_keys($macros)).
			' AND i.value_type='.ITEM_VALUE_TYPE_LOG
		));

		if (!$functions) {
			return $macro_values;
		}

		foreach ($functions as $function) {
			foreach ($macros[$function['functionid']] as $m => $tokens) {
				$value = UNRESOLVED_MACRO_STRING;

				$history = Manager::History()->getLastValues([$function], 1, timeUnitToSeconds(
					CSettingsHelper::get(CSettingsHelper::HISTORY_PERIOD)
				));

				if (!array_key_exists($function['itemid'], $history)) {
					continue;
				}

				switch ($m) {
					case 'ITEM.LOG.DATE':
						$value = date('Y.m.d', $history[$function['itemid']][0]['timestamp']);
						break;
					case 'ITEM.LOG.TIME':
						$value = date('H:i:s', $history[$function['itemid']][0]['timestamp']);
						break;
					case 'ITEM.LOG.AGE':
						$value = zbx_date2age($history[$function['itemid']][0]['timestamp']);
						break;
					case 'ITEM.LOG.SOURCE':
						$value = $history[$function['itemid']][0]['source'];
						break;
					case 'ITEM.LOG.SEVERITY':
						$value = CSeverityHelper::getName((int) $history[$function['itemid']][0]['severity']);
						break;
					case 'ITEM.LOG.NSEVERITY':
						$value = $history[$function['itemid']][0]['severity'];
						break;
					case 'ITEM.LOG.EVENTID':
						$value = $history[$function['itemid']][0]['logeventid'];
						break;
				}

				foreach ($tokens as $token) {
					$macro_values[$function['triggerid']][$token['token']] = array_key_exists('macrofunc', $token)
						? CMacroFunction::calcMacrofunc($value, $token['macrofunc'])
						: $value;
				}
			}
		}

		return $macro_values;
	}

	/**
	 * Get macros with values.
	 *
	 * @param array $usermacros
	 * @param array $usermacros[<triggerid>]['macros']  The list of user macros to resolve,
	 *                                                    ['<usermacro1>' => null, ...].
	 *
	 * @return array
	 */
	protected static function getTriggerUserMacros(array $usermacros, array $macro_values) {
		if (!$usermacros) {
			return $macro_values;
		}

		$db_triggers = API::Trigger()->get([
			'output' => [],
			'selectHosts' => ['hostid'],
			'triggerids' => array_keys($usermacros),
			'preservekeys' => true
		]);

		foreach ($usermacros as $triggerid => &$usermacros_data) {
			if (array_key_exists($triggerid, $db_triggers)) {
				$usermacros_data['hostids'] = array_unique(array_column($db_triggers[$triggerid]['hosts'], 'hostid'));
			}
		}
		unset($usermacros_data);

		return self::getUserMacros($usermacros, $macro_values);
	}

	/**
	 * Get host macros.
	 *
	 * @param array $macros
	 * @param array $macros[<functionid>]
	 * @param array $macros[<functionid>][<macro>]  an array of the tokens
	 * @param array $macro_values
	 *
	 * @return array
	 */
	protected static function getHostMacros(array $macros, array $macro_values) {
		if (!$macros) {
			return $macro_values;
		}

		$result = DBselect(
			'SELECT f.triggerid,f.functionid,h.hostid,h.host,h.name'.
			' FROM functions f'.
				' JOIN items i ON f.itemid=i.itemid'.
				' JOIN hosts h ON i.hostid=h.hostid'.
			' WHERE '.dbConditionInt('f.functionid', array_keys($macros))
		);

		$host_macros = ['HOST.ID' => 'hostid', 'HOSTNAME' => 'host', 'HOST.HOST' => 'host', 'HOST.NAME' => 'name'];

		while ($row = DBfetch($result)) {
			foreach ($macros[$row['functionid']] as $macro => $tokens) {
				$value = $row[$host_macros[$macro]];

				foreach ($tokens as $token) {
					$macro_values[$row['triggerid']][$token['token']] = array_key_exists('macrofunc', $token)
						? CMacroFunction::calcMacrofunc($value, $token['macrofunc'])
						: $value;
				}
			}
		}

		return $macro_values;
	}

	/**
	 * Get expression macros like "{?avg(/host/key, 1d)}" or {{?min(/host/key, 1h)}.fmtnum(2)}.
	 *
	 * @param array  $macros
	 * @param array  $macros[<macro>]
	 * @param string $macros[<macro>]['function']
	 * @param string $macros[<macro>]['host']
	 * @param string $macros[<macro>]['key']
	 * @param string $macros[<macro>]['sec_num']
	 * @param array  $macros[<macro>]['macrofunc']                (optional)
	 * @param string $macros[<macro>]['macrofunc']['function']
	 * @param array  $macros[<macro>]['macrofunc']['parameters']
	 * @param array  $macro_values
	 *
	 * @return array
	 */
	protected static function getExpressionMacros(array $macros, array $macro_values) {
		if (!$macros) {
			return $macro_values;
		}

		$function_data = [];

		foreach ($macros as $macro => $data) {
			$macro_data = ['macro' => $macro];
			if (array_key_exists('macrofunc', $data)) {
				$macro_data['macrofunc'] = $data['macrofunc'];
			}

			if ($data['function'] === 'last') {
				$function_data['last'][$data['host']][$data['key']][] = $macro_data;
			}
			else {
				$function_data['other'][$data['host']][$data['key']][$data['function']][$data['sec_num']][] =
					$macro_data;
			}
		}

		foreach ($function_data as $ftype => $hosts) {
			foreach ($hosts as $host => $keys) {
				if ($ftype === 'last') {
					$db_items = API::Item()->get([
						'output' => ['key_', 'value_type', 'units', 'lastvalue', 'lastclock'],
						'selectValueMap' => ['mappings'],
						'webitems' => true,
						'filter' => [
							'host' => $host,
							'key_' => array_keys($keys)
						]
					]);

					foreach ($db_items as $db_item) {
						foreach ($keys[$db_item['key_']] as $macro_data) {
							if ($db_item['lastclock'] && $db_item['value_type'] != ITEM_VALUE_TYPE_BINARY) {
								$macro_values[$macro_data['macro']] = array_key_exists('macrofunc', $macro_data)
									? CMacroFunction::calcMacrofunc($db_item['lastvalue'], $macro_data['macrofunc'])
									: formatHistoryValue($db_item['lastvalue'], $db_item);
							}
							else {
								$macro_values[$macro_data['macro']] = UNRESOLVED_MACRO_STRING;
							}
						}
					}
				}
				else {
					$db_items = API::Item()->get([
						'output' => ['itemid', 'key_', 'value_type', 'units'],
						'webitems' => true,
						'filter' => [
							'host' => $host,
							'key_' => array_keys($keys)
						]
					]);

					foreach ($db_items as $db_item) {
						foreach ($keys[$db_item['key_']] as $function => $sec_nums) {
							foreach ($sec_nums as $sec_num => $_macros) {
								$value = getItemFunctionalValue($db_item, $function, $sec_num);

								foreach ($_macros as $macro_data) {
									if ($value !== null) {
										$macro_values[$macro_data['macro']] = array_key_exists('macrofunc', $macro_data)
											? CMacroFunction::calcMacrofunc($value, $macro_data['macrofunc'])
											: convertUnits(['value' => $value, 'units' => $db_item['units']]);
									}
									else {
										$macro_values[$macro_data['macro']] = UNRESOLVED_MACRO_STRING;
									}
								}
							}
						}
					}
				}
			}
		}

		return $macro_values;
	}

	/**
	 * Get map macros.
	 *
	 * @param array  $macros
	 * @param array  $macros[<sysmapid>]
	 * @param array  $macros[<sysmapid>][<macro>]
	 * @param array  $macro_values
	 * @param array  $macro_values[<key>]
	 * @param string $macro_values[<key>][<token>]
	 *
	 * @return array
	 */
	protected static function getMapMacros(array $macros, array $macro_values): array {
		if (!$macros) {
			return $macro_values;
		}

		$sysmap_macros = ['MAP.ID' => 'sysmapid', 'MAP.NAME' => 'name'];

		$db_maps = API::Map()->get([
			'output' => ['sysmapid', 'name'],
			'sysmapids' => array_keys($macros),
			'preservekeys' => true
		]);

		foreach ($db_maps as $sysmapid => $db_map) {
			foreach ($macros[$sysmapid] as $macro => $tokens) {
				$value = $db_map[$sysmap_macros[$macro]];

				foreach ($tokens as $token) {
					$macro_values[$token['key']][$token['token']] = array_key_exists('macrofunc', $token)
						? CMacroFunction::calcMacrofunc($value, $token['macrofunc'])
						: $value;
				}
			}
		}

		return $macro_values;
	}

	/*
	 * Resolve aggregated macros like {TRIGGER.EVENTS.*}, {TRIGGER(S).PROBLEM.*} and {TRIGGERS.(UN)ACK}.
	 *
	 * @param array $selement
	 * @param string $macro
	 *
	 * @return int
	 */
	private static function getTriggersMacroValue(array $selement, string $macro) {
		switch ($macro) {
			case 'TRIGGER.EVENTS.ACK':
				return get_events_unacknowledged($selement, null, null, true);

			case 'TRIGGER.EVENTS.PROBLEM.ACK':
				return get_events_unacknowledged($selement, null, TRIGGER_VALUE_TRUE, true);

			case 'TRIGGER.EVENTS.PROBLEM.UNACK':
				return get_events_unacknowledged($selement, null, TRIGGER_VALUE_TRUE);

			case 'TRIGGER.EVENTS.UNACK':
				return get_events_unacknowledged($selement);

			case 'TRIGGER.PROBLEM.EVENTS.PROBLEM.ACK':
				return get_events_unacknowledged($selement, TRIGGER_VALUE_TRUE, TRIGGER_VALUE_TRUE, true);

			case 'TRIGGER.PROBLEM.EVENTS.PROBLEM.UNACK':
				return get_events_unacknowledged($selement, TRIGGER_VALUE_TRUE, TRIGGER_VALUE_TRUE);

			case 'TRIGGERS.UNACK':
				return get_triggers_unacknowledged($selement);

			case 'TRIGGERS.PROBLEM.UNACK':
				return get_triggers_unacknowledged($selement, true);

			case 'TRIGGERS.ACK':
				return get_triggers_unacknowledged($selement, null, true);

			case 'TRIGGERS.PROBLEM.ACK':
				return get_triggers_unacknowledged($selement, true, true);
		}
	}

	/**
	 * Get aggregated trigger macros.
	 *
	 * @param array  $macros
	 * @param array  $macros[<key>]
	 * @param array  $macros[<key>][<macro>]
	 * @param array  $macro_values
	 * @param array  $macro_values[<key>]
	 * @param string $macro_values[<key>][<token>]
	 * @param array  $selements
	 * @param array  $selements[<key>]
	 * @param int    $selements[<key>]['elementtype']
	 * @param array  $selements[<key>]['elements']
	 *
	 * @return array
	 */
	protected static function getAggrTriggerMacros(array $macros, array $macro_values, array $selements): array {
		foreach ($macros as $key => $macro_tokens) {
			foreach ($macro_tokens as $macro => $tokens) {
				$value = self::getTriggersMacroValue($selements[$key], $macro);

				foreach ($tokens as $token) {
					$macro_values[$key][$token['token']] = array_key_exists('macrofunc', $token)
						? CMacroFunction::calcMacrofunc($value, $token['macrofunc'])
						: $value;
				}
			}
		}

		return $macro_values;
	}

	/**
	 * Get host macros.
	 *
	 * @param array  $macros
	 * @param array  $macros[<hostid>]
	 * @param array  $macros[<hostid>][<macro>]
	 * @param array  $macro_values
	 * @param array  $macro_values[<hostid>]
	 * @param string $macro_values[<hostid>][<token>]
	 *
	 * @return array
	 */
	protected static function getHostMacrosByHostId(array $macros, array $macro_values): array {
		if (!$macros) {
			return $macro_values;
		}

		$db_hosts = API::Host()->get([
			'output' => ['host', 'name', 'description'],
			'hostids' => array_keys($macros),
			'preservekeys' => true
		]);

		$host_macros = ['HOST.ID' => 'hostid', 'HOSTNAME' => 'host', 'HOST.HOST' => 'host', 'HOST.NAME' => 'name',
			'HOST.DESCRIPTION' => 'description'
		];

		foreach ($db_hosts as $hostid => $db_host) {
			foreach ($macros[$hostid] as $macro => $tokens) {
				$value = $db_host[$host_macros[$macro]];

				foreach ($tokens as $token) {
					$key = array_key_exists('key', $token) ? $token['key'] : $hostid;
					$macro_values[$key][$token['token']] = array_key_exists('macrofunc', $token)
						? CMacroFunction::calcMacrofunc($value, $token['macrofunc'])
						: $value;
				}
			}
		}

		return $macro_values;
	}

	/**
	 * Get host macros by itemid.
	 *
	 * @param array  $macros
	 * @param array  $macros[<itemid>]
	 * @param array  $macros[<itemid>][<macro>]  an array of the tokens
	 * @param array  $macro_values
	 * @param array  $macro_values[<itemid>]
	 * @param string $macro_values[<itemid>][<token>]
	 *
	 * @return array
	 */
	protected static function getHostMacrosByItemId(array $macros, array $macro_values) {
		if (!$macros) {
			return $macro_values;
		}

		$db_items = API::Item()->get([
			'output' => [],
			'selectHosts' => ['hostid', 'host', 'name', 'description'],
			'itemids' => array_keys($macros),
			'webitems' => true,
			'preservekeys' => true
		]);

		$host_macros = ['HOST.ID' => 'hostid', 'HOSTNAME' => 'host', 'HOST.HOST' => 'host', 'HOST.NAME' => 'name',
			'HOST.DESCRIPTION' => 'description'];

		foreach ($db_items as $itemid => $db_item) {
			foreach ($macros[$itemid] as $macro => $tokens) {
				$value = $db_item['hosts'][0][$host_macros[$macro]];

				foreach ($tokens as $token) {
					$macro_values[$itemid][$token['token']] = array_key_exists('macrofunc', $token)
						? CMacroFunction::calcMacrofunc($value, $token['macrofunc'])
						: $value;
				}
			}
		}

		return $macro_values;
	}

	/**
	 * Get interface macros by itemid.
	 *
	 * @param array  $macros
	 * @param array  $macros[<itemid>]
	 * @param array  $macros[<itemid>][<macro>]
	 * @param array  $macro_values
	 * @param array  $macro_values[<itemid>]
	 * @param string $macro_values[<itemid>][<token>]
	 *
	 * @return array
	 */
	protected static function getInterfaceMacrosByItemId(array $macros, array $macro_values): array {
		if (!$macros) {
			return $macro_values;
		}

		$db_items = API::Item()->get([
			'output' => ['hostid', 'interfaceid'],
			'itemids' => array_keys($macros),
			'webitems' => true,
			'preservekeys' => true
		]);

		$interfaceids = [];
		$hostids = [];

		foreach ($db_items as $itemid => $db_item) {
			if ($db_item['interfaceid'] != 0) {
				// Collecting interface IDs for items with specific interface.
				$interfaceids[$db_item['interfaceid']][] = $itemid;
			}
			else {
				/*
				 * Collecting host IDs for items without interface. Macros for such items will resolve to either the
				 * Zabbix agent, SNMP, JMX or IPMI interface of the host in this order of priority or to 'UNKNOWN' if
				 * the host does not have any interface.
				 */
				$hostids[$db_item['hostid']][] = $itemid;
			}
		}

		$db_interfaces = [];

		if ($hostids) {
			$host_interfaces = [];

			$db_interfaces = API::HostInterface()->get([
				'output' => ['hostid', 'type', 'main', 'useip', 'ip', 'dns', 'port'],
				'hostids' => array_keys($hostids),
				'filter' => ['main' => INTERFACE_PRIMARY],
				'preservekeys' => true
			]);

			usort($db_interfaces, function ($a, $b) {
				return self::interfacePriorities[$b['type']] <=> self::interfacePriorities[$a['type']];
			});

			/*
			 * Collecting host interfaces:
			 *  - with highest priority for each host
			 *  - with interface IDs contained in the $interfaceids array
			 */
			foreach ($db_interfaces as $interfaceid => $db_interface) {
				if (array_key_exists($db_interface['hostid'], $hostids)) {
					$host_interfaces[$db_interface['hostid']] = $interfaceid;
					unset($hostids[$db_interface['hostid']]);
				}
				elseif (array_key_exists($interfaceid, $interfaceids)) {
					unset($interfaceids[$interfaceid]);
				}
				else {
					unset($db_interfaces[$interfaceid]);
				}
			}
		}

		if ($interfaceids) {
			$db_interfaces += API::HostInterface()->get([
				'output' => ['hostid', 'type', 'main', 'useip', 'ip', 'dns', 'port'],
				'interfaceids' => array_keys($interfaceids),
				'preservekeys' => true
			]);
		}

		$db_interfaces = CMacrosResolverHelper::resolveHostInterfaces($db_interfaces);

		foreach ($db_interfaces as &$db_interface) {
			$db_interface['conn'] = $db_interface['useip'] == INTERFACE_USE_IP
				? $db_interface['ip']
				: $db_interface['dns'];
		}
		unset($host_interface);

		$interface_macros = ['IPADDRESS' => 'ip', 'HOST.IP' => 'ip', 'HOST.DNS' => 'dns', 'HOST.CONN' => 'conn',
			'HOST.PORT' => 'port'
		];

		foreach ($db_items as $itemid => $db_item) {
			if ($db_item['interfaceid'] != 0) {
				$interfaceid = $db_item['interfaceid'];
			}
			elseif (array_key_exists($db_item['hostid'], $host_interfaces)) {
				$interfaceid = $host_interfaces[$db_item['hostid']];
			}
			else {
				continue;
			}

			if (!array_key_exists($interfaceid, $db_interfaces)) {
				continue;
			}

			foreach ($macros[$itemid] as $macro => $tokens) {
				$value = $db_interfaces[$interfaceid][$interface_macros[$macro]];

				foreach ($tokens as $token) {
					$macro_values[$itemid][$token['token']] = array_key_exists('macrofunc', $token)
						? CMacroFunction::calcMacrofunc($value, $token['macrofunc'])
						: $value;
				}
			}
		}

		return $macro_values;
	}

	/**
	 * Resolve interface macros to the main agent interface.
	 *
	 * @param array  $macros
	 * @param array  $macros[<hostid>]
	 * @param array  $macros[<hostid>][<macro>]
	 * @param array  $macro_values
	 * @param array  $macro_values[<hostid>]
	 * @param string $macro_values[<hostid>][<token>]
	 *
	 * @return array
	 */
	protected static function getMainAgentInterfaceMacrosByHostId(array $macros, array $macro_values): array {
		if (!$macros) {
			return $macro_values;
		}

		$db_interfaces = array_column(API::HostInterface()->get([
			'output' => ['hostid', 'useip', 'ip', 'dns'],
			'hostids' => array_keys($macros),
			'filter' => [
				'type' => INTERFACE_TYPE_AGENT,
				'main' => INTERFACE_PRIMARY
			]
		]), null, 'hostid');

		$data = [];

		foreach ($db_interfaces as $hostid => $db_interface) {
			$data[$hostid] = ['ip' => $db_interface['ip'], 'dns' => $db_interface['dns']];
		}

		$data = CMacrosResolver::resolve([
			'config' => 'hostInterfaceIpDnsAgentPrimary',
			'data' => $data
		]);

		foreach ($db_interfaces as $hostid => &$db_interface) {
			$db_interface['ip'] = $data[$hostid]['ip'];
			$db_interface['dns'] = $data[$hostid]['dns'];
			$db_interface['conn'] = ($db_interface['useip'] == INTERFACE_USE_IP)
				? $db_interface['ip']
				: $db_interface['dns'];
		}
		unset($db_interface);

		$interface_macros = ['IPADDRESS' => 'ip', 'HOST.IP' => 'ip', 'HOST.DNS' => 'dns', 'HOST.CONN' => 'conn'];

		foreach ($db_interfaces as $hostid => $db_interface) {
			foreach ($macros[$hostid] as $macro => $tokens) {
				$value = $db_interface[$interface_macros[$macro]];

				foreach ($tokens as $token) {
					$macro_values[$hostid][$token['token']] = array_key_exists('macrofunc', $token)
						? CMacroFunction::calcMacrofunc($value, $token['macrofunc'])
						: $value;
				}
			}
		}

		return $macro_values;
	}

	/**
	 * Resolve interface macros by interface priority.
	 *
	 * @param array  $macros
	 * @param array  $macros[<hostid>]
	 * @param array  $macros[<hostid>][<macro>]
	 * @param array  $macro_values
	 * @param array  $macro_values[<hostid>]
	 * @param string $macro_values[<hostid>][<token>]
	 *
	 * @return array
	 */
	protected static function getInterfaceMacrosByHostId(array $macros, array $macro_values): array {
		if (!$macros) {
			return $macro_values;
		}

		$db_interfaces = API::HostInterface()->get([
			'output' => ['hostid', 'type', 'main', 'useip', 'ip', 'dns', 'port'],
			'hostids' => array_keys($macros),
			'filter' => [
				'main' => INTERFACE_PRIMARY
			]
		]);

		usort($db_interfaces, function ($a, $b) {
			return self::interfacePriorities[$b['type']] <=> self::interfacePriorities[$a['type']];
		});

		$db_interfaces = CMacrosResolverHelper::resolveHostInterfaces($db_interfaces);

		$host_interfaces = [];

		foreach ($db_interfaces as $db_interface) {
			if (!array_key_exists($db_interface['hostid'], $host_interfaces)) {
				$host_interfaces[$db_interface['hostid']] = $db_interface;
			}
		}

		foreach ($host_interfaces as &$host_interface) {
			$host_interface['conn'] = ($host_interface['useip'] == INTERFACE_USE_IP)
				? $host_interface['ip']
				: $host_interface['dns'];
		}
		unset($host_interface);

		$interface_macros = ['IPADDRESS' => 'ip', 'HOST.IP' => 'ip', 'HOST.DNS' => 'dns', 'HOST.CONN' => 'conn',
			'HOST.PORT' => 'port'
		];

		foreach ($host_interfaces as $hostid => $host_interface) {
			foreach ($macros[$hostid] as $macro => $tokens) {
				$value = $host_interface[$interface_macros[$macro]];

				foreach ($tokens as $token) {
					$key = array_key_exists('key', $token) ? $token['key'] : $hostid;
					$macro_values[$key][$token['token']] = array_key_exists('macrofunc', $token)
						? CMacroFunction::calcMacrofunc($value, $token['macrofunc'])
						: $value;
				}
			}
		}

		return $macro_values;
	}

	/**
	 * Function returns array holding of inventory macros as a keys and corresponding database fields as value.
	 *
	 * @return array
	 */
	protected static function getSupportedHostInventoryMacrosMap(): array {
		return [
			'{INVENTORY.ALIAS}' => 'alias',
			'{INVENTORY.ASSET.TAG}' => 'asset_tag',
			'{INVENTORY.CHASSIS}' => 'chassis',
			'{INVENTORY.CONTACT}' => 'contact',
			'{PROFILE.CONTACT}' => 'contact', // deprecated
			'{INVENTORY.CONTRACT.NUMBER}' => 'contract_number',
			'{INVENTORY.DEPLOYMENT.STATUS}' => 'deployment_status',
			'{INVENTORY.HARDWARE}' => 'hardware',
			'{PROFILE.HARDWARE}' => 'hardware', // deprecated
			'{INVENTORY.HARDWARE.FULL}' => 'hardware_full',
			'{INVENTORY.HOST.NETMASK}' => 'host_netmask',
			'{INVENTORY.HOST.NETWORKS}' => 'host_networks',
			'{INVENTORY.HOST.ROUTER}' => 'host_router',
			'{INVENTORY.HW.ARCH}' => 'hw_arch',
			'{INVENTORY.HW.DATE.DECOMM}' => 'date_hw_decomm',
			'{INVENTORY.HW.DATE.EXPIRY}' => 'date_hw_expiry',
			'{INVENTORY.HW.DATE.INSTALL}' => 'date_hw_install',
			'{INVENTORY.HW.DATE.PURCHASE}' => 'date_hw_purchase',
			'{INVENTORY.INSTALLER.NAME}' => 'installer_name',
			'{INVENTORY.LOCATION}' => 'location',
			'{PROFILE.LOCATION}' => 'location', // deprecated
			'{INVENTORY.LOCATION.LAT}' => 'location_lat',
			'{INVENTORY.LOCATION.LON}' => 'location_lon',
			'{INVENTORY.MACADDRESS.A}' => 'macaddress_a',
			'{PROFILE.MACADDRESS}' => 'macaddress_a', // deprecated
			'{INVENTORY.MACADDRESS.B}' => 'macaddress_b',
			'{INVENTORY.MODEL}' => 'model',
			'{INVENTORY.NAME}' => 'name',
			'{PROFILE.NAME}' => 'name', // deprecated
			'{INVENTORY.NOTES}' => 'notes',
			'{PROFILE.NOTES}' => 'notes', // deprecated
			'{INVENTORY.OOB.IP}' => 'oob_ip',
			'{INVENTORY.OOB.NETMASK}' => 'oob_netmask',
			'{INVENTORY.OOB.ROUTER}' => 'oob_router',
			'{INVENTORY.OS}' => 'os',
			'{PROFILE.OS}' => 'os', // deprecated
			'{INVENTORY.OS.FULL}' => 'os_full',
			'{INVENTORY.OS.SHORT}' => 'os_short',
			'{INVENTORY.POC.PRIMARY.CELL}' => 'poc_1_cell',
			'{INVENTORY.POC.PRIMARY.EMAIL}' => 'poc_1_email',
			'{INVENTORY.POC.PRIMARY.NAME}' => 'poc_1_name',
			'{INVENTORY.POC.PRIMARY.NOTES}' => 'poc_1_notes',
			'{INVENTORY.POC.PRIMARY.PHONE.A}' => 'poc_1_phone_a',
			'{INVENTORY.POC.PRIMARY.PHONE.B}' => 'poc_1_phone_b',
			'{INVENTORY.POC.PRIMARY.SCREEN}' => 'poc_1_screen',
			'{INVENTORY.POC.SECONDARY.CELL}' => 'poc_2_cell',
			'{INVENTORY.POC.SECONDARY.EMAIL}' => 'poc_2_email',
			'{INVENTORY.POC.SECONDARY.NAME}' => 'poc_2_name',
			'{INVENTORY.POC.SECONDARY.NOTES}' => 'poc_2_notes',
			'{INVENTORY.POC.SECONDARY.PHONE.A}' => 'poc_2_phone_a',
			'{INVENTORY.POC.SECONDARY.PHONE.B}' => 'poc_2_phone_b',
			'{INVENTORY.POC.SECONDARY.SCREEN}' => 'poc_2_screen',
			'{INVENTORY.SERIALNO.A}' => 'serialno_a',
			'{PROFILE.SERIALNO}' => 'serialno_a', // deprecated
			'{INVENTORY.SERIALNO.B}' => 'serialno_b',
			'{INVENTORY.SITE.ADDRESS.A}' => 'site_address_a',
			'{INVENTORY.SITE.ADDRESS.B}' => 'site_address_b',
			'{INVENTORY.SITE.ADDRESS.C}' => 'site_address_c',
			'{INVENTORY.SITE.CITY}' => 'site_city',
			'{INVENTORY.SITE.COUNTRY}' => 'site_country',
			'{INVENTORY.SITE.NOTES}' => 'site_notes',
			'{INVENTORY.SITE.RACK}' => 'site_rack',
			'{INVENTORY.SITE.STATE}' => 'site_state',
			'{INVENTORY.SITE.ZIP}' => 'site_zip',
			'{INVENTORY.SOFTWARE}' => 'software',
			'{PROFILE.SOFTWARE}' => 'software', // deprecated
			'{INVENTORY.SOFTWARE.APP.A}' => 'software_app_a',
			'{INVENTORY.SOFTWARE.APP.B}' => 'software_app_b',
			'{INVENTORY.SOFTWARE.APP.C}' => 'software_app_c',
			'{INVENTORY.SOFTWARE.APP.D}' => 'software_app_d',
			'{INVENTORY.SOFTWARE.APP.E}' => 'software_app_e',
			'{INVENTORY.SOFTWARE.FULL}' => 'software_full',
			'{INVENTORY.TAG}' => 'tag',
			'{PROFILE.TAG}' => 'tag', // deprecated
			'{INVENTORY.TYPE}' => 'type',
			'{PROFILE.DEVICETYPE}' => 'type', // deprecated
			'{INVENTORY.TYPE.FULL}' => 'type_full',
			'{INVENTORY.URL.A}' => 'url_a',
			'{INVENTORY.URL.B}' => 'url_b',
			'{INVENTORY.URL.C}' => 'url_c',
			'{INVENTORY.VENDOR}' => 'vendor'
		];
	}

	/**
	 * Get inventory macros.
	 *
	 * @param array  $macros
	 * @param array  $macros[<hostid>]
	 * @param array  $macros[<hostid>][<macro>]
	 * @param array  $macro_values
	 * @param array  $macro_values[<key>]
	 * @param string $macro_values[<key>][<token>]
	 *
	 * @return array
	 */
	protected static function getInventoryMacrosByHostId(array $macros, array $macro_values): array {
		if (!$macros) {
			return $macro_values;
		}

		$inventory_macros = self::getSupportedHostInventoryMacrosMap();

		$db_hosts = API::Host()->get([
			'output' => ['inventory_mode'],
			'selectInventory' => array_values($inventory_macros),
			'hostids' => array_keys($macros),
			'preservekeys' => true
		]);

		foreach ($db_hosts as $hostid => $db_host) {
			if ($db_host['inventory_mode'] == HOST_INVENTORY_DISABLED) {
				continue;
			}

			foreach ($macros[$hostid] as $macro => $tokens) {
				$value = $db_host['inventory'][$inventory_macros['{'.$macro.'}']];

				foreach ($tokens as $token) {
					$key = array_key_exists('key', $token) ? $token['key'] : $hostid;
					$macro_values[$key][$token['token']] = array_key_exists('macrofunc', $token)
						? CMacroFunction::calcMacrofunc($value, $token['macrofunc'])
						: $value;
				}
			}
		}

		return $macro_values;
	}

	/**
	 * Get a list of hosts for each selected trigger, in the order in which they located in the expression.
	 * Returns an array of host IDs by trigger ID.
	 *
	 * @param array $triggerids
	 * @param bool  $get_host_name  Returns host names instead of host IDs.
	 *
	 * @return array
	 */
	protected static function getExpressionHosts(array $triggerids, bool $get_host_name = false): array {
		if (!$triggerids) {
			return [];
		}

		$db_triggers = API::Trigger()->get([
			'output' => ['expression'],
			'selectFunctions' => ['functionid', 'itemid'],
			'selectItems' => ['itemid', 'hostid'],
			'selectHosts' => $get_host_name ? ['hostid', 'host'] : null,
			'triggerids' => $triggerids,
			'preservekeys' => true
		]);

		$trigger_hosts_by_f_num = [];
		$expression_parser = new CExpressionParser(['usermacros' => true, 'collapsed_expression' => true]);

		foreach ($db_triggers as $triggerid => $db_trigger) {
			if ($expression_parser->parse($db_trigger['expression']) != CParser::PARSE_SUCCESS) {
				continue;
			}

			$db_trigger['functions'] = array_column($db_trigger['functions'], 'itemid', 'functionid');
			$db_trigger['items'] = array_column($db_trigger['items'], 'hostid', 'itemid');
			if ($get_host_name) {
				$db_trigger['hosts'] = array_column($db_trigger['hosts'], 'host', 'hostid');
			}
			$tokens = $expression_parser
				->getResult()
				->getTokensOfTypes([CExpressionParserResult::TOKEN_TYPE_FUNCTIONID_MACRO]);

			foreach ($tokens as $f_num => $token) {
				$functionid = substr($token['match'], 1, -1); // strip curly braces
				$itemid = $db_trigger['functions'][$functionid];
				$hostid = $db_trigger['items'][$itemid];
				$value = $get_host_name ? $db_trigger['hosts'][$hostid] : $hostid;

				// Add host reference for macro without numeric index.
				if ($f_num == 0) {
					$trigger_hosts_by_f_num[$triggerid][0] = $value;
				}
				$trigger_hosts_by_f_num[$triggerid][$f_num + 1] = $value;
			}
		}

		return $trigger_hosts_by_f_num;
	}

	/**
	 * Get host macros with references.
	 *
	 * @param array  $macros
	 * @param array  $macros[<triggerid>]
	 * @param array  $macros[<triggerid>][<macro>]
	 * @param array  $macros[<triggerid>][<macro>][<f_num>]
	 * @param string $macros[<triggerid>][<macro>][<f_num>][]['token']
	 * @param string $macros[<triggerid>][<macro>][<f_num>][]['macrofunc']  (optional)
	 * @param string $macros[<triggerid>][<macro>][<f_num>][]'key']
	 * @param array  $macro_values
	 * @param array  $macro_values[<key>]
	 * @param string $macro_values[<key>][<token>]
	 * @param array  $trigger_hosts_by_f_num
	 * @param array  $trigger_hosts_by_f_num[<triggerid>]            An array of host IDs.
	 *
	 * @return array
	 */
	protected static function getHostNMacros(array $macros, array $macro_values,
			array $trigger_hosts_by_f_num): array {
		if (!$macros) {
			return $macro_values;
		}

		$hostids = [];

		foreach (array_intersect_key($trigger_hosts_by_f_num, $macros) as $triggerid => $_hostids) {
			$hostids += array_flip($_hostids);
		}

		$db_hosts = API::Host()->get([
			'output' => ['hostid', 'host', 'name', 'description'],
			'hostids' => array_keys($hostids),
			'preservekeys' => true
		]);

		$host_macros = ['HOST.ID' => 'hostid', 'HOSTNAME' => 'host', 'HOST.HOST' => 'host', 'HOST.NAME' => 'name',
			'HOST.DESCRIPTION' => 'description'
		];

		foreach ($macros as $triggerid => $macro_data) {
			if (!array_key_exists($triggerid, $trigger_hosts_by_f_num)) {
				continue;
			}

			foreach ($macro_data as $macro => $f_num_data) {
				foreach ($f_num_data as $f_num => $tokens) {
					if (!array_key_exists($f_num, $trigger_hosts_by_f_num[$triggerid])) {
						continue;
					}

					$hostid = $trigger_hosts_by_f_num[$triggerid][$f_num];

					if (array_key_exists($hostid, $db_hosts)) {
						$value = $db_hosts[$hostid][$host_macros[$macro]];

						foreach ($tokens as $token) {
							$macro_values[$token['key']][$token['token']] = array_key_exists('macrofunc', $token)
								? CMacroFunction::calcMacrofunc($value, $token['macrofunc'])
								: $value;
						}
					}
				}
				unset($value);
			}
		}

		return $macro_values;
	}

	/**
	 * Get interface macros with references.
	 *
	 * @param array  $macros
	 * @param array  $macros[<triggerid>]
	 * @param array  $macros[<triggerid>][<macro>]
	 * @param array  $macros[<triggerid>][<macro>][<f_num>]
	 * @param string $macros[<triggerid>][<macro>][<f_num>][]['token']
	 * @param string $macros[<triggerid>][<macro>][<f_num>][]['macrofunc']  (optional)
	 * @param string $macros[<triggerid>][<macro>][<f_num>][]'key']
	 * @param array  $macro_values
	 * @param array  $macro_values[<key>]
	 * @param array  $macro_values[<key>][<macro>]
	 * @param array  $trigger_hosts_by_f_num
	 * @param array  $trigger_hosts_by_f_num[<triggerid>]            An array of host IDs.
	 *
	 * @return array
	 */
	protected static function getInterfaceNMacros(array $macros, array $macro_values,
			array $trigger_hosts_by_f_num): array {
		if (!$macros) {
			return $macro_values;
		}

		$hostids = [];

		foreach (array_intersect_key($trigger_hosts_by_f_num, $macros) as $triggerid => $_hostids) {
			$hostids += array_flip($_hostids);
		}

		$db_interfaces = API::HostInterface()->get([
			'output' => ['hostid', 'type', 'useip', 'ip', 'dns'],
			'hostids' => array_keys($hostids),
			'filter' => ['main' => INTERFACE_PRIMARY]
		]);

		usort($db_interfaces, function ($a, $b) {
			return self::interfacePriorities[$b['type']] <=> self::interfacePriorities[$a['type']];
		});

		$host_interfaces = [];

		foreach ($db_interfaces as $db_interface) {
			if (!array_key_exists($db_interface['hostid'], $host_interfaces)) {
				$host_interfaces[$db_interface['hostid']] = $db_interface;
			}
		}

		foreach ($host_interfaces as &$host_interface) {
			$host_interface['conn'] = ($host_interface['useip'] == INTERFACE_USE_IP)
				? $host_interface['ip']
				: $host_interface['dns'];
		}
		unset($host_interface);

		$interface_macros = ['IPADDRESS' => 'ip', 'HOST.IP' => 'ip', 'HOST.DNS' => 'dns', 'HOST.CONN' => 'conn'];

		foreach ($macros as $triggerid => $macro_data) {
			if (!array_key_exists($triggerid, $trigger_hosts_by_f_num)) {
				continue;
			}

			foreach ($macro_data as $macro => $f_num_data) {
				foreach ($f_num_data as $f_num => $tokens) {
					if (!array_key_exists($f_num, $trigger_hosts_by_f_num[$triggerid])) {
						continue;
					}

					$hostid = $trigger_hosts_by_f_num[$triggerid][$f_num];

					if (array_key_exists($hostid, $host_interfaces)) {
						$value = $host_interfaces[$hostid][$interface_macros[$macro]];

						foreach ($tokens as $token) {
							$macro_values[$token['key']][$token['token']] = array_key_exists('macrofunc', $token)
								? CMacroFunction::calcMacrofunc($value, $token['macrofunc'])
								: $value;
						}
					}
				}
				unset($value);
			}
		}

		return $macro_values;
	}

	/**
	 * Get inventory macros with references.
	 *
	 * @param array  $macros
	 * @param array  $macros[<triggerid>]
	 * @param array  $macros[<triggerid>][<macro>]
	 * @param array  $macros[<triggerid>][<macro>][<f_num>]
	 * @param string $macros[<triggerid>][<macro>][<f_num>][]['token']
	 * @param string $macros[<triggerid>][<macro>][<f_num>][]['macrofunc']  (optional)
	 * @param string $macros[<triggerid>][<macro>][<f_num>][]'key']
	 * @param array  $macro_values
	 * @param array  $macro_values[<key>]
	 * @param array  $macro_values[<key>][<macro>]
	 * @param array  $trigger_hosts_by_f_num
	 * @param array  $trigger_hosts_by_f_num[<triggerid>]            An array of host IDs.
	 *
	 * @return array
	 */
	protected static function getInventoryNMacros(array $macros, array $macro_values,
			array $trigger_hosts_by_f_num): array {
		if (!$macros) {
			return $macro_values;
		}

		$hostids = [];

		foreach (array_intersect_key($trigger_hosts_by_f_num, $macros) as $triggerid => $_hostids) {
			$hostids += array_flip($_hostids);
		}

		$inventory_macros = self::getSupportedHostInventoryMacrosMap();

		$db_hosts = API::Host()->get([
			'output' => ['inventory_mode'],
			'selectInventory' => array_values($inventory_macros),
			'hostids' => array_keys($hostids),
			'preservekeys' => true
		]);

		foreach ($macros as $triggerid => $macro_data) {
			if (!array_key_exists($triggerid, $trigger_hosts_by_f_num)) {
				continue;
			}

			foreach ($macro_data as $macro => $f_num_data) {
				foreach ($f_num_data as $f_num => $tokens) {
					if (!array_key_exists($f_num, $trigger_hosts_by_f_num[$triggerid])) {
						continue;
					}

					$hostid = $trigger_hosts_by_f_num[$triggerid][$f_num];

					if (array_key_exists($hostid, $db_hosts)
							&& $db_hosts[$hostid]['inventory_mode'] != HOST_INVENTORY_DISABLED) {
						$value = $db_hosts[$hostid]['inventory'][$inventory_macros['{'.$macro.'}']];

						foreach ($tokens as $token) {
							$macro_values[$token['key']][$token['token']] = array_key_exists('macrofunc', $token)
								? CMacroFunction::calcMacrofunc($value, $token['macrofunc'])
								: $value;
						}
					}
				}
				unset($value);
			}
		}

		return $macro_values;
	}

	/**
	 * Get expression macros with and without {HOST.HOST<1-9>} references.
	 *
	 * @param array  $expr_macros_host_n
	 * @param array  $expr_macros_host_n[<triggerid>]
	 * @param array  $expr_macros_host_n[<triggerid>][<key>]
	 * @param array  $expr_macros_host_n[<triggerid>][<key>][<macro>]
	 * @param string $expr_macros_host_n[<triggerid>][<key>][<macro>]['host']
	 * @param array  $expr_macros_host
	 * @param array  $expr_macros_host[<hostid>]
	 * @param array  $expr_macros_host[<hostid>][<key>]
	 * @param array  $expr_macros_host[<hostid>][<key>][<macro>]
	 * @param string $expr_macros_host[<hostid>][<key>][<macro>]['host']
	 * @param array  $expr_macros
	 * @param array  $expr_macros[<macro>]
	 * @param string $expr_macros[<macro>]['host']
	 * @param array  $expr_macros[<macro>]['links']
	 * @param array  $expr_macros[<macro>]['links'][<macro>]         An array of keys.
	 * @param array  $macro_values
	 * @param array  $macro_values[<key>]
	 * @param array  $macro_values[<key>][<macro>]
	 * @param array  $trigger_hosts_by_f_num
	 * @param array  $trigger_hosts_by_f_num[<triggerid>]            An array of host IDs.
	 *
	 * @return array
	 */
	protected static function getExpressionNMacros(array $expr_macros_host_n, array $expr_macros_host,
			array $expr_macros, array $macro_values): array {
		if (!$expr_macros_host_n && !$expr_macros_host && !$expr_macros) {
			return $macro_values;
		}

		$trigger_hosts_by_f_num = self::getExpressionHosts(array_keys($expr_macros_host_n), true);
		$macro_parser = new CMacroParser(['macros' => ['{HOST.HOST}'], 'ref_type' => CMacroParser::REFERENCE_NUMERIC]);

		foreach ($expr_macros_host_n as $triggerid => $keys) {
			if (!array_key_exists($triggerid, $trigger_hosts_by_f_num)) {
				continue;
			}

			foreach ($keys as $key => $_macros) {
				foreach ($_macros as $_macro => $data) {
					if ($data['host'] === '') {
						$reference = 0;
						$pattern = '#//#';
					}
					else {
						$macro_parser->parse($data['host']);
						$reference = $macro_parser->getReference();
						$pattern = '#/\{HOST\.HOST[1-9]?\}/#';
					}

					if (!array_key_exists($reference, $trigger_hosts_by_f_num[$triggerid])) {
						continue;
					}

					$host = $trigger_hosts_by_f_num[$triggerid][$reference];

					// Replace {HOST.HOST<1-9>} macro with real host name.
					$macro = preg_replace($pattern, '/'.$host.'/', $_macro, 1);

					if (!array_key_exists($macro, $expr_macros)) {
						$expr_macros[$macro] = ['host' => $host] + $data;
					}
					$expr_macros[$macro]['links'][$_macro][] = $key;
				}
			}
		}

		$db_hosts = $expr_macros_host
			? API::Host()->get([
				'output' => ['host'],
				'hostids' => array_keys($expr_macros_host),
				'preservekeys' => true
			])
			: [];

		foreach ($expr_macros_host as $hostid => $keys) {
			if (!array_key_exists($hostid, $db_hosts)) {
				continue;
			}

			foreach ($keys as $key => $_macros) {
				foreach ($_macros as $_macro => $data) {
					// Replace {HOST.HOST} macro with real host name.
					$pattern = $data['host'] === '' ? '#//#' : '#/\{HOST\.HOST\}/#';
					$macro = preg_replace($pattern, '/'.$db_hosts[$hostid]['host'].'/', $_macro, 1);

					if (!array_key_exists($macro, $expr_macros)) {
						$expr_macros[$macro] = ['host' => $db_hosts[$hostid]['host']] + $data;
					}
					$expr_macros[$macro]['links'][$_macro][] = $key;
				}
			}
		}

		$expr_macro_values = self::getExpressionMacros($expr_macros, []);

		foreach ($expr_macros as $macro => $expr_macro) {
			if (!array_key_exists($macro, $expr_macro_values)) {
				continue;
			}

			foreach ($expr_macro['links'] as $_macro => $keys) {
				foreach ($keys as $key) {
					$macro_values[$key][$_macro] = $expr_macro_values[$macro];
				}
			}
		}

		return $macro_values;
	}

	/**
	 * Get macros with values.
	 *
	 * @param array  $usermacros
	 * @param array  $usermacros[n]['hostids']                       The list of host ids; [<hostid1>, ...].
	 * @param array  $usermacros[n]['macros']                        The list of user macros to resolve.
	 * @param array  $usermacros[n]['macros'][<token>]
	 * @param string $usermacros[n]['macros'][<token>]['macro']
	 * @param string $usermacros[n]['macros'][<token>]['context']
	 * @param array  $usermacros[n]['macros'][<token>]['macrofunc']  (optional)
	 * @param array  $macro_values
	 * @param array  $macro_values[<key>]
	 * @param array  $macro_values[<key>][<macro>]
	 * @param bool   $unset_undefined     Unset undefined macros.
	 *
	 * @return array
	 */
	protected static function getUserMacros(array $usermacros, array $macro_values, bool $unset_undefined = false) {
		if (!$usermacros) {
			return $macro_values;
		}

		// User macros.
		$hostids = [];
		foreach ($usermacros as $usermacros_data) {
			$hostids += array_flip($usermacros_data['hostids']);
		}

		$user_macro_parser = new CUserMacroParser();

		/*
		 * @var array $host_templates
		 * @var array $host_templates[<hostid>]		array of templates
		 */
		$host_templates = [];

		/*
		 * @var array  $host_macros
		 * @var array  $host_macros[<hostid>]
		 * @var array  $host_macros[<hostid>][<macro>]				macro base without curly braces
		 * @var string $host_macros[<hostid>][<macro>]['value']		base macro value (without context and regex);
		 * 															can be null
		 * @var array  $host_macros[<hostid>][<macro>]['contexts']	context values; ['<context1>' => '<value1>', ...]
		 * @var array  $host_macros[<hostid>][<macro>]['regex']		regex values; ['<regex1>' => '<value1>', ...]
		 */
		$host_macros = [];

		if ($hostids) {
			do {
				$hostids = array_keys($hostids);

				$db_host_macros = API::UserMacro()->get([
					'output' => ['macro', 'value', 'type', 'hostid'],
					'hostids' => $hostids
				]);

				foreach ($db_host_macros as $db_host_macro) {
					if ($user_macro_parser->parse($db_host_macro['macro']) != CParser::PARSE_SUCCESS) {
						continue;
					}

					$hostid = $db_host_macro['hostid'];
					$macro = $user_macro_parser->getMacro();
					$context = $user_macro_parser->getContext();
					$regex = $user_macro_parser->getRegex();
					$value = self::getMacroValue($db_host_macro);

					if (!array_key_exists($hostid, $host_macros) || !array_key_exists($macro, $host_macros[$hostid])) {
						$host_macros[$hostid][$macro] = ['value' => null, 'contexts' => [], 'regex' => []];
					}

					if ($context === null && $regex === null) {
						$host_macros[$hostid][$macro]['value'] = $value;
					}
					elseif ($regex !== null) {
						$host_macros[$hostid][$macro]['regex'][$regex] = $value;
					}
					else {
						$host_macros[$hostid][$macro]['contexts'][$context] = $value;
					}
				}

				foreach ($hostids as $hostid) {
					$host_templates[$hostid] = [];
				}

				$templateids = [];
				$db_host_templates = DBselect(
					'SELECT ht.hostid,ht.templateid'.
					' FROM hosts_templates ht'.
					' WHERE '.dbConditionInt('ht.hostid', $hostids)
				);
				while ($db_host_template = DBfetch($db_host_templates)) {
					$host_templates[$db_host_template['hostid']][] = $db_host_template['templateid'];
					$templateids[$db_host_template['templateid']] = true;
				}

				// only unprocessed templates will be populated
				$hostids = [];
				foreach (array_keys($templateids) as $templateid) {
					if (!array_key_exists($templateid, $host_templates)) {
						$hostids[$templateid] = true;
					}
				}
			} while ($hostids);
		}

		// Reordering only regex array.
		$host_macros = self::sortRegexHostMacros($host_macros);

		$all_macros_resolved = true;
		foreach ($usermacros as &$usermacros_data) {
			$hostids = array_unique($usermacros_data['hostids']);
			natsort($hostids);

			foreach ($usermacros_data['macros'] as $usermacro => &$data) {
				$data['value'] = self::getHostUserMacros($hostids, $data['macro'], $data['context'], $host_templates,
					$host_macros
				);

				if ($data['value']['value'] === null) {
					$all_macros_resolved = false;
				}
			}
			unset($data);
		}
		unset($usermacros_data);

		if (!$all_macros_resolved) {
			// Global macros.
			$db_global_macros = API::UserMacro()->get([
				'output' => ['macro', 'value', 'type'],
				'globalmacro' => true
			]);

			/*
			 * @var array  $global_macros
			 * @var array  $global_macros[<macro>]				macro base without curly braces
			 * @var string $global_macros[<macro>]['value']		base macro value (without context and regex);
			 * 													can be null
			 * @var array  $global_macros[<macro>]['contexts']	context values; ['<context1>' => '<value1>', ...]
			 * @var array  $global_macros[<macro>]['regex']		regex values; ['<regex1>' => '<value1>', ...]
			 */
			$global_macros = [];

			foreach ($db_global_macros as $db_global_macro) {
				if ($user_macro_parser->parse($db_global_macro['macro']) == CParser::PARSE_SUCCESS) {
					$macro = $user_macro_parser->getMacro();
					$context = $user_macro_parser->getContext();
					$regex = $user_macro_parser->getRegex();
					$value = self::getMacroValue($db_global_macro);

					if (!array_key_exists($macro, $global_macros)) {
						$global_macros[$macro] = ['value' => null, 'contexts' => [], 'regex' => []];
					}

					if ($context === null && $regex === null) {
						$global_macros[$macro]['value'] = $value;
					}
					elseif ($regex !== null) {
						$global_macros[$macro]['regex'][$regex] = $value;
					}
					else {
						$global_macros[$macro]['contexts'][$context] = $value;
					}
				}
			}

			// Reordering only regex array.
			$global_macros = self::sortRegexGlobalMacros($global_macros);

			foreach ($usermacros as &$usermacros_data) {
				foreach ($usermacros_data['macros'] as $usermacro => &$data) {
					if ($data['value']['value'] === null) {
						if (array_key_exists($data['macro'], $global_macros)) {
							if ($data['context'] !== null
									&& array_key_exists($data['context'], $global_macros[$data['macro']]['contexts'])) {
								$data['value']['value'] = $global_macros[$data['macro']]['contexts'][$data['context']];
							}
							elseif ($data['context'] !== null && count($global_macros[$data['macro']]['regex'])) {
								foreach ($global_macros[$data['macro']]['regex'] as $regex => $val) {
									if (preg_match('/'.strtr(trim($regex, '/'), ['/' => '\/']).'/', $data['context'])) {
										$data['value']['value'] = $val;
										break;
									}
								}
							}

							if ($data['value']['value'] === null && $global_macros[$data['macro']]['value'] !== null) {
								if ($data['context'] === null) {
									$data['value']['value'] = $global_macros[$data['macro']]['value'];
								}
								elseif ($data['value']['value_default'] === null) {
									$data['value']['value_default'] = $global_macros[$data['macro']]['value'];
								}
							}
						}
					}
				}
				unset($data);
			}
			unset($usermacros_data);
		}

		foreach ($usermacros as $key => $usermacros_data) {
			foreach ($usermacros_data['macros'] as $usermacro => $data) {
				if ($data['value']['value'] !== null) {
					$usermacros[$key]['macros'][$usermacro] = array_key_exists('macrofunc', $data)
						? CMacroFunction::calcMacrofunc($data['value']['value'], $data['macrofunc'])
						: $data['value']['value'];
				}
				elseif ($data['value']['value_default'] !== null) {
					$usermacros[$key]['macros'][$usermacro] = array_key_exists('macrofunc', $data)
						? CMacroFunction::calcMacrofunc($data['value']['value_default'], $data['macrofunc'])
						: $data['value']['value_default'];
				}
				// Unresolved macro.
				elseif ($unset_undefined) {
					unset($usermacros[$key]['macros'][$usermacro]);
				}
				else {
					$usermacros[$key]['macros'][$usermacro] = $usermacro;
				}
			}
		}

		foreach ($usermacros as $key => $usermacros_data) {
			$macro_values[$key] = array_key_exists($key, $macro_values)
				? array_merge($macro_values[$key], $usermacros_data['macros'])
				: $usermacros_data['macros'];
		}

		return $macro_values;
	}

	/**
	 * Get user macro from the requested hosts.
	 *
	 * Use the base value returned by host macro as default value when expanding expand global macro. This will ensure
	 * the following user macro resolving priority:
	 *  1) host/template context macro
	 *  2) global context macro
	 *  3) host/template base (default) macro
	 *  4) global base (default) macro
	 *
	 * @param array  $hostids			The sorted list of hosts where macros will be looked for (hostid => hostid)
	 * @param string $macro				Macro base without curly braces, for example: SNMP_COMMUNITY
	 * @param string $context			Macro context to resolve
	 * @param array  $host_templates	The list of linked templates (see getUserMacros() for more details)
	 * @param array  $host_macros		The list of macros on hosts (see getUserMacros() for more details)
	 * @param string $value_default		Value
	 *
	 * @return array
	 */
	private static function getHostUserMacros(array $hostids, $macro, $context, array $host_templates, array $host_macros,
			$value_default = null) {
		foreach ($hostids as $hostid) {
			if (array_key_exists($hostid, $host_macros) && array_key_exists($macro, $host_macros[$hostid])) {
				// Searching context coincidence with macro contexts.
				if ($context !== null && array_key_exists($context, $host_macros[$hostid][$macro]['contexts'])) {
					return [
						'value' => $host_macros[$hostid][$macro]['contexts'][$context],
						'value_default' => $value_default
					];
				}
				// Searching context coincidence, if regex array not empty.
				elseif ($context !== null && count($host_macros[$hostid][$macro]['regex'])) {
					foreach ($host_macros[$hostid][$macro]['regex'] as $regex => $val) {
						if (preg_match('/'.strtr(trim($regex, '/'), ['/' => '\\/']).'/', $context) === 1) {
							return [
								'value' => $val,
								'value_default' => $value_default
							];
						}
					}
				}

				if ($host_macros[$hostid][$macro]['value'] !== null) {
					if ($context === null) {
						return ['value' => $host_macros[$hostid][$macro]['value'], 'value_default' => $value_default];
					}
					elseif ($value_default === null) {
						$value_default = $host_macros[$hostid][$macro]['value'];
					}
				}
			}
		}

		if (!$host_templates) {
			return ['value' => null, 'value_default' => $value_default];
		}

		$templateids = [];

		foreach ($hostids as $hostid) {
			if (array_key_exists($hostid, $host_templates)) {
				foreach ($host_templates[$hostid] as $templateid) {
					$templateids[$templateid] = true;
				}
			}
		}

		if ($templateids) {
			$templateids = array_keys($templateids);
			natsort($templateids);

			return self::getHostUserMacros($templateids, $macro, $context, $host_templates, $host_macros,
				$value_default
			);
		}

		return ['value' => null, 'value_default' => $value_default];
	}

	/**
	 * Get and resolve user data macros like name, surname, username. Input array contains a collection of prepared
	 * and unresolved macros. Get data from API service, because direct requests to API do no have CWebUser data.
	 *
	 * Example input:
	 *     array (
	 *         0 => array (
	 *             '{USER.FULLNAME}' => '*UNKNOWN*',
	 *         ),
	 *         1 => array (
	 *             '{USER.NAME}' => '*UNKNOWN*',
	 *             '{USER.SURNAME}' => '*UNKNOWN*',
	 *         )
	 *     )
	 *
	 * Output:
	 *     array (
	 *         0 => array (
	 *             '{USER.FULLNAME}' => 'Zabbix Administrator',
	 *         ),
	 *         1 => array (
	 *             '{USER.NAME}' => 'Zabbix',
	 *             '{USER.SURNAME}' => 'Administrator',
	 *         )
	 *     )
	 *
	 * @param array  $macros
	 * @param array  $macros[<n>]
	 * @param array  $macros[<n>][<macro>]
	 * @param array  $macro_values
	 * @param array  $macro_values[<n>]
	 * @param string $macro_values[<n>][<token>]
	 *
	 * @return array
	 */
	protected static function getUserDataMacros(array $macros, array $macro_values): array {
		foreach ($macros as $n => $macro_data) {
			foreach ($macro_data as $macro => $tokens) {
				switch ($macro) {
					case 'USER.ALIAS': // Deprecated in version 5.4.
					case 'USER.USERNAME':
						$value = CApiService::$userData['username'];
						break;

					case 'USER.FULLNAME':
						$fullname = [];

						foreach (['name', 'surname'] as $field) {
							if (CApiService::$userData[$field] !== '') {
								$fullname[] = CApiService::$userData[$field];
							}
						}

						$value = $fullname
							? implode(' ', array_merge($fullname, ['('.CApiService::$userData['username'].')']))
							: CApiService::$userData['username'];
						break;

					case 'USER.NAME':
						$value = CApiService::$userData['name'];
						break;

					case 'USER.SURNAME':
						$value = CApiService::$userData['surname'];
						break;
				}

				foreach ($tokens as $token) {
					$macro_values[$n][$token['token']] = array_key_exists('macrofunc', $token)
						? CMacroFunction::calcMacrofunc($value, $token['macrofunc'])
						: $value;
				}
			}
		}

		return $macro_values;
	}

	/**
	 * Get macro value refer by type.
	 *
	 * @param array $macro
	 *
	 * @return string
	 */
	public static function getMacroValue(array $macro): string {
		return ($macro['type'] == ZBX_MACRO_TYPE_SECRET || $macro['type'] == ZBX_MACRO_TYPE_VAULT)
			? ZBX_SECRET_MASK
			: $macro['value'];
	}

	/**
	 * Sorting host macros.
	 *
	 * @param array $host_macros
	 *
	 * @return array
	 */
	private static function sortRegexHostMacros(array $host_macros): array {
		foreach ($host_macros as &$macros) {
			foreach ($macros as &$value) {
				$value['regex'] = self::sortRegex($value['regex']);
			}
			unset($value);
		}
		unset($macros);

		return $host_macros;
	}

	/**
	 * Sorting global macros.
	 *
	 * @param array $global_macros
	 *
	 * @return array
	 */
	private static function sortRegexGlobalMacros(array $global_macros): array {
		foreach ($global_macros as &$value) {
			$value['regex'] = self::sortRegex($value['regex']);
		}
		unset($value);

		return $global_macros;
	}

	/**
	 * Sort regex.
	 *
	 * @param array $macros
	 *
	 * @return array
	 */
	private static function sortRegex(array $macros): array {
		$keys = array_keys($macros);

		usort($keys, 'strcmp');

		$new_array = [];

		foreach($keys as $key) {
			$new_array[$key] = $macros[$key];
		}

		return $new_array;
	}
}<|MERGE_RESOLUTION|>--- conflicted
+++ resolved
@@ -936,15 +936,9 @@
 		}
 		unset($db_item);
 
-<<<<<<< HEAD
-		$item_macros = ['{ITEM.DESCRIPTION}' => 'description_expanded', '{ITEM.DESCRIPTION.ORIG}' => 'description',
-			'{ITEM.KEY}' => 'key_expanded', '{ITEM.KEY.ORIG}' => 'key_', '{ITEM.NAME}' => 'name_resolved',
-			'{ITEM.NAME.ORIG}' => 'name', '{ITEM.STATE}' => 'state', '{ITEM.VALUETYPE}' => 'value_type'
-=======
 		$item_macros = ['ITEM.DESCRIPTION' => 'description_expanded', 'ITEM.DESCRIPTION.ORIG' => 'description',
 			'ITEM.ID' => 'itemid', 'ITEM.KEY' => 'key_expanded', 'ITEM.KEY.ORIG' => 'key_', 'ITEM.NAME' => 'name',
 			'ITEM.NAME.ORIG' => 'name', 'ITEM.STATE' => 'state', 'ITEM.VALUETYPE' => 'value_type'
->>>>>>> d80456b1
 		];
 
 		foreach ($db_items as $itemid => $db_item) {
