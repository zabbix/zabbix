<?php
/*
** Zabbix
** Copyright (C) 2001-2022 Zabbix SIA
**
** This program is free software; you can redistribute it and/or modify
** it under the terms of the GNU General Public License as published by
** the Free Software Foundation; either version 2 of the License, or
** (at your option) any later version.
**
** This program is distributed in the hope that it will be useful,
** but WITHOUT ANY WARRANTY; without even the implied warranty of
** MERCHANTABILITY or FITNESS FOR A PARTICULAR PURPOSE. See the
** GNU General Public License for more details.
**
** You should have received a copy of the GNU General Public License
** along with this program; if not, write to the Free Software
** Foundation, Inc., 51 Franklin Street, Fifth Floor, Boston, MA  02110-1301, USA.
**/


/**
 * API validator
 */
class CApiInputValidator {

	/**
	 * Base validation function.
	 *
	 * @param array  $rule  validation rule
	 * @param mixed  $data  import data
	 * @param string $path  data path (for error reporting)
	 * @param string $error
	 *
	 * @return bool
	 */
	public static function validate(array $rule, &$data, $path, &$error) {
		$error = '';

		return self::validateData($rule, $data, $path, $error)
			&& self::validateDataUniqueness($rule, $data, $path, $error);
	}

	/**
	 * Base uniqueness validation function.
	 *
	 * @param array  $rule  validation rule
	 * @param mixed  $data  import data
	 * @param string $path  data path (for error reporting)
	 * @param string $error
	 *
	 * @return bool
	 */
	public static function validateUniqueness(array $rule, $data, $path, &$error) {
		$error = '';

		return self::validateDataUniqueness($rule, $data, $path, $error);
	}

	/**
	 * Base data validation function.
	 *
	 * @param array  $rule
	 * @param mixed  $data
	 * @param string $path
	 * @param string $error
	 *
	 * @return bool
	 */
	private static function validateData($rule, &$data, $path, &$error) {
		switch ($rule['type']) {
			case API_CALC_FORMULA:
				return self::validateCalcFormula($rule, $data, $path, $error);

			case API_COLOR:
				return self::validateColor($rule, $data, $path, $error);

			case API_COLORS:
				return self::validateColors($rule, $data, $path, $error);

			case API_COND_FORMULA:
				return self::validateCondFormula($rule, $data, $path, $error);

			case API_COND_FORMULAID:
				return self::validateCondFormulaId($rule, $data, $path, $error);

			case API_STRING_UTF8:
				return self::validateStringUtf8($rule, $data, $path, $error);

			case API_STRINGS_UTF8:
				return self::validateStringsUtf8($rule, $data, $path, $error);

			case API_INT32:
				return self::validateInt32($rule, $data, $path, $error);

			case API_INTS32:
				return self::validateInts32($rule, $data, $path, $error);

			case API_INT32_RANGES:
				return self::validateInt32Ranges($rule, $data, $path, $error);

			case API_UINT64:
				return self::validateUInt64($rule, $data, $path, $error);

			case API_UINTS64:
				return self::validateUInts64($rule, $data, $path, $error);

			case API_FLOAT:
				return self::validateFloat($rule, $data, $path, $error);

			case API_FLOATS:
				return self::validateFloats($rule, $data, $path, $error);

			case API_ID:
				return self::validateId($rule, $data, $path, $error);

			case API_BOOLEAN:
				return self::validateBoolean($rule, $data, $path, $error);

			case API_FLAG:
				return self::validateFlag($rule, $data, $path, $error);

			case API_OBJECT:
				return self::validateObject($rule, $data, $path, $error);

			case API_OUTPUT:
				return self::validateOutput($rule, $data, $path, $error);

			case API_PSK:
				return self::validatePSK($rule, $data, $path, $error);

			case API_SORTORDER:
				return self::validateSortOrder($rule, $data, $path, $error);

			case API_IDS:
				return self::validateIds($rule, $data, $path, $error);

			case API_OBJECTS:
				return self::validateObjects($rule, $data, $path, $error);

			case API_HG_NAME:
				return self::validateHostGroupName($rule, $data, $path, $error);

			case API_H_NAME:
				return self::validateHostName($rule, $data, $path, $error);

			case API_NUMERIC:
				return self::validateNumeric($rule, $data, $path, $error);

			case API_SCRIPT_MENU_PATH:
				return self::validateScriptMenuPath($rule, $data, $path, $error);

			case API_USER_MACRO:
				return self::validateUserMacro($rule, $data, $path, $error);

			case API_USER_MACROS:
				return self::validateUserMacros($rule, $data, $path, $error);

			case API_LLD_MACRO:
				return self::validateLLDMacro($rule, $data, $path, $error);

			case API_TIME_PERIOD:
				return self::validateTimePeriod($rule, $data, $path, $error);

			case API_REGEX:
				return self::validateRegex($rule, $data, $path, $error);

			case API_HTTP_POST:
				return self::validateHttpPosts($rule, $data, $path, $error);

			case API_VARIABLE_NAME:
				return self::validateVariableName($rule, $data, $path, $error);

			case API_TIME_UNIT:
				return self::validateTimeUnit($rule, $data, $path, $error);

			case API_URL:
				return self::validateUrl($rule, $data, $path, $error);

			case API_IP:
				return self::validateIp($rule, $data, $path, $error);

			case API_IP_RANGES:
				return self::validateIpRanges($rule, $data, $path, $error);

			case API_DNS:
				return self::validateDns($rule, $data, $path, $error);

			case API_PORT:
				return self::validatePort($rule, $data, $path, $error);

			case API_TRIGGER_EXPRESSION:
				return self::validateTriggerExpression($rule, $data, $path, $error);

			case API_EVENT_NAME:
				return self::validateEventName($rule, $data, $path, $error);

			case API_JSONRPC_PARAMS:
				return self::validateJsonRpcParams($rule, $data, $path, $error);

			case API_JSONRPC_ID:
				return self::validateJsonRpcId($rule, $data, $path, $error);

			case API_DATE:
				return self::validateDate($rule, $data, $path, $error);

			case API_NUMERIC_RANGES:
				return self::validateNumericRanges($rule, $data, $path, $error);

			case API_UUID:
				return self::validateUuid($rule, $data, $path, $error);

			case API_CUIDS:
				return self::validateCuids($rule, $data, $path, $error);

			case API_CUID:
				return self::validateCuid($rule, $data, $path, $error);

			case API_VAULT_SECRET:
				return self::validateVaultSecret($rule, $data, $path, $error);

			case API_IMAGE:
				return self::validateImage($rule, $data, $path, $error);

			case API_EXEC_PARAMS:
				return self::validateExecParams($rule, $data, $path, $error);

			case API_LAT_LNG_ZOOM:
				return self::validateLatLngZoom($rule, $data, $path, $error);

			case API_TIMESTAMP:
				return self::validateTimestamp($rule, $data, $path, $error);

			case API_TG_NAME:
				return self::validateTemplateGroupName($rule, $data, $path, $error);

			case API_ANY:
				return true;

			case API_ITEM_KEY:
				return self::validateItemKey($rule, $data, $path, $error);

			case API_ITEM_DELAY:
				return self::validateItemDelay($rule, $data, $path, $error);

			case API_JSON:
				return self::validateJson($rule, $data, $path, $error);

			case API_XML:
				return self::validateXml($rule, $data, $path, $error);

			case API_PREPROC_PARAMS:
				return self::validatePreprocParams($rule, $data, $path, $error);

			case API_PROMETHEUS_PATTERN:
				return self::validatePrometheusPattern($rule, $data, $path, $error);

			case API_PROMETHEUS_LABEL:
				return self::validatePrometheusLabel($rule, $data, $path, $error);
		}

		// This message can be untranslated because warn about incorrect validation rules at a development stage.
		$error = 'Incorrect validation rules.';

		return false;
	}

	/**
	 * Base data uniqueness validation function.
	 *
	 * @param array  $rule
	 * @param mixed  $data
	 * @param string $path
	 * @param string $error
	 *
	 * @return bool
	 */
	private static function validateDataUniqueness($rule, &$data, $path, &$error) {
		switch ($rule['type']) {
			case API_CALC_FORMULA:
			case API_COLOR:
			case API_COLORS:
			case API_COND_FORMULA:
			case API_COND_FORMULAID:
			case API_STRING_UTF8:
			case API_INT32:
			case API_INT32_RANGES:
			case API_UINT64:
			case API_UINTS64:
			case API_FLOAT:
			case API_FLOATS:
			case API_ID:
			case API_BOOLEAN:
			case API_FLAG:
			case API_OUTPUT:
			case API_PSK:
			case API_SORTORDER:
			case API_HG_NAME:
			case API_H_NAME:
			case API_NUMERIC:
			case API_SCRIPT_MENU_PATH:
			case API_USER_MACRO:
			case API_LLD_MACRO:
			case API_TIME_PERIOD:
			case API_TIME_UNIT:
			case API_REGEX:
			case API_HTTP_POST:
			case API_VARIABLE_NAME:
			case API_URL:
			case API_IP:
			case API_IP_RANGES:
			case API_DNS:
			case API_PORT:
			case API_TRIGGER_EXPRESSION:
			case API_EVENT_NAME:
			case API_JSONRPC_PARAMS:
			case API_JSONRPC_ID:
			case API_DATE:
			case API_NUMERIC_RANGES:
			case API_UUID:
			case API_CUID:
			case API_VAULT_SECRET:
			case API_IMAGE:
			case API_EXEC_PARAMS:
			case API_UNEXPECTED:
			case API_LAT_LNG_ZOOM:
			case API_TIMESTAMP:
			case API_TG_NAME:
			case API_ANY:
			case API_ITEM_KEY:
			case API_ITEM_DELAY:
			case API_JSON:
			case API_XML:
			case API_PREPROC_PARAMS:
			case API_PROMETHEUS_PATTERN:
			case API_PROMETHEUS_LABEL:
				return true;

			case API_OBJECT:
				return self::validateObjectUniqueness($rule, $data, $path, $error);

			case API_IDS:
			case API_STRINGS_UTF8:
			case API_INTS32:
			case API_CUIDS:
			case API_USER_MACROS:
				return self::validateStringsUniqueness($rule, $data, $path, $error);

			case API_OBJECTS:
				return self::validateObjectsUniqueness($rule, $data, $path, $error);
		}

		// For use by developers. Do not translate.
		$error = 'Incorrect validation rules.';

		return false;
	}

	/**
	 * Generic string validator.
	 *
	 * @param int    $flags  API_NOT_EMPTY
	 * @param mixed  $data
	 * @param string $path
	 * @param string $error
	 *
	 * @return bool
	 */
	private static function checkStringUtf8($flags, &$data, $path, &$error) {
		if (!is_string($data)) {
			$error = _s('Invalid parameter "%1$s": %2$s.', $path, _('a character string is expected'));
			return false;
		}

		if (mb_check_encoding($data, 'UTF-8') !== true) {
			$error = _s('Invalid parameter "%1$s": %2$s.', $path, _('invalid byte sequence in UTF-8'));
			return false;
		}

		if (($flags & API_NOT_EMPTY) && $data === '') {
			$error = _s('Invalid parameter "%1$s": %2$s.', $path, _('cannot be empty'));
			return false;
		}

		return true;
	}

	/**
	 * Calculated item formula validator.
	 *
	 * @param array  $rule
	 * @param int    $rule['flags']   (optional) API_ALLOW_LLD_MACRO
	 * @param int    $rule['length']  (optional)
	 * @param mixed  $data
	 * @param string $path
	 * @param string $error
	 *
	 * @return bool
	 */
	private static function validateCalcFormula($rule, &$data, $path, &$error) {
		$flags = array_key_exists('flags', $rule) ? $rule['flags'] : 0x00;

		if (self::checkStringUtf8(API_NOT_EMPTY, $data, $path, $error) === false) {
			return false;
		}

		if (array_key_exists('length', $rule) && mb_strlen($data) > $rule['length']) {
			$error = _s('Invalid parameter "%1$s": %2$s.', $path, _('value is too long'));
			return false;
		}

		$expression_parser = new CExpressionParser([
			'usermacros' => true,
			'lldmacros' => ($flags & API_ALLOW_LLD_MACRO),
			'calculated' => true,
			'host_macro' => true,
			'empty_host' => true
		]);

		if ($expression_parser->parse($data) != CParser::PARSE_SUCCESS) {
			$error = _s('Invalid parameter "%1$s": %2$s.', $path, $expression_parser->getError());
			return false;
		}

		$expression_validator = new CExpressionValidator([
			'usermacros' => true,
			'lldmacros' => ($flags & API_ALLOW_LLD_MACRO),
			'calculated' => true
		]);

		if (!$expression_validator->validate($expression_parser->getResult()->getTokens())) {
			$error = _s('Invalid parameter "%1$s": %2$s.', $path, $expression_validator->getError());
			return false;
		}

		return true;
	}

	/**
	 * Color validator.
	 *
	 * @param array  $rule
	 * @param int    $rule['flags']   (optional) API_NOT_EMPTY, API_ALLOW_NULL
	 * @param mixed  $data
	 * @param string $path
	 * @param string $error
	 *
	 * @return bool
	 */
	private static function validateColor($rule, &$data, $path, &$error) {
		$flags = array_key_exists('flags', $rule) ? $rule['flags'] : 0x00;

		if (($flags & API_ALLOW_NULL) && $data === null) {
			return true;
		}

		if (self::checkStringUtf8($flags & API_NOT_EMPTY, $data, $path, $error) === false) {
			return false;
		}

		if (($flags & API_NOT_EMPTY) == 0 && $data === '') {
			return true;
		}

		if (preg_match('/^[0-9a-f]{6}$/i', $data) !== 1) {
			$error = _s('Invalid parameter "%1$s": %2$s.', $path,
				_('a hexadecimal color code (6 symbols) is expected')
			);
			return false;
		}

		return true;
	}


	/**
	 * Array of colors validator.
	 *
	 * @param array  $rule
	 * @param int    $rule['flags']   (optional) API_NOT_EMPTY, API_ALLOW_NULL, API_NORMALIZE
	 * @param mixed  $data
	 * @param string $path
	 * @param string $error
	 *
	 * @return bool
	 */
	private static function validateColors($rule, &$data, $path, &$error) {
		$flags = array_key_exists('flags', $rule) ? $rule['flags'] : 0x00;

		if (($flags & API_ALLOW_NULL) && $data === null) {
			return true;
		}

		if (($flags & API_NORMALIZE) && self::validateStringUtf8([], $data, '', $e)) {
			$data = [$data];
		}
		unset($e);

		if (!is_array($data)) {
			$error = _s('Invalid parameter "%1$s": %2$s.', $path, _('an array is expected'));
			return false;
		}

		if (($flags & API_NOT_EMPTY) && !$data) {
			$error = _s('Invalid parameter "%1$s": %2$s.', $path, _('cannot be empty'));
			return false;
		}

		$data = array_values($data);
		$rule['type'] = API_COLOR;

		foreach ($data as $index => &$value) {
			$subpath = ($path === '/' ? $path : $path.'/').($index + 1);
			if (!self::validateData($rule, $value, $subpath, $error)) {
				return false;
			}
		}
		unset($value);

		return true;
	}

	/**
	 * Calculated condition formula validator.
	 *
	 * @param array  $rule
	 * @param int    $rule['length']  (optional)
	 * @param mixed  $data
	 * @param string $path
	 * @param string $error
	 *
	 * @return bool
	 */
	private static function validateCondFormula(array $rule, &$data, string $path, string &$error): bool {
		if (self::checkStringUtf8(API_NOT_EMPTY, $data, $path, $error) === false) {
			return false;
		}

		if (array_key_exists('length', $rule) && mb_strlen($data) > $rule['length']) {
			$error = _s('Invalid parameter "%1$s": %2$s.', $path, _('value is too long'));
			return false;
		}

		$condition_formula_parser = new CConditionFormula();

		if (!$condition_formula_parser->parse($data)) {
			$error = _s('Invalid parameter "%1$s": %2$s.', $path, $condition_formula_parser->error);
			return false;
		}

		return true;
	}

	/**
	 * Calculated condition formula ID validator.
	 *
	 * @param array  $rule
	 * @param int    $rule['length']  (optional)
	 * @param mixed  $data
	 * @param string $path
	 * @param string $error
	 *
	 * @return bool
	 */
	private static function validateCondFormulaId(array $rule, &$data, string $path, string &$error): bool {
		if (self::checkStringUtf8(API_NOT_EMPTY, $data, $path, $error) === false) {
			return false;
		}

		if (array_key_exists('length', $rule) && mb_strlen($data) > $rule['length']) {
			$error = _s('Invalid parameter "%1$s": %2$s.', $path, _('value is too long'));
			return false;
		}

		if (preg_match('/^[A-Z]+$/', $data) !== 1) {
			$error = _s('Invalid parameter "%1$s": %2$s.', $path, _('uppercase identifier expected'));
			return false;
		}

		return true;
	}

	/**
	 * Returns unescaped array of "in" rules.
	 *
	 * @static
	 *
	 * @param string $in  A comma-delimited character string. For example, 'xml,json' or '\,,.,/'.
	 *
	 * @return array  An array of "in" rules. For example, ['xml', 'json'] or [',', '.', '/'].
	 */
	private static function unescapeInRule(string $in): array {
		$result = [];
		$pos = 0;

		do {
			preg_match('/^([^,\\\\]|\\\\[,\\\\])*/', substr($in, $pos), $matches);
			$result[] = strtr($matches[0], ['\\,' => ',', '\\\\' => '\\']);
			$pos += strlen($matches[0]);

			if (!isset($in[$pos])) {
				break;
			}

			$pos++;
		}
		while (true);

		return $result;
	}

	/**
	 * String validator.
	 *
	 * @param array  $rule
	 * @param int    $rule['flags']   (optional) API_NOT_EMPTY, API_ALLOW_NULL
	 * @param string $rule['in']      (optional) A comma-delimited character string, for example: 'xml,json'.
	 *                                           Comma and backslash char can be escaped.
	 * @param int    $rule['length']  (optional)
	 * @param mixed  $data
	 * @param string $path
	 * @param string $error
	 *
	 * @return bool
	 */
	private static function validateStringUtf8($rule, &$data, $path, &$error) {
		$flags = array_key_exists('flags', $rule) ? $rule['flags'] : 0x00;

		if (($flags & API_ALLOW_NULL) && $data === null) {
			return true;
		}

		if (self::checkStringUtf8($flags, $data, $path, $error) === false) {
			return false;
		}

		if (array_key_exists('in', $rule)) {
			$in = self::unescapeInRule($rule['in']);

			if (!in_array($data, $in, true)) {
				if (($i = array_search('', $in)) !== false) {
					unset($in[$i]);
				}

				if ($i === false) {
					$error = _n('value must be %1$s', 'value must be one of %1$s', '"'.implode('", "', $in).'"',
						count($in)
					);
				}
				elseif ($in) {
					$error = _n('value must be empty or %1$s', 'value must be empty or one of %1$s',
						'"'.implode('", "', $in).'"', count($in)
					);
				}
				else {
					$error = _s('value must be empty');
				}

				$error = _s('Invalid parameter "%1$s": %2$s.', $path, $error);
				return false;
			}
		}

		if (array_key_exists('length', $rule) && mb_strlen($data) > $rule['length']) {
			$error = _s('Invalid parameter "%1$s": %2$s.', $path, _('value is too long'));
			return false;
		}

		return true;
	}

	/**
	 * Array of strings validator.
	 *
	 * @param array  $rule
	 * @param int    $rule['flags']   (optional) API_NOT_EMPTY, API_ALLOW_NULL, API_NORMALIZE
	 * @param string $rule['in']      (optional) a comma-delimited character string, for example: 'xml,json'
	 * @param mixed  $data
	 * @param string $path
	 * @param string $error
	 *
	 * @return bool
	 */
	private static function validateStringsUtf8($rule, &$data, $path, &$error) {
		$flags = array_key_exists('flags', $rule) ? $rule['flags'] : 0x00;

		if (($flags & API_ALLOW_NULL) && $data === null) {
			return true;
		}

		if (($flags & API_NORMALIZE) && self::validateStringUtf8([], $data, '', $e)) {
			$data = [$data];
		}
		unset($e);

		if (!is_array($data)) {
			$error = _s('Invalid parameter "%1$s": %2$s.', $path, _('an array is expected'));
			return false;
		}

		if (($flags & API_NOT_EMPTY) && !$data) {
			$error = _s('Invalid parameter "%1$s": %2$s.', $path, _('cannot be empty'));
			return false;
		}

		$data = array_values($data);
		$rules = ['type' => API_STRING_UTF8];

		if (array_key_exists('in', $rule)) {
			$rules['in'] = $rule['in'];
		}

		foreach ($data as $index => &$value) {
			$subpath = ($path === '/' ? $path : $path.'/').($index + 1);
			if (!self::validateData($rules, $value, $subpath, $error)) {
				return false;
			}
		}
		unset($value);

		return true;
	}

	/**
	 * Integers validator.
	 *
	 * @param array  $rule
	 * @param int    $rule['flags']   (optional) API_ALLOW_NULL
	 * @param string $rule['in']      (optional) a comma-delimited character string, for example: '0,60:900'
	 * @param mixed  $data
	 * @param string $path
	 * @param string $error
	 *
	 * @return bool
	 */
	private static function validateInt32($rule, &$data, $path, &$error) {
		$flags = array_key_exists('flags', $rule) ? $rule['flags'] : 0x00;

		if (($flags & API_ALLOW_NULL) && $data === null) {
			return true;
		}

		if ((!is_int($data) && !is_string($data)) || !preg_match('/^'.ZBX_PREG_INT.'$/', strval($data))) {
			$error = _s('Invalid parameter "%1$s": %2$s.', $path, _('an integer is expected'));
			return false;
		}

		if (bccomp($data, ZBX_MIN_INT32) == -1 || bccomp($data, ZBX_MAX_INT32) == 1) {
			$error = _s('Invalid parameter "%1$s": %2$s.', $path, _('a number is too large'));
			return false;
		}

		if (!self::checkInt32In($rule, $data, $path, $error)) {
			return false;
		}

		if (is_string($data)) {
			$data = (int) $data;
		}

		return true;
	}

	/**
	 * Unsigned integers validator.
	 *
	 * @param array  $rule
	 * @param int    $rule['flags']   (optional) API_ALLOW_NULL
	 * @param mixed  $data
	 * @param string $path
	 * @param string $error
	 *
	 * @return bool
	 */
	private static function validateUInt64($rule, &$data, $path, &$error) {
		$flags = array_key_exists('flags', $rule) ? $rule['flags'] : 0x00;

		if (($flags & API_ALLOW_NULL) && $data === null) {
			return true;
		}

		if (!is_scalar($data) || is_bool($data) || is_double($data) || !ctype_digit(strval($data))) {
			$error = _s('Invalid parameter "%1$s": %2$s.', $path, _('an unsigned integer is expected'));
			return false;
		}

		if (bccomp($data, ZBX_MAX_UINT64) > 0) {
			$error = _s('Invalid parameter "%1$s": %2$s.', $path, _('a number is too large'));
			return false;
		}

		$data = (string) $data;

		if ($data[0] === '0') {
			$data = ltrim($data, '0');

			if ($data === '') {
				$data = '0';
			}
		}

		return true;
	}

	/**
	 * Array of unsigned integers validator.
	 *
	 * @param array  $rule
	 * @param int    $rule['flags']   (optional) API_NOT_EMPTY, API_ALLOW_NULL, API_NORMALIZE
	 * @param mixed  $data
	 * @param string $path
	 * @param string $error
	 *
	 * @return bool
	 */
	private static function validateUInts64($rule, &$data, $path, &$error) {
		$flags = array_key_exists('flags', $rule) ? $rule['flags'] : 0x00;

		if (($flags & API_ALLOW_NULL) && $data === null) {
			return true;
		}

		if (($flags & API_NORMALIZE) && self::validateUInt64([], $data, '', $e)) {
			$data = [$data];
		}
		unset($e);

		if (!is_array($data)) {
			$error = _s('Invalid parameter "%1$s": %2$s.', $path, _('an array is expected'));
			return false;
		}

		if (($flags & API_NOT_EMPTY) && !$data) {
			$error = _s('Invalid parameter "%1$s": %2$s.', $path, _('cannot be empty'));
			return false;
		}

		$data = array_values($data);
		$rules = ['type' => API_UINT64];

		foreach ($data as $index => &$value) {
			$subpath = ($path === '/' ? $path : $path.'/').($index + 1);
			if (!self::validateData($rules, $value, $subpath, $error)) {
				return false;
			}
		}
		unset($value);

		return true;
	}

	/**
	 * Floating point number validator.
	 *
	 * @param array  $rule
	 * @param int    $rule['flags']   (optional) API_ALLOW_NULL | API_ALLOW_USER_MACRO | API_ALLOW_LLD_MACRO
	 * @param string $rule['in']      (optional) a comma-delimited character string, for example: '0,60:900'
	 * @param mixed  $data
	 * @param string $path
	 * @param string $error
	 *
	 * @return bool
	 */
	private static function validateFloat(array $rule, &$data, string $path, ?string &$error): bool {
		$flags = array_key_exists('flags', $rule) ? $rule['flags'] : 0x00;

		if (($flags & API_ALLOW_NULL) && $data === null) {
			return true;
		}

		if (is_int($data) || is_float($data)) {
			$value = (float) $data;
		}
		elseif (is_string($data)) {
			$number_parser = new CNumberParser();

			if ($number_parser->parse($data) == CParser::PARSE_SUCCESS) {
				$value = (float) $number_parser->getMatch();
			}
			else {
				if ($flags & API_ALLOW_USER_MACRO) {
					$user_macro_parser = new CUserMacroParser();
				}

				if ($flags & API_ALLOW_LLD_MACRO) {
					$lld_macro_parser = new CLLDMacroParser();
					$lld_macro_function_parser = new CLLDMacroFunctionParser();
				}

				if (($flags & API_ALLOW_USER_MACRO && $user_macro_parser->parse($data) == CParser::PARSE_SUCCESS)
						|| ($flags & API_ALLOW_LLD_MACRO && ($lld_macro_parser->parse($data) == CParser::PARSE_SUCCESS
							|| $lld_macro_function_parser->parse($data) == CParser::PARSE_SUCCESS))) {
					return true;
				}

				$value = NAN;
			}
		}
		else {
			$value = NAN;
		}

		if (is_nan($value)) {
			$error = _s('Invalid parameter "%1$s": %2$s.', $path, _('a floating point value is expected'));

			return false;
		}

		if (!self::checkFloatIn($rule, $value, $path, $error)) {
			return false;
		}

		if (!self::checkCompare($rule, $value, $path, $error)) {
			return false;
		}

		$data = $value;

		return true;
	}

	/**
	 * Array of floating point numbers validator.
	 *
	 * @param array  $rule
	 * @param int    $rule['flags']   (optional) API_NOT_EMPTY, API_ALLOW_NULL, API_NORMALIZE
	 * @param mixed  $data
	 * @param string $path
	 * @param string $error
	 *
	 * @return bool
	 */
	private static function validateFloats($rule, &$data, $path, &$error) {
		$flags = array_key_exists('flags', $rule) ? $rule['flags'] : 0x00;

		if (($flags & API_ALLOW_NULL) && $data === null) {
			return true;
		}

		if (($flags & API_NORMALIZE) && self::validateFloat([], $data, '', $e)) {
			$data = [$data];
		}
		unset($e);

		if (!is_array($data)) {
			$error = _s('Invalid parameter "%1$s": %2$s.', $path, _('an array is expected'));
			return false;
		}

		if (($flags & API_NOT_EMPTY) && !$data) {
			$error = _s('Invalid parameter "%1$s": %2$s.', $path, _('cannot be empty'));
			return false;
		}

		$data = array_values($data);
		$rules = ['type' => API_FLOAT];

		foreach ($data as $index => &$value) {
			$subpath = ($path === '/' ? $path : $path.'/').($index + 1);
			if (!self::validateData($rules, $value, $subpath, $error)) {
				return false;
			}
		}
		unset($value);

		return true;
	}

	public static function isInRange($data, $in) {
		$valid = false;

		foreach (explode(',', $in) as $in) {
			if (strpos($in, ':') !== false) {
				[$from, $to] = explode(':', $in);
			}
			else {
				$from = $in;
				$to = $in;
			}

			if ($from <= $data && $data <= $to) {
				$valid = true;
				break;
			}
		}

		return $valid;
	}

	/**
	 * @param array  $rule
	 * @param int    $rule['in']  (optional)
	 * @param int    $data
	 * @param string $path
	 * @param string $error
	 *
	 * @return bool
	 */
	private static function checkInt32In($rule, $data, $path, &$error) {
		if (!array_key_exists('in', $rule)) {
			return true;
		}

		$valid = self::isInRange($data, $rule['in']);

		if (!$valid) {
			$error = _s('Invalid parameter "%1$s": %2$s.', $path, _n('value must be %1$s', 'value must be one of %1$s',
				strtr($rule['in'], [',' => ', ', ':' => '-']), (strpbrk($rule['in'], ',:') === false) ? 1 : 2
			));
		}

		return $valid;
	}

	/**
	 * @param array  $rule
	 * @param int    $rule['in']  (optional)
	 * @param int    $data
	 * @param string $path
	 * @param string $error
	 *
	 * @return bool
	 */
	private static function checkFloatIn(array $rule, $data, string $path, ?string &$error) {
		if (!array_key_exists('in', $rule)) {
			return true;
		}

		$valid = self::isInRange($data, $rule['in']);

		if (!$valid) {
			$error = _s('Invalid parameter "%1$s": %2$s.', $path,
				_s('value must be within the range of %1$s', str_replace([',', ':'], [', ', '-'], $rule['in']))
			);
		}

		return $valid;
	}

	/**
	 * Array of integers validator.
	 *
	 * @param array  $rule
	 * @param int    $rule['flags']   (optional) API_NOT_EMPTY, API_ALLOW_NULL, API_NORMALIZE
	 * @param string $rule['in']      (optional) a comma-delimited character string, for example: '0,60:900'
	 * @param mixed  $data
	 * @param string $path
	 * @param string $error
	 *
	 * @return bool
	 */
	private static function validateInts32($rule, &$data, $path, &$error) {
		$flags = array_key_exists('flags', $rule) ? $rule['flags'] : 0x00;

		if (($flags & API_ALLOW_NULL) && $data === null) {
			return true;
		}

		if (($flags & API_NORMALIZE) && self::validateInt32([], $data, '', $e)) {
			$data = [$data];
		}
		unset($e);

		if (!is_array($data)) {
			$error = _s('Invalid parameter "%1$s": %2$s.', $path, _('an array is expected'));
			return false;
		}

		if (($flags & API_NOT_EMPTY) && !$data) {
			$error = _s('Invalid parameter "%1$s": %2$s.', $path, _('cannot be empty'));
			return false;
		}

		$data = array_values($data);
		$rules = ['type' => API_INT32];

		if (array_key_exists('in', $rule)) {
			$rules['in'] = $rule['in'];
		}

		foreach ($data as $index => &$value) {
			$subpath = ($path === '/' ? $path : $path.'/').($index + 1);
			if (!self::validateData($rules, $value, $subpath, $error)) {
				return false;
			}
		}
		unset($value);

		return true;
	}

	/**
	 * Validate integer ranges.
	 * Example:
	 *   -100-0,0-100,200,300-{$MACRO},{$MACRO},{#LLD},400-500
	 *
	 * @static
	 *
	 * @param array  $rule
	 * @param int    $rule['flags']   (optional) API_NOT_EMPTY, API_ALLOW_USER_MACRO, API_ALLOW_LLD_MACRO
	 * @param int    $rule['length']  (optional)
	 * @param string $rule['in']      (optional) A comma-delimited character string, for example: '0,60:900'
	 * @param mixed  $data
	 * @param string $path
	 * @param string $error
	 *
	 * @return bool
	 */
	private static function validateInt32Ranges(array $rule, &$data, string $path, string &$error): bool {
		$flags = array_key_exists('flags', $rule) ? $rule['flags'] : 0x00;

		if (self::checkStringUtf8($flags & API_NOT_EMPTY, $data, $path, $error) === false) {
			return false;
		}

		if ($data === '') {
			return true;
		}

		if (array_key_exists('length', $rule) && mb_strlen($data) > $rule['length']) {
			$error = _s('Invalid parameter "%1$s": %2$s.', $path, _('value is too long'));
			return false;
		}

		$parser = new CRangesParser([
			'usermacros' => ($flags & API_ALLOW_USER_MACRO),
			'lldmacros' => ($flags & API_ALLOW_LLD_MACRO),
			'with_minus' => true
		]);

		if ($parser->parse($data) != CParser::PARSE_SUCCESS) {
			$error = _s('Invalid parameter "%1$s": %2$s.', $path, _('invalid range expression'));
			return false;
		}

		foreach ($parser->getRanges() as $ranges) {
			foreach ($ranges as $range) {
				if (($flags & (API_ALLOW_USER_MACRO | API_ALLOW_LLD_MACRO)) && $range[0] === '{') {
					continue;
				}

				if (!self::checkInt32In($rule, $range, $path, $error)) {
					return false;
				}
			}
		}

		return true;
	}

	/**
	 * Identifier validator.
	 *
	 * @param array  $rule
<<<<<<< HEAD
	 * @param int    $rule['flags'] (optional) API_ALLOW_NULL, API_NOT_EMPTY
	 * @param string $rule['in']    (optional)
=======
>>>>>>> d914b835
	 * @param mixed  $data
	 * @param string $path
	 * @param string $error
	 *
	 * @return bool
	 */
<<<<<<< HEAD
	private static function validateId(array $rule, &$data, string $path, string &$error) :bool {
		$flags = array_key_exists('flags', $rule) ? $rule['flags'] : 0x00;

		if (($flags & API_ALLOW_NULL) && $data === null) {
			return true;
		}

=======
	private static function validateId($rule, &$data, $path, &$error) {
>>>>>>> d914b835
		if (!is_scalar($data) || is_bool($data) || is_double($data) || !ctype_digit(strval($data))) {
			$error = _s('Invalid parameter "%1$s": %2$s.', $path, _('a number is expected'));
			return false;
		}

		if (bccomp($data, ZBX_DB_MAX_ID) > 0) {
			$error = _s('Invalid parameter "%1$s": %2$s.', $path, _('a number is too large'));
			return false;
		}

		$data = (string) $data;

		if ($data[0] === '0') {
			$data = ltrim($data, '0');

			if ($data === '') {
				$data = '0';
			}
		}

		if (!self::checkIdIn($rule, $data, $path, $error)) {
			return false;
		}

		return true;
	}

	/**
	 * @param array  $rule
	 * @param string $rule['in'] (optional)
	 * @param string $data
	 * @param string $path
	 * @param string $error
	 *
	 * @return bool
	 */
	private static function checkIdIn(array $rule, string $data, string $path, string &$error): bool {
		if (!array_key_exists('in', $rule)) {
			return true;
		}

		if ($rule['in'] != 0) {
			$error = 'Incorrect validation rules.';

			return false;
		}

		if ($data != 0) {
			$error = _s('Invalid parameter "%1$s": %2$s.', $path, _s('value must be %1$s', '0'));

			return false;
		}

		return true;
	}

	/**
	 * Boolean validator.
	 *
	 * @param array  $rule
	 * @param int    $rule['flags']  (optional) API_ALLOW_NULL
	 * @param mixed  $data
	 * @param string $path
	 * @param string $error
	 *
	 * @return bool
	 */
	private static function validateBoolean($rule, &$data, $path, &$error) {
		$flags = array_key_exists('flags', $rule) ? $rule['flags'] : 0x00;

		if (($flags & API_ALLOW_NULL) && $data === null) {
			return true;
		}

		if (!is_bool($data)) {
			$error = _s('Invalid parameter "%1$s": %2$s.', $path, _('a boolean is expected'));
			return false;
		}

		return true;
	}

	/**
	 * Flag validator.
	 *
	 * @param array  $rule
	 * @param mixed  $data
	 * @param string $path
	 * @param string $error
	 *
	 * @return bool
	 */
	private static function validateFlag($rule, &$data, $path, &$error) {
		if (is_bool($data)) {
			return true;
		}

		/**
		 * @deprecated  As of version 3.4, use boolean flags only.
		 */
		trigger_error(_('Non-boolean flags are deprecated.'), E_USER_NOTICE);

		$data = !is_null($data);

		return true;
	}

	/**
	 * Object validator.
	 *
	 * @param array  $rule
	 * @param int    $rule['flags']                                   (optional) API_ALLOW_NULL
	 * @param array  $rule['fields']
	 * @param int    $rule['fields'][<field_name>]['flags']           (optional) API_REQUIRED, API_DEPRECATED,
	 *                                                                           API_ALLOW_UNEXPECTED
	 * @param string $rule['fields'][<field_name>]['replacement']     (optional) Parameter name which replaces the
	 *                                                                           deprecated one. Can be used with
	 *                                                                           API_DEPRECATED flag.
	 * @param mixed  $rule['fields'][<field_name>]['default']         (optional)
	 * @param string $rule['fields'][<field_name>]['default_source']  (optional)
	 * @param mixed  $data
	 * @param string $path
	 * @param string $error
	 *
	 * @return bool
	 */
	private static function validateObject($rule, &$data, $path, &$error) {
		$flags = array_key_exists('flags', $rule) ? $rule['flags'] : 0x00;

		if (($flags & API_ALLOW_NULL) && $data === null) {
			return true;
		}

		if (!is_array($data)) {
			$error = _s('Invalid parameter "%1$s": %2$s.', $path, _('an array is expected'));
			return false;
		}

		// unexpected parameter validation
		if (!($flags & API_ALLOW_UNEXPECTED)) {
			foreach ($data as $field_name => $value) {
				if (!$rule['fields']) {
					$error = _s('Invalid parameter "%1$s": %2$s.', $path, _('should be empty'));
					return false;
				}

				if (!array_key_exists($field_name, $rule['fields'])) {
					$error = _s('Invalid parameter "%1$s": %2$s.', $path,
						_s('unexpected parameter "%1$s"', $field_name)
					);
					return false;
				}
			}
		}

		// validation of the values type
		foreach ($rule['fields'] as $field_name => $field_rule) {
			while ($field_rule['type'] == API_MULTIPLE) {
				$matched_multiple_rule = null;

				foreach ($field_rule['rules'] as $multiple_rule) {
					if (array_key_exists('else', $multiple_rule)
							|| (is_array($multiple_rule['if'])
								&& self::isInRange($data[$multiple_rule['if']['field']], $multiple_rule['if']['in']))
							|| ($multiple_rule['if'] instanceof Closure
								&& call_user_func($multiple_rule['if'], $data))) {
						$field_rule += ['flags' => 0x00];
						$multiple_rule += ['flags' => 0x00];
						$multiple_rule['flags'] = ($field_rule['flags'] & API_REQUIRED) | $multiple_rule['flags'];
						$matched_multiple_rule = $multiple_rule +
							array_intersect_key($field_rule, array_flip(['default', 'default_source']));
						break;
					}
				}

				if ($matched_multiple_rule === null) {
					// For use by developers. Do not translate.
					$error = 'Incorrect API_MULTIPLE validation rules.';
					return false;
				}

				$field_rule = $matched_multiple_rule;
			}

			if ($field_rule['type'] === API_UNEXPECTED
					&& !self::validateUnexpected($field_name, $field_rule, $data, $path, $error)) {
				return false;
			}

			$flags = array_key_exists('flags', $field_rule) ? $field_rule['flags'] : 0x00;

			if (array_key_exists($field_name, $data) && ($flags & API_DEPRECATED)) {
				$subpath = ($path === '/' ? $path : $path.'/').$field_name;

				if (array_key_exists('replacement', $field_rule)) {
					if (array_key_exists($field_rule['replacement'], $data)) {
						$error = _s('Deprecated parameter "%1$s" cannot be used with "%2$s".', $subpath,
							($path === '/' ? $path : $path.'/').$field_rule['replacement']
						);
						return false;
					}

					$data[$field_rule['replacement']] = $data[$field_name];
					unset($data[$field_name]);
				}

				trigger_error(_s('Parameter "%1$s" is deprecated.', $subpath), E_USER_DEPRECATED);
			}

			if (array_key_exists('default', $field_rule) && !array_key_exists($field_name, $data)) {
				$data[$field_name] = $field_rule['default'];
			}

			if (array_key_exists('default_source', $field_rule) && !array_key_exists($field_name, $data)) {
				$data[$field_name] = $data[$field_rule['default_source']];
			}

			if (array_key_exists('compare', $field_rule)) {
				$field_rule['compare']['path'] = ($path === '/' ? $path : $path.'/').$field_rule['compare']['field'];
				$field_rule['compare']['value'] = $data[$field_rule['compare']['field']];
			}

			if (array_key_exists('preproc_type', $field_rule)) {
				$field_rule['preproc_type']['value'] = $data[$field_rule['preproc_type']['field']];
			}

			if (array_key_exists($field_name, $data)) {
				$subpath = ($path === '/' ? $path : $path.'/').$field_name;
				if (!self::validateData($field_rule, $data[$field_name], $subpath, $error)) {
					return false;
				}
			}
			elseif ($flags & API_REQUIRED) {
				$error = _s('Invalid parameter "%1$s": %2$s.', $path,
					_s('the parameter "%1$s" is missing', $field_name)
				);
				return false;
			}
		}

		return true;
	}

	/**
	 * API output validator.
	 *
	 * @param array  $rule
	 * @param int    $rule['flags']   (optional) API_ALLOW_COUNT, API_ALLOW_NULL
	 * @param string $rule['in']      (optional) comma-delimited field names, for example: 'hostid,name'
	 * @param mixed  $data
	 * @param string $path
	 * @param string $error
	 *
	 * @return bool
	 */
	private static function validateOutput($rule, &$data, $path, &$error) {
		$flags = array_key_exists('flags', $rule) ? $rule['flags'] : 0x00;

		if (($flags & API_ALLOW_NULL) && $data === null) {
			return true;
		}

		if (is_array($data)) {
			$rules = ['type' => API_STRINGS_UTF8, 'uniq' => true];

			if (array_key_exists('in', $rule)) {
				$rules['in'] = $rule['in'];
			}

			return self::validateData($rules, $data, $path, $error)
				&& self::validateDataUniqueness($rules, $data, $path, $error);
		}

		if (is_string($data)) {
			$in = ($flags & API_ALLOW_COUNT) ? implode(',', [API_OUTPUT_EXTEND, API_OUTPUT_COUNT]) : API_OUTPUT_EXTEND;

			return self::validateData(['type' => API_STRING_UTF8, 'in' => $in], $data, $path, $error);
		}

		$error = _s('Invalid parameter "%1$s": %2$s.', $path, _('an array or a character string is expected'));

		return false;
	}

	/**
	 * PSK key validator.
	 *
	 * @param array  $rule
	 * @param int    $rule['flags']   (optional) API_NOT_EMPTY
	 * @param int    $rule['length']  (optional)
	 * @param mixed  $data
	 * @param string $path
	 * @param string $error
	 *
	 * @return bool
	 */
	private static function validatePSK($rule, &$data, $path, &$error) {
		$flags = array_key_exists('flags', $rule) ? $rule['flags'] : 0x00;

		if (self::checkStringUtf8($flags & API_NOT_EMPTY, $data, $path, $error) === false) {
			return false;
		}

		$mb_len = mb_strlen($data);

		if ($mb_len != 0 && $mb_len < PSK_MIN_LEN) {
			$error = _s('Invalid parameter "%1$s": %2$s.', $path, _s('minimum length is %1$s characters', PSK_MIN_LEN));
			return false;
		}

		if (preg_match('/^([0-9a-f]{2})*$/i', $data) !== 1) {
			$error = _s('Invalid parameter "%1$s": %2$s.', $path,
				_('an even number of hexadecimal characters is expected')
			);
			return false;
		}

		if (array_key_exists('length', $rule) && $mb_len > $rule['length']) {
			$error = _s('Invalid parameter "%1$s": %2$s.', $path, _('value is too long'));
			return false;
		}

		return true;
	}

	/**
	 * API sort order validator.
	 *
	 * @param array  $rule
	 * @param mixed  $data
	 * @param string $path
	 * @param string $error
	 *
	 * @return bool
	 */
	private static function validateSortOrder($rule, &$data, $path, &$error) {
		$in = ZBX_SORT_UP.','.ZBX_SORT_DOWN;

		if (self::validateStringUtf8(['in' => $in], $data, $path, $e)) {
			return true;
		}

		if (is_string($data)) {
			$error = $e;
			return false;
		}
		unset($e);

		if (!is_array($data)) {
			$error = _s('Invalid parameter "%1$s": %2$s.', $path, _('an array or a character string is expected'));
			return false;
		}

		$data = array_values($data);
		$rules = [
			'type' => API_STRING_UTF8,
			'in' => $in
		];

		foreach ($data as $index => &$value) {
			$subpath = ($path === '/' ? $path : $path.'/').($index + 1);
			if (!self::validateData($rules, $value, $subpath, $error)) {
				return false;
			}
		}
		unset($value);

		return true;
	}

	/**
	 * Array of ids validator.
	 *
	 * @param array  $rule
	 * @param int    $rule['flags']   (optional) API_NOT_EMPTY, API_ALLOW_NULL, API_NORMALIZE
	 * @param mixed  $data
	 * @param string $path
	 * @param string $error
	 *
	 * @return bool
	 */
	private static function validateIds($rule, &$data, $path, &$error) {
		$flags = array_key_exists('flags', $rule) ? $rule['flags'] : 0x00;

		if (($flags & API_ALLOW_NULL) && $data === null) {
			return true;
		}

		$e = '';

		if (($flags & API_NORMALIZE) && self::validateId([], $data, '', $e)) {
			$data = [$data];
		}
		unset($e);

		if (!is_array($data)) {
			$error = _s('Invalid parameter "%1$s": %2$s.', $path, _('an array is expected'));
			return false;
		}

		if (($flags & API_NOT_EMPTY) && !$data) {
			$error = _s('Invalid parameter "%1$s": %2$s.', $path, _('cannot be empty'));
			return false;
		}

		$data = array_values($data);

		foreach ($data as $index => &$value) {
			$subpath = ($path === '/' ? $path : $path.'/').($index + 1);
			if (!self::validateId([], $value, $subpath, $error)) {
				return false;
			}
		}
		unset($value);

		return true;
	}

	/**
	 * Array of objects validator.
	 *
	 * @param array  $rule
	 * @param int    $rule['flags']   (optional) API_NOT_EMPTY, API_ALLOW_NULL, API_NORMALIZE, API_PRESERVE_KEYS,
	 *                                           API_ALLOW_UNEXPECTED
	 * @param array  $rule['fields']
	 * @param int    $rule['length']  (optional)
	 * @param mixed  $data
	 * @param string $path
	 * @param string $error
	 *
	 * @return bool
	 */
	private static function validateObjects($rule, &$data, $path, &$error) {
		$flags = array_key_exists('flags', $rule) ? $rule['flags'] : 0x00;

		if (($flags & API_ALLOW_NULL) && $data === null) {
			return true;
		}

		if (!is_array($data)) {
			$error = _s('Invalid parameter "%1$s": %2$s.', $path, _('an array is expected'));
			return false;
		}

		if (($flags & API_NOT_EMPTY) && !$data) {
			$error = _s('Invalid parameter "%1$s": %2$s.', $path, _('cannot be empty'));
			return false;
		}

		if (array_key_exists('length', $rule) && count($data) > $rule['length']) {
			$error = _s('Invalid parameter "%1$s": %2$s.', $path, _('value is too long'));
			return false;
		}

		if (($flags & API_NORMALIZE) && $data) {
			reset($data);

			if (!is_int(key($data))) {
				$data = [$data];
			}
		}

		if (!($flags & API_PRESERVE_KEYS)) {
			$data = array_values($data);
		}

		foreach ($data as $index => &$value) {
			$subpath = ($path === '/' ? $path : $path.'/').($index + 1);
			if (!self::validateObject(['flags' => ($flags & API_ALLOW_UNEXPECTED), 'fields' => $rule['fields']], $value,
					$subpath, $error)) {
				return false;
			}
		}
		unset($value);

		return true;
	}

	/**
	 * Host group name validator.
	 *
	 * @param array  $rule
	 * @param int    $rule['flags']   (optional) API_REQUIRED_LLD_MACRO
	 * @param int    $rule['length']  (optional)
	 * @param mixed  $data
	 * @param string $path
	 * @param string $error
	 *
	 * @return bool
	 */
	private static function validateHostGroupName($rule, &$data, $path, &$error) {
		if (self::checkStringUtf8(API_NOT_EMPTY, $data, $path, $error) === false) {
			return false;
		}

		if (array_key_exists('length', $rule) && mb_strlen($data) > $rule['length']) {
			$error = _s('Invalid parameter "%1$s": %2$s.', $path, _('value is too long'));

			return false;
		}

		$flags = array_key_exists('flags', $rule) ? $rule['flags'] : 0x00;
		$host_group_name_parser = new CHostGroupNameParser(['lldmacros' => ($flags & API_REQUIRED_LLD_MACRO)]);

		if ($host_group_name_parser->parse($data) != CParser::PARSE_SUCCESS) {
			$error = _s('Invalid parameter "%1$s": %2$s.', $path, _('invalid host group name'));

			return false;
		}

		if (($flags & API_REQUIRED_LLD_MACRO) && !$host_group_name_parser->getMacros()) {
			$error = _s('Invalid parameter "%1$s": %2$s.', $path,
				_('must contain at least one low-level discovery macro')
			);

			return false;
		}

		return true;
	}

	/**
	 * Host name validator.
	 *
	 * @param array  $rule
	 * @param int    $rule['flags']   (optional) API_REQUIRED_LLD_MACRO
	 * @param int    $rule['length']  (optional)
	 * @param mixed  $data
	 * @param string $path
	 * @param string $error
	 *
	 * @return bool
	 */
	private static function validateHostName($rule, &$data, $path, &$error) {
		if (self::checkStringUtf8(API_NOT_EMPTY, $data, $path, $error) === false) {
			return false;
		}

		if (array_key_exists('length', $rule) && mb_strlen($data) > $rule['length']) {
			$error = _s('Invalid parameter "%1$s": %2$s.', $path, _('value is too long'));

			return false;
		}

		$flags = array_key_exists('flags', $rule) ? $rule['flags'] : 0x00;
		$host_name_parser = new CHostNameParser(['lldmacros' => ($flags & API_REQUIRED_LLD_MACRO)]);

		// For example, host prototype name MUST contain macros.
		if ($host_name_parser->parse($data) != CParser::PARSE_SUCCESS) {
			$error = _s('Invalid parameter "%1$s": %2$s.', $path, _('invalid host name'));

			return false;
		}

		if (($flags & API_REQUIRED_LLD_MACRO) && !$host_name_parser->getMacros()) {
			$error = _s('Invalid parameter "%1$s": %2$s.', $path,
				_('must contain at least one low-level discovery macro')
			);

			return false;
		}

		return true;
	}

	/**
	 * Validator for numeric data with optional suffix.
	 * Supported time suffixes: s, m, h, d, w
	 * Supported metric suffixes: K, M, G, T
	 *
	 * @param array  $rule
	 * @param int    $rule['flags']   (optional) API_NOT_EMPTY
	 * @param int    $rule['length']  (optional)
	 * @param mixed  $data
	 * @param string $path
	 * @param string $error
	 *
	 * @return bool
	 */
	private static function validateNumeric($rule, &$data, $path, &$error) {
		global $DB;

		$flags = array_key_exists('flags', $rule) ? $rule['flags'] : 0x00;

		if (is_int($data)) {
			$data = (string) $data;
		}

		if (self::checkStringUtf8($flags & API_NOT_EMPTY, $data, $path, $error) === false) {
			return false;
		}

		if (array_key_exists('length', $rule) && mb_strlen($data) > $rule['length']) {
			$error = _s('Invalid parameter "%1$s": %2$s.', $path, _('value is too long'));

			return false;
		}

		if (($flags & API_NOT_EMPTY) == 0 && $data === '') {
			return true;
		}

		$number_parser = new CNumberParser(['with_size_suffix' => true, 'with_time_suffix' => true]);

		if ($number_parser->parse($data) != CParser::PARSE_SUCCESS) {
			$error = _s('Invalid parameter "%1$s": %2$s.', $path, _('a number is expected'));

			return false;
		}

		$value = $number_parser->calcValue();

		if ($DB['DOUBLE_IEEE754']) {
			if (abs($value) > ZBX_FLOAT_MAX) {
				$error = _s('Invalid parameter "%1$s": %2$s.', $path, _('a number is too large'));

				return false;
			}
		}
		else {
			if (abs($value) >= 1E+16) {
				$error = _s('Invalid parameter "%1$s": %2$s.', $path, _('a number is too large'));

				return false;
			}
			elseif ($value != round($value, 4)) {
				$error = _s('Invalid parameter "%1$s": %2$s.', $path, _('a number has too many fractional digits'));

				return false;
			}
		}

		// Remove leading zeros.
		$data = preg_replace('/^(-)?(0+)?(\d.*)$/', '${1}${3}', $data);

		// Add leading zero.
		$data = preg_replace('/^(-)?(\..*)$/', '${1}0${2}', $data);

		return true;
	}

	/**
	 * Global script menu_path validator.
	 *
	 * @param array  $rule
	 * @param int    $rule['flags']   (optional)
	 * @param int    $rule['length']  (optional)
	 * @param mixed  $data
	 * @param string $path
	 * @param string $error
	 *
	 * @return bool
	 */
	private static function validateScriptMenuPath($rule, &$data, $path, &$error) {
		// Having only a root folder is the same as being empty. Temporary modify data to check if it is actually empty.
		$tmp_data = $data;

		if ($tmp_data === '/') {
			$tmp_data = '';
		}

		$flags = array_key_exists('flags', $rule) ? $rule['flags'] : 0x00;

		if (self::checkStringUtf8($flags, $tmp_data, $path, $error) === false) {
			return false;
		}

		if (array_key_exists('length', $rule) && mb_strlen($data) > $rule['length']) {
			$error = _s('Invalid parameter "%1$s": %2$s.', $path, _('value is too long'));
			return false;
		}

		// If empty is allowed there is only root folder, return early.
		if ($data === '/') {
			return true;
		}

		$folders = splitPath($data);
		$folders = array_map('trim', $folders);
		$count = count($folders);

		// folder1/{empty}/name or folder1/folder2/{empty}
		foreach ($folders as $num => $folder) {
			// Allow the trailing slash.
			if ($folder === '' && $num != ($count - 1) && $num != 0) {
				$error = _s('Invalid parameter "%1$s": %2$s.', $path, _('directory cannot be empty'));

				return false;
			}
		}

		return true;
	}

	/**
	 * User macro validator.
	 *
	 * @param array  $rule
	 * @param int    $rule['length']  (optional)
	 * @param mixed  $data
	 * @param string $path
	 * @param string $error
	 *
	 * @return bool
	 */
	private static function validateUserMacro($rule, &$data, $path, &$error) {
		if (self::checkStringUtf8(API_NOT_EMPTY, $data, $path, $error) === false) {
			return false;
		}

		if (array_key_exists('length', $rule) && mb_strlen($data) > $rule['length']) {
			$error = _s('Invalid parameter "%1$s": %2$s.', $path, _('value is too long'));
			return false;
		}

		$user_macro_parser = new CUserMacroParser();

		if ($user_macro_parser->parse($data) != CParser::PARSE_SUCCESS) {
			$error = _s('Invalid parameter "%1$s": %2$s.', $path, $user_macro_parser->getError());
			return false;
		}

		return true;
	}

	/**
	 * Array of strings validator.
	 *
	 * @param array   $rule
	 * @param int     $rule['flags']   (optional) API_NORMALIZE
	 * @param integer $rule['length']  (optional)
	 * @param mixed   $data
	 * @param string  $path
	 * @param string  $error
	 *
	 * @return bool
	 */
	private static function validateUserMacros(array $rule, &$data, string $path, ?string &$error): bool {
		$flags = array_key_exists('flags', $rule) ? $rule['flags'] : 0x00;

		if (($flags & API_NORMALIZE) && self::validateUserMacro([], $data, '', $e)) {
			$data = [$data];
		}
		unset($e);

		if (!is_array($data)) {
			$error = _s('Invalid parameter "%1$s": %2$s.', $path, _('an array is expected'));
			return false;
		}

		$data = array_values($data);
		$rules = ['type' => API_USER_MACRO];

		if (array_key_exists('length', $rule)) {
			$rules['length'] = $rule['length'];
		}

		foreach ($data as $index => &$value) {
			$subpath = ($path === '/' ? $path : $path.'/').($index + 1);
			if (!self::validateData($rules, $value, $subpath, $error)) {
				return false;
			}
		}
		unset($value);

		return true;
	}

	/**
	 * LLD macro validator.
	 *
	 * @param array  $rule
	 * @param int    $rule['length']  (optional)
	 * @param mixed  $data
	 * @param string $path
	 * @param string $error
	 *
	 * @return bool
	 */
	private static function validateLLDMacro($rule, &$data, $path, &$error) {
		if (self::checkStringUtf8(API_NOT_EMPTY, $data, $path, $error) === false) {
			return false;
		}

		if (array_key_exists('length', $rule) && mb_strlen($data) > $rule['length']) {
			$error = _s('Invalid parameter "%1$s": %2$s.', $path, _('value is too long'));
			return false;
		}

		if ((new CLLDMacroParser())->parse($data) != CParser::PARSE_SUCCESS) {
			$error = _s('Invalid parameter "%1$s": %2$s.', $path, _('a low-level discovery macro is expected'));
			return false;
		}

		return true;
	}

	/**
	 * Time period validator like "1-7,00:00-24:00".
	 *
	 * @param array  $rule
	 * @param int    $rule['flags']   (optional) API_ALLOW_USER_MACRO
	 * @param int    $rule['length']  (optional)
	 * @param mixed  $data
	 * @param string $path
	 * @param string $error
	 *
	 * @return bool
	 */
	private static function validateTimePeriod($rule, &$data, $path, &$error) {
		$flags = array_key_exists('flags', $rule) ? $rule['flags'] : 0x00;

		if (self::checkStringUtf8(API_NOT_EMPTY, $data, $path, $error) === false) {
			return false;
		}

		if (array_key_exists('length', $rule) && mb_strlen($data) > $rule['length']) {
			$error = _s('Invalid parameter "%1$s": %2$s.', $path, _('value is too long'));
			return false;
		}

		$time_period_parser = new CTimePeriodsParser(['usermacros' => ($flags & API_ALLOW_USER_MACRO)]);

		if ($time_period_parser->parse($data) != CParser::PARSE_SUCCESS) {
			$error = _s('Invalid parameter "%1$s": %2$s.', $path, _('a time period is expected'));
			return false;
		}

		return true;
	}

	/**
	 * Regular expression validator.
	 *
	 * @param array  $rule
	 * @param int    $rule['flags']   (optional) API_NOT_EMPTY, API_ALLOW_GLOBAL_REGEX
	 * @param int    $rule['length']  (optional)
	 * @param mixed  $data
	 * @param string $path
	 * @param string $error
	 *
	 * @return bool
	 */
	private static function validateRegex($rule, &$data, $path, &$error) {
		$flags = array_key_exists('flags', $rule) ? $rule['flags'] : 0x00;

		if (self::checkStringUtf8($flags, $data, $path, $error) === false) {
			return false;
		}

		if (array_key_exists('length', $rule) && mb_strlen($data) > $rule['length']) {
			$error = _s('Invalid parameter "%1$s": %2$s.', $path, _('value is too long'));
			return false;
		}

		if (($flags & API_ALLOW_GLOBAL_REGEX) && $data !== '' && $data[0] === '@') {
			return true;
		}

		if (@preg_match('/'.str_replace('/', '\/', $data).'/', '') === false) {
			$error = _s('Invalid parameter "%1$s": %2$s.', $path, _('invalid regular expression'));
			return false;
		}

		return true;
	}

	/**
	 * Time unit validator like "10", "20s", "30m", "4h", "{$TIME}" etc.
	 *
	 * @param array  $rule
	 * @param int    $rule['length'] (optional)
	 * @param int    $rule['flags']  (optional) API_NOT_EMPTY, API_ALLOW_USER_MACRO, API_ALLOW_LLD_MACRO,
	 *                                          API_TIME_UNIT_WITH_YEAR
	 * @param int    $rule['in']     (optional)
	 * @param mixed  $data
	 * @param string $path
	 * @param string $error
	 *
	 * @return bool
	 */
	private static function validateTimeUnit($rule, &$data, $path, &$error) {
		$flags = array_key_exists('flags', $rule) ? $rule['flags'] : 0x00;

		/*
		 * It's possible to enter seconds as integers, but by default now we look for strings. For example: "30m".
		 * Other rules like emptiness and invalid characters are validated by parsers.
		 */
		if (is_int($data)) {
			$data = (string) $data;
		}

		if (self::checkStringUtf8($flags & API_NOT_EMPTY, $data, $path, $error) === false) {
			return false;
		}

		if (array_key_exists('length', $rule) && mb_strlen($data) > $rule['length']) {
			$error = _s('Invalid parameter "%1$s": %2$s.', $path, _('value is too long'));
			return false;
		}

		if (($flags & API_NOT_EMPTY) == 0 && $data === '') {
			return true;
		}

		$simple_interval_parser = new CSimpleIntervalParser([
			'usermacros' => ($flags & API_ALLOW_USER_MACRO),
			'lldmacros' => ($flags & API_ALLOW_LLD_MACRO),
			'negative' => true,
			'with_year' => ($flags & API_TIME_UNIT_WITH_YEAR)
		]);

		if ($simple_interval_parser->parse($data) != CParser::PARSE_SUCCESS) {
			$error = _s('Invalid parameter "%1$s": %2$s.', $path, _('a time unit is expected'));
			return false;
		}

		if (($flags & (API_ALLOW_USER_MACRO | API_ALLOW_LLD_MACRO)) && $data[0] === '{') {
			return true;
		}

		$seconds = timeUnitToSeconds($data, ($flags & API_TIME_UNIT_WITH_YEAR));

		if ($seconds < ZBX_MIN_INT32 || $seconds > ZBX_MAX_INT32) {
			$error = _s('Invalid parameter "%1$s": %2$s.', $path, _('a number is too large'));
			return false;
		}

		return self::checkInt32In($rule, $seconds, $path, $error);
	}

	/**
	 * Array of ids, int32 or strings uniqueness validator.
	 *
	 * @param array      $rule
	 * @param integer    $rule['type']
	 * @param bool       $rule['uniq']    (optional)
	 * @param array|null $data
	 * @param string     $path
	 * @param string     $error
	 *
	 * @return bool
	 */
	private static function validateStringsUniqueness($rule, ?array $data, $path, &$error) {
		// $data can be NULL when API_ALLOW_NULL is set
		if ($data === null) {
			return true;
		}

		if (!array_key_exists('uniq', $rule) || $rule['uniq'] === false) {
			return true;
		}

		$uniq = [];

		foreach ($data as $index => $value) {
			$uniq_value = ($rule['type'] == API_USER_MACROS)
				? self::trimMacro($value)
				: $value;

			if (array_key_exists($uniq_value, $uniq)) {
				$subpath = ($path === '/' ? $path : $path.'/').($index + 1);
				$error = _s('Invalid parameter "%1$s": %2$s.', $subpath,
					_s('value %1$s already exists', '('.$value.')')
				);
				return false;
			}
			$uniq[$uniq_value] = true;
		}

		return true;
	}

	/**
	 * Returns macro without spaces and curly braces.
	 *
	 * "{$MACRO}" => "MACRO"
	 * "{$MACRO:}" => "MACRO:context:"
	 * "{$MACRO: /var}" => "MACRO:context:/var"
	 * "{$MACRO: /"var"}" => "MACRO:context:/var"
	 * "{$MACRO:regex: ^[a-z]+}" => "MACRO:regex:^[a-z]+"
	 *
	 * @param string $macro
	 *
	 * @return string
	 */
	public static function trimMacro(string $macro): string {
		$user_macro_parser = new CUserMacroParser();

		$user_macro_parser->parse($macro);

		$macro = $user_macro_parser->getMacro();
		$context = $user_macro_parser->getContext();
		$regex = $user_macro_parser->getRegex();

		if ($context !== null) {
			$macro .= ':context:'.$context;
		}
		elseif ($regex !== null) {
			$macro .= ':regex:'.$regex;
		}

		return $macro;
	}

	/**
	 * Array of objects uniqueness validator.
	 *
	 * @param array      $rule
	 * @param array      $rule['uniq']    (optional) subsets of unique fields ([['hostid', 'name'], [...]])
	 * @param array      $rule['fields']
	 * @param array|null $data
	 * @param string     $path
	 * @param string     $error
	 *
	 * @return bool
	 */
	private static function validateObjectsUniqueness($rule, ?array $data, $path, &$error) {
		if ($data === null) {
			return true;
		}

		if (array_key_exists('uniq', $rule)) {
			foreach ($rule['uniq'] as $field_names) {
				$uniq = [];

				foreach ($data as $index => $object) {
					$_uniq = &$uniq;
					$object_values = [];
					$level = 1;

					foreach ($field_names as $field_name) {
						if (!array_key_exists($field_name, $object)) {
							break;
						}

						$object_values[] = $object[$field_name];

						$object_value = ($rule['fields'][$field_name]['type'] == API_USER_MACRO)
							? self::trimMacro($object[$field_name])
							: $object[$field_name];

						if ($level < count($field_names)) {
							if (!array_key_exists($object_value, $_uniq)) {
								$_uniq[$object_value] = [];
							}

							$_uniq = &$_uniq[$object_value];
						}
						else {
							if (array_key_exists($object_value, $_uniq)) {
								$subpath = ($path === '/' ? $path : $path.'/').($index + 1);
								$error = _s('Invalid parameter "%1$s": %2$s.', $subpath, _s('value %1$s already exists',
									'('.implode(', ', $field_names).')=('.implode(', ', $object_values).')'
								));
								return false;
							}

							$_uniq[$object_value] = true;
						}

						$level++;
					}
				}
			}
		}

		if (array_key_exists('uniq_by_values', $rule)) {
			foreach ($rule['uniq_by_values'] as $field_values) {
				$uniq = [];
				$_uniqs = [&$uniq];

				foreach ($data as $index => $object) {
					$object_values = [];
					$level = 1;

					foreach ($field_values as $field_name => $values) {
						if (!array_key_exists($field_name, $object)) {
							$_uniqs = [&$uniq];
							break;
						}

						$object_values[] = $object[$field_name];

						$object_value = ($rule['fields'][$field_name]['type'] == API_USER_MACRO)
							? self::trimMacro($object[$field_name])
							: $object[$field_name];

						if (!in_array($object_value, $values)) {
							$_uniqs = [&$uniq];
							break;
						}

						if ($level < count($field_values)) {
							$__uniqs = [];

							foreach ($_uniqs as &$_uniq) {
								foreach ($values as $value) {
									if (!array_key_exists($value, $_uniq)) {
										$_uniq[$value] = [];
									}

									$__uniqs[] = &$_uniq[$value];
								}
							}
							unset($_uniq);

							$_uniqs = $__uniqs;
						}
						else {
							foreach ($_uniqs as &$_uniq) {
								foreach ($values as $value) {
									if (array_key_exists($value, $_uniq)) {
										$subpath = ($path === '/' ? $path : $path.'/').($index + 1);

										$combinations = array_map(static function (array $values): string {
											return '('.implode(', ', $values).')';
										}, $field_values);

										$error = _s('Invalid parameter "%1$s": %2$s.', $subpath,
											_s('only one object can exist within the combinations of %1$s',
												'('.implode(', ', array_keys($field_values)).')=('.
													implode(', ', $combinations).')'
											)
										);
										return false;
									}

									$_uniq[$value] = true;
								}
							}
							unset($_uniq);

							$_uniqs = [&$uniq];
						}

						$level++;
					}
				}
			}
		}

		foreach ($data as $index => $object) {
			$subpath = ($path === '/' ? $path : $path.'/').($index + 1);

			if (!self::validateObjectUniqueness(['fields' => $rule['fields']], $object, $subpath, $error)) {
				return false;
			}
		}

		return true;
	}

	/**
	 * Object uniqueness validator.
	 *
	 * @param            $rule
	 * @param array|null $data
	 * @param            $path
	 * @param            $error
	 *
	 * @return bool
	 */
	private static function validateObjectUniqueness($rule, ?array $data, $path, &$error): bool {
		if ($data === null) {
			return true;
		}

		foreach ($rule['fields'] as $field_name => $field_rule) {
			if (array_key_exists($field_name, $data)) {
				while ($field_rule['type'] == API_MULTIPLE) {
					$matched_multiple_rule = null;

					foreach ($field_rule['rules'] as $multiple_rule) {
						if (array_key_exists('else', $multiple_rule)
								|| (is_array($multiple_rule['if']) && self::isInRange(
									$data[$multiple_rule['if']['field']], $multiple_rule['if']['in']))
								|| ($multiple_rule['if'] instanceof Closure
									&& call_user_func($multiple_rule['if'], $data))) {
							$matched_multiple_rule = $multiple_rule;
							break;
						}
					}

					if ($matched_multiple_rule === null) {
						// For use by developers. Do not translate.
						$error = 'Incorrect API_MULTIPLE validation rules.';
						return false;
					}

					$field_rule = $matched_multiple_rule;
				}

				$subpath = ($path === '/' ? $path : $path.'/').$field_name;

				if (!self::validateDataUniqueness($field_rule, $data[$field_name], $subpath, $error)) {
					return false;
				}
			}
		}

		return true;
	}

	/**
	 * HTTP POST validator. Posts can be set to string (raw post) or to http pairs (form fields)
	 *
	 * @param array  $rule
	 * @param int    $rule['length']        (optional)
	 * @param int    $rule['name-length']   (optional)
	 * @param int    $rule['value-length']  (optional)
	 * @param mixed  $data
	 * @param string $path
	 * @param string $error
	 *
	 * @return bool
	 */
	private static function validateHttpPosts($rule, &$data, $path, &$error) {
		if (is_array($data)) {
			$rules = ['type' => API_OBJECTS, 'fields' => [
				'name' =>	['type' => API_STRING_UTF8, 'flags' => API_REQUIRED | API_NOT_EMPTY],
				'value' =>	['type' => API_STRING_UTF8, 'flags' => API_REQUIRED]
			]];

			if (array_key_exists('name-length', $rule)) {
				$rules['fields']['name']['length'] = $rule['name-length'];
			}

			if (array_key_exists('value-length', $rule)) {
				$rules['fields']['value']['length'] = $rule['value-length'];
			}
		}
		else {
			$rules = ['type' => API_STRING_UTF8];

			if (array_key_exists('length', $rule)) {
				$rules['length'] = $rule['length'];
			}
		}

		return self::validateData($rules, $data, $path, $error);
	}

	/**
	 * HTTP variable validator.
	 *
	 * @param array  $rule
	 * @param int    $rule['length']  (optional)
	 * @param mixed  $data
	 * @param string $path
	 * @param string $error
	 *
	 * @return bool
	 */
	private static function validateVariableName($rule, &$data, $path, &$error) {
		if (self::checkStringUtf8(API_NOT_EMPTY, $data, $path, $error) === false) {
			return false;
		}

		if (array_key_exists('length', $rule) && mb_strlen($data) > $rule['length']) {
			$error = _s('Invalid parameter "%1$s": %2$s.', $path, _('value is too long'));
			return false;
		}

		if (preg_match('/^{[^{}]+}$/', $data) !== 1) {
			$error = _s('Invalid parameter "%1$s": %2$s.', $path, _('is not enclosed in {} or is malformed'));
			return false;
		}

		return true;
	}

	/**
	 * URL validator.
	 *
	 * @param array  $rule
	 * @param int    $rule['length']  (optional)
	 * @param int    $rule['flags']   (optional) API_ALLOW_USER_MACRO, API_ALLOW_EVENT_TAGS_MACRO, API_NOT_EMPTY
	 * @param mixed  $data
	 * @param string $path
	 * @param string $error
	 *
	 * @return bool
	 */
	private static function validateUrl($rule, &$data, $path, &$error) {
		$flags = array_key_exists('flags', $rule) ? $rule['flags'] : 0x00;

		if (self::checkStringUtf8($flags & API_NOT_EMPTY, $data, $path, $error) === false) {
			return false;
		}

		if (array_key_exists('length', $rule) && mb_strlen($data) > $rule['length']) {
			$error = _s('Invalid parameter "%1$s": %2$s.', $path, _('value is too long'));
			return false;
		}

		$options = [
			'allow_user_macro' => (bool) ($flags & API_ALLOW_USER_MACRO),
			'allow_event_tags_macro' => (bool) ($flags & API_ALLOW_EVENT_TAGS_MACRO)
		];

		if ($data !== '' && CHtmlUrlValidator::validate($data, $options) === false) {
			$error = _s('Invalid parameter "%1$s": %2$s.', $path, _('unacceptable URL'));
			return false;
		}

		return true;
	}

	/**
	 * IP address validator.
	 *
	 * @param array  $rule
	 * @param int    $rule['flags']   (optional) API_NOT_EMPTY, API_ALLOW_USER_MACRO, API_ALLOW_LLD_MACRO,
	 *                                API_ALLOW_MACRO
	 * @param int    $rule['length']  (optional)
	 * @param mixed  $data
	 * @param string $path
	 * @param string $error
	 *
	 * @return bool
	 */
	private static function validateIp($rule, &$data, $path, &$error) {
		$flags = array_key_exists('flags', $rule) ? $rule['flags'] : 0x00;

		if (self::checkStringUtf8($flags & API_NOT_EMPTY, $data, $path, $error) === false) {
			return false;
		}

		if (($flags & API_NOT_EMPTY) == 0 && $data === '') {
			return true;
		}

		if (array_key_exists('length', $rule) && mb_strlen($data) > $rule['length']) {
			$error = _s('Invalid parameter "%1$s": %2$s.', $path, _('value is too long'));
			return false;
		}

		$ip_parser = new CIPParser([
			'v6' => ZBX_HAVE_IPV6,
			'usermacros' => ($flags & API_ALLOW_USER_MACRO),
			'lldmacros' => ($flags & API_ALLOW_LLD_MACRO),
			'macros' => ($flags & API_ALLOW_MACRO)
		]);

		if ($ip_parser->parse($data) != CParser::PARSE_SUCCESS) {
			$error = _s('Invalid parameter "%1$s": %2$s.', $path, _('an IP address is expected'));
			return false;
		}

		return true;
	}

	/**
	 * Validate IP ranges. Multiple IPs separated by comma character.
	 * Example:
	 *   127.0.0.1,192.168.1.1-254,192.168.2.1-100,192.168.3.0/24,{$MACRO}
	 *
	 * @param array      $rule
	 * @param int        $rule['flags']   (optional) API_NOT_EMPTY, API_ALLOW_DNS, API_ALLOW_RANGE, API_ALLOW_USER_MACRO
	 * @param array|bool $rule['macros']  (optional) An array of supported macros. True - all macros are supported.
	 * @param int        $rule['length']  (optional)
	 * @param mixed      $data
	 * @param string     $path
	 * @param string     $error
	 *
	 * @return bool
	 */
	private static function validateIpRanges($rule, &$data, $path, &$error) {
		$flags = array_key_exists('flags', $rule) ? $rule['flags'] : 0x00;

		if (self::checkStringUtf8($flags & API_NOT_EMPTY, $data, $path, $error) === false) {
			return false;
		}

		if ($data === '') {
			return true;
		}

		if (array_key_exists('length', $rule) && mb_strlen($data) > $rule['length']) {
			$error = _s('Invalid parameter "%1$s": %2$s.', $path, _('value is too long'));
			return false;
		}

		$ip_range_parser = new CIPRangeParser([
			'v6' => ZBX_HAVE_IPV6,
			'dns' => ($flags & API_ALLOW_DNS),
			'ranges' => ($flags & API_ALLOW_RANGE),
			'usermacros' => ($flags & API_ALLOW_USER_MACRO),
			'macros' => array_key_exists('macros', $rule) ? $rule['macros'] : []
		]);

		if (!$ip_range_parser->parse($data)) {
			$error = _s('Invalid parameter "%1$s": %2$s.', $path, $ip_range_parser->getError());
			return false;
		}

		return true;
	}

	/**
	 * DNS name validator.
	 *
	 * @param array  $rule
	 * @param int    $rule['flags']   (optional) API_NOT_EMPTY, API_ALLOW_USER_MACRO, API_ALLOW_LLD_MACRO,
	 *                                API_ALLOW_MACRO
	 * @param int    $rule['length']  (optional)
	 * @param mixed  $data
	 * @param string $path
	 * @param string $error
	 *
	 * @return bool
	 */
	private static function validateDns($rule, &$data, $path, &$error) {
		$flags = array_key_exists('flags', $rule) ? $rule['flags'] : 0x00;

		if (self::checkStringUtf8($flags & API_NOT_EMPTY, $data, $path, $error) === false) {
			return false;
		}

		if (($flags & API_NOT_EMPTY) == 0 && $data === '') {
			return true;
		}

		if (array_key_exists('length', $rule) && mb_strlen($data) > $rule['length']) {
			$error = _s('Invalid parameter "%1$s": %2$s.', $path, _('value is too long'));
			return false;
		}

		$dns_parser = new CDnsParser([
			'usermacros' => ($flags & API_ALLOW_USER_MACRO),
			'lldmacros' => ($flags & API_ALLOW_LLD_MACRO),
			'macros' => ($flags & API_ALLOW_MACRO)
		]);

		if ($dns_parser->parse($data) != CParser::PARSE_SUCCESS) {
			$error = _s('Invalid parameter "%1$s": %2$s.', $path, _('a DNS name is expected'));
			return false;
		}

		return true;
	}

	/**
	 * Port number validator.
	 *
	 * @param array  $rule
	 * @param int    $rule['flags']   (optional) API_NOT_EMPTY, API_ALLOW_USER_MACRO, API_ALLOW_LLD_MACRO
	 * @param int    $rule['length']  (optional)
	 * @param mixed  $data
	 * @param string $path
	 * @param string $error
	 *
	 * @return bool
	 */
	private static function validatePort($rule, &$data, $path, &$error) {
		$flags = array_key_exists('flags', $rule) ? $rule['flags'] : 0x00;

		if (!is_int($data) && !is_string($data)) {
			$error = _s('Invalid parameter "%1$s": %2$s.', $path, _('a number is expected'));
			return false;
		}

		$data = (string) $data;

		if (self::checkStringUtf8($flags & API_NOT_EMPTY, $data, $path, $error) === false) {
			return false;
		}

		if (($flags & API_NOT_EMPTY) == 0 && $data === '') {
			return true;
		}

		if (array_key_exists('length', $rule) && mb_strlen($data) > $rule['length']) {
			$error = _s('Invalid parameter "%1$s": %2$s.', $path, _('value is too long'));
			return false;
		}

		if ($flags & API_ALLOW_USER_MACRO) {
			$user_macro_parser = new CUserMacroParser();

			if ($user_macro_parser->parse($data) == CParser::PARSE_SUCCESS) {
				return true;
			}
		}

		if ($flags & API_ALLOW_LLD_MACRO) {
			$lld_macro_parser = new CLLDMacroParser();

			if ($lld_macro_parser->parse($data) == CParser::PARSE_SUCCESS) {
				return true;
			}
		}

		if (!self::validateInt32(['in' => ZBX_MIN_PORT_NUMBER.':'.ZBX_MAX_PORT_NUMBER], $data, $path, $error)) {
			return false;
		}

		$data = (string) $data;

		return true;
	}

	/**
	 * Trigger expression validator.
	 *
	 * @param array  $rule
	 * @param int    $rule['length']  (optional)
	 * @param int    $rule['flags']   (optional) API_ALLOW_LLD_MACRO, API_NOT_EMPTY
	 * @param mixed  $data
	 * @param string $path
	 * @param string $error
	 *
	 * @return bool
	 */
	private static function validateTriggerExpression($rule, &$data, $path, &$error) {
		$flags = array_key_exists('flags', $rule) ? $rule['flags'] : 0x00;

		if (self::checkStringUtf8($flags & API_NOT_EMPTY, $data, $path, $error) === false) {
			return false;
		}

		if (($flags & API_NOT_EMPTY) == 0 && $data === '') {
			return true;
		}

		if (array_key_exists('length', $rule) && mb_strlen($data) > $rule['length']) {
			$error = _s('Invalid parameter "%1$s": %2$s.', $path, _('value is too long'));
			return false;
		}

		$expression_parser = new CExpressionParser([
			'usermacros' => true,
			'lldmacros' => ($flags & API_ALLOW_LLD_MACRO)
		]);

		if ($expression_parser->parse($data) != CParser::PARSE_SUCCESS) {
			$error = _s('Invalid parameter "%1$s": %2$s.', $path, $expression_parser->getError());
			return false;
		}

		$expression_validator = new CExpressionValidator([
			'usermacros' => true,
			'lldmacros' => ($flags & API_ALLOW_LLD_MACRO)
		]);

		if (!$expression_validator->validate($expression_parser->getResult()->getTokens())) {
			$error = _s('Invalid parameter "%1$s": %2$s.', $path, $expression_validator->getError());
			return false;
		}

		return true;
	}

	/**
	 * Event name validator.
	 *
	 * @param array  $rule
	 * @param int    $rule['length']  (optional)
	 * @param mixed  $data
	 * @param string $path
	 * @param string $error
	 *
	 * @return bool
	 */
	private static function validateEventName($rule, &$data, $path, &$error) {
		if (self::checkStringUtf8(0, $data, $path, $error) === false) {
			return false;
		}

		if (array_key_exists('length', $rule) && mb_strlen($data) > $rule['length']) {
			$error = _s('Invalid parameter "%1$s": %2$s.', $path, _('value is too long'));
			return false;
		}

		$eventname_validator = new CEventNameValidator();

		if (!$eventname_validator->validate($data)) {
			$error = _s('Invalid parameter "%1$s": %2$s.', $path, $eventname_validator->getError());
			return false;
		}

		return true;
	}

	/**
	 * JSON RPC parameters validator. Parameters MUST contain an array or object value.
	 *
	 * @param array  $rule
	 * @param mixed  $data
	 * @param string $path
	 * @param string $error
	 *
	 * @return bool
	 */
	private static function validateJsonRpcParams($rule, &$data, $path, &$error) {
		if (is_array($data)) {
			return true;
		}

		$error = _s('Invalid parameter "%1$s": %2$s.', $path, _('an array or object is expected'));

		return false;
	}

	/**
	 * JSON RPC identifier validator. This identifier MUST contain a String, Number, or NULL value.
	 *
	 * @param array  $rule
	 * @param mixed  $data
	 * @param string $path
	 * @param string $error
	 *
	 * @return bool
	 */
	private static function validateJsonRpcId($rule, &$data, $path, &$error) {
		if (is_string($data) || is_int($data) || is_float($data) || $data === null) {
			return true;
		}

		$error = _s('Invalid parameter "%1$s": %2$s.', $path, _('a string, number or null value is expected'));

		return false;
	}

	/**
	 * Date validator in YYYY-MM-DD format.
	 *
	 * @param array  $rule
	 * @param int    $rule['flags']  (optional) API_NOT_EMPTY
	 * @param mixed  $data
	 * @param string $path
	 * @param string $error
	 *
	 * @return bool
	 */
	private static function validateDate(array $rule, &$data, string $path, string &$error): bool {
		$flags = array_key_exists('flags', $rule) ? $rule['flags'] : 0x00;

		if (self::checkStringUtf8($flags & API_NOT_EMPTY, $data, $path, $error) === false) {
			return false;
		}

		if (($flags & API_NOT_EMPTY) == 0 && $data === '') {
			return true;
		}

		$date = DateTime::createFromFormat(ZBX_DATE, $data);

		if (!$date || $date->format(ZBX_DATE) !== $data) {
			$error = _s('Invalid parameter "%1$s": %2$s.', $path, _('a date in YYYY-MM-DD format is expected'));
			return false;
		}

		if (!validateDateInterval($date->format('Y'), $date->format('m'), $date->format('d'))) {
			$error = _s('Invalid parameter "%1$s": %2$s.', $path,
				_s('value must be between "%1$s" and "%2$s"', '1970-01-01', '2038-01-18')
			);
			return false;
		}

		return true;
	}

	/**
	 * Validate numeric ranges. Multiple ranges separated by comma character.
	 * Example:
	 *   10-20,-20--10,-5-0,0.5-0.7,-20--10,-20.20--20.10
	 *   30,-10,0.7,-0.5
	 *
	 * @param array  $rule
	 * @param int    $rule['flags']   (optional) API_NOT_EMPTY
	 * @param int    $rule['length']  (optional)
	 * @param mixed  $data
	 * @param string $path
	 * @param string $error
	 *
	 * @return bool
	 */
	private static function validateNumericRanges($rule, &$data, $path, &$error) {
		$flags = array_key_exists('flags', $rule) ? $rule['flags'] : 0x00;

		if (self::checkStringUtf8($flags & API_NOT_EMPTY, $data, $path, $error) === false) {
			return false;
		}

		if (($flags & API_NOT_EMPTY) == 0 && $data === '') {
			return true;
		}

		if (array_key_exists('length', $rule) && mb_strlen($data) > $rule['length']) {
			$error = _s('Invalid parameter "%1$s": %2$s.', $path, _('value is too long'));
			return false;
		}

		$parser = new CRangesParser(['with_minus' => true, 'with_float' => true, 'with_suffix' => true]);

		if ($parser->parse($data) != CParser::PARSE_SUCCESS) {
			$error = _s('Invalid parameter "%1$s": %2$s.', $path, _('invalid range expression'));

			return false;
		}

		return true;
	}

	/**
	 * UUIDv4 validator.
	 *
	 * @param array  $rule
	 * @param int    $rule['flags']  (optional) API_NOT_EMPTY
	 * @param mixed  $data
	 * @param string $path
	 * @param string $error
	 *
	 * @return bool
	 */
	private static function validateUuid(array $rule, &$data, string $path, string &$error): bool {
		if (self::checkStringUtf8(API_NOT_EMPTY, $data, $path, $error) === false) {
			return false;
		}

		if (mb_strlen($data) != 32) {
			$error = _s('Invalid parameter "%1$s": %2$s.', $path, _s('must be %1$s characters long', 32));
			return false;
		}

		if (!ctype_xdigit($data)) {
			$error = _s('Invalid parameter "%1$s": %2$s.', $path, _('UUIDv4 is expected'));
			return false;
		}

		$binary = hex2bin($data);
		if ((ord($binary[6]) & 0xf0) != 0x40 || (ord($binary[8]) & 0xc0) != 0x80) {
			$error = _s('Invalid parameter "%1$s": %2$s.', $path, _('UUIDv4 is expected'));
			return false;
		}

		$data = strtolower($data);

		return true;
	}

	/**
	 * Array of CUIDS validator.
	 *
	 * @param array  $rule
	 * @param int    $rule['flags']  (optional) API_ALLOW_NULL, API_NORMALIZE
	 * @param mixed  $data
	 * @param string $path
	 * @param string $error
	 *
	 * @return bool
	 */
	private static function validateCuids(array $rule, &$data, string $path, ?string &$error): bool {
		$flags = array_key_exists('flags', $rule) ? $rule['flags'] : 0x00;

		if (($flags & API_ALLOW_NULL) && $data === null) {
			return true;
		}

		if (($flags & API_NORMALIZE) && self::validateCuid([], $data, '', $e)) {
			$data = [$data];
		}
		unset($e);

		if (!is_array($data)) {
			$error = _s('Invalid parameter "%1$s": %2$s.', $path, _('an array is expected'));
			return false;
		}

		$data = array_values($data);

		foreach ($data as $index => &$value) {
			$subpath = ($path === '/' ? $path : $path.'/').($index + 1);
			if (!self::validateCuid([], $value, $subpath, $error)) {
				return false;
			}
		}
		unset($value);

		return true;
	}

	/**
	 * CUID validator.
	 *
	 * @param array  $rule
	 * @param mixed  $data
	 * @param string $path
	 * @param string $error
	 *
	 * @return bool
	 */
	private static function validateCuid(array $rule, &$data, string $path, ?string &$error): bool {
		if (self::checkStringUtf8(0, $data, $path, $error) === false) {
			return false;
		}

		if (!CCuid::checkLength($data)) {
			$error = _s('Invalid parameter "%1$s": %2$s.', $path,
				_s('must be %1$s characters long', CCuid::LENGTH)
			);
			return false;
		}

		if (!CCuid::isCuid($data)) {
			$error = _s('Invalid parameter "%1$s": %2$s.', $path, _('CUID is expected'));
			return false;
		}

		return true;
	}

	/**
	 * User vault secret.
	 *
	 * @param array  $rule
	 * @param int    $rule['length']  (optional)
	 * @param mixed  $data
	 * @param string $path
	 * @param string $error
	 *
	 * @return bool
	 */
	private static function validateVaultSecret($rule, &$data, $path, &$error) {
		if (self::checkStringUtf8(API_NOT_EMPTY, $data, $path, $error) === false) {
			return false;
		}

		$options = [];
		$providers = [ZBX_VAULT_TYPE_HASHICORP, ZBX_VAULT_TYPE_CYBERARK];

		if (array_key_exists('provider', $rule)) {
			if (!in_array($rule['provider'], $providers)) {
				$error = _s('value must be one of %1$s', implode(', ', $providers));
				return false;
			}
			else {
				$options['provider'] = $rule['provider'];
			}
		}

		if (array_key_exists('length', $rule) && mb_strlen($data) > $rule['length']) {
			$error = _s('Invalid parameter "%1$s": %2$s.', $path, _('value is too long'));
			return false;
		}

		$vault_secret_parser = new CVaultSecretParser($options);

		if ($vault_secret_parser->parse($data) != CParser::PARSE_SUCCESS) {
			$error = _s('Invalid parameter "%1$s": %2$s.', $path, $vault_secret_parser->getError());
			return false;
		}

		return true;
	}

	/**
	 * Validate image.
	 *
	 * @param array  $rule
	 * @param mixed  $data
	 * @param string $path
	 * @param string $error
	 *
	 * @return bool
	 */
	private static function validateImage($rule, &$data, $path, &$error) {
		if (self::checkStringUtf8(0, $data, $path, $error) === false) {
			return false;
		}

		$data = base64_decode($data);

		if (bccomp(strlen($data), ZBX_MAX_IMAGE_SIZE) == 1) {
			$error = _s('Invalid parameter "%1$s": %2$s.', $path,
				_s('image size must be less than %1$s', convertUnits(['value' => ZBX_MAX_IMAGE_SIZE, 'units' => 'B']))
			);
			return false;
		}

		if (@imageCreateFromString($data) === false) {
			$error = _s('Invalid parameter "%1$s": %2$s.', $path, _('file format is unsupported'));
			return false;
		}

		return true;
	}

	/**
	 * @param array  $rule
	 * @param int    $rule['flags']   (optional) API_NOT_EMPTY
	 * @param int    $rule['length']  (optional)
	 * @param string $path
	 * @param string $error
	 *
	 * @return bool
	 */
	private static function validateExecParams(array $rule, &$data, string $path, string &$error): bool {
		$flags = array_key_exists('flags', $rule) ? $rule['flags'] : 0x00;

		if (self::checkStringUtf8($flags & API_NOT_EMPTY, $data, $path, $error) === false) {
			return false;
		}

		if (($flags & API_NOT_EMPTY) == 0 && $data === '') {
			return true;
		}

		if (array_key_exists('length', $rule) && mb_strlen($data) > $rule['length']) {
			$error = _s('Invalid parameter "%1$s": %2$s.', $path, _('value is too long'));
			return false;
		}

		if ($data !== '' && mb_substr($data, -1) !== "\n") {
			$error = _s('Invalid parameter "%1$s": %2$s.', $path, _('the last new line feed is missing'));
			return false;
		}

		return true;
	}

	/**
	 * Check if input value matches one of following formats:
	 *  - <latitude>,<longitude>,<zoom>
	 *  - <latitude>,<longitude>
	 *
	 * @param array  $rule
	 * @param int    $rule['length']  (optional)
	 * @param string $path
	 * @param string $error
	 *
	 * @return bool
	 */
	private static function validateLatLngZoom(array $rule, &$data, string $path, string &$error): bool {
		if ($data === '') {
			return true;
		}

		if (array_key_exists('length', $rule) && mb_strlen($data) > $rule['length']) {
			$error = _s('Invalid parameter "%1$s": %2$s.', $path, _('value is too long'));
			return false;
		}

		$geoloc_parser = new CGeomapCoordinatesParser();

		if ($geoloc_parser->parse($data) != CParser::PARSE_SUCCESS) {
			$error = _s('Invalid parameter "%1$s": %2$s.', $path,
				_('geographical coordinates (values of comma separated latitude and longitude) are expected')
			);
			return false;
		}

		if (array_key_exists('zoom', $geoloc_parser->result) && $geoloc_parser->result['zoom'] > ZBX_GEOMAP_MAX_ZOOM) {
			$error = _s('Invalid zoomparameter "%1$s": %2$s.', $path,
				_s('zoom level must be between "%1$s" and "%2$s"', 0, ZBX_GEOMAP_MAX_ZOOM)
			);
			return false;
		}

		return true;
	}

	/**
	 * Timestamp validator.
	 *
	 * @param array  $rule
	 * @param int    $rule[flags]    (optional) API_ALLOW_NULL
	 * @param string $rule[in]       (optional) A comma-delimited character string, for example: '0,60:900'.
	 * @param array  $rule[compare]  (optional) Data of the object field to compare against.
	 * @param mixed  $data
	 * @param string $path
	 * @param string $error
	 *
	 * @return bool
	 */
	private static function validateTimestamp(array $rule, &$data, string $path, string &$error): bool {
		$flags = array_key_exists('flags', $rule) ? $rule['flags'] : 0x00;

		if (($flags & API_ALLOW_NULL) && $data === null) {
			return true;
		}

		if (!is_scalar($data) || is_bool($data) || is_double($data) || !ctype_digit(strval($data))) {
			$error = _s('Invalid parameter "%1$s": %2$s.', $path, _('an unsigned integer is expected'));

			return false;
		}

		if (bccomp($data, ZBX_MAX_DATE) > 0) {
			$error = _s('Invalid parameter "%1$s": %2$s.', $path, _('a timestamp is too large'));

			return false;
		}

		if (!self::checkTimestampIn($rule, $data, $path, $error)) {
			return false;
		}

		if (!self::checkCompare($rule, $data, $path, $error)) {
			return false;
		}

		if (is_string($data)) {
			$data = (int) $data;
		}

		return true;
	}

	/**
	 * @param array  $rule
	 * @param string $rule['in']  (optional)
	 * @param int    $data
	 * @param string $path
	 * @param string $error
	 *
	 * @return bool
	 */
	private static function checkTimestampIn(array $rule, $data, string $path, string &$error): bool {
		if (!array_key_exists('in', $rule)) {
			return true;
		}

		$valid = self::isInRange($data, $rule['in']);

		if (!$valid) {
			$format = array_key_exists('format', $rule) ? $rule['format'] : ZBX_FULL_DATE_TIME;
			$in = explode(',', $rule['in']);
			$formatted_in = '';

			if (array_key_exists('timezone', $rule)) {
				$default_timezone = date_default_timezone_get();
				date_default_timezone_set('UTC');
			}

			foreach ($in as $i => $el) {
				if (strpos($el, ':')) {
					[$from, $to] = explode(':', $el);

					$formatted_in .= date($format, $from).'-'.date($format, $to);
				}
				else {
					$formatted_in .= date($format, $el);
				}

				if (array_key_exists($i + 1, $in)) {
					$formatted_in .= ', ';
				}
			}

			if (array_key_exists('timezone', $rule)) {
				date_default_timezone_set($default_timezone);
			}

			$error = _s('Invalid parameter "%1$s": %2$s.', $path, _n('value must be %1$s', 'value must be one of %1$s',
				$formatted_in, (strpbrk($rule['in'], ',:') === false) ? 1 : 2
			));
		}

		return $valid;
	}

	/**
	 * Template group name validator.
	 *
	 * @param array  $rule
	 * @param int    $rule['flags']   (optional) API_REQUIRED_LLD_MACRO
	 * @param int    $rule['length']  (optional)
	 * @param mixed  $data
	 * @param string $path
	 * @param string $error
	 *
	 * @return bool
	 */
	private static function validateTemplateGroupName($rule, &$data, $path, &$error) {
		if (self::checkStringUtf8(API_NOT_EMPTY, $data, $path, $error) === false) {
			return false;
		}

		if (array_key_exists('length', $rule) && mb_strlen($data) > $rule['length']) {
			$error = _s('Invalid parameter "%1$s": %2$s.', $path, _('value is too long'));

			return false;
		}

		$template_group_name_parser = new CHostGroupNameParser();

		if ($template_group_name_parser->parse($data) != CParser::PARSE_SUCCESS) {
			$error = _s('Invalid parameter "%1$s": %2$s.', $path, _('invalid template group name'));

			return false;
		}

		return true;
	}

	/**
	 * @param array  $rule
	 * @param array  $rule[compare]            (optional)
	 * @param string $rule[compare][operator]
	 * @param string $rule[compare][path]
	 * @param mixed  $rule[compare][value]
	 * @param int    $data
	 * @param string $path
	 * @param string $error
	 *
	 * @return bool
	 */
	private static function checkCompare(array $rule, $data, string $path, ?string &$error): bool {
		if (!array_key_exists('compare', $rule)) {
			return true;
		}

		switch ($rule['compare']['operator']) {
			case '>':
				if ($data <= $rule['compare']['value']) {
					$error = _s('Invalid parameter "%1$s": %2$s.', $path,
						_s('cannot be less than or equal to the value of parameter "%1$s"', $rule['compare']['path'])
					);

					return false;
				}
				break;

			default:
				$error = 'Incorrect validation rules.';

				return false;
		}

		return true;
	}

	/**
	 * Unexpected validator.
	 *
	 * @param string $field_name
	 * @param array  $field_rule
	 * @param string $field_rule['error_type']  (optional) API_ERR_INHERITED, API_ERR_DISCOVERED
	 * @param array  $object
	 * @param string $path
	 * @param string $error
	 *
	 * @return bool
	 */
	private static function validateUnexpected(string $field_name, array $field_rule, array $object, string $path,
			string &$error): bool {
		if (!array_key_exists($field_name, $object)) {
			return true;
		}

		if (!array_key_exists('error_type', $field_rule)) {
			$error = _s('Invalid parameter "%1$s": %2$s.', $path, _s('unexpected parameter "%1$s"', $field_name));

			return false;
		}

		switch ($field_rule['error_type']) {
			case API_ERR_INHERITED:
				$error = _s('Invalid parameter "%1$s": %2$s.', $path,
					_s('cannot update readonly parameter "%1$s" of inherited object', $field_name)
				);
				break;

			case API_ERR_DISCOVERED:
				$error = _s('Invalid parameter "%1$s": %2$s.', $path,
					_s('cannot update readonly parameter "%1$s" of discovered object', $field_name)
				);
				break;

			default:
				$error = 'Incorrect validation rules.';
		}

		return false;
	}

	/**
	 * @param array  $rule
	 * @param int    $rule['length']  (optional)
	 * @param int    $rule['flags']   (optional) API_REQUIRED_LLD_MACRO
	 * @param mixed  $data
	 * @param string $path
	 * @param string $error
	 *
	 * @return bool
	 */
	private static function validateItemKey(array $rule, &$data, string $path, string &$error): bool {
		if (self::checkStringUtf8(API_NOT_EMPTY, $data, $path, $error) === false) {
			return false;
		}

		if (array_key_exists('length', $rule) && mb_strlen($data) > $rule['length']) {
			$error = _s('Invalid parameter "%1$s": %2$s.', $path, _('value is too long'));
			return false;
		}

		$flags = array_key_exists('flags', $rule) ? $rule['flags'] : 0x00;
		$item_key_parser = new CItemKey();

		if ($item_key_parser->parse($data) != CParser::PARSE_SUCCESS) {
			$error = _s('Invalid parameter "%1$s": %2$s.', $path, $item_key_parser->getError());
			return false;
		}

		if (($flags & API_REQUIRED_LLD_MACRO)) {
			$parameters = $item_key_parser->getParamsRaw();
			$lld_macro_parser = new CLLDMacroParser();
			$lld_macro_function_parser = new CLLDMacroFunctionParser();
			$has_lld_macros = false;

			if ($parameters) {
				$parameters = $parameters[0]['raw'];
				$p = 1;

				while (isset($parameters[$p])) {
					if ($lld_macro_parser->parse($parameters, $p) != CParser::PARSE_FAIL
							|| $lld_macro_function_parser->parse($parameters, $p) != CParser::PARSE_FAIL) {
						$has_lld_macros = true;
						break;
					}

					$p++;
				}
			}

			if (!$has_lld_macros) {
				$error = _s('Invalid parameter "%1$s": %2$s.', $path,
					_('must contain at least one low-level discovery macro')
				);
				return false;
			}
		}

		return true;
	}

	/**
	 * Convert a flexible schedule interval to a list of from/to timestamped entries for each day involved.
	 *
	 * @param array $interval
	 * @param string|int $interval[<update_interval>]  Interval/time unit.
	 * @param string $interval[<time_period>]          Period, e.g. '1-6,09:00-10:30'.
	 *
	 * @return array A schedule of polling times within a week.
	 */
	private static function extractFlexibleIntervals(array $interval): array {
		$result = [];
		$update_interval = timeUnitToSeconds($interval['update_interval']);
		// [1-7],[00:00-24:00]
		[$day_period, $time_period] = explode(',', $interval['time_period']);
		// [1]-[7] || [1]-[1]
		[$day_from, $day_to] = strpos($day_period, '-') === false
			? [$day_period, $day_period]
			: explode('-', $day_period);
		// 00:00[-]24:00 => 00:00[:]24:00
		$time_period = str_replace('-', ':', $time_period);
		[$time_from_hours, $time_from_minutes, $time_to_hours, $time_to_minutes] = explode(':', $time_period);
		$time_from = $time_from_hours * SEC_PER_HOUR + $time_from_minutes * SEC_PER_MIN;
		$time_to = $time_to_hours * SEC_PER_HOUR + $time_to_minutes * SEC_PER_MIN;

		for ($day = $day_from; $day <= $day_to; $day++) {
			$result[] = [
				'update_interval' => $update_interval,
				'time_from' => ($day - 1) * SEC_PER_DAY + $time_from,
				'time_to' => ($day - 1) * SEC_PER_DAY + $time_to,
			];
		}

		return $result;
	}

	/**
	 * Combine overlapping segments of time to their longest forms.
	 * ```
	 * In:
	 * [segment]-----[segment]
	 * ---[segment]-----------
	 * Out:
	 * [segment---]--[segment]
	 * ````
	 * @param array $array  Entries containing time from/to information.
	 *                      Earlier segment is used to carry other data contained in the overlapping segment arrays.
	 * @param int $array['time_from']  timestamp
	 * @param int $array['time_to']    timestamp
	 *
	 * @return array
	 */
	private static function mergeTimeSegments(array $array): array {
		CArrayHelper::sort($array, ['time_from']);
		$result = [array_shift($array)];

		while ($segment = array_shift($array)) {
			$last_segment = end($result);

			// Already contained?
			if ($segment['time_to'] < $last_segment['time_to']) {
				continue;
			}

			// Starts after end of last segment?
			if ($segment['time_from'] > $last_segment['time_to']) {
				$result[] = $segment;
				continue;
			}

			// Merge segments; time_to greater or equal to last segment's at this point.
			$result[count($result) - 1]['time_to'] = $segment['time_to'];
		}

		return $result;
	}

	/**
	 * Try to parse delay/interval information and check that some polling can be performed during the schedule-week.
	 *
	 * Note: It is mainly assumed for macros to contain non-zero/empty values aimed at enabling polling.
	 * In case of non-convertable entries (containing macros), we can only check for the edge case where
	 * the whole week is blocked by convertable periods with an update interval of 0 ('zero-week' edge case).
	 *
	 * @param array  $rule
	 * @param int    $rule['flags']   (optional) API_ALLOW_USER_MACRO, API_ALLOW_LLD_MACRO
	 * @param int    $rule['length']  (optional)
	 * @param mixed  $data
	 * @param string $path
	 * @param string $error
	 *
	 * @return bool
	 */
	private static function validateItemDelay(array $rule, &$data, string $path, string &$error): bool {
		$flags = array_key_exists('flags', $rule) ? $rule['flags'] : 0x00;

		if (is_int($data)) {
			$data = (string) $data;
		}

		if (self::checkStringUtf8(API_NOT_EMPTY, $data, $path, $error) === false) {
			return false;
		}

		if (array_key_exists('length', $rule) && mb_strlen($data) > $rule['length']) {
			$error = _s('Invalid parameter "%1$s": %2$s.', $path, _('value is too long'));

			return false;
		}

		$update_interval_parser = new CUpdateIntervalParser([
			'usermacros' => (bool) ($flags & API_ALLOW_USER_MACRO),
			'lldmacros' => (bool) ($flags & API_ALLOW_LLD_MACRO)
		]);

		if ($update_interval_parser->parse($data) != CParser::PARSE_SUCCESS) {
			$error = strpos($data, ';') === false
				? _s('Invalid parameter "%1$s": %2$s.', $path, _('a time unit is expected'))
				: _s('Invalid parameter "%1$s": %2$s.', $path, $update_interval_parser->getError());

			return false;
		}

		$delay = $update_interval_parser->getDelay();
		$macro_delay = ($delay[0] === '{');

		if ($macro_delay) {
			// Only check for 'zero-week' block.
			$delay_sec = -1;
		}
		else {
			$delay_sec = timeUnitToSeconds($delay);

			if ($delay_sec < 0 || $delay_sec > SEC_PER_DAY) {
				$error = _s('Invalid parameter "%1$s": %2$s.', $path,
					_s('value must be one of %1$s', implode(':', [0, SEC_PER_DAY]))
				);

				return false;
			}
		}

		$intervals = $update_interval_parser->getIntervals();

		// If delay is 0, there must be at least one either flexible or scheduling interval.
		if ($delay_sec == 0 && !$intervals) {
			$error = _s('Invalid parameter "%1$s": %2$s.', $path,
				_('cannot be equal to zero without custom intervals set')
			);

			return false;
		}

		// "Blocking" periods entered.
		$zero_intervals = [];
		// Non-macro intervals, where polling should be run.
		$flexible_intervals = [];
		// Is there a non-convertable flexible polling interval, assumed to enable polling?
		$has_macro_interval = false;

		foreach ($intervals as $interval) {
			if ($interval['type'] == ITEM_DELAY_SCHEDULING) {
				return true;
			}

			// Macro in Interval or Period.
			// If delay or update interval is "positive", only check for zero-week case further along.
			if (strpos($interval['interval'], '{') !== false) {
				if (!$has_macro_interval) {
					$has_macro_interval = $delay_sec > 0 || $macro_delay
						|| strpos($interval['update_interval'], '{') !== false
						|| timeUnitToSeconds($interval['update_interval']) > 0;
				}

				if ($has_macro_interval) {
					break;
				}

				continue;
			}

			$_intervals = self::extractFlexibleIntervals($interval);

			foreach ($_intervals as $_interval) {
				if ($_interval['update_interval'] == 0) {
					$zero_intervals[] = $_interval;
				}
				else {
					$flexible_intervals[] = $_interval;
				}
			}
		}

		if ($delay_sec == 0 && !($flexible_intervals || $has_macro_interval)) {
			$error = _s('Invalid parameter "%1$s": %2$s.', $path, _('cannot have only zero intervals'));

			return false;
		}
		elseif (!$zero_intervals) {
			return true;
		}

		$end_of_week =  7 * SEC_PER_DAY;
		$zero_segments = self::mergeTimeSegments($zero_intervals);

		// Check for 'zero-week' edge case - where the whole week was spanned by zero intervals.
		if (count($zero_segments) == 1) {
			$last_segment = $zero_segments[0];

			if ($last_segment['time_from'] == 0 && $last_segment['time_to'] == $end_of_week) {
				$error = _s('Invalid parameter "%1$s": %2$s.', $path,
					_('cannot have flexible intervals with zero interval for all times')
				);

				return false;
			}
		}

		if ($has_macro_interval) {
			return true;
		}

		// Only convertable (non-macro) flexible intervals left here,
		// check if any fits in a window inbetween/outside of $zero_segments.
		CArrayHelper::sort($flexible_intervals, ['time_from']);

		foreach ($flexible_intervals as $interval) {
			// Add zero-intervals outside of polling time.
			$zero_intervals = array_merge($zero_segments, [
				[
					'update_interval' => 0,
					'time_from' => 0,
					'time_to' => $interval['time_from']
				],
				[
					'update_interval' => 0,
					'time_from' => $interval['time_to'],
					'time_to' => $end_of_week
				]
			]);
			CArrayHelper::sort($zero_intervals, ['time_from']);

			// Merge overlapping zero-intervals, check leftover segments.
			$current_blocker = array_shift($zero_intervals);

			while ($next_blocker = array_shift($zero_intervals)) {
				// 09:00-10:30, 10:00-12:00 => 09:00-12:00
				if ($current_blocker['time_to'] >= $next_blocker['time_from']) {
					// 15:00-17:00, 15:00-18:00 => 15:00-18:00
					$current_blocker['time_to'] = max($current_blocker['time_to'], $next_blocker['time_to']);
					continue;
				}
				// 09:00-10:30, 12:00-14:15 => 10:30-12:00 window; 12:00 - 10:30 = 90m inbetween
				elseif (($next_blocker['time_from'] - $current_blocker['time_to']) > $interval['update_interval']) {
					if (intdiv($current_blocker['time_to'], SEC_PER_DAY)
							!= intdiv($next_blocker['time_from'], SEC_PER_DAY)) {
						break;
					}

					return true;
				}
			}
		}

		$error = _s('Invalid parameter "%1$s": %2$s.', $path,
			_('must have at least one interval with active period')
		);

		return false;
	}

	/**
	 * JSON validator.
	 *
	 * @param array  $rule
	 * @param int    $rule['flags']     (optional) API_NOT_EMPTY, API_ALLOW_USER_MACRO, API_ALLOW_LLD_MACRO
	 * @param array  $rule['macros_n']  (optional) An array of supported macros. Example: ['{HOST.IP}', '{ITEM.KEY}'].
	 * @param int    $rule['length']    (optional)
	 * @param mixed  $data
	 * @param string $path
	 * @param string $error
	 *
	 * @return bool
	 */
	private static function validateJson($rule, &$data, $path, &$error) {
		$flags = array_key_exists('flags', $rule) ? $rule['flags'] : 0x00;

		if (self::checkStringUtf8($flags & API_NOT_EMPTY, $data, $path, $error) === false) {
			return false;
		}

		if ($data === '') {
			return true;
		}

		if (array_key_exists('length', $rule) && mb_strlen($data) > $rule['length']) {
			$error = _s('Invalid parameter "%1$s": %2$s.', $path, _('value is too long'));
			return false;
		}

		$json = $data;
		$types = [
			'usermacros' => (bool) ($flags & API_ALLOW_USER_MACRO),
			'lldmacros' => (bool) ($flags & API_ALLOW_LLD_MACRO)
		];

		if (array_key_exists('macros_n', $rule)) {
			$types['macros_n'] = $rule['macros_n'];
		}

		if ($types) {
			$matches = (new CMacrosResolverGeneral)->getMacroPositions($json, $types);
			$shift = 0;

			foreach ($matches as $pos => $substr) {
				$json = substr_replace($json, '1', $pos + $shift, strlen($substr));
				$shift = $shift + 1 - strlen($substr);
			}
		}

		json_decode($json);

		if (json_last_error() != JSON_ERROR_NONE) {
			$error = _s('Invalid parameter "%1$s": %2$s.', $path, _('JSON is expected'));
			return false;
		}

		return true;
	}

	/**
	 * XML validator.
	 *
	 * @param array  $rule
	 * @param int    $rule['flags']   (optional) API_NOT_EMPTY
	 * @param int    $rule['length']  (optional)
	 * @param mixed  $data
	 * @param string $path
	 * @param string $error
	 *
	 * @return bool
	 */
	private static function validateXml(array $rule, &$data, string $path, string &$error): bool {
		$flags = array_key_exists('flags', $rule) ? $rule['flags'] : 0x00;

		if (self::checkStringUtf8($flags & API_NOT_EMPTY, $data, $path, $error) === false) {
			return false;
		}

		if ($data === '') {
			return true;
		}

		if (array_key_exists('length', $rule) && mb_strlen($data) > $rule['length']) {
			$error = _s('Invalid parameter "%1$s": %2$s.', $path, _('value is too long'));
			return false;
		}

		libxml_use_internal_errors(true);

		if (simplexml_load_string($data, null, LIBXML_IMPORT_FLAGS) === false) {
			$errors = libxml_get_errors();
			libxml_clear_errors();

			if ($errors) {
				$error = reset($errors);
				$error = _s('Invalid parameter "%1$s": %2$s.', $path, _s('%1$s [Line: %2$s | Column: %3$s]',
					'('.$error->code.') '.trim($error->message), $error->line, $error->column
				));
				return false;
			}

			$error = _s('Invalid parameter "%1$s": %2$s.', $path, _('XML is expected'));
			return false;
		}

		return true;
	}

	/**
	 * @param array  $rule
	 * @param int    $rule['flags']                  (optional) API_ALLOW_USER_MACRO, API_ALLOW_LLD_MACRO
	 * @param array  $rule['preproc_type']
	 * @param int    $rule['preproc_type']['value']
	 * @param int    $rule['length']                 (optional)
	 * @param mixed  $data
	 * @param string $path
	 * @param string $error
	 *
	 * @return bool
	 */
	private static function validatePreprocParams(array $rule, &$data, string $path, string &$error): bool {
		$preproc_type = $rule['preproc_type']['value'];
		$flags = array_key_exists('flags', $rule) ? $rule['flags'] : 0x00;

		if (self::checkStringUtf8(0x00, $data, $path, $error) === false) {
			return false;
		}

		$data = str_replace("\r\n", "\n", $data);

		if (array_key_exists('length', $rule) && mb_strlen($data) > $rule['length']) {
			$error = _s('Invalid parameter "%1$s": %2$s.', $path, _('value is too long'));

			return false;
		}

		$params = [];

		foreach (explode("\n", $data) as $i => $param) {
			$params[$i + 1] = $param;
		}

		switch ($preproc_type) {
			case ZBX_PREPROC_MULTIPLIER:
				$api_input_rules = ['type' => API_OBJECT, 'fields' => [
					'1' =>	['type' => API_FLOAT, 'flags' => API_REQUIRED | ($flags & API_ALLOW_USER_MACRO) | ($flags & API_ALLOW_LLD_MACRO)]
				]];
				break;

			case ZBX_PREPROC_RTRIM:
			case ZBX_PREPROC_LTRIM:
			case ZBX_PREPROC_TRIM:
				$api_input_rules = ['type' => API_OBJECT, 'fields' => [
					'1' =>	['type' => API_STRING_UTF8, 'flags' => API_REQUIRED | API_NOT_EMPTY]
				]];
				break;

			case ZBX_PREPROC_REGSUB:
				$api_input_rules = ['type' => API_OBJECT, 'fields' => [
					'1' =>	['type' => API_REGEX, 'flags' => API_REQUIRED | API_NOT_EMPTY],
					'2' =>	['type' => API_STRING_UTF8, 'flags' => API_REQUIRED | API_NOT_EMPTY]
				]];
				break;

			case ZBX_PREPROC_XPATH:
			case ZBX_PREPROC_JSONPATH:
				$api_input_rules = ['type' => API_OBJECT, 'fields' => [
					'1' =>	['type' => API_STRING_UTF8, 'flags' => API_REQUIRED | API_NOT_EMPTY]
				]];
				break;

			case ZBX_PREPROC_VALIDATE_RANGE:
				$api_input_rules = ['type' => API_OBJECT, 'fields' => [
					'1' =>	['type' => API_FLOAT, 'flags' => API_REQUIRED | ($flags & API_ALLOW_USER_MACRO) | ($flags & API_ALLOW_LLD_MACRO)],
					'2' =>	['type' => API_FLOAT, 'flags' => API_REQUIRED | ($flags & API_ALLOW_USER_MACRO) | ($flags & API_ALLOW_LLD_MACRO), 'compare' => ['operator' => '>', 'field' => '1']]
				]];
				break;

			case ZBX_PREPROC_VALIDATE_REGEX:
			case ZBX_PREPROC_VALIDATE_NOT_REGEX:
				$api_input_rules = ['type' => API_OBJECT, 'fields' => [
					'1' =>	['type' => API_REGEX, 'flags' => API_REQUIRED | API_NOT_EMPTY]
				]];
				break;

			case ZBX_PREPROC_ERROR_FIELD_JSON:
			case ZBX_PREPROC_ERROR_FIELD_XML:
				$api_input_rules = ['type' => API_OBJECT, 'fields' => [
					'1' =>	['type' => API_STRING_UTF8, 'flags' => API_REQUIRED | API_NOT_EMPTY]
				]];
				break;

			case ZBX_PREPROC_ERROR_FIELD_REGEX:
				$api_input_rules = ['type' => API_OBJECT, 'fields' => [
					'1' =>	['type' => API_REGEX, 'flags' => API_REQUIRED | API_NOT_EMPTY],
					'2' =>	['type' => API_STRING_UTF8, 'flags' => API_REQUIRED | API_NOT_EMPTY]
				]];
				break;

			case ZBX_PREPROC_THROTTLE_TIMED_VALUE:
				$api_input_rules = ['type' => API_OBJECT, 'fields' => [
					'1' =>	['type' => API_TIME_UNIT, 'flags' => API_REQUIRED | API_NOT_EMPTY | ($flags & API_ALLOW_USER_MACRO) | ($flags & API_ALLOW_LLD_MACRO), 'in' => implode(':', [1, 25 * SEC_PER_YEAR])],
				]];
				break;

			case ZBX_PREPROC_SCRIPT:
				$api_input_rules = ['type' => API_OBJECT, 'fields' => [
					'1' =>	['type' => API_STRING_UTF8, 'flags' => API_REQUIRED | API_NOT_EMPTY]
				]];
				break;

			case ZBX_PREPROC_PROMETHEUS_PATTERN:
				$api_input_rules = ['type' => API_OBJECT, 'fields' => [
					'1' =>	['type' => API_PROMETHEUS_PATTERN, 'flags' => API_REQUIRED | API_NOT_EMPTY | ($flags & API_ALLOW_USER_MACRO) | ($flags & API_ALLOW_LLD_MACRO)],
					'2' =>	['type' => API_STRING_UTF8, 'flags' => API_REQUIRED, 'in' => implode(',', [ZBX_PREPROC_PROMETHEUS_VALUE, ZBX_PREPROC_PROMETHEUS_LABEL, ZBX_PREPROC_PROMETHEUS_FUNCTION])],
					'3' =>	['type' => API_MULTIPLE, 'rules' =>[
								['if' => ['field' => '2', 'in' => implode(',', [ZBX_PREPROC_PROMETHEUS_VALUE])], 'type' => API_STRING_UTF8, 'in' => '', 'default' => ''],
								['if' => ['field' => '2', 'in' => implode(',', [ZBX_PREPROC_PROMETHEUS_LABEL])], 'type' => API_PROMETHEUS_LABEL, 'flags' => API_REQUIRED | ($flags & API_ALLOW_USER_MACRO) | ($flags & API_ALLOW_LLD_MACRO)],
								['if' => ['field' => '2', 'in' => implode(',', [ZBX_PREPROC_PROMETHEUS_FUNCTION])], 'type' => API_STRING_UTF8, 'flags' => API_REQUIRED, 'in' => implode(',', [ZBX_PREPROC_PROMETHEUS_SUM, ZBX_PREPROC_PROMETHEUS_MIN, ZBX_PREPROC_PROMETHEUS_MAX, ZBX_PREPROC_PROMETHEUS_AVG, ZBX_PREPROC_PROMETHEUS_COUNT])]
					]]
				]];
				break;

			case ZBX_PREPROC_PROMETHEUS_TO_JSON:
				$api_input_rules = ['type' => API_OBJECT, 'fields' => [
					'1' =>	['type' => API_PROMETHEUS_PATTERN, 'flags' => API_REQUIRED | ($flags & API_ALLOW_USER_MACRO) | ($flags & API_ALLOW_LLD_MACRO)]
				]];
				break;

			case ZBX_PREPROC_CSV_TO_JSON:
				$api_input_rules = ['type' => API_OBJECT, 'fields' => [
					'1' =>	['type' => API_STRING_UTF8, 'flags' => API_REQUIRED, 'length' => 1],
					'2' =>	['type' => API_STRING_UTF8, 'flags' => API_REQUIRED, 'length' => 1],
					'3' =>	['type' => API_STRING_UTF8, 'flags' => API_REQUIRED, 'in' => implode(',', [ZBX_PREPROC_CSV_NO_HEADER, ZBX_PREPROC_CSV_HEADER])]
				]];
				break;

			case ZBX_PREPROC_STR_REPLACE:
				$api_input_rules = ['type' => API_OBJECT, 'fields' => [
					'1' =>	['type' => API_STRING_UTF8, 'flags' => API_REQUIRED | API_NOT_EMPTY],
					'2' =>	['type' => API_STRING_UTF8, 'default' => '']
				]];
				break;
		}

		if (self::validate($api_input_rules, $params, $path, $error)) {
			$data = implode("\n", $params);

			return true;
		}

		return false;
	}

	/**
	 * @param array  $rule
	 * @param int    $rule['flags']   (optional) API_NOT_EMPTY API_ALLOW_USER_MACRO, API_ALLOW_LLD_MACRO
	 * @param mixed  $data
	 * @param string $path
	 * @param string $error
	 *
	 * @return bool
	 */
	private static function validatePrometheusPattern(array $rule, &$data, string $path, string &$error): bool {
		$flags = array_key_exists('flags', $rule) ? $rule['flags'] : 0x00;

		if (self::checkStringUtf8($flags & API_NOT_EMPTY, $data, $path, $error) === false) {
			return false;
		}

		if (($flags & API_NOT_EMPTY) == 0 && $data === '') {
			return true;
		}

		$prometheus_pattern_parser = new CPrometheusPatternParser([
			'usermacros' => (bool) ($flags & API_ALLOW_USER_MACRO),
			'lldmacros' => (bool) ($flags & API_ALLOW_LLD_MACRO)
		]);

		if ($prometheus_pattern_parser->parse($data) != CParser::PARSE_SUCCESS) {
			$error = _s('Invalid parameter "%1$s": %2$s.', $path, _('invalid Prometheus pattern'));
			return false;
		}

		return true;
	}

	/**
	 * @param array  $rule
	 * @param int    $rule['flags']   (optional) API_ALLOW_USER_MACRO, API_ALLOW_LLD_MACRO
	 * @param mixed  $data
	 * @param string $path
	 * @param string $error
	 *
	 * @return bool
	 */
	private static function validatePrometheusLabel(array $rule, &$data, string $path, string &$error): bool {
		$flags = array_key_exists('flags', $rule) ? $rule['flags'] : 0x00;

		if (self::checkStringUtf8(API_NOT_EMPTY, $data, $path, $error) === false) {
			return false;
		}

		$prometheus_output_parser = new CPrometheusOutputParser([
			'usermacros' => (bool) ($flags & API_ALLOW_USER_MACRO),
			'lldmacros' => (bool) ($flags & API_ALLOW_LLD_MACRO)
		]);

		if ($prometheus_output_parser->parse($data) != CParser::PARSE_SUCCESS) {
			$error = _s('Invalid parameter "%1$s": %2$s.', $path, _('invalid Prometheus label'));
			return false;
		}

		return true;
	}
}<|MERGE_RESOLUTION|>--- conflicted
+++ resolved
@@ -1152,28 +1152,14 @@
 	 * Identifier validator.
 	 *
 	 * @param array  $rule
-<<<<<<< HEAD
-	 * @param int    $rule['flags'] (optional) API_ALLOW_NULL, API_NOT_EMPTY
-	 * @param string $rule['in']    (optional)
-=======
->>>>>>> d914b835
-	 * @param mixed  $data
-	 * @param string $path
-	 * @param string $error
-	 *
-	 * @return bool
-	 */
-<<<<<<< HEAD
+	 * @param string $rule['in'] (optional)
+	 * @param mixed  $data
+	 * @param string $path
+	 * @param string $error
+	 *
+	 * @return bool
+	 */
 	private static function validateId(array $rule, &$data, string $path, string &$error) :bool {
-		$flags = array_key_exists('flags', $rule) ? $rule['flags'] : 0x00;
-
-		if (($flags & API_ALLOW_NULL) && $data === null) {
-			return true;
-		}
-
-=======
-	private static function validateId($rule, &$data, $path, &$error) {
->>>>>>> d914b835
 		if (!is_scalar($data) || is_bool($data) || is_double($data) || !ctype_digit(strval($data))) {
 			$error = _s('Invalid parameter "%1$s": %2$s.', $path, _('a number is expected'));
 			return false;
