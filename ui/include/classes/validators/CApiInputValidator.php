<?php
/*
** Zabbix
** Copyright (C) 2001-2021 Zabbix SIA
**
** This program is free software; you can redistribute it and/or modify
** it under the terms of the GNU General Public License as published by
** the Free Software Foundation; either version 2 of the License, or
** (at your option) any later version.
**
** This program is distributed in the hope that it will be useful,
** but WITHOUT ANY WARRANTY; without even the implied warranty of
** MERCHANTABILITY or FITNESS FOR A PARTICULAR PURPOSE. See the
** GNU General Public License for more details.
**
** You should have received a copy of the GNU General Public License
** along with this program; if not, write to the Free Software
** Foundation, Inc., 51 Franklin Street, Fifth Floor, Boston, MA  02110-1301, USA.
**/


/**
 * API validator
 */
class CApiInputValidator {

	/**
	 * Base validation function.
	 *
	 * @param array  $rule  validation rule
	 * @param mixed  $data  import data
	 * @param string $path  data path (for error reporting)
	 * @param string $error
	 *
	 * @return bool
	 */
	public static function validate(array $rule, &$data, $path, &$error) {
		$error = '';

		return self::validateData($rule, $data, $path, $error)
			&& self::validateDataUniqueness($rule, $data, $path, $error);
	}

	/**
	 * Base uniqueness validation function.
	 *
	 * @param array  $rule  validation rule
	 * @param mixed  $data  import data
	 * @param string $path  data path (for error reporting)
	 * @param string $error
	 *
	 * @return bool
	 */
	public static function validateUniqueness(array $rule, $data, $path, &$error) {
		$error = '';

		return self::validateDataUniqueness($rule, $data, $path, $error);
	}

	/**
	 * Base data validation function.
	 *
	 * @param array  $rule
	 * @param mixed  $data
	 * @param string $path
	 * @param string $error
	 * @param array  $parent_data
	 *
	 * @return bool
	 */
	private static function validateData($rule, &$data, $path, &$error, array $parent_data = null) {
		switch ($rule['type']) {
			case API_CALC_FORMULA:
				return self::validateCalcFormula($rule, $data, $path, $error);

			case API_COLOR:
				return self::validateColor($rule, $data, $path, $error);

			case API_MULTIPLE:
				if ($parent_data !== null) {
					return self::validateMultiple($rule, $data, $path, $error, $parent_data);
				}
				break;

			case API_STRING_UTF8:
				return self::validateStringUtf8($rule, $data, $path, $error);

			case API_STRINGS_UTF8:
				return self::validateStringsUtf8($rule, $data, $path, $error);

			case API_INT32:
				return self::validateInt32($rule, $data, $path, $error);

			case API_INTS32:
				return self::validateInts32($rule, $data, $path, $error);

			case API_UINT64:
				return self::validateUInt64($rule, $data, $path, $error);

			case API_UINTS64:
				return self::validateUInts64($rule, $data, $path, $error);

			case API_FLOAT:
				return self::validateFloat($rule, $data, $path, $error);

			case API_FLOATS:
				return self::validateFloats($rule, $data, $path, $error);

			case API_ID:
				return self::validateId($rule, $data, $path, $error);

			case API_BOOLEAN:
				return self::validateBoolean($rule, $data, $path, $error);

			case API_FLAG:
				return self::validateFlag($rule, $data, $path, $error);

			case API_OBJECT:
				return self::validateObject($rule, $data, $path, $error);

			case API_OUTPUT:
				return self::validateOutput($rule, $data, $path, $error);

			case API_PSK:
				return self::validatePSK($rule, $data, $path, $error);

			case API_SORTORDER:
				return self::validateSortOrder($rule, $data, $path, $error);

			case API_IDS:
				return self::validateIds($rule, $data, $path, $error);

			case API_OBJECTS:
				return self::validateObjects($rule, $data, $path, $error);

			case API_HG_NAME:
				return self::validateHostGroupName($rule, $data, $path, $error);

			case API_H_NAME:
				return self::validateHostName($rule, $data, $path, $error);

			case API_NUMERIC:
				return self::validateNumeric($rule, $data, $path, $error);

			case API_SCRIPT_MENU_PATH:
				return self::validateScriptMenuPath($rule, $data, $path, $error);

			case API_USER_MACRO:
				return self::validateUserMacro($rule, $data, $path, $error);

			case API_LLD_MACRO:
				return self::validateLLDMacro($rule, $data, $path, $error);

			case API_RANGE_TIME:
				return self::validateRangeTime($rule, $data, $path, $error);

			case API_TIME_PERIOD:
				return self::validateTimePeriod($rule, $data, $path, $error);

			case API_REGEX:
				return self::validateRegex($rule, $data, $path, $error);

			case API_HTTP_POST:
				return self::validateHttpPosts($rule, $data, $path, $error);

			case API_VARIABLE_NAME:
				return self::validateVariableName($rule, $data, $path, $error);

			case API_TIME_UNIT:
				return self::validateTimeUnit($rule, $data, $path, $error);

			case API_URL:
				return self::validateUrl($rule, $data, $path, $error);

			case API_IP:
				return self::validateIp($rule, $data, $path, $error);

			case API_IP_RANGES:
				return self::validateIpRanges($rule, $data, $path, $error);

			case API_DNS:
				return self::validateDns($rule, $data, $path, $error);

			case API_PORT:
				return self::validatePort($rule, $data, $path, $error);

			case API_TRIGGER_EXPRESSION:
				return self::validateTriggerExpression($rule, $data, $path, $error);

			case API_EVENT_NAME:
				return self::validateEventName($rule, $data, $path, $error);

			case API_JSONRPC_PARAMS:
				return self::validateJsonRpcParams($rule, $data, $path, $error);

			case API_JSONRPC_ID:
				return self::validateJsonRpcId($rule, $data, $path, $error);

			case API_DATE:
				return self::validateDate($rule, $data, $path, $error);

			case API_NUMERIC_RANGES:
				return self::validateNumericRanges($rule, $data, $path, $error);

			case API_UUID:
				return self::validateUuid($rule, $data, $path, $error);

			case API_CUIDS:
				return self::validateCuids($rule, $data, $path, $error);

			case API_CUID:
				return self::validateCuid($rule, $data, $path, $error);

			case API_VAULT_SECRET:
				return self::validateVaultSecret($rule, $data, $path, $error);

<<<<<<< HEAD
			case API_EXEC_PARAMS:
				return self::validateExecParams($rule, $data, $path, $error);
=======
			case API_IMAGE:
				return self::validateImage($rule, $data, $path, $error);
>>>>>>> 48ba56be
		}

		// This message can be untranslated because warn about incorrect validation rules at a development stage.
		$error = 'Incorrect validation rules.';

		return false;
	}

	/**
	 * Base data uniqueness validation function.
	 *
	 * @param array  $rule
	 * @param mixed  $data
	 * @param string $path
	 * @param string $error
	 *
	 * @return bool
	 */
	private static function validateDataUniqueness($rule, &$data, $path, &$error) {
		switch ($rule['type']) {
			case API_CALC_FORMULA:
			case API_COLOR:
			case API_MULTIPLE:
			case API_STRING_UTF8:
			case API_INT32:
			case API_UINT64:
			case API_UINTS64:
			case API_FLOAT:
			case API_FLOATS:
			case API_ID:
			case API_BOOLEAN:
			case API_FLAG:
			case API_OUTPUT:
			case API_PSK:
			case API_SORTORDER:
			case API_HG_NAME:
			case API_H_NAME:
			case API_NUMERIC:
			case API_SCRIPT_MENU_PATH:
			case API_USER_MACRO:
			case API_LLD_MACRO:
			case API_RANGE_TIME:
			case API_TIME_PERIOD:
			case API_TIME_UNIT:
			case API_REGEX:
			case API_HTTP_POST:
			case API_VARIABLE_NAME:
			case API_URL:
			case API_IP:
			case API_IP_RANGES:
			case API_DNS:
			case API_PORT:
			case API_TRIGGER_EXPRESSION:
			case API_EVENT_NAME:
			case API_JSONRPC_PARAMS:
			case API_JSONRPC_ID:
			case API_DATE:
			case API_NUMERIC_RANGES:
			case API_UUID:
			case API_CUID:
			case API_VAULT_SECRET:
<<<<<<< HEAD
			case API_EXEC_PARAMS:
=======
			case API_IMAGE:
>>>>>>> 48ba56be
				return true;

			case API_OBJECT:
				foreach ($rule['fields'] as $field_name => $field_rule) {
					if ($data !== null && array_key_exists($field_name, $data)) {
						$subpath = ($path === '/' ? $path : $path.'/').$field_name;
						if (!self::validateDataUniqueness($field_rule, $data[$field_name], $subpath, $error)) {
							return false;
						}
					}
				}
				return true;

			case API_IDS:
			case API_STRINGS_UTF8:
			case API_INTS32:
			case API_CUIDS:
				return self::validateStringsUniqueness($rule, $data, $path, $error);

			case API_OBJECTS:
				return self::validateObjectsUniqueness($rule, $data, $path, $error);
		}

		// This message can be untranslated because warn about incorrect validation rules at a development stage.
		$error = 'Incorrect validation rules.';

		return false;
	}

	/**
	 * Generic string validator.
	 *
	 * @param int    $flags  API_NOT_EMPTY
	 * @param mixed  $data
	 * @param string $path
	 * @param string $error
	 *
	 * @return bool
	 */
	private static function checkStringUtf8($flags, &$data, $path, &$error) {
		if (!is_string($data)) {
			$error = _s('Invalid parameter "%1$s": %2$s.', $path, _('a character string is expected'));
			return false;
		}

		if (mb_check_encoding($data, 'UTF-8') !== true) {
			$error = _s('Invalid parameter "%1$s": %2$s.', $path, _('invalid byte sequence in UTF-8'));
			return false;
		}

		if (($flags & API_NOT_EMPTY) && $data === '') {
			$error = _s('Invalid parameter "%1$s": %2$s.', $path, _('cannot be empty'));
			return false;
		}

		return true;
	}

	/**
	 * Calculated item formula validator.
	 *
	 * @param array  $rule
	 * @param int    $rule['flags']   (optional) API_ALLOW_LLD_MACRO
	 * @param int    $rule['length']  (optional)
	 * @param mixed  $data
	 * @param string $path
	 * @param string $error
	 *
	 * @return bool
	 */
	private static function validateCalcFormula($rule, &$data, $path, &$error) {
		$flags = array_key_exists('flags', $rule) ? $rule['flags'] : 0x00;

		if (self::checkStringUtf8(API_NOT_EMPTY, $data, $path, $error) === false) {
			return false;
		}

		if (array_key_exists('length', $rule) && mb_strlen($data) > $rule['length']) {
			$error = _s('Invalid parameter "%1$s": %2$s.', $path, _('value is too long'));
			return false;
		}

		$expression_parser = new CExpressionParser([
			'usermacros' => true,
			'lldmacros' => ($flags & API_ALLOW_LLD_MACRO),
			'calculated' => true,
			'host_macro' => true,
			'empty_host' => true
		]);

		if ($expression_parser->parse($data) != CParser::PARSE_SUCCESS) {
			$error = _s('Invalid parameter "%1$s": %2$s.', $path, $expression_parser->getError());
			return false;
		}

		$expression_validator = new CExpressionValidator([
			'usermacros' => true,
			'lldmacros' => ($flags & API_ALLOW_LLD_MACRO),
			'calculated' => true
		]);

		if (!$expression_validator->validate($expression_parser->getResult()->getTokens())) {
			$error = _s('Invalid parameter "%1$s": %2$s.', $path, $expression_validator->getError());
			return false;
		}

		return true;
	}

	/**
	 * Color validator.
	 *
	 * @param array  $rule
	 * @param int    $rule['flags']   (optional) API_NOT_EMPTY
	 * @param mixed  $data
	 * @param string $path
	 * @param string $error
	 *
	 * @return bool
	 */
	private static function validateColor($rule, &$data, $path, &$error) {
		$flags = array_key_exists('flags', $rule) ? $rule['flags'] : 0x00;

		if (self::checkStringUtf8($flags & API_NOT_EMPTY, $data, $path, $error) === false) {
			return false;
		}

		if (($flags & API_NOT_EMPTY) == 0 && $data === '') {
			return true;
		}

		if (preg_match('/^[0-9a-f]{6}$/i', $data) !== 1) {
			$error = _s('Invalid parameter "%1$s": %2$s.', $path,
				_('a hexadecimal color code (6 symbols) is expected')
			);
			return false;
		}

		return true;
	}

	/**
	 * Multiple data types validator.
	 *
	 * @param array  $rule
	 * @param array  $rule['rules']
	 * @param mixed  $data
	 * @param string $path
	 * @param string $error
	 * @param array  $parent_data
	 *
	 * @return bool
	 */
	private static function validateMultiple($rule, &$data, $path, &$error, array $parent_data) {
		foreach ($rule['rules'] as $field_rule) {
			if (self::isInRange($parent_data[$field_rule['if']['field']], $field_rule['if']['in'])) {
				unset($field_rule['if']);

				return self::validateData($field_rule, $data, $path, $error);
			}
		}

		// This message can be untranslated because warn about incorrect validation rules at a development stage.
		$error = 'Incorrect validation rules.';

		return false;
	}

	/**
	 * Returns unescaped array of "in" rules.
	 *
	 * @static
	 *
	 * @param string $in  A comma-delimited character string. For example, 'xml,json' or '\,,.,/'.
	 *
	 * @return array  An array of "in" rules. For example, ['xml', 'json'] or [',', '.', '/'].
	 */
	private static function unescapeInRule(string $in): array {
		$result = [];
		$pos = 0;

		do {
			preg_match('/^([^,\\\\]|\\\\[,\\\\])*/', substr($in, $pos), $matches);
			$result[] = strtr($matches[0], ['\\,' => ',', '\\\\' => '\\']);
			$pos += strlen($matches[0]);

			if (!isset($in[$pos])) {
				break;
			}

			$pos++;
		}
		while (true);

		return $result;
	}

	/**
	 * String validator.
	 *
	 * @param array  $rule
	 * @param int    $rule['flags']   (optional) API_NOT_EMPTY, API_ALLOW_NULL
	 * @param string $rule['in']      (optional) A comma-delimited character string, for example: 'xml,json'.
	 *                                           Comma and backslash char can be escaped.
	 * @param int    $rule['length']  (optional)
	 * @param mixed  $data
	 * @param string $path
	 * @param string $error
	 *
	 * @return bool
	 */
	private static function validateStringUtf8($rule, &$data, $path, &$error) {
		$flags = array_key_exists('flags', $rule) ? $rule['flags'] : 0x00;

		if (($flags & API_ALLOW_NULL) && $data === null) {
			return true;
		}

		if (self::checkStringUtf8($flags, $data, $path, $error) === false) {
			return false;
		}

		if (array_key_exists('in', $rule)) {
			$in = self::unescapeInRule($rule['in']);

			if (!in_array($data, $in, true)) {
				if (($i = array_search('', $in)) !== false) {
					unset($in[$i]);
				}

				if ($i === false) {
					$error = _s('value must be one of %1$s', implode(', ', $in));
				}
				elseif ($in) {
					$error = _s('value must be empty or one of %1$s', implode(', ', $in));
				}
				else {
					$error = _s('value must be empty');
				}

				$error = _s('Invalid parameter "%1$s": %2$s.', $path, $error);
				return false;
			}
		}

		if (array_key_exists('length', $rule) && mb_strlen($data) > $rule['length']) {
			$error = _s('Invalid parameter "%1$s": %2$s.', $path, _('value is too long'));
			return false;
		}

		return true;
	}

	/**
	 * Array of strings validator.
	 *
	 * @param array  $rule
	 * @param int    $rule['flags']   (optional) API_NOT_EMPTY, API_ALLOW_NULL, API_NORMALIZE
	 * @param string $rule['in']      (optional) a comma-delimited character string, for example: 'xml,json'
	 * @param mixed  $data
	 * @param string $path
	 * @param string $error
	 *
	 * @return bool
	 */
	private static function validateStringsUtf8($rule, &$data, $path, &$error) {
		$flags = array_key_exists('flags', $rule) ? $rule['flags'] : 0x00;

		if (($flags & API_ALLOW_NULL) && $data === null) {
			return true;
		}

		if (($flags & API_NORMALIZE) && self::validateStringUtf8([], $data, '', $e)) {
			$data = [$data];
		}
		unset($e);

		if (!is_array($data)) {
			$error = _s('Invalid parameter "%1$s": %2$s.', $path, _('an array is expected'));
			return false;
		}

		if (($flags & API_NOT_EMPTY) && !$data) {
			$error = _s('Invalid parameter "%1$s": %2$s.', $path, _('cannot be empty'));
			return false;
		}

		$data = array_values($data);
		$rules = ['type' => API_STRING_UTF8];

		if (array_key_exists('in', $rule)) {
			$rules['in'] = $rule['in'];
		}

		foreach ($data as $index => &$value) {
			$subpath = ($path === '/' ? $path : $path.'/').($index + 1);
			if (!self::validateData($rules, $value, $subpath, $error)) {
				return false;
			}
		}
		unset($value);

		return true;
	}

	/**
	 * Integers validator.
	 *
	 * @param array  $rule
	 * @param int    $rule['flags']   (optional) API_ALLOW_NULL
	 * @param string $rule['in']      (optional) a comma-delimited character string, for example: '0,60:900'
	 * @param mixed  $data
	 * @param string $path
	 * @param string $error
	 *
	 * @return bool
	 */
	private static function validateInt32($rule, &$data, $path, &$error) {
		$flags = array_key_exists('flags', $rule) ? $rule['flags'] : 0x00;

		if (($flags & API_ALLOW_NULL) && $data === null) {
			return true;
		}

		if ((!is_int($data) && !is_string($data)) || !preg_match('/^'.ZBX_PREG_INT.'$/', strval($data))) {
			$error = _s('Invalid parameter "%1$s": %2$s.', $path, _('an integer is expected'));
			return false;
		}

		if ($data < ZBX_MIN_INT32 || $data > ZBX_MAX_INT32) {
			$error = _s('Invalid parameter "%1$s": %2$s.', $path, _('a number is too large'));
			return false;
		}

		if (!self::checkInt32In($rule, $data, $path, $error)) {
			return false;
		}

		if (is_string($data)) {
			$data = (int) $data;
		}

		return true;
	}

	/**
	 * Unsigned integers validator.
	 *
	 * @param array  $rule
	 * @param int    $rule['flags']   (optional) API_ALLOW_NULL
	 * @param mixed  $data
	 * @param string $path
	 * @param string $error
	 *
	 * @return bool
	 */
	private static function validateUInt64($rule, &$data, $path, &$error) {
		$flags = array_key_exists('flags', $rule) ? $rule['flags'] : 0x00;

		if (($flags & API_ALLOW_NULL) && $data === null) {
			return true;
		}

		if (!is_scalar($data) || is_bool($data) || is_double($data) || !ctype_digit(strval($data))) {
			$error = _s('Invalid parameter "%1$s": %2$s.', $path, _('an unsigned integer is expected'));
			return false;
		}

		if (bccomp($data, ZBX_MAX_UINT64) > 0) {
			$error = _s('Invalid parameter "%1$s": %2$s.', $path, _('a number is too large'));
			return false;
		}

		$data = (string) $data;

		if ($data[0] === '0') {
			$data = ltrim($data, '0');

			if ($data === '') {
				$data = '0';
			}
		}

		return true;
	}

	/**
	 * Array of unsigned integers validator.
	 *
	 * @param array  $rule
	 * @param int    $rule['flags']   (optional) API_NOT_EMPTY, API_ALLOW_NULL, API_NORMALIZE
	 * @param mixed  $data
	 * @param string $path
	 * @param string $error
	 *
	 * @return bool
	 */
	private static function validateUInts64($rule, &$data, $path, &$error) {
		$flags = array_key_exists('flags', $rule) ? $rule['flags'] : 0x00;

		if (($flags & API_ALLOW_NULL) && $data === null) {
			return true;
		}

		if (($flags & API_NORMALIZE) && self::validateUInt64([], $data, '', $e)) {
			$data = [$data];
		}
		unset($e);

		if (!is_array($data)) {
			$error = _s('Invalid parameter "%1$s": %2$s.', $path, _('an array is expected'));
			return false;
		}

		if (($flags & API_NOT_EMPTY) && !$data) {
			$error = _s('Invalid parameter "%1$s": %2$s.', $path, _('cannot be empty'));
			return false;
		}

		$data = array_values($data);
		$rules = ['type' => API_UINT64];

		foreach ($data as $index => &$value) {
			$subpath = ($path === '/' ? $path : $path.'/').($index + 1);
			if (!self::validateData($rules, $value, $subpath, $error)) {
				return false;
			}
		}
		unset($value);

		return true;
	}

	/**
	 * Floating point number validator.
	 *
	 * @param array  $rule
	 * @param int    $rule['flags']   (optional) API_ALLOW_NULL
	 * @param string $rule['in']      (optional) a comma-delimited character string, for example: '0,60:900'
	 * @param mixed  $data
	 * @param string $path
	 * @param string $error
	 *
	 * @return bool
	 */
	private static function validateFloat($rule, &$data, $path, &$error) {
		$flags = array_key_exists('flags', $rule) ? $rule['flags'] : 0x00;

		if (($flags & API_ALLOW_NULL) && $data === null) {
			return true;
		}

		if (is_int($data) || is_float($data)) {
			$value = (float) $data;
		}
		elseif (is_string($data)) {
			$number_parser = new CNumberParser();

			if ($number_parser->parse($data) == CParser::PARSE_SUCCESS) {
				$value = (float) $number_parser->getMatch();
			}
			else {
				$value = NAN;
			}
		}
		else {
			$value = NAN;
		}

		if (is_nan($value)) {
			$error = _s('Invalid parameter "%1$s": %2$s.', $path, _('a floating point value is expected'));

			return false;
		}

		if (!self::checkFloatIn($rule, $value, $path, $error)) {
			return false;
		}

		$data = $value;

		return true;
	}

	/**
	 * Array of floating point numbers validator.
	 *
	 * @param array  $rule
	 * @param int    $rule['flags']   (optional) API_NOT_EMPTY, API_ALLOW_NULL, API_NORMALIZE
	 * @param mixed  $data
	 * @param string $path
	 * @param string $error
	 *
	 * @return bool
	 */
	private static function validateFloats($rule, &$data, $path, &$error) {
		$flags = array_key_exists('flags', $rule) ? $rule['flags'] : 0x00;

		if (($flags & API_ALLOW_NULL) && $data === null) {
			return true;
		}

		if (($flags & API_NORMALIZE) && self::validateFloat([], $data, '', $e)) {
			$data = [$data];
		}
		unset($e);

		if (!is_array($data)) {
			$error = _s('Invalid parameter "%1$s": %2$s.', $path, _('an array is expected'));
			return false;
		}

		if (($flags & API_NOT_EMPTY) && !$data) {
			$error = _s('Invalid parameter "%1$s": %2$s.', $path, _('cannot be empty'));
			return false;
		}

		$data = array_values($data);
		$rules = ['type' => API_FLOAT];

		foreach ($data as $index => &$value) {
			$subpath = ($path === '/' ? $path : $path.'/').($index + 1);
			if (!self::validateData($rules, $value, $subpath, $error)) {
				return false;
			}
		}
		unset($value);

		return true;
	}

	private static function isInRange($data, $in) {
		$valid = false;

		foreach (explode(',', $in) as $in) {
			if (strpos($in, ':') !== false) {
				list($from, $to) = explode(':', $in);
			}
			else {
				$from = $in;
				$to = $in;
			}

			if ($from <= $data && $data <= $to) {
				$valid = true;
				break;
			}
		}

		return $valid;
	}

	/**
	 * @param array  $rule
	 * @param int    $rule['in']  (optional)
	 * @param int    $data
	 * @param string $path
	 * @param string $error
	 *
	 * @return bool
	 */
	private static function checkInt32In($rule, $data, $path, &$error) {
		if (!array_key_exists('in', $rule)) {
			return true;
		}

		$valid = self::isInRange($data, $rule['in']);

		if (!$valid) {
			$error = _s('Invalid parameter "%1$s": %2$s.', $path,
				_s('value must be one of %1$s', str_replace([',', ':'], [', ', '-'], $rule['in']))
			);
		}

		return $valid;
	}

	/**
	 * @param array  $rule
	 * @param int    $rule['in']  (optional)
	 * @param int    $data
	 * @param string $path
	 * @param string $error
	 *
	 * @return bool
	 */
	private static function checkFloatIn($rule, $data, $path, &$error) {
		if (!array_key_exists('in', $rule)) {
			return true;
		}

		$valid = self::isInRange($data, $rule['in']);

		if (!$valid) {
			$error = _s('Invalid parameter "%1$s": %2$s.', $path,
				_s('value must be within the range of %1$s', str_replace([',', ':'], [', ', '-'], $rule['in']))
			);
		}

		return $valid;
	}

	/**
	 * Array of integers validator.
	 *
	 * @param array  $rule
	 * @param int    $rule['flags']   (optional) API_NOT_EMPTY, API_ALLOW_NULL, API_NORMALIZE
	 * @param string $rule['in']      (optional) a comma-delimited character string, for example: '0,60:900'
	 * @param mixed  $data
	 * @param string $path
	 * @param string $error
	 *
	 * @return bool
	 */
	private static function validateInts32($rule, &$data, $path, &$error) {
		$flags = array_key_exists('flags', $rule) ? $rule['flags'] : 0x00;

		if (($flags & API_ALLOW_NULL) && $data === null) {
			return true;
		}

		if (($flags & API_NORMALIZE) && self::validateInt32([], $data, '', $e)) {
			$data = [$data];
		}
		unset($e);

		if (!is_array($data)) {
			$error = _s('Invalid parameter "%1$s": %2$s.', $path, _('an array is expected'));
			return false;
		}

		if (($flags & API_NOT_EMPTY) && !$data) {
			$error = _s('Invalid parameter "%1$s": %2$s.', $path, _('cannot be empty'));
			return false;
		}

		$data = array_values($data);
		$rules = ['type' => API_INT32];

		if (array_key_exists('in', $rule)) {
			$rules['in'] = $rule['in'];
		}

		foreach ($data as $index => &$value) {
			$subpath = ($path === '/' ? $path : $path.'/').($index + 1);
			if (!self::validateData($rules, $value, $subpath, $error)) {
				return false;
			}
		}
		unset($value);

		return true;
	}

	/**
	 * Identifier validator.
	 *
	 * @param array  $rule
	 * @param int    $rule['flags']   (optional) API_ALLOW_NULL, API_NOT_EMPTY
	 * @param mixed  $data
	 * @param string $path
	 * @param string $error
	 *
	 * @return bool
	 */
	private static function validateId($rule, &$data, $path, &$error) {
		$flags = array_key_exists('flags', $rule) ? $rule['flags'] : 0x00;

		if (($flags & API_ALLOW_NULL) && $data === null) {
			return true;
		}

		if (!is_scalar($data) || is_bool($data) || is_double($data) || !ctype_digit(strval($data))) {
			$error = _s('Invalid parameter "%1$s": %2$s.', $path, _('a number is expected'));
			return false;
		}

		if (($flags & API_NOT_EMPTY) && $data == 0) {
			$error = _s('Invalid parameter "%1$s": %2$s.', $path, _('cannot be empty'));
			return false;
		}

		if (bccomp($data, ZBX_DB_MAX_ID) > 0) {
			$error = _s('Invalid parameter "%1$s": %2$s.', $path, _('a number is too large'));
			return false;
		}

		$data = (string) $data;

		if ($data[0] === '0') {
			$data = ltrim($data, '0');

			if ($data === '') {
				$data = '0';
			}
		}

		return true;
	}

	/**
	 * Boolean validator.
	 *
	 * @param array  $rule
	 * @param int    $rule['flags']  (optional) API_ALLOW_NULL
	 * @param mixed  $data
	 * @param string $path
	 * @param string $error
	 *
	 * @return bool
	 */
	private static function validateBoolean($rule, &$data, $path, &$error) {
		$flags = array_key_exists('flags', $rule) ? $rule['flags'] : 0x00;

		if (($flags & API_ALLOW_NULL) && $data === null) {
			return true;
		}

		if (!is_bool($data)) {
			$error = _s('Invalid parameter "%1$s": %2$s.', $path, _('a boolean is expected'));
			return false;
		}

		return true;
	}

	/**
	 * Flag validator.
	 *
	 * @param array  $rule
	 * @param mixed  $data
	 * @param string $path
	 * @param string $error
	 *
	 * @return bool
	 */
	private static function validateFlag($rule, &$data, $path, &$error) {
		if (is_bool($data)) {
			return true;
		}

		/**
		 * @deprecated  As of version 3.4, use boolean flags only.
		 */
		trigger_error(_('Non-boolean flags are deprecated.'), E_USER_NOTICE);

		$data = !is_null($data);

		return true;
	}

	/**
	 * Object validator.
	 *
	 * @param array  $rul
	 * @param int    $rule['flags']                                   (optional) API_ALLOW_NULL
	 * @param array  $rule['fields']
	 * @param int    $rule['fields'][<field_name>]['flags']           (optional) API_REQUIRED, API_DEPRECATED,
	 *                                                                           API_ALLOW_UNEXPECTED
	 * @param mixed  $rule['fields'][<field_name>]['default']         (optional)
	 * @param string $rule['fields'][<field_name>]['default_source']  (optional)
	 * @param mixed  $data
	 * @param string $path
	 * @param string $error
	 *
	 * @return bool
	 */
	private static function validateObject($rule, &$data, $path, &$error) {
		$flags = array_key_exists('flags', $rule) ? $rule['flags'] : 0x00;

		if (($flags & API_ALLOW_NULL) && $data === null) {
			return true;
		}

		if (!is_array($data)) {
			$error = _s('Invalid parameter "%1$s": %2$s.', $path, _('an array is expected'));
			return false;
		}

		// unexpected parameter validation
		if (!($flags & API_ALLOW_UNEXPECTED)) {
			foreach ($data as $field_name => $value) {
				if (!$rule['fields']) {
					$error = _s('Invalid parameter "%1$s": %2$s.', $path, _('should be empty'));
					return false;
				}

				if (!array_key_exists($field_name, $rule['fields'])) {
					$error = _s('Invalid parameter "%1$s": %2$s.', $path,
						_s('unexpected parameter "%1$s"', $field_name)
					);
					return false;
				}
			}
		}

		// validation of the values type
		foreach ($rule['fields'] as $field_name => $field_rule) {
			$flags = array_key_exists('flags', $field_rule) ? $field_rule['flags'] : 0x00;

			if (array_key_exists('default', $field_rule) && !array_key_exists($field_name, $data)) {
				$data[$field_name] = $field_rule['default'];
			}

			if (array_key_exists('default_source', $field_rule) && !array_key_exists($field_name, $data)) {
				$data[$field_name] = $data[$field_rule['default_source']];
			}

			if (array_key_exists($field_name, $data)) {
				$subpath = ($path === '/' ? $path : $path.'/').$field_name;
				if (!self::validateData($field_rule, $data[$field_name], $subpath, $error, $data)) {
					return false;
				}
				if ($flags & API_DEPRECATED) {
					trigger_error(_s('Parameter "%1$s" is deprecated.', $subpath), E_USER_NOTICE);
				}
			}
			elseif ($flags & API_REQUIRED) {
				$error = _s('Invalid parameter "%1$s": %2$s.', $path,
					_s('the parameter "%1$s" is missing', $field_name)
				);
				return false;
			}
		}

		return true;
	}

	/**
	 * API output validator.
	 *
	 * @param array  $rule
	 * @param int    $rule['flags']   (optional) API_ALLOW_COUNT, API_ALLOW_NULL
	 * @param string $rule['in']      (optional) comma-delimited field names, for example: 'hostid,name'
	 * @param mixed  $data
	 * @param string $path
	 * @param string $error
	 *
	 * @return bool
	 */
	private static function validateOutput($rule, &$data, $path, &$error) {
		$flags = array_key_exists('flags', $rule) ? $rule['flags'] : 0x00;

		if (($flags & API_ALLOW_NULL) && $data === null) {
			return true;
		}

		if (is_array($data)) {
			$rules = ['type' => API_STRINGS_UTF8, 'uniq' => true];

			if (array_key_exists('in', $rule)) {
				$rules['in'] = $rule['in'];
			}

			return self::validateData($rules, $data, $path, $error)
				&& self::validateDataUniqueness($rules, $data, $path, $error);
		}
		elseif (is_string($data)) {
			$in = ($flags & API_ALLOW_COUNT) ? implode(',', [API_OUTPUT_EXTEND, API_OUTPUT_COUNT]) : API_OUTPUT_EXTEND;

			return self::validateData(['type' => API_STRING_UTF8, 'in' => $in], $data, $path, $error);
		}

		$error = _s('Invalid parameter "%1$s": %2$s.', $path, _('an array or a character string is expected'));

		return false;
	}

	/**
	 * PSK key validator.
	 *
	 * @param array  $rule
	 * @param int    $rule['flags']   (optional) API_NOT_EMPTY
	 * @param int    $rule['length']  (optional)
	 * @param mixed  $data
	 * @param string $path
	 * @param string $error
	 *
	 * @return bool
	 */
	private static function validatePSK($rule, &$data, $path, &$error) {
		$flags = array_key_exists('flags', $rule) ? $rule['flags'] : 0x00;

		if (self::checkStringUtf8($flags & API_NOT_EMPTY, $data, $path, $error) === false) {
			return false;
		}

		$mb_len = mb_strlen($data);

		if ($mb_len != 0 && $mb_len < PSK_MIN_LEN) {
			$error = _s('Invalid parameter "%1$s": %2$s.', $path, _s('minimum length is %1$s characters', PSK_MIN_LEN));
			return false;
		}

		if (preg_match('/^([0-9a-f]{2})*$/i', $data) !== 1) {
			$error = _s('Invalid parameter "%1$s": %2$s.', $path,
				_('an even number of hexadecimal characters is expected')
			);
			return false;
		}

		if (array_key_exists('length', $rule) && $mb_len > $rule['length']) {
			$error = _s('Invalid parameter "%1$s": %2$s.', $path, _('value is too long'));
			return false;
		}

		return true;
	}

	/**
	 * API sort order validator.
	 *
	 * @param array  $rule
	 * @param mixed  $data
	 * @param string $path
	 * @param string $error
	 *
	 * @return bool
	 */
	private static function validateSortOrder($rule, &$data, $path, &$error) {
		$in = ZBX_SORT_UP.','.ZBX_SORT_DOWN;

		if (self::validateStringUtf8(['in' => $in], $data, $path, $e)) {
			return true;
		}

		if (is_string($data)) {
			$error = $e;
			return false;
		}
		unset($e);

		if (!is_array($data)) {
			$error = _s('Invalid parameter "%1$s": %2$s.', $path, _('an array or a character string is expected'));
			return false;
		}

		$data = array_values($data);
		$rules = [
			'type' => API_STRING_UTF8,
			'in' => $in
		];

		foreach ($data as $index => &$value) {
			$subpath = ($path === '/' ? $path : $path.'/').($index + 1);
			if (!self::validateData($rules, $value, $subpath, $error)) {
				return false;
			}
		}
		unset($value);

		return true;
	}

	/**
	 * Array of ids validator.
	 *
	 * @param array  $rule
	 * @param int    $rule['flags']   (optional) API_NOT_EMPTY, API_ALLOW_NULL, API_NORMALIZE
	 * @param mixed  $data
	 * @param string $path
	 * @param string $error
	 *
	 * @return bool
	 */
	private static function validateIds($rule, &$data, $path, &$error) {
		$flags = array_key_exists('flags', $rule) ? $rule['flags'] : 0x00;

		if (($flags & API_ALLOW_NULL) && $data === null) {
			return true;
		}

		if (($flags & API_NORMALIZE) && self::validateId([], $data, '', $e)) {
			$data = [$data];
		}
		unset($e);

		if (!is_array($data)) {
			$error = _s('Invalid parameter "%1$s": %2$s.', $path, _('an array is expected'));
			return false;
		}

		if (($flags & API_NOT_EMPTY) && !$data) {
			$error = _s('Invalid parameter "%1$s": %2$s.', $path, _('cannot be empty'));
			return false;
		}

		$data = array_values($data);

		foreach ($data as $index => &$value) {
			$subpath = ($path === '/' ? $path : $path.'/').($index + 1);
			if (!self::validateId([], $value, $subpath, $error)) {
				return false;
			}
		}
		unset($value);

		return true;
	}

	/**
	 * Array of objects validator.
	 *
	 * @param array  $rule
	 * @param int    $rule['flags']   (optional) API_NOT_EMPTY, API_ALLOW_NULL, API_NORMALIZE, API_PRESERVE_KEYS,
	 *                                           API_ALLOW_UNEXPECTED
	 * @param array  $rule['fields']
	 * @param int    $rule['length']  (optional)
	 * @param mixed  $data
	 * @param string $path
	 * @param string $error
	 *
	 * @return bool
	 */
	private static function validateObjects($rule, &$data, $path, &$error) {
		$flags = array_key_exists('flags', $rule) ? $rule['flags'] : 0x00;

		if (($flags & API_ALLOW_NULL) && $data === null) {
			return true;
		}

		if (!is_array($data)) {
			$error = _s('Invalid parameter "%1$s": %2$s.', $path, _('an array is expected'));
			return false;
		}

		if (($flags & API_NOT_EMPTY) && !$data) {
			$error = _s('Invalid parameter "%1$s": %2$s.', $path, _('cannot be empty'));
			return false;
		}

		if (array_key_exists('length', $rule) && count($data) > $rule['length']) {
			$error = _s('Invalid parameter "%1$s": %2$s.', $path, _('value is too long'));
			return false;
		}

		if (($flags & API_NORMALIZE) && $data) {
			reset($data);

			if (!is_int(key($data))) {
				$data = [$data];
			}
		}

		if (!($flags & API_PRESERVE_KEYS)) {
			$data = array_values($data);
		}

		foreach ($data as $index => &$value) {
			$subpath = ($path === '/' ? $path : $path.'/').($index + 1);
			if (!self::validateObject(['flags' => ($flags & API_ALLOW_UNEXPECTED), 'fields' => $rule['fields']], $value,
					$subpath, $error)) {
				return false;
			}
		}
		unset($value);

		return true;
	}

	/**
	 * Host group name validator.
	 *
	 * @param array  $rule
	 * @param int    $rule['flags']   (optional) API_REQUIRED_LLD_MACRO
	 * @param int    $rule['length']  (optional)
	 * @param mixed  $data
	 * @param string $path
	 * @param string $error
	 *
	 * @return bool
	 */
	private static function validateHostGroupName($rule, &$data, $path, &$error) {
		if (self::checkStringUtf8(API_NOT_EMPTY, $data, $path, $error) === false) {
			return false;
		}

		if (array_key_exists('length', $rule) && mb_strlen($data) > $rule['length']) {
			$error = _s('Invalid parameter "%1$s": %2$s.', $path, _('value is too long'));

			return false;
		}

		$flags = array_key_exists('flags', $rule) ? $rule['flags'] : 0x00;
		$host_group_name_parser = new CHostGroupNameParser(['lldmacros' => ($flags & API_REQUIRED_LLD_MACRO)]);

		if ($host_group_name_parser->parse($data) != CParser::PARSE_SUCCESS) {
			$error = _s('Invalid parameter "%1$s": %2$s.', $path, _('invalid host group name'));

			return false;
		}

		if (($flags & API_REQUIRED_LLD_MACRO) && !$host_group_name_parser->getMacros()) {
			$error = _s('Invalid parameter "%1$s": %2$s.', $path,
				_('must contain at least one low-level discovery macro')
			);

			return false;
		}

		return true;
	}

	/**
	 * Host name validator.
	 *
	 * @param array  $rule
	 * @param int    $rule['flags']   (optional) API_REQUIRED_LLD_MACRO
	 * @param int    $rule['length']  (optional)
	 * @param mixed  $data
	 * @param string $path
	 * @param string $error
	 *
	 * @return bool
	 */
	private static function validateHostName($rule, &$data, $path, &$error) {
		if (self::checkStringUtf8(API_NOT_EMPTY, $data, $path, $error) === false) {
			return false;
		}

		if (array_key_exists('length', $rule) && mb_strlen($data) > $rule['length']) {
			$error = _s('Invalid parameter "%1$s": %2$s.', $path, _('value is too long'));

			return false;
		}

		$flags = array_key_exists('flags', $rule) ? $rule['flags'] : 0x00;
		$host_name_parser = new CHostNameParser(['lldmacros' => ($flags & API_REQUIRED_LLD_MACRO)]);

		// For example, host prototype name MUST contain macros.
		if ($host_name_parser->parse($data) != CParser::PARSE_SUCCESS) {
			$error = _s('Invalid parameter "%1$s": %2$s.', $path, _('invalid host name'));

			return false;
		}

		if (($flags & API_REQUIRED_LLD_MACRO) && !$host_name_parser->getMacros()) {
			$error = _s('Invalid parameter "%1$s": %2$s.', $path,
				_('must contain at least one low-level discovery macro')
			);

			return false;
		}

		return true;
	}

	/**
	 * Validator for numeric data with optional suffix.
	 * Supported time suffixes: s, m, h, d, w
	 * Supported metric suffixes: K, M, G, T
	 *
	 * @param array  $rule
	 * @param int    $rule['flags']   (optional) API_NOT_EMPTY
	 * @param int    $rule['length']  (optional)
	 * @param mixed  $data
	 * @param string $path
	 * @param string $error
	 *
	 * @return bool
	 */
	private static function validateNumeric($rule, &$data, $path, &$error) {
		global $DB;

		$flags = array_key_exists('flags', $rule) ? $rule['flags'] : 0x00;

		if (is_int($data)) {
			$data = (string) $data;
		}

		if (self::checkStringUtf8($flags & API_NOT_EMPTY, $data, $path, $error) === false) {
			return false;
		}

		if (array_key_exists('length', $rule) && mb_strlen($data) > $rule['length']) {
			$error = _s('Invalid parameter "%1$s": %2$s.', $path, _('value is too long'));

			return false;
		}

		if (($flags & API_NOT_EMPTY) == 0 && $data === '') {
			return true;
		}

		$number_parser = new CNumberParser(['with_suffix' => true]);

		if ($number_parser->parse($data) != CParser::PARSE_SUCCESS) {
			$error = _s('Invalid parameter "%1$s": %2$s.', $path, _('a number is expected'));

			return false;
		}

		$value = $number_parser->calcValue();

		if ($DB['DOUBLE_IEEE754']) {
			if (abs($value) > ZBX_FLOAT_MAX) {
				$error = _s('Invalid parameter "%1$s": %2$s.', $path, _('a number is too large'));

				return false;
			}
		}
		else {
			if (abs($value) >= 1E+16) {
				$error = _s('Invalid parameter "%1$s": %2$s.', $path, _('a number is too large'));

				return false;
			}
			elseif ($value != round($value, 4)) {
				$error = _s('Invalid parameter "%1$s": %2$s.', $path, _('a number has too many fractional digits'));

				return false;
			}
		}

		// Remove leading zeros.
		$data = preg_replace('/^(-)?(0+)?(\d.*)$/', '${1}${3}', $data);

		// Add leading zero.
		$data = preg_replace('/^(-)?(\..*)$/', '${1}0${2}', $data);

		return true;
	}

	/**
	 * Global script menu_path validator.
	 *
	 * @param array  $rule
	 * @param int    $rule['flags']   (optional)
	 * @param int    $rule['length']  (optional)
	 * @param mixed  $data
	 * @param string $path
	 * @param string $error
	 *
	 * @return bool
	 */
	private static function validateScriptMenuPath($rule, &$data, $path, &$error) {
		// Having only a root folder is the same as being empty. Temporary modify data to check if it is actually empty.
		$tmp_data = $data;

		if ($tmp_data === '/') {
			$tmp_data = '';
		}

		$flags = array_key_exists('flags', $rule) ? $rule['flags'] : 0x00;

		if (self::checkStringUtf8($flags, $tmp_data, $path, $error) === false) {
			return false;
		}

		if (array_key_exists('length', $rule) && mb_strlen($data) > $rule['length']) {
			$error = _s('Invalid parameter "%1$s": %2$s.', $path, _('value is too long'));
			return false;
		}

		// If empty is allowed there is only root folder, return early.
		if ($data === '/') {
			return true;
		}

		$folders = splitPath($data);
		$folders = array_map('trim', $folders);
		$count = count($folders);

		// folder1/{empty}/name or folder1/folder2/{empty}
		foreach ($folders as $num => $folder) {
			// Allow the trailing slash.
			if ($folder === '' && $num != ($count - 1) && $num != 0) {
				$error = _s('Invalid parameter "%1$s": %2$s.', $path, _('directory cannot be empty'));

				return false;
			}
		}

		return true;
	}

	/**
	 * User macro validator.
	 *
	 * @param array  $rule
	 * @param int    $rule['length']  (optional)
	 * @param mixed  $data
	 * @param string $path
	 * @param string $error
	 *
	 * @return bool
	 */
	private static function validateUserMacro($rule, &$data, $path, &$error) {
		if (self::checkStringUtf8(API_NOT_EMPTY, $data, $path, $error) === false) {
			return false;
		}

		if (array_key_exists('length', $rule) && mb_strlen($data) > $rule['length']) {
			$error = _s('Invalid parameter "%1$s": %2$s.', $path, _('value is too long'));
			return false;
		}

		$user_macro_parser = new CUserMacroParser();

		if ($user_macro_parser->parse($data) != CParser::PARSE_SUCCESS) {
			$error = _s('Invalid parameter "%1$s": %2$s.', $path, $user_macro_parser->getError());
			return false;
		}

		return true;
	}

	/**
	 * LLD macro validator.
	 *
	 * @param array  $rule
	 * @param int    $rule['length']  (optional)
	 * @param mixed  $data
	 * @param string $path
	 * @param string $error
	 *
	 * @return bool
	 */
	private static function validateLLDMacro($rule, &$data, $path, &$error) {
		if (self::checkStringUtf8(API_NOT_EMPTY, $data, $path, $error) === false) {
			return false;
		}

		if (array_key_exists('length', $rule) && mb_strlen($data) > $rule['length']) {
			$error = _s('Invalid parameter "%1$s": %2$s.', $path, _('value is too long'));
			return false;
		}

		if ((new CLLDMacroParser())->parse($data) != CParser::PARSE_SUCCESS) {
			$error = _s('Invalid parameter "%1$s": %2$s.', $path, _('a low-level discovery macro is expected'));
			return false;
		}

		return true;
	}

	/**
	 * Time period validator like "1-7,00:00-24:00".
	 *
	 * @param array  $rule
	 * @param int    $rule['length']  (optional)
	 * @param mixed  $data
	 * @param string $path
	 * @param string $error
	 *
	 * @return bool
	 */
	private static function validateRangeTime($rule, &$data, $path, &$error) {
		$flags = array_key_exists('flags', $rule) ? $rule['flags'] : 0x00;

		if (self::checkStringUtf8(API_NOT_EMPTY, $data, $path, $error) === false) {
			return false;
		}

		if (array_key_exists('length', $rule) && mb_strlen($data) > $rule['length']) {
			$error = _s('Invalid parameter "%1$s": %2$s.', $path, _('value is too long'));
			return false;
		}

		$range_time_parser = new CRangeTimeParser();

		if ($range_time_parser->parse($data) != CParser::PARSE_SUCCESS) {
			$error = _s('Invalid parameter "%1$s": %2$s.', $path, _('a time range is expected'));
			return false;
		}

		return true;
	}

	/**
	 * Time period validator like "1-7,00:00-24:00".
	 *
	 * @param array  $rule
	 * @param int    $rule['flags']   (optional) API_ALLOW_USER_MACRO
	 * @param int    $rule['length']  (optional)
	 * @param mixed  $data
	 * @param string $path
	 * @param string $error
	 *
	 * @return bool
	 */
	private static function validateTimePeriod($rule, &$data, $path, &$error) {
		$flags = array_key_exists('flags', $rule) ? $rule['flags'] : 0x00;

		if (self::checkStringUtf8(API_NOT_EMPTY, $data, $path, $error) === false) {
			return false;
		}

		if (array_key_exists('length', $rule) && mb_strlen($data) > $rule['length']) {
			$error = _s('Invalid parameter "%1$s": %2$s.', $path, _('value is too long'));
			return false;
		}

		$time_period_parser = new CTimePeriodsParser(['usermacros' => ($flags & API_ALLOW_USER_MACRO)]);

		if ($time_period_parser->parse($data) != CParser::PARSE_SUCCESS) {
			$error = _s('Invalid parameter "%1$s": %2$s.', $path, _('a time period is expected'));
			return false;
		}

		return true;
	}

	/**
	 * Regular expression validator.
	 *
	 * @param array  $rule
	 * @param int    $rule['flags']   (optional) API_NOT_EMPTY, API_ALLOW_GLOBAL_REGEX
	 * @param int    $rule['length']  (optional)
	 * @param mixed  $data
	 * @param string $path
	 * @param string $error
	 *
	 * @return bool
	 */
	private static function validateRegex($rule, &$data, $path, &$error) {
		$flags = array_key_exists('flags', $rule) ? $rule['flags'] : 0x00;

		if (self::checkStringUtf8($flags, $data, $path, $error) === false) {
			return false;
		}

		if (array_key_exists('length', $rule) && mb_strlen($data) > $rule['length']) {
			$error = _s('Invalid parameter "%1$s": %2$s.', $path, _('value is too long'));
			return false;
		}

		if (($flags & API_ALLOW_GLOBAL_REGEX) && $data !== '' && $data[0] === '@') {
			return true;
		}

		if (@preg_match('/'.str_replace('/', '\/', $data).'/', '') === false) {
			$error = _s('Invalid parameter "%1$s": %2$s.', $path, _('invalid regular expression'));
			return false;
		}

		return true;
	}

	/**
	 * Time unit validator like "10", "20s", "30m", "4h", "{$TIME}" etc.
	 *
	 * @param array  $rule
	 * @param int    $rule['length'] (optional)
	 * @param int    $rule['flags']  (optional) API_NOT_EMPTY, API_ALLOW_USER_MACRO, API_ALLOW_LLD_MACRO,
	 *                                          API_TIME_UNIT_WITH_YEAR
	 * @param int    $rule['in']     (optional)
	 * @param mixed  $data
	 * @param string $path
	 * @param string $error
	 *
	 * @return bool
	 */
	private static function validateTimeUnit($rule, &$data, $path, &$error) {
		$flags = array_key_exists('flags', $rule) ? $rule['flags'] : 0x00;

		/*
		 * It's possible to enter seconds as integers, but by default now we look for strings. For example: "30m".
		 * Other rules like emptiness and invalid characters are validated by parsers.
		 */
		if (is_int($data)) {
			$data = (string) $data;
		}

		if (self::checkStringUtf8($flags & API_NOT_EMPTY, $data, $path, $error) === false) {
			return false;
		}

		if (array_key_exists('length', $rule) && mb_strlen($data) > $rule['length']) {
			$error = _s('Invalid parameter "%1$s": %2$s.', $path, _('value is too long'));
			return false;
		}

		if (($flags & API_NOT_EMPTY) == 0 && $data === '') {
			return true;
		}

		$simple_interval_parser = new CSimpleIntervalParser([
			'usermacros' => ($flags & API_ALLOW_USER_MACRO),
			'lldmacros' => ($flags & API_ALLOW_LLD_MACRO),
			'negative' => true,
			'with_year' => ($flags & API_TIME_UNIT_WITH_YEAR)
		]);

		if ($simple_interval_parser->parse($data) != CParser::PARSE_SUCCESS) {
			$error = _s('Invalid parameter "%1$s": %2$s.', $path, _('a time unit is expected'));
			return false;
		}

		if (($flags & (API_ALLOW_USER_MACRO | API_ALLOW_LLD_MACRO)) && $data[0] === '{') {
			return true;
		}

		$seconds = timeUnitToSeconds($data, ($flags & API_TIME_UNIT_WITH_YEAR));

		if ($seconds < ZBX_MIN_INT32 || $seconds > ZBX_MAX_INT32) {
			$error = _s('Invalid parameter "%1$s": %2$s.', $path, _('a number is too large'));
			return false;
		}

		return self::checkInt32In($rule, $seconds, $path, $error);
	}

	/**
	 * Array of ids, int32 or strings uniqueness validator.
	 *
	 * @param array  $rule
	 * @param bool   $rule['uniq']    (optional)
	 * @param array  $data
	 * @param string $path
	 * @param string $error
	 *
	 * @return bool
	 */
	private static function validateStringsUniqueness($rule, array $data = null, $path, &$error) {
		// $data can be NULL when API_ALLOW_NULL is set
		if ($data === null) {
			return true;
		}

		if (!array_key_exists('uniq', $rule) || $rule['uniq'] === false) {
			return true;
		}

		$uniq = [];

		foreach ($data as $index => $value) {
			if (array_key_exists($value, $uniq)) {
				$subpath = ($path === '/' ? $path : $path.'/').($index + 1);
				$error = _s('Invalid parameter "%1$s": %2$s.', $subpath,
					_s('value %1$s already exists', '('.$value.')')
				);
				return false;
			}
			$uniq[$value] = true;
		}

		return true;
	}

	/**
	 * Returns macro without spaces and curly braces.
	 *
	 * "{$MACRO}" => "MACRO"
	 * "{$MACRO:}" => "MACRO:context:"
	 * "{$MACRO: /var}" => "MACRO:context:/var"
	 * "{$MACRO: /"var"}" => "MACRO:context:/var"
	 * "{$MACRO:regex: ^[a-z]+}" => "MACRO:regex:^[a-z]+"
	 *
	 * @param string $macro
	 *
	 * @return string
	 */
	public static function trimMacro(string $macro): string {
		$user_macro_parser = new CUserMacroParser();

		$user_macro_parser->parse($macro);

		$macro = $user_macro_parser->getMacro();
		$context = $user_macro_parser->getContext();
		$regex = $user_macro_parser->getRegex();

		if ($context !== null) {
			$macro .= ':context:'.$context;
		}
		elseif ($regex !== null) {
			$macro .= ':regex:'.$regex;
		}

		return $macro;
	}

	/**
	 * Array of objects uniqueness validator.
	 *
	 * @param array  $rule
	 * @param array  $rule['uniq']    (optional) subsets of unique fields ([['hostid', 'name'], [...]])
	 * @param array  $rule['fields']
	 * @param array  $data
	 * @param string $path
	 * @param string $error
	 *
	 * @return bool
	 */
	private static function validateObjectsUniqueness($rule, array $data = null, $path, &$error) {
		// $data can be NULL when API_ALLOW_NULL is set
		if ($data === null) {
			return true;
		}

		if (array_key_exists('uniq', $rule)) {
			foreach ($rule['uniq'] as $field_names) {
				$uniq = [];

				foreach ($data as $index => $object) {
					$_uniq = &$uniq;
					$values = [];
					$level = 1;

					foreach ($field_names as $field_name) {
						if (!array_key_exists($field_name, $object)) {
							break;
						}

						$values[] = $object[$field_name];

						$value = ($rule['fields'][$field_name]['type'] == API_USER_MACRO)
							? self::trimMacro($object[$field_name])
							: $object[$field_name];

						if ($level < count($field_names)) {
							if (!array_key_exists($value, $_uniq)) {
								$_uniq[$value] = [];
							}

							$_uniq = &$_uniq[$value];
						}
						else {
							if (array_key_exists($value, $_uniq)) {
								$subpath = ($path === '/' ? $path : $path.'/').($index + 1);
								$error = _s('Invalid parameter "%1$s": %2$s.', $subpath, _s('value %1$s already exists',
									'('.implode(', ', $field_names).')=('.implode(', ', $values).')'
								));
								return false;
							}

							$_uniq[$value] = true;
						}

						$level++;
					}
				}
			}
		}

		foreach ($data as $index => $object) {
			foreach ($rule['fields'] as $field_name => $field_rule) {
				if (array_key_exists($field_name, $object)) {
					$subpath = ($path === '/' ? $path : $path.'/').($index + 1).'/'.$field_name;
					if (!self::validateDataUniqueness($field_rule, $object[$field_name], $subpath, $error)) {
						return false;
					}
				}
			}
		}

		return true;
	}

	/**
	 * HTTP POST validator. Posts can be set to string (raw post) or to http pairs (form fields)
	 *
	 * @param array  $rule
	 * @param int    $rule['length']        (optional)
	 * @param int    $rule['name-length']   (optional)
	 * @param int    $rule['value-length']  (optional)
	 * @param mixed  $data
	 * @param string $path
	 * @param string $error
	 *
	 * @return bool
	 */
	private static function validateHttpPosts($rule, &$data, $path, &$error) {
		if (is_array($data)) {
			$rules = ['type' => API_OBJECTS, 'fields' => [
				'name' =>	['type' => API_STRING_UTF8, 'flags' => API_REQUIRED | API_NOT_EMPTY],
				'value' =>	['type' => API_STRING_UTF8, 'flags' => API_REQUIRED]
			]];

			if (array_key_exists('name-length', $rule)) {
				$rules['fields']['name']['length'] = $rule['name-length'];
			}

			if (array_key_exists('value-length', $rule)) {
				$rules['fields']['value']['length'] = $rule['value-length'];
			}
		}
		else {
			$rules = ['type' => API_STRING_UTF8];

			if (array_key_exists('length', $rule)) {
				$rules['length'] = $rule['length'];
			}
		}

		return self::validateData($rules, $data, $path, $error);
	}

	/**
	 * HTTP variable validator.
	 *
	 * @param array  $rule
	 * @param int    $rule['length']  (optional)
	 * @param mixed  $data
	 * @param string $path
	 * @param string $error
	 *
	 * @return bool
	 */
	private static function validateVariableName($rule, &$data, $path, &$error) {
		if (self::checkStringUtf8(API_NOT_EMPTY, $data, $path, $error) === false) {
			return false;
		}

		if (array_key_exists('length', $rule) && mb_strlen($data) > $rule['length']) {
			$error = _s('Invalid parameter "%1$s": %2$s.', $path, _('value is too long'));
			return false;
		}

		if (preg_match('/^{[^{}]+}$/', $data) !== 1) {
			$error = _s('Invalid parameter "%1$s": %2$s.', $path, _('is not enclosed in {} or is malformed'));
			return false;
		}

		return true;
	}

	/**
	 * URL validator.
	 *
	 * @param array  $rule
	 * @param int    $rule['length']  (optional)
	 * @param int    $rule['flags']   (optional) API_ALLOW_USER_MACRO, API_ALLOW_EVENT_TAGS_MACRO, API_NOT_EMPTY
	 * @param mixed  $data
	 * @param string $path
	 * @param string $error
	 *
	 * @return bool
	 */
	private static function validateUrl($rule, &$data, $path, &$error) {
		$flags = array_key_exists('flags', $rule) ? $rule['flags'] : 0x00;

		if (self::checkStringUtf8($flags & API_NOT_EMPTY, $data, $path, $error) === false) {
			return false;
		}

		if (array_key_exists('length', $rule) && mb_strlen($data) > $rule['length']) {
			$error = _s('Invalid parameter "%1$s": %2$s.', $path, _('value is too long'));
			return false;
		}

		$options = [
			'allow_user_macro' => (bool) ($flags & API_ALLOW_USER_MACRO),
			'allow_event_tags_macro' => (bool) ($flags & API_ALLOW_EVENT_TAGS_MACRO)
		];

		if ($data !== '' && CHtmlUrlValidator::validate($data, $options) === false) {
			$error = _s('Invalid parameter "%1$s": %2$s.', $path, _('unacceptable URL'));
			return false;
		}

		return true;
	}

	/**
	 * IP address validator.
	 *
	 * @param array  $rule
	 * @param int    $rule['flags']   (optional) API_NOT_EMPTY, API_ALLOW_USER_MACRO, API_ALLOW_LLD_MACRO,
	 *                                API_ALLOW_MACRO
	 * @param int    $rule['length']  (optional)
	 * @param mixed  $data
	 * @param string $path
	 * @param string $error
	 *
	 * @return bool
	 */
	private static function validateIp($rule, &$data, $path, &$error) {
		$flags = array_key_exists('flags', $rule) ? $rule['flags'] : 0x00;

		if (self::checkStringUtf8($flags & API_NOT_EMPTY, $data, $path, $error) === false) {
			return false;
		}

		if (($flags & API_NOT_EMPTY) == 0 && $data === '') {
			return true;
		}

		if (array_key_exists('length', $rule) && mb_strlen($data) > $rule['length']) {
			$error = _s('Invalid parameter "%1$s": %2$s.', $path, _('value is too long'));
			return false;
		}

		$ip_parser = new CIPParser([
			'v6' => ZBX_HAVE_IPV6,
			'usermacros' => ($flags & API_ALLOW_USER_MACRO),
			'lldmacros' => ($flags & API_ALLOW_LLD_MACRO),
			'macros' => ($flags & API_ALLOW_MACRO)
		]);

		if ($ip_parser->parse($data) != CParser::PARSE_SUCCESS) {
			$error = _s('Invalid parameter "%1$s": %2$s.', $path, _('an IP address is expected'));
			return false;
		}

		return true;
	}

	/**
	 * Validate IP ranges. Multiple IPs separated by comma character.
	 * Example:
	 *   127.0.0.1,192.168.3.2
	 *
	 * @param array  $rule
	 * @param int    $rule['length']  (optional)
	 * @param mixed  $data
	 * @param string $path
	 * @param string $error
	 *
	 * @return bool
	 */
	private static function validateIpRanges($rule, &$data, $path, &$error) {
		if (self::checkStringUtf8(0, $data, $path, $error) === false) {
			return false;
		}

		if ($data === '') {
			return true;
		}

		if (array_key_exists('length', $rule) && mb_strlen($data) > $rule['length']) {
			$error = _s('Invalid parameter "%1$s": %2$s.', $path, _('value is too long'));
			return false;
		}

		$ip_range_parser = new CIPRangeParser(['v6' => ZBX_HAVE_IPV6, 'ranges' => false]);

		if (!$ip_range_parser->parse($data)) {
			$error = _s('Invalid parameter "%1$s": %2$s.', $path, $ip_range_parser->getError());
			return false;
		}

		return true;
	}

	/**
	 * DNS name validator.
	 *
	 * @param array  $rule
	 * @param int    $rule['flags']   (optional) API_NOT_EMPTY, API_ALLOW_USER_MACRO, API_ALLOW_LLD_MACRO,
	 *                                API_ALLOW_MACRO
	 * @param int    $rule['length']  (optional)
	 * @param mixed  $data
	 * @param string $path
	 * @param string $error
	 *
	 * @return bool
	 */
	private static function validateDns($rule, &$data, $path, &$error) {
		$flags = array_key_exists('flags', $rule) ? $rule['flags'] : 0x00;

		if (self::checkStringUtf8($flags & API_NOT_EMPTY, $data, $path, $error) === false) {
			return false;
		}

		if (($flags & API_NOT_EMPTY) == 0 && $data === '') {
			return true;
		}

		if (array_key_exists('length', $rule) && mb_strlen($data) > $rule['length']) {
			$error = _s('Invalid parameter "%1$s": %2$s.', $path, _('value is too long'));
			return false;
		}

		$dns_parser = new CDnsParser([
			'usermacros' => ($flags & API_ALLOW_USER_MACRO),
			'lldmacros' => ($flags & API_ALLOW_LLD_MACRO),
			'macros' => ($flags & API_ALLOW_MACRO)
		]);

		if ($dns_parser->parse($data) != CParser::PARSE_SUCCESS) {
			$error = _s('Invalid parameter "%1$s": %2$s.', $path, _('a DNS name is expected'));
			return false;
		}

		return true;
	}

	/**
	 * Port number validator.
	 *
	 * @param array  $rule
	 * @param int    $rule['flags']   (optional) API_NOT_EMPTY, API_ALLOW_USER_MACRO, API_ALLOW_LLD_MACRO
	 * @param int    $rule['length']  (optional)
	 * @param mixed  $data
	 * @param string $path
	 * @param string $error
	 *
	 * @return bool
	 */
	private static function validatePort($rule, &$data, $path, &$error) {
		$flags = array_key_exists('flags', $rule) ? $rule['flags'] : 0x00;

		if (!is_int($data) && !is_string($data)) {
			$error = _s('Invalid parameter "%1$s": %2$s.', $path, _('a number is expected'));
			return false;
		}

		$data = (string) $data;

		if (self::checkStringUtf8($flags & API_NOT_EMPTY, $data, $path, $error) === false) {
			return false;
		}

		if (($flags & API_NOT_EMPTY) == 0 && $data === '') {
			return true;
		}

		if (array_key_exists('length', $rule) && mb_strlen($data) > $rule['length']) {
			$error = _s('Invalid parameter "%1$s": %2$s.', $path, _('value is too long'));
			return false;
		}

		if ($flags & API_ALLOW_USER_MACRO) {
			$user_macro_parser = new CUserMacroParser();

			if ($user_macro_parser->parse($data) == CParser::PARSE_SUCCESS) {
				return true;
			}
		}

		if ($flags & API_ALLOW_LLD_MACRO) {
			$lld_macro_parser = new CLLDMacroParser();

			if ($lld_macro_parser->parse($data) == CParser::PARSE_SUCCESS) {
				return true;
			}
		}

		if (!self::validateInt32(['in' => ZBX_MIN_PORT_NUMBER.':'.ZBX_MAX_PORT_NUMBER], $data, $path, $error)) {
			return false;
		}

		$data = (string) $data;

		return true;
	}

	/**
	 * Trigger expression validator.
	 *
	 * @param array  $rule
	 * @param int    $rule['length']  (optional)
	 * @param int    $rule['flags']   (optional) API_ALLOW_LLD_MACRO, API_NOT_EMPTY
	 * @param mixed  $data
	 * @param string $path
	 * @param string $error
	 *
	 * @return bool
	 */
	private static function validateTriggerExpression($rule, &$data, $path, &$error) {
		$flags = array_key_exists('flags', $rule) ? $rule['flags'] : 0x00;

		if (self::checkStringUtf8($flags & API_NOT_EMPTY, $data, $path, $error) === false) {
			return false;
		}

		if (($flags & API_NOT_EMPTY) == 0 && $data === '') {
			return true;
		}

		if (array_key_exists('length', $rule) && mb_strlen($data) > $rule['length']) {
			$error = _s('Invalid parameter "%1$s": %2$s.', $path, _('value is too long'));
			return false;
		}

		$expression_parser = new CExpressionParser([
			'usermacros' => true,
			'lldmacros' => ($flags & API_ALLOW_LLD_MACRO)
		]);

		if ($expression_parser->parse($data) != CParser::PARSE_SUCCESS) {
			$error = _s('Invalid parameter "%1$s": %2$s.', $path, $expression_parser->getError());
			return false;
		}

		$expression_validator = new CExpressionValidator([
			'usermacros' => true,
			'lldmacros' => ($flags & API_ALLOW_LLD_MACRO)
		]);

		if (!$expression_validator->validate($expression_parser->getResult()->getTokens())) {
			$error = _s('Invalid parameter "%1$s": %2$s.', $path, $expression_validator->getError());
			return false;
		}

		return true;
	}

	/**
	 * Event name validator.
	 *
	 * @param array  $rule
	 * @param int    $rule['length']  (optional)
	 * @param mixed  $data
	 * @param string $path
	 * @param string $error
	 *
	 * @return bool
	 */
	private static function validateEventName($rule, &$data, $path, &$error) {
		if (self::checkStringUtf8(0, $data, $path, $error) === false) {
			return false;
		}

		if (array_key_exists('length', $rule) && mb_strlen($data) > $rule['length']) {
			$error = _s('Invalid parameter "%1$s": %2$s.', $path, _('value is too long'));
			return false;
		}

		$eventname_validator = new CEventNameValidator();

		if (!$eventname_validator->validate($data)) {
			$error = _s('Invalid parameter "%1$s": %2$s.', $path, $eventname_validator->getError());
			return false;
		}

		return true;
	}

	/**
	 * JSON RPC parameters validator. Parameters MUST contain an array or object value.
	 *
	 * @param array  $rule
	 * @param mixed  $data
	 * @param string $path
	 * @param string $error
	 *
	 * @return bool
	 */
	private static function validateJsonRpcParams($rule, &$data, $path, &$error) {
		if (is_array($data)) {
			return true;
		}

		$error = _s('Invalid parameter "%1$s": %2$s.', $path, _('an array or object is expected'));

		return false;
	}

	/**
	 * JSON RPC identifier validator. This identifier MUST contain a String, Number, or NULL value.
	 *
	 * @param array  $rule
	 * @param mixed  $data
	 * @param string $path
	 * @param string $error
	 *
	 * @return bool
	 */
	private static function validateJsonRpcId($rule, &$data, $path, &$error) {
		if (is_string($data) || is_int($data) || is_float($data) || $data === null) {
			return true;
		}

		$error = _s('Invalid parameter "%1$s": %2$s.', $path, _('a string, number or null value is expected'));

		return false;
	}

	/**
	 * Date validator in YYYY-MM-DD format.
	 *
	 * @param array  $rule
	 * @param int    $rule['flags']  (optional) API_NOT_EMPTY
	 * @param mixed  $data
	 * @param string $path
	 * @param string $error
	 *
	 * @return bool
	 */
	private static function validateDate(array $rule, &$data, string $path, string &$error): bool {
		$flags = array_key_exists('flags', $rule) ? $rule['flags'] : 0x00;

		if (self::checkStringUtf8($flags & API_NOT_EMPTY, $data, $path, $error) === false) {
			return false;
		}

		if (($flags & API_NOT_EMPTY) == 0 && $data === '') {
			return true;
		}

		[$year, $month, $day] = sscanf($data, '%d-%d-%d');

		if (!checkdate($month, $day, $year)) {
			$error = _s('Invalid parameter "%1$s": %2$s.', $path, _('a date in YYYY-MM-DD format is expected'));
			return false;
		}

		if (!validateDateInterval($year, $month, $day)) {
			$error = _s('Invalid parameter "%1$s": %2$s.', $path,
				_s('value must be between "%1$s" and "%2$s"', '1970-01-01', '2038-01-18')
			);
			return false;
		}

		return true;
	}

	/**
	 * Validate numeric ranges. Multiple ranges separated by comma character.
	 * Example:
	 *   10-20,-20--10,-5-0,0.5-0.7,-20--10,-20.20--20.10
	 *   30,-10,0.7,-0.5
	 *
	 * @param array  $rule
	 * @param int    $rule['flags']   (optional) API_NOT_EMPTY
	 * @param int    $rule['length']  (optional)
	 * @param mixed  $data
	 * @param string $path
	 * @param string $error
	 *
	 * @return bool
	 */
	private static function validateNumericRanges($rule, &$data, $path, &$error) {
		$flags = array_key_exists('flags', $rule) ? $rule['flags'] : 0x00;

		if (self::checkStringUtf8($flags & API_NOT_EMPTY, $data, $path, $error) === false) {
			return false;
		}

		if (($flags & API_NOT_EMPTY) == 0 && $data === '') {
			return true;
		}

		if (array_key_exists('length', $rule) && mb_strlen($data) > $rule['length']) {
			$error = _s('Invalid parameter "%1$s": %2$s.', $path, _('value is too long'));
			return false;
		}

		$parser = new CRangesParser(['with_minus' => true, 'with_float' => true, 'with_suffix' => true]);

		if ($parser->parse($data) != CParser::PARSE_SUCCESS) {
			$error = _s('Invalid parameter "%1$s": %2$s.', $path, _('invalid range expression'));

			return false;
		}

		return true;
	}

	/**
	 * UUIDv4 validator.
	 *
	 * @param array  $rule
	 * @param int    $rule['flags']  (optional) API_NOT_EMPTY
	 * @param mixed  $data
	 * @param string $path
	 * @param string $error
	 *
	 * @return bool
	 */
	private static function validateUuid(array $rule, &$data, string $path, string &$error): bool {
		if (self::checkStringUtf8(API_NOT_EMPTY, $data, $path, $error) === false) {
			return false;
		}

		if (mb_strlen($data) != 32) {
			$error = _s('Invalid parameter "%1$s": %2$s.', $path, _s('must be %1$s characters long', 32));
			return false;
		}

		if (!ctype_xdigit($data)) {
			$error = _s('Invalid parameter "%1$s": %2$s.', $path, _('UUIDv4 is expected'));
			return false;
		}

		$binary = hex2bin($data);
		if ((ord($binary[6]) & 0xf0) != 0x40 || (ord($binary[8]) & 0xc0) != 0x80) {
			$error = _s('Invalid parameter "%1$s": %2$s.', $path, _('UUIDv4 is expected'));
			return false;
		}

		$data = strtolower($data);

		return true;
	}

	/**
	 * Array of CUIDS validator.
	 *
	 * @param array  $rule
	 * @param int    $rule['flags']  (optional) API_ALLOW_NULL, API_NORMALIZE
	 * @param mixed  $data
	 * @param string $path
	 * @param string $error
	 *
	 * @return bool
	 */
	private static function validateCuids(array $rule, &$data, string $path, ?string &$error): bool {
		$flags = array_key_exists('flags', $rule) ? $rule['flags'] : 0x00;

		if (($flags & API_ALLOW_NULL) && $data === null) {
			return true;
		}

		if (($flags & API_NORMALIZE) && self::validateCuid([], $data, '', $e)) {
			$data = [$data];
		}
		unset($e);

		if (!is_array($data)) {
			$error = _s('Invalid parameter "%1$s": %2$s.', $path, _('an array is expected'));
			return false;
		}

		$data = array_values($data);

		foreach ($data as $index => &$value) {
			$subpath = ($path === '/' ? $path : $path.'/').($index + 1);
			if (!self::validateCuid([], $value, $subpath, $error)) {
				return false;
			}
		}
		unset($value);

		return true;
	}

	/**
	 * CUID validator.
	 *
	 * @param array  $rule
	 * @param mixed  $data
	 * @param string $path
	 * @param string $error
	 *
	 * @return bool
	 */
	private static function validateCuid(array $rule, &$data, string $path, ?string &$error): bool {
		if (self::checkStringUtf8(0, $data, $path, $error) === false) {
			return false;
		}

		if (!CCuid::checkLength($data)) {
			$error = _s('Invalid parameter "%1$s": %2$s.', $path,
				_s('must be %1$s characters long', CCuid::LENGTH)
			);
			return false;
		}

		if (!CCuid::isCuid($data)) {
			$error = _s('Invalid parameter "%1$s": %2$s.', $path, _('CUID is expected'));
			return false;
		}

		return true;
	}

	/**
	 * User vault secret.
	 *
	 * @param array  $rule
	 * @param int    $rule['length']  (optional)
	 * @param mixed  $data
	 * @param string $path
	 * @param string $error
	 *
	 * @return bool
	 */
	private static function validateVaultSecret($rule, &$data, $path, &$error) {
		if (self::checkStringUtf8(API_NOT_EMPTY, $data, $path, $error) === false) {
			return false;
		}

		if (array_key_exists('length', $rule) && mb_strlen($data) > $rule['length']) {
			$error = _s('Invalid parameter "%1$s": %2$s.', $path, _('value is too long'));
			return false;
		}

		$vault_secret_parser = new CVaultSecretParser();

		if ($vault_secret_parser->parse($data) != CParser::PARSE_SUCCESS) {
			$error = _s('Invalid parameter "%1$s": %2$s.', $path, $vault_secret_parser->getError());
			return false;
		}

		return true;
	}
<<<<<<< HEAD

	/**
	 * @param array  $rule
	 * @param int    $rule['flags']   (optional) API_NOT_EMPTY
	 * @param int    $rule['length']  (optional)
=======
	/**
	 * Validate image.
	 *
	 * @param array  $rule
>>>>>>> 48ba56be
	 * @param mixed  $data
	 * @param string $path
	 * @param string $error
	 *
	 * @return bool
	 */
<<<<<<< HEAD
	private static function validateExecParams(array $rule, &$data, string $path, string &$error): bool {
		$flags = array_key_exists('flags', $rule) ? $rule['flags'] : 0x00;

		if (self::checkStringUtf8($flags & API_NOT_EMPTY, $data, $path, $error) === false) {
			return false;
		}

		if (($flags & API_NOT_EMPTY) == 0 && $data === '') {
			return true;
		}

		if (array_key_exists('length', $rule) && mb_strlen($data) > $rule['length']) {
			$error = _s('Invalid parameter "%1$s": %2$s.', $path, _('value is too long'));
			return false;
		}

		if ($data !== '' && mb_substr($data, -1) !== "\n") {
			$error = _s('Invalid parameter "%1$s": %2$s.', $path, _('the last new line feed is missing'));
=======
	private static function validateImage($rule, &$data, $path, &$error) {
		if (self::checkStringUtf8(0, $data, $path, $error) === false) {
			return false;
		}

		$data = base64_decode($data);

		if (bccomp(strlen($data), ZBX_MAX_IMAGE_SIZE) == 1) {
			$error = _s('Invalid parameter "%1$s": %2$s.', $path,
				_s('image size must be less than %1$s', convertUnits(['value' => ZBX_MAX_IMAGE_SIZE, 'units' => 'B']))
			);
			return false;
		}

		if (@imageCreateFromString($data) === false) {
			$error = _s('Invalid parameter "%1$s": %2$s.', $path, _('file format is unsupported'));
>>>>>>> 48ba56be
			return false;
		}

		return true;
	}
}<|MERGE_RESOLUTION|>--- conflicted
+++ resolved
@@ -214,13 +214,11 @@
 			case API_VAULT_SECRET:
 				return self::validateVaultSecret($rule, $data, $path, $error);
 
-<<<<<<< HEAD
+			case API_IMAGE:
+				return self::validateImage($rule, $data, $path, $error);
+
 			case API_EXEC_PARAMS:
 				return self::validateExecParams($rule, $data, $path, $error);
-=======
-			case API_IMAGE:
-				return self::validateImage($rule, $data, $path, $error);
->>>>>>> 48ba56be
 		}
 
 		// This message can be untranslated because warn about incorrect validation rules at a development stage.
@@ -282,11 +280,8 @@
 			case API_UUID:
 			case API_CUID:
 			case API_VAULT_SECRET:
-<<<<<<< HEAD
+			case API_IMAGE:
 			case API_EXEC_PARAMS:
-=======
-			case API_IMAGE:
->>>>>>> 48ba56be
 				return true;
 
 			case API_OBJECT:
@@ -2566,44 +2561,17 @@
 
 		return true;
 	}
-<<<<<<< HEAD
-
-	/**
-	 * @param array  $rule
-	 * @param int    $rule['flags']   (optional) API_NOT_EMPTY
-	 * @param int    $rule['length']  (optional)
-=======
+
 	/**
 	 * Validate image.
 	 *
 	 * @param array  $rule
->>>>>>> 48ba56be
-	 * @param mixed  $data
-	 * @param string $path
-	 * @param string $error
-	 *
-	 * @return bool
-	 */
-<<<<<<< HEAD
-	private static function validateExecParams(array $rule, &$data, string $path, string &$error): bool {
-		$flags = array_key_exists('flags', $rule) ? $rule['flags'] : 0x00;
-
-		if (self::checkStringUtf8($flags & API_NOT_EMPTY, $data, $path, $error) === false) {
-			return false;
-		}
-
-		if (($flags & API_NOT_EMPTY) == 0 && $data === '') {
-			return true;
-		}
-
-		if (array_key_exists('length', $rule) && mb_strlen($data) > $rule['length']) {
-			$error = _s('Invalid parameter "%1$s": %2$s.', $path, _('value is too long'));
-			return false;
-		}
-
-		if ($data !== '' && mb_substr($data, -1) !== "\n") {
-			$error = _s('Invalid parameter "%1$s": %2$s.', $path, _('the last new line feed is missing'));
-=======
+	 * @param mixed  $data
+	 * @param string $path
+	 * @param string $error
+	 *
+	 * @return bool
+	 */
 	private static function validateImage($rule, &$data, $path, &$error) {
 		if (self::checkStringUtf8(0, $data, $path, $error) === false) {
 			return false;
@@ -2620,7 +2588,39 @@
 
 		if (@imageCreateFromString($data) === false) {
 			$error = _s('Invalid parameter "%1$s": %2$s.', $path, _('file format is unsupported'));
->>>>>>> 48ba56be
+			return false;
+		}
+
+		return true;
+	}
+
+	/**
+	 * @param array  $rule
+	 * @param int    $rule['flags']   (optional) API_NOT_EMPTY
+	 * @param int    $rule['length']  (optional)
+	 * @param string $path
+	 * @param string $error
+	 *
+	 * @return bool
+	 */
+	private static function validateExecParams(array $rule, &$data, string $path, string &$error): bool {
+		$flags = array_key_exists('flags', $rule) ? $rule['flags'] : 0x00;
+
+		if (self::checkStringUtf8($flags & API_NOT_EMPTY, $data, $path, $error) === false) {
+			return false;
+		}
+
+		if (($flags & API_NOT_EMPTY) == 0 && $data === '') {
+			return true;
+		}
+
+		if (array_key_exists('length', $rule) && mb_strlen($data) > $rule['length']) {
+			$error = _s('Invalid parameter "%1$s": %2$s.', $path, _('value is too long'));
+			return false;
+		}
+
+		if ($data !== '' && mb_substr($data, -1) !== "\n") {
+			$error = _s('Invalid parameter "%1$s": %2$s.', $path, _('the last new line feed is missing'));
 			return false;
 		}
 
