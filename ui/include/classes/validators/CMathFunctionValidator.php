<?php
/*
** Zabbix
** Copyright (C) 2001-2021 Zabbix SIA
**
** This program is free software; you can redistribute it and/or modify
** it under the terms of the GNU General Public License as published by
** the Free Software Foundation; either version 2 of the License, or
** (at your option) any later version.
**
** This program is distributed in the hope that it will be useful,
** but WITHOUT ANY WARRANTY; without even the implied warranty of
** MERCHANTABILITY or FITNESS FOR A PARTICULAR PURPOSE. See the
** GNU General Public License for more details.
**
** You should have received a copy of the GNU General Public License
** along with this program; if not, write to the Free Software
** Foundation, Inc., 51 Franklin Street, Fifth Floor, Boston, MA  02110-1301, USA.
**/


/**
 * Class to validate mathematical functions used in trigger expressions.
 */
class CMathFunctionValidator extends CValidator {

	/**
	 * The array containing valid functions.
	 *
	 * @var array
	 */
	private $allowed = [
		'abs',
		'avg',
		'bitand',
		'max',
		'min',
		'length',
		'sum',
		'date',
		'dayofmonth',
		'dayofweek',
		'now',
		'time'
	];

	/**
	 * The array containing functions with supported exact number of parameters.
	 *
	 * @var array
	 */
	private $number_of_parameters = [
		'abs' => 1,
		'bitand' => 2,
		'length' => 1,
		'date' => 0,
		'dayofmonth' => 0,
		'dayofweek' => 0,
		'now' => 0,
		'time' => 0
	];

	/**
	 * If set to true, LLD macros can be used inside functions and are properly validated using LLD macro parser.
	 *
	 * @var bool
	 */
	private $lldmacros = false;

	/**
	 * Number parser.
	 *
	 * @var CNumberParser
	 */
	protected $number_parser;

	/**
	 * Parser for user macros.
	 *
	 * @var CUserMacroParser
	 */
	protected $user_macro_parser;

	/**
	 * Position at which error was detected.
	 *
	 * @var int
	 */
	public $error_pos;

	/**
	 * Parser for LLD macros.
	 *
	 * @var CLLDMacroParser
	 */
	protected $lld_macro_parser;

	/**
	 * Validate as part of calculated item formula: allow CQueryParserResult as first argument.
	 *
	 * @var bool
	 */
	protected $calculated = false;

	/**
	 * Array of function supports foreach function as first parameter.
	 *
	 * @var array
	 */
	protected $parameter_foreach_functions = ['avg', 'max', 'min', 'sum'];

	/**
	 * Array of supported foreach functions.
	 *
	 * @var array
	 */
	protected $foreach_functions = [
		'avg_foreach', 'count_foreach', 'last_foreach', 'max_foreach', 'min_foreach', 'sum_foreach'
	];

	public function __construct(array $options = []) {
		/*
		 * CValidator is an abstract class, so no specific functionality should be bound to it. Thus putting
		 * an option "lldmacros" (or class variable $lldmacros) in it, is not preferred. Without it, class
		 * initialization would fail due to __set(). So instead we create a local variable in this extended class
		 * and remove the option "lldmacros" before calling the parent constructor.
		 */
		if (array_key_exists('lldmacros', $options)) {
			$this->lldmacros = $options['lldmacros'];
			unset($options['lldmacros']);
		}
		parent::__construct($options);

		// Init parsers.
		$this->user_macro_parser = new CUserMacroParser();
		$this->lld_macro_parser = $this->lldmacros ? new CLLDMacroParser() : null;
		$this->user_macro_parser = new CUserMacroParser();
		$this->number_parser = new CNumberParser([
			'with_minus' => true,
			'with_suffix' => true
		]);
	}

	/**
	 * Validate trigger math function.
	 *
	 * @param CFunctionParserResult  $fn
	 *
	 * @return bool
	 */
	public function validate($fn) {
		$this->setError('');
		$this->error_pos = 0;

		if (!in_array($fn->function, $this->allowed)) {
			$this->setError(_s('Incorrect trigger function "%1$s" provided in expression.', $fn->match).' '.
				_('Unknown function.'));
			return false;
		}

		$last_valid_pos = $fn->pos + $fn->params_raw['pos'] + 1;

		if (count($fn->params_raw['parameters']) == 0
				|| (array_key_exists($fn->function, $this->number_of_parameters)
						&& count($fn->params_raw['parameters']) != $this->number_of_parameters[$fn->function])) {
			$this->setError(_s('Incorrect trigger function "%1$s" provided in expression.', $fn->match).' '.
				_('Invalid number of parameters.'));
			$this->error_pos = $last_valid_pos;

			return false;
		}

		$validate_foreach = ($this->calculated && in_array($fn->function, $this->parameter_foreach_functions));

		foreach ($fn->params_raw['parameters'] as $param) {
			if ($param instanceof CQueryParserResult && !$this->calculated) {
				$this->setError(_s('Incorrect trigger function "%1$s" provided in expression.', $fn->match));
				$this->error_pos = $last_valid_pos;

				return false;
			}
			elseif ($param instanceof CFunctionParserResult) {
<<<<<<< HEAD
				if (in_array($param->function, $this->foreach_functions)) {
					if (!$validate_foreach) {
						$this->setError(_s('Incorrect trigger function "%1$s" provided in expression.', $param->match));
						return false;
					}

					if (!$this->validateForeachFunction($param)) {
						return false;
					}
				}
=======
				$last_valid_pos = $param->pos;
>>>>>>> 6731b2ac

				continue;
			}
			elseif (!$this->checkValidConstant($param->getValue(true))) {
				$this->setError(_s('Incorrect trigger function "%1$s" provided in expression.', $fn->match));
				$this->error_pos = $last_valid_pos;

				return false;
			}

			$last_valid_pos = $param->pos + $param->length;
		}

		return true;
	}

	/**
	 * Will return true for valid foreach functions, false otherwise. Additionally will set error message.
	 * Example of valid function: avg_foreach(/host/key, 5m)
	 *
	 * @param CFunctionParserResult $fn  Validated function.
	 * @return bool
	 */
	protected function validateForeachFunction(CFunctionParserResult $fn): bool {
		$params = $fn->params_raw['parameters'];

		if (!$params || count($params) > 2) {
			$this->setError(_s('Incorrect trigger function "%1$s" provided in expression.', $fn->match).' '.
				_('Invalid number of parameters.')
			);
			return false;
		}

		$query = array_shift($params);

		if (($query instanceof CQueryParserResult) === false
				|| ($query->host === CQueryParserResult::HOST_ITEMKEY_WILDCARD
				&& $query->item[0] === CQueryParserResult::HOST_ITEMKEY_WILDCARD)) {
			$this->setError(_s('Incorrect trigger function "%1$s" provided in expression.', $fn->match).' '.
				_('Invalid first parameter.')
			);
			return false;
		}

		if (!$params) {
			return true;
		}

		$parser = new CSimpleIntervalParser();
		$period = array_shift($params);

		if (($period instanceof CFunctionParameterResult) === false
				|| $parser->parse($period->match) === CParser::PARSE_FAIL) {
			$this->setError(_s('Incorrect trigger function "%1$s" provided in expression.', $fn->match).' '.
				_('Invalid second parameter.')
			);
			return false;
		}

		return true;
	}

	/**
	 * Check if parameter is valid constant.
	 *
	 * @param string $param
	 *
	 * @return bool
	 */
	private function checkValidConstant(string $param): bool {
		if ($this->user_macro_parser->parse($param) == CParser::PARSE_SUCCESS
				|| $this->number_parser->parse($param) == CParser::PARSE_SUCCESS
				|| ($this->lldmacros && $this->lld_macro_parser->parse($param) != CParser::PARSE_SUCCESS)) {
			return true;
		}

		return false;
	}
}<|MERGE_RESOLUTION|>--- conflicted
+++ resolved
@@ -180,7 +180,6 @@
 				return false;
 			}
 			elseif ($param instanceof CFunctionParserResult) {
-<<<<<<< HEAD
 				if (in_array($param->function, $this->foreach_functions)) {
 					if (!$validate_foreach) {
 						$this->setError(_s('Incorrect trigger function "%1$s" provided in expression.', $param->match));
@@ -191,9 +190,7 @@
 						return false;
 					}
 				}
-=======
 				$last_valid_pos = $param->pos;
->>>>>>> 6731b2ac
 
 				continue;
 			}
