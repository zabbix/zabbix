<?php
/*
** Zabbix
** Copyright (C) 2001-2021 Zabbix SIA
**
** This program is free software; you can redistribute it and/or modify
** it under the terms of the GNU General Public License as published by
** the Free Software Foundation; either version 2 of the License, or
** (at your option) any later version.
**
** This program is distributed in the hope that it will be useful,
** but WITHOUT ANY WARRANTY; without even the implied warranty of
** MERCHANTABILITY or FITNESS FOR A PARTICULAR PURPOSE. See the
** GNU General Public License for more details.
**
** You should have received a copy of the GNU General Public License
** along with this program; if not, write to the Free Software
** Foundation, Inc., 51 Franklin Street, Fifth Floor, Boston, MA  02110-1301, USA.
**/


class CFunctionValidator extends CValidator {

	/**
	 * The array containing valid functions and parameters to them.
	 *
	 * Structure: [
	 *   '<function>' => [
	 *     'args' => [
	 *       [
	 *		   'type' => '<parameter_type>',
	 *         'mandat' => 0x00
	 *       ],
	 *       ...
	 *     ],
	 *     'value_types' => [<value_type>, <value_type>, ...]
	 *   ]
	 * ]
	 *
	 * <parameter_type> can be 'query', 'fit', 'mode', 'num_suffix', 'operation', 'percent', 'sec_neg',
	 *                         'sec_num', 'sec_num_zero', 'sec_zero', 'pattern'
	 * <value_type> can be one of ITEM_VALUE_TYPE_*
	 *
	 * @var array
	 */
	private $allowed;

	/**
	 * Position at which error was detected.
	 *
	 * @var int
	 */
	public $error_pos;

	/**
	 * If set to true, LLD macros can be used inside functions and are properly validated using LLD macro parser.
	 *
	 * @var bool
	 */
	private $lldmacros = true;

	/**
	 * Calculated item formula validation.
	 *
	 * @var bool
	 */
	private $calculated = false;

	public function __construct(array $options = []) {
		/*
		 * CValidator is an abstract class, so no specific functionality should be bound to it. Thus putting
		 * an option "lldmacros" (or class variable $lldmacros) in it, is not preferred. Without it, class
		 * initialization would fail due to __set(). So instead we create a local variable in this extended class
		 * and remove the option "lldmacros" before calling the parent constructor.
		 */
		if (array_key_exists('lldmacros', $options)) {
			$this->lldmacros = $options['lldmacros'];
			unset($options['lldmacros']);
		}
		if (array_key_exists('calculated', $options)) {
			$this->calculated = (bool) $options['calculated'];
			unset($options['calculated']);
		}
		parent::__construct($options);

		$value_types_all = [
			ITEM_VALUE_TYPE_FLOAT => true,
			ITEM_VALUE_TYPE_UINT64 => true,
			ITEM_VALUE_TYPE_STR => true,
			ITEM_VALUE_TYPE_TEXT => true,
			ITEM_VALUE_TYPE_LOG => true
		];
		$value_types_num = [
			ITEM_VALUE_TYPE_FLOAT => true,
			ITEM_VALUE_TYPE_UINT64 => true
		];
		$value_types_char = [
			ITEM_VALUE_TYPE_STR => true,
			ITEM_VALUE_TYPE_TEXT => true,
			ITEM_VALUE_TYPE_LOG => true
		];
		$value_types_log = [
			ITEM_VALUE_TYPE_LOG => true
		];
		$value_types_int = [
			ITEM_VALUE_TYPE_UINT64 => true
		];

		/*
		 * Types of parameters:
		 * - query - /host/key reference;
		 * - scale - sec|#num:time_shift;
		 * - sec_neg
		 * - fit   - can be either empty or one of valid parameters;
		 * - mode  - can be either empty or one of valid parameters;
		 * - nodata_mode
		 * - function
		 * - operation
		 * - pattern
		 * - period
		 * - percent
		 * - num_suffix
		 *
		 * Mandatory property (mandat):
		 * - 0x00 if parameter is optional;
		 * - 0x01 if parameter is mandatory;
		 * - 0x02 if second part in joint paremater is mandatory (0x03 if both first and second are mandatory).
		 */
		$this->allowed = [
			'avg' => [
				'args' => [
					['type' => 'query', 'mandat' => 0x01],
					['type' => 'scale', 'mandat' => 0x01]
				],
				'value_types' => $value_types_num
			],
			'count' => [
				'args' => [
					['type' => 'query', 'mandat' => 0x01],
					['type' => 'scale', 'mandat' => 0x01],
					['type' => 'operation', 'mandat' => 0x00],
					['type' => 'pattern', 'mandat' => 0x00]
				],
				'value_types' => $value_types_all
			],
			'change' => [
				'args' => [
					['type' => 'query', 'mandat' => 0x01]
				],
				'value_types' => $value_types_all
			],
			'find' => [
				'args' => [
					['type' => 'query', 'mandat' => 0x01],
					['type' => 'scale', 'mandat' => 0x00],
					['type' => 'function', 'mandat' => 0x00],
					['type' => 'pattern', 'mandat' => 0x00]
				],
				'value_types' => $value_types_all
			],
			'forecast' => [
				'args' => [
					['type' => 'query', 'mandat' => 0x01],
					['type' => 'scale', 'mandat' => 0x01],
					['type' => 'sec_neg', 'mandat' => 0x01],
					['type' => 'fit', 'mandat' => 0x00],
					['type' => 'mode', 'mandat' => 0x00]
				],
				'value_types' => $value_types_num
			],
			'fuzzytime' => [
				'args' => [
					['type' => 'query', 'mandat' => 0x01],
					['type' => 'sec_zero', 'mandat' => 0x01]
				],
				'value_types' => $value_types_num
			],
			'last' => [
				'args' => [
					['type' => 'query', 'mandat' => 0x01],
					['type' => 'scale', 'mandat' => 0x00]
				],
				'value_types' => $value_types_all
			],
			'length' => [
				'args' => [
					['type' => 'query', 'mandat' => 0x01]
				],
				'value_types' => $value_types_all
			],
			'logeventid' => [
				'args' => [
					['type' => 'query', 'mandat' => 0x01],
					['type' => 'pattern', 'mandat' => 0x00]
				],
				'value_types' => $value_types_log
			],
			'logseverity' => [
				'args' => [
					['type' => 'query', 'mandat' => 0x01]
				],
				'value_types' => $value_types_log
			],
			'logsource' => [
				'args' => [
					['type' => 'query', 'mandat' => 0x01],
					['type' => 'pattern', 'mandat' => 0x00]
				],
				'value_types' => $value_types_log
			],
			'max' => [
				'args' => [
					['type' => 'query', 'mandat' => 0x01],
					['type' => 'scale', 'mandat' => 0x01]
				],
				'value_types' => $value_types_num
			],
			'min' => [
				'args' => [
					['type' => 'query', 'mandat' => 0x01],
					['type' => 'scale', 'mandat' => 0x01]
				],
				'value_types' => $value_types_num
			],
			'nodata' => [
				'args' => [
					['type' => 'query', 'mandat' => 0x01],
					['type' => 'sec_neg', 'mandat' => 0x01],
					['type' => 'nodata_mode', 'mandat' => 0x00]
				],
				'value_types' => $value_types_all
			],
			'percentile' => [
				'args' => [
					['type' => 'query', 'mandat' => 0x01],
					['type' => 'scale', 'mandat' => 0x01],
					['type' => 'percent', 'mandat' => 0x01]
				],
				'value_types' => $value_types_num
			],
			'sum' => [
				'args' => [
					['type' => 'query', 'mandat' => 0x01],
					['type' => 'scale', 'mandat' => 0x01]
				],
				'value_types' => $value_types_num
			],
			'timeleft' => [
				'args' => [
					['type' => 'query', 'mandat' => 0x01],
					['type' => 'scale', 'mandat' => 0x01],
					['type' => 'num_suffix', 'mandat' => 0x01],
					['type' => 'fit', 'mandat' => 0x00]
				],
				'value_types' => $value_types_num
			],
			'trendavg' => [
				'args' => [
					['type' => 'query', 'mandat' => 0x01],
					['type' => 'period', 'mandat' => 0x03]
				],
				'value_types' => $value_types_num
			],
			'trendcount' => [
				'args' => [
					['type' => 'query', 'mandat' => 0x01],
					['type' => 'period', 'mandat' => 0x03]
				],
				'value_types' => $value_types_all
			],
			'trendmax' => [
				'args' => [
					['type' => 'query', 'mandat' => 0x01],
					['type' => 'period', 'mandat' => 0x03]
				],
				'value_types' => $value_types_num
			],
			'trendmin' => [
				'args' => [
					['type' => 'query', 'mandat' => 0x01],
					['type' => 'period', 'mandat' => 0x03]
				],
				'value_types' => $value_types_num
			],
			'trendsum' => [
				'args' => [
					['type' => 'query', 'mandat' => 0x01],
					['type' => 'period', 'mandat' => 0x03]
				],
				'value_types' => $value_types_num
			]
		];
	}

	/**
	 * Validate trigger function like last(0), time(), etc.
	 *
	 * @param CFunctionParserResult  $fn
	 *
	 * @return bool
	 */
	public function validate($fn) {
		$this->setError('');
		$this->error_pos = 0;

		if (!array_key_exists($fn->function, $this->allowed)) {
			$this->setError(_s('Incorrect trigger function "%1$s" provided in expression.', $fn->match).' '.
				_('Unknown function.')
			);
			$this->error_pos = $fn->pos;

			return false;
		}

		$param_labels = [
			_('Invalid first parameter.'),
			_('Invalid second parameter.'),
			_('Invalid third parameter.'),
			_('Invalid fourth parameter.'),
			_('Invalid fifth parameter.')
		];

		$next_param_num = 0;
		$last_valid_pos = $fn->pos + $fn->params_raw['pos'] + 1;

		foreach ($this->allowed[$fn->function]['args'] as $num => $arg) {
			$next_param_num = $num + 1;

			// Mandatory check.
			if ($arg['mandat'] && !array_key_exists($num, $fn->params_raw['parameters'])) {
				$this->setError(_s('Incorrect trigger function "%1$s" provided in expression.', $fn->match).' '.
					_('Mandatory parameter is missing.')
				);
				$this->error_pos = $last_valid_pos;

				return false;
			}
			elseif (!array_key_exists($num, $fn->params_raw['parameters'])) {
				continue;
			}

			if (!$this->checkQuotes($arg['type'], $fn->params_raw['parameters'][$num])) {
				$this->setError(_s('Incorrect trigger function "%1$s" provided in expression.', $fn->match).' '.
					$param_labels[$num]
				);
				$this->error_pos = $last_valid_pos;

				return false;
			}

			if ($arg['mandat'] == 0x00 && $fn->params_raw['parameters'][$num]->getValue() === '') {
				$last_valid_pos++;

				continue;
			}

			if ($arg['mandat'] != 0x00 && $fn->params_raw['parameters'][$num]->getValue() === '') {
				$this->setError(_s('Incorrect trigger function "%1$s" provided in expression.', $fn->match).' '.
					$param_labels[$num]
				);
				$this->error_pos = $last_valid_pos;

				return false;
			}

			if (!$this->validateParameter($fn->params_raw['parameters'][$num], $arg)) {
				$this->setError(
					_s('Incorrect trigger function "%1$s" provided in expression.', $fn->match).' '.$param_labels[$num]
				);
				$this->error_pos = $last_valid_pos;

				return false;
			}

			$last_valid_pos = $fn->params_raw['parameters'][$num]->pos + $fn->params_raw['parameters'][$num]->length;
		}

		if (array_key_exists($next_param_num, $fn->params_raw['parameters'])) {
			$this->setError(_s('Incorrect trigger function "%1$s" provided in expression.', $fn->match).' '.
				_('Invalid number of parameters.'));
			$this->error_pos = $fn->params_raw['parameters'][$next_param_num]->pos;

			return false;
		}

		return true;
	}

	/**
	 * Validate value type.
	 *
	 * @param int                   $value_type  To check if function support particular type of values.
	 * @param CFunctionParserResult $fn
	 *
	 * @return bool
	 */
	public function validateValueType(int $value_type, CFunctionParserResult $fn): bool {
		if (!array_key_exists($value_type, $this->allowed[$fn->function]['value_types'])) {
			$this->setError(_s('Incorrect item value type "%1$s" provided for trigger function "%2$s".',
				itemValueTypeString($value_type), $fn->match));
			return false;
		}

		return true;
	}

	/**
	 * Check if parameter is properly quoted.
	 *
	 * @param string         $type
	 * @param CParserResult  $param
	 *
	 * @return bool
	 */
	private function checkQuotes(string $type, CParserResult $parameter): bool {
		if ($parameter->getValue() === '') {
			return true;
		}

		switch ($type) {
			// Mandatory unquoted.
			case 'query':
			case 'scale':
			case 'period':
			case 'sec_neg':
			case 'sec_zero':
			case 'num_suffix':
			case 'percent':
				return !self::isQuoted($parameter->getValue(true));

			// Mandatory quoted.
			default:
				return self::isQuoted($parameter->getValue(true));
		}

		return true;
	}

	/**
	 * Validate trigger function parameter.
	 *
	 * @param mixed  $param
	 * @param array  $arg
	 * @param string $arg['type']
	 * @param string $arg['mandat']
	 *
	 * @return bool
	 */
	private function validateParameter($param, array $arg): bool {
		switch ($arg['type']) {
			case 'query':
				return $this->validateQuery($param->getValue());

			case 'scale':
				return $this->validateScale($param, $arg['mandat']);

			case 'sec_zero':
				return $this->validateSecZero($param->getValue());

			case 'sec_neg':
				return $this->validateSecNeg($param->getValue());

			case 'num_suffix':
				return $this->validateNumSuffix($param->getValue());

			case 'nodata_mode':
				return ($param->getValue() === 'strict' || $param->getValue() === '');

			case 'fit':
				return ($param->getValue() === '' || $this->validateFit($param->getValue()));

			case 'function':
				return $this->validateStringFunction($param->getValue());

			case 'mode':
				return ($param->getValue() === '' || $this->validateMode($param->getValue()));

			case 'percent':
				return $this->validatePercent($param->getValue());

			case 'operation':
				return $this->validateOperation($param->getValue());

			case 'period':
				return $this->validatePeriod($param, $arg['mandat']);
		}

		return true;
	}

	/**
	 * Validate trigger function parameter which can contain host and item key.
	 * Examples: /host/key, /host/vfs.fs.size["/var/log",pfree]
	 *
	 * @param string $param
	 *
	 * @return bool
	 */
	private function validateQuery(string $param): bool {
<<<<<<< HEAD
		if ($this->isMacro($param)) {
			return true;
		}

		$parser = new CQueryParser(['calculated' => $this->calculated]);
=======
		$parser = new CQueryParser();
>>>>>>> 9aba5d57
		return ($parser->parse($param) === CParser::PARSE_SUCCESS);
	}

	/**
	 * Validate joint "sec|#num:time_shift" syntax.
	 *
	 * @param mixed $param
	 *
	 * @return bool
	 */
	private function validateScale($param, int $mandat): bool {
		if ($this->isMacro($param->getValue())) {
			return true;
		}

		if (!($param instanceof CPeriodParserResult)) {
			return false;
		}
		else {
			$period = $param->sec_num;
			$time_shift = $param->time_shift;
		}

		$is_sec_num_valid = ((!($mandat & 0x01) && $period === '')
				|| $param->sec_num_contains_macros
				|| $this->validateSecNum($period));
		$is_time_shift_valid = ((!($mandat & 0x02) && ($time_shift === '' || $time_shift === null))
				|| $param->time_shift_contains_macros
				|| (!($mandat & 0x02) && $time_shift !== null && $this->validatePeriodShift($time_shift)));

		return ($is_sec_num_valid && $is_time_shift_valid);
	}

	/**
	 * Validate joint "period:period_shift" period syntax.
	 *
	 * Valid period can contain time unit not less than 1 hour and multiple of an hour.
	 * Valid period shift can contain time range value with precision and multiple of an hour.
	 *
	 * @param mixed $param
	 * @param int   $mandat
	 *
	 * @return bool
	 */
	private function validatePeriod($param, int $mandat): bool {
		if ($this->isMacro($param->getValue())) {
			return true;
		}

		if (!($param instanceof CPeriodParserResult)) {
			return false;
		}
		else {
			$period = $param->sec_num;
			$period_shift = $param->time_shift;
		}

		if ((($mandat & 0x01) || $mandat !== '') && !$param->sec_num_contains_macros) {
			$simple_interval_parser = new CSimpleIntervalParser(['with_year' => true]);
			if ($simple_interval_parser->parse($period) != CParser::PARSE_SUCCESS) {
				return false;
			}

			$value = timeUnitToSeconds($period, true);
			if ($value < SEC_PER_HOUR || $value % SEC_PER_HOUR != 0) {
				return false;
			}
		}

		if ((!($mandat & 0x02) && $period_shift === null) || $param->time_shift_contains_macros) {
			return true;
		}
		elseif (!$this->validateTrendPeriods($period, $period_shift)) {
			return false;
		}

		return true;
	}

	/**
	 * Validate trigger function parameter seconds value.
	 *
	 * @param string $param
	 *
	 * @return bool
	 */
	private function validateSecValue(string $param): bool {
		return ($this->isMacro($param) || preg_match('/^\d+['.ZBX_TIME_SUFFIXES.']{0,1}$/', $param));
	}

	/**
	 * Validate trigger function parameter which can contain only seconds or zero.
	 * Examples: 0, 1, 5w
	 *
	 * @param string $param
	 *
	 * @return bool
	 */
	private function validateSecZero(string $param): bool {
		return ($this->isMacro($param) || $this->validateSecValue($param));
	}

	/**
	 * Validate trigger function parameter which can contain negative seconds.
	 * Examples: 0, 1, 5w, -3h
	 *
	 * @param string $param
	 *
	 * @return bool
	 */
	private function validateSecNeg(string $param): bool {
		return ($this->isMacro($param) || preg_match('/^[-]?\d+['.ZBX_TIME_SUFFIXES.']{0,1}$/', $param));
	}

	/**
	 * Validate trigger function parameter which can contain seconds greater than zero or count.
	 * Examples: 1, 5w, #1
	 *
	 * @param string $param
	 *
	 * @return bool
	 */
	private function validateSecNum(string $param): bool {
		if ($this->isMacro($param)) {
			return true;
		}

		return preg_match('/^#\d+$/', $param)
			? (substr($param, 1) > 0)
			: ($this->validateSecValue($param) && $param >= 0);
	}

	/**
	 * Validate trigger function parameter which can contain suffixed decimal number.
	 * Examples: 0, 1, 5w, -3h, 10.2G
	 *
	 * @param string $param
	 *
	 * @return bool
	 */
	private function validateNumSuffix(string $param): bool {
		return ($this->isMacro($param)
			|| (new CNumberParser(['with_suffix' => true]))->parse($param) == CParser::PARSE_SUCCESS);
	}

	/**
	 * Validate trigger function parameter which can contain fit function (linear, polynomialN with 1 <= N <= 6,
	 * exponential, logarithmic, power) or an empty value.
	 *
	 * @param string $param
	 *
	 * @return bool
	 */
	private function validateFit(string $param): bool {
		return ($this->isMacro($param)
			|| preg_match('/^(linear|polynomial[1-6]|exponential|logarithmic|power)$/', $param));
	}

	/**
	 * Validate trigger function parameter which can contain forecast mode (value, max, min, delta, avg) or
	 * an empty value.
	 *
	 * @param string $param
	 *
	 * @return bool
	 */
	private function validateMode(string $param): bool {
		return ($this->isMacro($param) || preg_match('/^(value|max|min|delta|avg)$/', $param));
	}

	/**
	 * Validate 'find' operator.
	 *
	 * @param string $param
	 *
	 * @return bool
	 */
	private function validateStringFunction(string $param): bool {
		if ($this->isMacro($param)) {
			return true;
		}
		else {
			return in_array($param, ['iregexp', 'regexp', 'like']);
		}
	}

	/**
	 * Validate trigger function parameter which can contain a percentage.
	 * Examples: 0, 1, 1.2, 1.2345, 1., .1, 100
	 *
	 * @param string $param
	 *
	 * @return bool
	 */
	private function validatePercent(string $param): bool {
		return ($this->isMacro($param) || preg_match('/^\d*(\.\d{0,4})?$/', $param) && $param !== '.' && $param <= 100);
	}

	/**
	 * Validate trigger function parameter which can contain operation (band, eq, ge, gt, le, like, lt, ne,
	 * regexp, iregexp) or an empty value.
	 *
	 * @param string $param
	 *
	 * @return bool
	 */
	private function validateOperation(string $param): bool {
		return ($this->isMacro($param) || preg_match('/^(eq|ne|gt|ge|lt|le|like|bitand|regexp|iregexp|)$/', $param));
	}

	/**
	 * Validate trigger function parameter which must contain time range value with precision.
	 *
	 * @param string $param
	 *
	 * @return bool
	 */
	private function validatePeriodShift(string $param): bool {
		$relative_time_parser = new CRelativeTimeParser();

		return ($relative_time_parser->parse($param) == CParser::PARSE_SUCCESS);
	}

	/**
	 * Validate trend* function used period and period_shift arguments.
	 *
	 * @param string $period_value        Value of period.
	 * @param string $period_shift_value  Value of period shift.
	 *
	 * @return bool
	 */
	private function validateTrendPeriods(string $period_value, string $period_shift_value): bool {
		$precisions = 'hdwMy';
		$period = strpos($precisions, substr($period_value, -1));

		if ($period !== false) {
			$relative_time_parser = new CRelativeTimeParser();
			if ($relative_time_parser->parse($period_shift_value) !== CParser::PARSE_SUCCESS) {
				return false;
			}

			foreach ($relative_time_parser->getTokens() as $token) {
				if ($token['type'] !== CRelativeTimeParser::ZBX_TOKEN_PRECISION) {
					continue;
				}

				if (strpos($precisions, $token['suffix']) < $period) {
					$this->setError(_('Time units in period shift must be greater or equal to period time unit.'));
					return false;
				}
			}
		}

		return true;
	}

	/**
	 * Check if parameter is valid macro.
	 *
	 * @param string $param
	 *
	 * @return bool
	 */
	private function isMacro(string $param): bool {
		$user_macro_parser = new CUserMacroParser();
		if ($this->lldmacros) {
			$lld_macro_parser = new CLLDMacroParser();
			$lld_macro_function_parser = new CLLDMacroFunctionParser();
		}

		$is_valid_lld_macro = ($this->lldmacros
			&& ($lld_macro_function_parser->parse($param) == CParser::PARSE_SUCCESS
				|| $lld_macro_parser->parse($param) == CParser::PARSE_SUCCESS)
		);

		return ($user_macro_parser->parse($param) == CParser::PARSE_SUCCESS || $is_valid_lld_macro);
	}

	/**
	 * Check if given value is properly quoted.
	 *
	 * @param string $param
	 *
	 * @return bool
	 */
	private function isQuoted(string $param): bool {
		return (substr($param, 0, 1) === '"' && substr($param, -1) === '"' && substr($param, -2) !== '\"');
	}
}<|MERGE_RESOLUTION|>--- conflicted
+++ resolved
@@ -497,15 +497,11 @@
 	 * @return bool
 	 */
 	private function validateQuery(string $param): bool {
-<<<<<<< HEAD
 		if ($this->isMacro($param)) {
 			return true;
 		}
 
 		$parser = new CQueryParser(['calculated' => $this->calculated]);
-=======
-		$parser = new CQueryParser();
->>>>>>> 9aba5d57
 		return ($parser->parse($param) === CParser::PARSE_SUCCESS);
 	}
 
