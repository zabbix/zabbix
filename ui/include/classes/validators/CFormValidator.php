--- conflicted
+++ resolved
@@ -988,11 +988,7 @@
 
 		$error = '';
 
-<<<<<<< HEAD
-		[$class_name, $class_options] = $rules['use'] + [1 => null];
-=======
 		$class = $rules['use'][0];
->>>>>>> d6450bf9
 
 		if (is_subclass_of($class, CParser::class)) {
 			self::validateUseCParser($rules['use'], $class, $value, $error);
@@ -1014,13 +1010,10 @@
 		$error = ucfirst($error);
 
 		return $error === '';
-<<<<<<< HEAD
-=======
 	}
 
 	private static function validateUseCParser(array $use, string $parser_class, string $value, string &$error): void {
 		$parser_args = array_key_exists(1, $use) ? $use[1] : [];
-		$options = array_key_exists(2, $use) ? $use[2] : [];
 
 		$parser = $parser_args
 			? new $parser_class($parser_args)
@@ -1032,30 +1025,6 @@
 			// Some parsers may return empty string as error.
 			if ($error === '') {
 				$error = _('Invalid string.');
-			}
-		}
-
-		// Parser-specific checks not supported by the parser itself.
-		if ($error === '') {
-			if ($parser instanceof CAbsoluteTimeParser) {
-				if (array_key_exists('min', $options)
-						&& $parser->getDateTime(true)->getTimestamp() < $options['min']) {
-					$error = _s('Value must be greater than %1$s.', date(ZBX_FULL_DATE_TIME, $options['min']));
-				}
-
-				if (array_key_exists('max', $options)
-						&& $parser->getDateTime(true)->getTimestamp() > $options['max']) {
-					$error = _s('Value must be smaller than %1$s.', date(ZBX_FULL_DATE_TIME, $options['max']));
-				}
-			}
-			elseif ($parser instanceof CSimpleIntervalParser) {
-				if (array_key_exists('min', $options) && timeUnitToSeconds($value, true) < $options['min']) {
-					$error = _s('Value must be greater than %1$s.', $options['min']);
-				}
-
-				if (array_key_exists('max', $options) && timeUnitToSeconds($value, true) > $options['max']) {
-					$error = _s('Value must be smaller than %1$s.', $options['max']);
-				}
 			}
 		}
 	}
@@ -1080,7 +1049,6 @@
 		if ($validator->validate($value) === false) {
 			$error = $validator->getError() ?? _('Invalid string.');
 		}
->>>>>>> d6450bf9
 	}
 
 	/**
