<?php declare(strict_types = 0);
/*
** Copyright (C) 2001-2025 Zabbix SIA
**
** This program is free software: you can redistribute it and/or modify it under the terms of
** the GNU Affero General Public License as published by the Free Software Foundation, version 3.
**
** This program is distributed in the hope that it will be useful, but WITHOUT ANY WARRANTY;
** without even the implied warranty of MERCHANTABILITY or FITNESS FOR A PARTICULAR PURPOSE.
** See the GNU Affero General Public License for more details.
**
** You should have received a copy of the GNU Affero General Public License along with this program.
** If not, see <https://www.gnu.org/licenses/>.
**/


/**
 * Form input validator.
 */
class CFormValidator {

	private $rules;
	private $errors = [];
	private $field_values = [];
	private $has_fatal = false;
	private $uniq_checks = [];
	private $api_uniq_checks = [];

	private $when_resolved_data = [];
	private $existing_rule_paths = [];

	const SUCCESS = 0;
	const ERROR = 1;
	const ERROR_FATAL = 2;

	const ERROR_LEVEL_PRIMARY = 0;
	const ERROR_LEVEL_DELAYED = 1;
	const ERROR_LEVEL_UNIQ = 2;
	const ERROR_LEVEL_API = 3;
	const ERROR_LEVEL_UNKNOWN = 4;

	public function __construct(array $rules) {
		$this->rules = $this->normalizeRules($rules);
	}

	public function getRules(): array {
		return $this->rules;
	}

	/**
	 * Normalize high level validation rules.
	 *
	 * Supported rules:
	 *   Data types:
	 *     'boolean', 'string', 'integer', 'float', 'id', 'objects', 'object', 'array', 'db <table>.<field>'
	 *   Constraints:
	 *     'not_empty', 'required', 'length', 'api_uniq'
	 *   Value comparisons:
	 *     'min', 'max', 'in'
	 *   Subarray checks:
	 *     'fields', 'field'
	 *   Conditions:
	 *     'when'
	 *   Error messages:
	 *     'messages'
	 *
	 * @param array  $rules
	 *
	 * @return array
	 */
	protected function normalizeRules(array $rules, string $rule_path = ''): array {
		$this->existing_rule_paths[] = $rule_path;
		$result = [];

		foreach ($rules as $key => $value) {
			if (is_int($key)) {
				if (!is_string($value)) {
					throw new Exception('[RULES ERROR] For numeric keys, rule value should be a string: (Path: '.$rule_path.', Key: '.$key.')');
				}

				if (in_array($value, ['required', 'not_empty', 'allow_macro'], true)) {
					if (array_key_exists($value, $result)) {
						throw new Exception('[RULES ERROR] Option "'.$value.'" is specified multiple times (Path: '.$rule_path.')');
					}

					$result[$value] = true;
				}
				elseif (in_array($value, ['id', 'integer', 'float', 'string', 'object', 'objects', 'array'], true)) {
					if (array_key_exists('type', $result)) {
						// "type" is specified multiple times.
						throw new Exception('[RULES ERROR] Rule "type" is specified multiple times (Path: '.$rule_path.')');
					}

					$result['type'] = $value;
				}
				elseif ($value === 'boolean') {
					if (array_key_exists('type', $result)) {
						throw new Exception('[RULES ERROR] Rule "type" is specified multiple times (Path: '.$rule_path.')');
					}

					$result['type'] = 'integer';
					$result['in'] = [0, 1];
				}
				elseif (strncmp($value, 'db ', 3) === 0) {
					if (array_key_exists('type', $result)) {
						throw new Exception('[RULES ERROR] Rule "type" is specified multiple times (Path: '.$rule_path.')');
					}

					[$db_table, $db_field] = explode('.', substr($value, 3));
					$db_field_schema = DB::getSchema($db_table)['fields'][$db_field];

					switch ($db_field_schema['type']) {
						case DB::FIELD_TYPE_ID:
							$result['type'] = 'id';
							break;

						case DB::FIELD_TYPE_INT:
							$result['type'] = 'integer';
							break;

						case DB::FIELD_TYPE_CHAR:
						case DB::FIELD_TYPE_TEXT:
							if (array_key_exists('length', $result)) {
								throw new Exception('[RULES ERROR] Rule "length" is specified multiple times (Path: '.$rule_path.')');
							}

							$result['type'] = 'string';
							$result['length'] = DB::getFieldLengthBySchema($db_field_schema);
							break;

						default:
							throw new Exception('[RULES ERROR] Unknown field type in db schema (Path: '.$rule_path.')');
					}
				}
				elseif (strncmp($value, 'setting ', 8) === 0) {
					if (array_key_exists('type', $result)) {
						throw new Exception('[RULES ERROR] Rule "type" is specified multiple times (Path: '.$rule_path.')');
					}

					$db_field = substr($value, 8);

					if (CSettingsSchema::getDbType($db_field) & DB::FIELD_TYPE_CHAR) {
						if (array_key_exists('length', $result)) {
							throw new Exception('[RULES ERROR] Rule "length" is specified multiple times (Path: '.$rule_path.')');
						}

						$result['type'] = 'string';
						$result['length'] = CSettingsSchema::getFieldLength($db_field);
					}
					elseif (CSettingsSchema::getDbType($db_field) & (DB::FIELD_TYPE_ID)) {
						$result['type'] = 'id';
					}
					elseif (CSettingsSchema::getDbType($db_field) & (DB::FIELD_TYPE_INT)) {
						$result['type'] = 'integer';
					}
					else {
						throw new Exception('[RULES ERROR] Unknown field type in db schema (Path: '.$rule_path.')');
					}
				}
				elseif (strncmp($value, 'in ', 3) === 0) {
					if (array_key_exists('in', $result) || array_key_exists('not_in', $result)) {
						throw new Exception('[RULES ERROR] Rule "in" or "not_in" is specified multiple times (Path: '.$rule_path.')');
					}

					$result['in'] = self::parseIn(substr($value, 3));
				}
				elseif (strncmp($value, 'not_in ', 7) === 0) {
					if (array_key_exists('in', $result) || array_key_exists('not_in', $result)) {
						throw new Exception('[RULES ERROR] Rule "in" or "not_in" is specified multiple times (Path: '.$rule_path.')');
					}

					$result['not_in'] = self::parseIn(substr($value, 7));
				}
				else {
					throw new Exception('[RULES ERROR] Unknown rule "'.$value.'" (Path: '.$rule_path.')');
				}
			}
			else {
				switch ($key) {
					case 'not_in':
					case 'in':
						if (array_key_exists('in', $result) || array_key_exists('not_in', $result)) {
							throw new Exception('[RULES ERROR] Rule "in" or "not_in" is specified multiple times (Path: '.$rule_path.')');
						}

						if (!is_array($value) || !$value) {
							throw new Exception('[RULES ERROR] Rule "'.$key.'" should contain non-empty array (Path: '.$rule_path.')');
						}

						$result[$key] = $value;
						break;

					case 'fields':
					case 'field':
					case 'messages':
						if (!is_array($value) || !$value) {
							throw new Exception('[RULES ERROR] Rule "'.$key.'" should contain non-empty array (Path: '.$rule_path.')');
						}

						if ($key === 'fields') {
							$value = $this->normalizeRulesFields($value, $rule_path);
						}
						elseif ($key === 'field') {
							$value = $this->normalizeRules($value, $rule_path);
						}

						$result[$key] = $value;
						break;

					case 'when':
						$result[$key] = $this->normalizeWhenRule($value, $rule_path);
						break;

					case 'uniq':
						$result[$key] = self::normalizeUniqRule($value);
						break;

					case 'min':
					case 'max':
						if (!is_int($value) && !is_float($value)) {
							// Value should be a number.
							throw new Exception('[RULES ERROR] Rule "'.$key.'" should contain a number (Path: '.$rule_path.')');
						}

						$result[$key] = $value;
						break;

					case 'length':
						if (array_key_exists($key, $result)) {
							throw new Exception('[RULES ERROR] Rule "'.$key.'" is specified multiple times (Path: '.$rule_path.')');
						}

						if (!is_int($value)) {
							throw new Exception('[RULES ERROR] Rule "'.$key.'" should contain an integer (Path: '.$rule_path.')');
						}

						$result[$key] = $value;
						break;

					case 'use':
						$result[$key] = $value;
						break;

					case 'allow_macro':
						$result[$key] = true;
						break;

					case 'api_uniq':
						if (!is_array($value) || !array_key_exists(0, $value)) {
							throw new Exception('[RULES ERROR] Rule "'.$key.'" should contain non-empty array (Path: '.$rule_path.')');
						}

						if (!is_array($value[0])) {
							$value = [$value];
						}

						foreach ($value as &$api_uniq_check) {
							if (count(explode('.', $api_uniq_check[0])) !== 2) {
								throw new Exception('[RULES ERROR] Rule "'.$key.'" should contain a valid API call (Path: '.$rule_path.', API call:'.$api_uniq_check[0].')');
							}
							$api_uniq_check += [1 => [], 2 => null, 3 => null];
						}
						unset($api_uniq_check);

						$result[$key] = $value;
						break;

					case 'regex':
						if (array_key_exists($key, $result)) {
							throw new Exception('[RULES ERROR] Rule "'.$key.'" is specified multiple times (Path: '.$rule_path.')');
						}

						if (preg_match($value, '') === false) {
							throw new Exception('[RULES ERROR] Rule "'.$key.'" contains invalid regex (Path: '.$rule_path.')');
						}

						$result[$key] = $value;
						break;

					default:
						throw new Exception('[RULES ERROR] Unknown rule "'.$key.'" (Path: '.$rule_path.')');
				}
			}
		}

		// Some rule checking.
		if (!array_key_exists('type', $result)) {
			throw new Exception('[RULES ERROR] Rule "type" is mandatory (Path: '.$rule_path.')');
		}

		if (array_key_exists('not_empty', $result)) {
			if (!in_array($result['type'], ['string', 'objects', 'array'])) {
				throw new Exception('[RULES ERROR] Rule "not_empty" is not compatible with type "'.$result['type'].'" (Path: '.$rule_path.')');
			}
		}

		if (array_key_exists('in', $result) || array_key_exists('not_in', $result)) {
			if (!in_array($result['type'], ['integer', 'float', 'string'])) {
				throw new Exception('[RULES ERROR] Rule "in" and "not_in" is not compatible with type "'.$result['type'].'" (Path: '.$rule_path.')');
			}

			$options = array_key_exists('in', $result) ? $result['in'] : $result['not_in'];

			if (self::validateInOptions($options, $result['type']) === false) {
				throw new Exception('[RULES ERROR] Invalid value for rule "in" or "not_in" (Path: '.$rule_path.')');
			}
		}

		if (array_key_exists('fields', $result) && !in_array($result['type'], ['objects', 'object'])) {
			throw new Exception('[RULES ERROR] Rule "fields" is not compatible with type "'.$result['type'].'" (Path: '.$rule_path.')');
		}

		if (in_array($result['type'], ['objects', 'object'])
				&& !array_key_exists('fields', $result) && !array_key_exists('when', $result)) {
			throw new Exception('[RULES ERROR] For object/objects in non-conditional rule row "fields" rule must be present (Path: '.$rule_path.')');
		}

		if (array_key_exists('field', $result) && $result['type'] !== 'array') {
			throw new Exception('[RULES ERROR] Rule "field" is supported only by type "array" (Path: '.$rule_path.')');
		}

		if (array_key_exists('api_uniq', $result) && $result['type'] !== 'object') {
			throw new Exception('[RULES ERROR] Rule "api_uniq" is supported only by type "object" (Path: '.$rule_path.')');
		}

		if ((array_key_exists('min', $result) || array_key_exists('max', $result))
				&& !in_array($result['type'], ['integer', 'float'])) {
			throw new Exception('[RULES ERROR] Rule "min" or "max" is not compatible with type "'.$result['type'].'" (Path: '.$rule_path.')');
		}

		if (array_key_exists('length', $result) && $result['type'] !== 'string') {
			throw new Exception('[RULES ERROR] Rule "length" is supported only by type "string" (Path: '.$rule_path.')');
		}

		if (array_key_exists('allow_macro', $result) && $result['type'] !== 'string') {
			throw new Exception('[RULES ERROR] Rule "length" is supported only by type "string" (Path: '.$rule_path.')');
		}

		if (array_key_exists('when', $result)) {
			foreach ($result['when'] as $when) {
				$when_function = array_keys($when)[1];

				if (($when_function === 'in' || $when_function === 'not_in')
						&& self::validateInOptions($when[$when_function]) === false) {
					throw new Exception('[RULES ERROR] Invalid value for rule "in" or "not_in" in "when" condition (Path: '.$rule_path.')');
				}
			}
		}

		if (array_key_exists('messages', $result)) {
			foreach (array_keys($result['messages']) as $key) {
				if (!array_key_exists($key, $result)) {
					throw new Exception('[RULES ERROR] Message is defined for non-existing rule "'.$key.'" (Path: '.$rule_path.')');
				}
			}
		}

		/*
		 * Boolean rules are converted to 'integers' at this point but it may have some special conditions.
		 *
		 * If boolean is defined with 'required', the only allowed value remains '1' ('selected/checked/marked' if we
		 * think about it as checkbox). It also comes with default 'custom' error message.
		 */
		if (in_array('boolean', $rules, true) && array_key_exists('required', $result)) {
			$result['in'] = [1];

			if (!array_key_exists('messages', $result) || !array_key_exists('in', $result['messages'])) {
				$result['messages']['in'] = _('Must be selected.');
			}
		}

		return $result;
	}

	/**
	 * Normalize 'fields' and 'field' contents.
	 *
	 * @param array  $rules
	 *
	 * @return array
	 */
	private function normalizeRulesFields(array $rules, string $rule_path): array {
		$result = [];

		foreach ($rules as $field => $field_rules) {
			$result[$field] = [];

			if (!is_array($field_rules)) {
				throw new Exception('[RULES ERROR] Field "'.$field.'" should have an array of rule rows (Path: '.$rule_path.')');
			}

			if ($field_rules
					&& (!array_key_exists(0, $field_rules) || !is_array($field_rules[0])
						|| array_key_first($field_rules) != 0)
					) {
				$field_rules = [$field_rules];
			}

			foreach ($field_rules as $rule_row) {
				$result[$field][] = $this->normalizeRules($rule_row, $rule_path.'/'.$field);
			}
		}

		return $result;
	}

	/**
	 * Normalize 'when' rule.
	 *
	 * @param array  $when_rule
	 *
	 * @return array
	 */
	private function normalizeWhenRule(array $when_rules, string $rule_path): array {
		if (!is_array($when_rules)) {
			throw new Exception('[RULES ERROR] When condition should be an array (Path: '.$rule_path.')');
		}

		if (!is_array($when_rules[0])) {
			$when_rules = [$when_rules];
		}

		foreach ($when_rules as &$when_rule) {
			if (!is_array($when_rule) || count($when_rule) !== 2) {
				throw new Exception('[RULES ERROR] When condition should be an array with at least two elements (Path: '.$rule_path.')');
			}

			if (!is_int(array_keys($when_rule)[0]) || !is_string($when_rule[0]) || $when_rule[0] === '') {
				throw new Exception('[RULES ERROR] Missing or invalid comparison field. (Path: '.$rule_path.')');
			}

			$when_field_path = self::getWhenFieldAbsolutePath($when_rule[0], $rule_path);

			if (!in_array($when_field_path, $this->existing_rule_paths)) {
				throw new Exception('[RULES ERROR] Only fields defined prior to this can be used for "when" checks (Path: '.$rule_path.')');
			}

			$result = [$when_rule[0]];

			$key = array_keys($when_rule)[1];
			$value = $when_rule[$key];

			if (is_bool($value)) {
				$result['in'] = $value ? [1] : [0];
			}
			elseif (is_int($key)) {
				if (!is_string($value)) {
					throw new Exception('[RULES ERROR] For numeric keys, when rule value should be a string: (Path: '.$rule_path.', Key: '.$key.')');
				}

				if (in_array($value, ['empty', 'not_empty', 'exist', 'not_exist'], true)) {
					$result[$value] = true;
				}
				elseif (in_array($value, ['id', 'integer', 'float', 'string', 'object', 'objects', 'array'], true)) {
					$result['type'] = $value;
				}
				elseif (strncmp($value, 'in ', 3) === 0) {
					$result['in'] = self::parseIn(substr($value, 3));
				}
				elseif (strncmp($value, 'not_in ', 7) === 0) {
					$result['not_in'] = self::parseIn(substr($value, 7));
				}
				else {
					throw new Exception('[RULES ERROR] Unknown when rule "'.$value.'" (Path: '.$rule_path.')');
				}
			}
			else {
				switch ($key) {
					case 'regex':
						if (preg_match($value, '') === false) {
							throw new Exception('[RULES ERROR] Rule "'.$key.'" contains invalid regex (Path: '.$rule_path.')');
						}
						$result[$key] = $value;
						break;

					case 'not_in':
					case 'in':
						$result[$key] = $value;
						break;

					default:
						throw new Exception('[RULES ERROR] Unknown when rule "'.$key.'" (Path: '.$rule_path.')');
				}
			}

			$when_rule = $result;
		}
		unset($when_rule);

		return $when_rules;
	}

	/**
	 * Normalize 'uniq' rule.
	 *
	 * @param array  $uniq_rule
	 *
	 * @return array
	 */
	private static function normalizeUniqRule(array $uniq_rule): array {
		$result = [];

		if (count(array_filter($uniq_rule, 'is_string')) == count($uniq_rule)) {
			$uniq_rule = [$uniq_rule];
		}

		foreach ($uniq_rule as $rule) {
			$rule = is_string($rule) ? [$rule] : $rule;

			if ($rule) {
				$result[] = $rule;
			}
		}

		return $result;
	}

	/**
	 * Parse 'in' rule, that was passed as string.
	 *
	 * @param string  $rule
	 *
	 * @return array
	 */
	private static function parseIn(string $rule): array {
		$result = [];
		$values = explode(',', $rule);

		if (!$values) {
			throw new Exception('[RULES ERROR] Rule "in" or "not_in" should contain non-empty value');
		}

		foreach ($values as $val) {
			if (strpos($val, ':') !== false) {
				$val = explode(':', $val);
				$val = array_map(fn ($v) => $v === '' ? null : $v, $val);
				$val += [0 => null, 1 => null];
			}

			$result[] = $val;
		}

		return $result;
	}

	/**
	 * Validate "in" and "not_in" parameters, based on field's type.
	 *
	 * @param array  $options      Options to validate.
	 * @param mixed  $data_type    Field's data type.
	 *
	 * @return bool
	 */
	private static function validateInOptions(array $options, ?string $data_type = null): bool {
		if ($data_type === 'integer' || $data_type === 'float') {
			foreach ($options as $part) {
				if (!is_numeric($part) && !is_array($part)) {
					return false;
				}
				elseif (is_array($part)
						&& (count($part) != 2 || $part[0] === $part[1]
							|| array_filter($part, fn ($val) => !is_numeric($val) && $val !== null))
						) {
					return false;
				}
			}
		}
		elseif ($data_type === 'string') {
			$valid_options = array_filter($options, fn ($option) => is_numeric($option) || is_string($option));

			return count($options) == count($valid_options);
		}
		else {
			foreach ($options as $part) {
				if (!is_numeric($part) && !is_string($part) && !is_array($part)) {
					return false;
				}
				elseif (is_array($part)
						&& (count($part) != 2 || $part[0] === $part[1]
							|| array_filter($part, fn ($val) => !is_numeric($val) && $val !== null))
						) {
					return false;
				}
			}
		}

		return true;
	}

	/**
	 * Base validation function.
	 *
	 * @param array  $data  Form input data.
	 *
	 * @return int
	 */
	public function validate(&$data): int {
		$this->errors = [];

		$this->has_fatal = false;
		$this->uniq_checks = [];
		$this->api_uniq_checks = [];

		$this->field_values = $this->resolveWhenFields($this->rules, $data);

		$path = '';
		if ($this->validateObject($this->rules, $data, $error, $path) === false) {
			$this->addError(self::ERROR, $path, $error, self::ERROR_LEVEL_PRIMARY);
		}

		foreach ($this->api_uniq_checks as $check) {
			$path = $check['path'];

			if (!$this->validateApiUniq($check['rules'], $path, $error)) {
				$this->addError(self::ERROR, $path, $error, self::ERROR_LEVEL_API);
			}
		}

		foreach ($this->uniq_checks as $check) {
			$path = $check['path'];

			if (!self::validateDistinctness($check['rules'], $check['data'], $path, $error)) {
				$this->addError(self::ERROR, $path, $error, self::ERROR_LEVEL_UNIQ);
			}
		}

		if ($this->errors) {
			$data = [];
		}

		if ($this->has_fatal) {
			return self::ERROR_FATAL;
		}
		else {
			return $this->errors ? self::ERROR : self::SUCCESS;
		}
	}

	/**
	 * Add error message to the stack.
	 *
	 * @param array   $rules                Validation rules.
	 * @param array   $rules['messages']    (optional) Array where check name is used as key and value as error message.
	 * @param string  $check_name           Custom check error message to find in $rules['messages'] array.
	 * @param string  $default              Default error message.
	 *
	 * @return string
	 */
	private static function getMessage(array $rules, string $check_name, string $default): string {
		return array_key_exists('messages', $rules) && array_key_exists($check_name, $rules['messages'])
			? $rules['messages'][$check_name]
			: $default;
	}

	/**
	 * Base field validation method.
	 *
	 * @param array  $rule    Validation rules.
	 * @param array  $data    Data to validate.
	 * @param string $field   Field to validate.
	 * @param string $path    Path of field.
	 */
	private function validateField(array $rules, &$data, string $field, string $path): void {
		if (array_key_exists('when', $rules)) {
			foreach ($rules['when'] as $when) {
				if ($this->testWhenCondition($when, $path) === false) {
					return;
				}
			}
		}

		// Single value ID may be passed as null when value is not specified.
		if (array_key_exists($field, $data) && $data[$field] === null) {
			unset($data[$field]);
		}

		if (!array_key_exists($field, $data)) {
			if (array_key_exists('required', $rules)) {
				$this->addError(self::ERROR, $path,
					self::getMessage($rules, 'required', _('Required field is missing.')), self::ERROR_LEVEL_PRIMARY
				);
			}

			return;
		}

		if (array_key_exists('type', $rules)) {
			switch ($rules['type']) {
				case 'id':
					if (!self::validateId($rules, $data[$field], $error)) {
						$this->addError(self::ERROR, $path, $error, self::ERROR_LEVEL_PRIMARY);

						return;
					}
					break;

				case 'integer':
					if (!self::validateInt32($rules, $data[$field], $error)) {
						$this->addError(self::ERROR, $path, $error, self::ERROR_LEVEL_PRIMARY);

						return;
					}
					break;

				case 'float':
					if (!self::validateFloat($rules, $data[$field], $error)) {
						$this->addError(self::ERROR, $path, $error, self::ERROR_LEVEL_PRIMARY);

						return;
					}
					break;

				case 'string':
					if (!self::validateStringUtf8($rules, $data[$field], $error)) {
						$this->addError(self::ERROR, $path, $error, self::ERROR_LEVEL_PRIMARY);

						return;
					}

					if (!self::validateUse($rules, $data[$field], $error)) {
						$error = self::getMessage($rules, 'use', $error);

						$this->addError(self::ERROR, $path, $error, self::ERROR_LEVEL_DELAYED);

						return;
					}
					break;

				case 'array':
					if (!$this->validateArray($rules, $data[$field], $error, $path)) {
						$this->addError(self::ERROR, $path, $error, self::ERROR_LEVEL_PRIMARY);

						return;
					}
					break;

				case 'object':
					if (!$this->validateObject($rules, $data[$field], $error, $path)) {
						$this->addError(self::ERROR, $path, $error, self::ERROR_LEVEL_PRIMARY);

						return;
					}
					break;

				case 'objects':
					if (!$this->validateObjects($rules, $data[$field], $error, $path)) {
						$this->addError(self::ERROR, $path, $error, self::ERROR_LEVEL_PRIMARY);

						return;
					}
					break;
			}
		}
	}

	/**
	 * Add validation error.
	 *
	 * @param int    $type       Type of error.
	 * @param string $path       Path of the erroneous dorm field.
	 * @param string $message    Error message.
	 * @param int    $level      Error level (optional).
	 */
	public function addError(int $type, string $path, string $message, $level = self::ERROR_LEVEL_UNKNOWN): void {
		if ($type == self::ERROR_FATAL) {
			$this->has_fatal = true;
		}

		if (!array_key_exists($path, $this->errors)) {
			$this->errors[$path] = [];
		}

		$same_error = array_filter($this->errors[$path],
			fn ($error) => $error['message'] === $message && $error['level'] == $level
		);

		if (!$same_error) {
			$this->errors[$path][] = [
				'message' => $message,
				'level' => $level
			];
		}
	}

	/**
	 * Returns array of error messages.
	 *
	 * @return array
	 */
	public function getErrors(): array {
		return $this->errors;
	}

	/**
	 * Function to add each field's most severe error to global errors stack.
	 */
	public function addErrorsToGlobal(): void {
		foreach ($this->errors as $field => $errors) {
			$levels = array_column($errors, 'level');
			$error = $errors[array_search(min($levels), $levels)];

			error(_s('%1$s: %2$s', $field, $error['message']));
		}
	}

	/**
	 * Identifier validator.
	 *
	 * @param array   $rules
	 * @param array   $rules['messages']  (optional) Error messages to use when some check fails.
	 * @param mixed   $value
	 * @param string  $error
	 *
	 * @return bool
	 */
	private static function validateId(array $rules, &$value, ?string &$error = null): bool {
		if (!self::isId($value)) {
			$error = self::getMessage($rules, 'type', _('This value is not a valid identifier.'));

			return false;
		}

		$value = (string) $value;

		if ($value[0] === '0') {
			$value = ltrim($value, '0');

			if ($value === '') {
				$value = '0';
			}
		}

		return true;
	}

	/**
	 * Integers validator.
	 *
	 * @param array  $rules
	 * @param array  $rules['in']         (optional) allowed ranges or list of allowed values.
	 * @param int    $rules['min']        (optional) minimal allowed value length.
	 * @param int    $rules['max']        (optional) maximum allowed value length.
	 * @param array  $rules['messages']   (optional) Error messages to use when some check fails.
	 * @param mixed  $value
	 * @param string $error
	 *
	 * @return bool
	 */
	private static function validateInt32(array $rules, &$value, ?string &$error = null): bool {
		if (!self::isInt32($value)) {
			$error = self::getMessage($rules, 'type', _('This value is not a valid integer.'));

			return false;
		}

		if (!self::checkNumericIn($rules, $value, $error)) {
			$error = self::getMessage($rules, 'in', $error);

			return false;
		}

		if (!self::checkNumericNotIn($rules, $value, $error)) {
			$error = self::getMessage($rules, 'not_in', $error);

			return false;
		}

		if (array_key_exists('min', $rules) && bccomp($value, $rules['min']) == -1) {
			$error = self::getMessage($rules, 'min', _s('This value must be no less than "%1$s".', $rules['min']));

			return false;
		}

		if (array_key_exists('max', $rules) && bccomp($value, $rules['max']) == 1) {
			$error = self::getMessage($rules, 'max', _s('This value must be no greater than "%1$s".', $rules['max']));

			return false;
		}

		if (is_string($value)) {
			$value = (int) $value;
		}

		return true;
	}

	/**
	 * Floating point number validator.
	 *
	 * @param array  $rules
	 * @param array  $rules['in']         (optional) allowed ranges or list of allowed values.
	 * @param int    $rules['min']        (optional) minimal allowed value length.
	 * @param int    $rules['max']        (optional) maximum allowed value length.
	 * @param array  $rules['messages']   (optional) Error messages to use when some check fails.
	 * @param mixed  $value
	 * @param string $error
	 *
	 * @return bool
	 */
	private static function validateFloat($rules, &$value, ?string &$error = null): bool {
		if (!self::is_float($value)) {
			$error = self::getMessage($rules, 'type', _('This value is not a valid floating-point value.'));

			return false;
		}

		if (!self::checkNumericIn($rules, $value, $error)) {
			$error = self::getMessage($rules, 'in', $error);

			return false;
		}

		if (!self::checkNumericNotIn($rules, $value, $error)) {
			$error = self::getMessage($rules, 'not_in', $error);

			return false;
		}

		if (array_key_exists('min', $rules) && bccomp($value, $rules['min']) == -1) {
			$error = self::getMessage($rules, 'min', _s('This value must be no less than "%1$s".', $rules['min']));

			return false;
		}

		if (array_key_exists('max', $rules) && bccomp($value, $rules['max']) == 1) {
			$error = self::getMessage($rules, 'max', _s('This value must be no greater than "%1$s".', $rules['max']));

			return false;
		}

		return true;
	}

	/**
	 * String validator.
	 *
	 * @param array  $rules
	 * @param bool   $rules['not_empty']    (optional) pass if value must be filled.
	 * @param bool   $rules['allow_macro']  (optional) ignore other checks if value looks like user macro.
	 * @param int    $rules['length']       (optional) maximum allowed value length.
	 * @param array  $rules['messages']     (optional) error messages to use when some check fails.
	 * @param mixed  $value
	 * @param string $error
	 *
	 * @return bool
	 */
	public static function validateStringUtf8(array $rules, &$value, ?string &$error = null): bool {
		$value_check = is_numeric($value) ? (string) $value : $value;

		if (!is_string($value_check) || mb_check_encoding($value_check, 'UTF-8') !== true) {
			$error = self::getMessage($rules, 'type', _('This value is not a valid string.'));

			return false;
		}

		if (array_key_exists('not_empty', $rules) && $value_check === '') {
			$error = self::getMessage($rules, 'not_empty', _('This field cannot be empty.'));

			return false;
		}

		if (array_key_exists('allow_macro', $rules) && $value_check !== ''
				&& (new CUserMacroParser)->parse($value_check) == CParser::PARSE_SUCCESS) {
			return true;
		}

		if (array_key_exists('length', $rules) && mb_strlen($value_check) > $rules['length']) {
			$error = self::getMessage($rules, 'length', _('This value is too long.'));

			return false;
		}

		if (array_key_exists('regex', $rules) && !preg_match($rules['regex'], $value)) {
			$error = self::getMessage($rules, 'regex', _('This value does not match pattern.'));

			return false;
		}

		if (!self::checkStringIn($rules, $value, $error)) {
			$error = self::getMessage($rules, 'in', $error);

			return false;
		}

		if (!self::checkStringNotIn($rules, $value, $error)) {
			$error = self::getMessage($rules, 'not_in', $error);

			return false;
		}

		$value = $value_check;

		return true;
	}

	public static function validateUse(array $rules, string $value, &$error): bool {
		if (!array_key_exists('use', $rules)) {
			return true;
		}

		// Don't use parsers and validators just to check if string is not empty. That is task for 'not_empty' rule.
		if ($value === '') {
			return true;
		}

		$error = '';

		[$class_name, $class_options, $more_options] = $rules['use'] + [1 => null, 2 => []];

		switch ($class_name) {
			case 'CRegexValidator':
				$class_options = $class_options ?: [
					'messageInvalid' => _('invalid regular expression'),
					'messageRegex' => _('invalid regular expression')
				];
				break;
		}

		$instance = $class_options
			? new $class_name($class_options)
			: new $class_name();

		if ($instance instanceof CParser) {
			if (in_array($instance->parse($value), [CParser::PARSE_FAIL, CParser::PARSE_SUCCESS_CONT, false], true)) {
				$error = $instance->getError();

				// Some parsers may return empty string as error.
				if ($error === '') {
					$error = _('Invalid string.');
				}
			}
		}
		elseif ($instance instanceof CValidator) {
			if ($instance->validate($value) === false) {
				$error = $instance->getError() ?? _('Invalid string.');
			}
		}
		else {
			throw new Exception('Method not found', -32601);
		}

		/*
		 * Validator/parser error message is not used as a substring here. To use it as final error message, add full
		 * stop at the end and make first letter a capital.
		 */
		if ($error !== '' && substr($error, -1) !== '.') {
			$error = $error.'.';
		}
		$error = ucfirst($error);

		// Parser specific checks not supported by parser itself.
		if ($error === '') {
			if ($instance instanceof CAbsoluteTimeParser) {
				if (array_key_exists('min', $more_options)
						&& $instance->getDateTime(true)->getTimestamp() < $more_options['min']) {
					$error = _s('Value must be greater than %1$s.', date(ZBX_FULL_DATE_TIME, $more_options['min']));
				}

				if (array_key_exists('max', $more_options)
						&& $instance->getDateTime(true)->getTimestamp() > $more_options['max']) {
					$error = _s('Value must be smaller than %1$s.', date(ZBX_FULL_DATE_TIME, $more_options['max']));
				}
			}
			elseif ($instance instanceof CSimpleIntervalParser) {
				if (array_key_exists('min', $more_options) && timeUnitToSeconds($value, true) < $more_options['min']) {
					$error = _s('Value must be greater than %1$s.', $more_options['min']);
				}

				if (array_key_exists('max', $more_options) && timeUnitToSeconds($value, true) > $more_options['max']) {
					$error = _s('Value must be smaller than %1$s.', $more_options['max']);
				}
			}
		}

		return $error === '';
	}

	/**
	 * Object validator.
	 *
	 * @param array  $rules
	 * @param array  $rules['fields']
	 * @param string $rules['fields'][<field_name>][<role_name>]
	 * @param mixed  $value
	 * @param string $error
	 * @param string $path
	 *
	 * @return bool
	 */
	public function validateObject(array $rules, &$value, ?string &$error = null, string &$path = ''): bool {
		if (!is_array($value)) {
			$error = self::getMessage($rules, 'type', _('An array is expected.'));

			return false;
		}

		foreach ($rules['fields'] as $field => $rule_sets) {
			foreach ($rule_sets as $rule_set) {
				$this->validateField($rule_set, $value, $field, $path.'/'.$field);
			}
		}

		$value = array_intersect_key($value, $rules['fields']);

		if (array_key_exists('api_uniq', $rules)) {
			foreach ($rules['api_uniq'] as $api_check) {
				$this->api_uniq_checks[] = [
					'rules' => $api_check,
					'path' => $path
				];
			}
		}

		return true;
	}

	/**
	 * Array of objects validator.
	 *
	 * @param array  $rules
	 * @param array  $rules['fields']
	 * @param bool   $rules['not_empty']
	 * @param mixed  $objects_values
	 * @param string $error
	 * @param string $path
	 *
	 * @return bool
	 */
	private function validateObjects(array $rules, &$objects_values, ?string &$error = null, string &$path = ''): bool {
		if (!is_array($objects_values)) {
			$error = self::getMessage($rules, 'type', _('An array is expected.'));

			return false;
		}

		if (array_key_exists('not_empty', $rules) && count($objects_values) == 0) {
			$error = self::getMessage($rules, 'not_empty', _('This field cannot be empty.'));

			return false;
		}

		if (array_key_exists('uniq', $rules)) {
			$this->uniq_checks[] = [
				'rules' => $rules,
				'data' => $objects_values,
				'path' => $path
			];
		}

		foreach ($objects_values as $index => &$value) {
			$path_to_test = $path.'/'.$index;
			if (!$this->validateObject(['fields' => $rules['fields']], $value, $error, $path_to_test)) {
				// Through the reference, give back to the caller which field failed.
				$path = $path_to_test;

				return false;
			}
		}
		unset($value);

		return true;
	}

	/**
	 * Array of values validator.
	 *
	 * @param array  $rules
	 * @param array  $rules['field']
	 * @param bool   $rules['not_empty']
	 * @param mixed  $array_values
	 * @param string $error
	 * @param string $path
	 *
	 * @return bool
	 */
	private function validateArray(array $rules, &$array_values, ?string &$error = null, string $path = ''): bool {
		if (!is_array($array_values)) {
			$error = self::getMessage($rules, 'type', _('An array is expected.'));

			return false;
		}

		$array_values = array_filter($array_values, fn ($value) => !is_null($value));

		if (array_key_exists('not_empty', $rules) && count($array_values) == 0) {
			$error = self::getMessage($rules, 'not_empty', _('This field cannot be empty.'));

			return false;
		}

		if (array_key_exists('field', $rules)) {
			foreach (array_keys($array_values) as $index) {
				$this->validateField($rules['field'], $array_values, $index, $path.'/'.$index);
			}
			unset($value);
		}

		return true;
	}

	/**
	 * Check if given values are uniq according the rules.
	 *
	 * @param array  $rules
	 * @param array  $rules['uniq']
	 * @param mixed  $array_values
	 * @param string $error
	 * @param string $path
	 *
	 * @return bool
	 */
	private static function validateDistinctness(array $rules, $array_values, string &$path, ?string &$error = null): bool {
		foreach ($rules['uniq'] as $field_names) {
			$values = array_map(fn ($entry) => array_intersect_key($entry, array_flip($field_names)), $array_values);
			$unique_values = [];

			foreach ($values as $key => $entry) {
				if (in_array($entry, $unique_values)) {
					$value = implode(', ', array_map(fn ($k, $v) => $k.'='.$v, array_keys($entry), $entry));
					$error = self::getMessage($rules, 'uniq', _s('Entry "%1$s" is not unique.', $value));
					$path = $path.'/'.$key.'/'.$field_names[0];

					return false;
				}

				$unique_values[] = $entry;
			}
		}

		return true;
	}

<<<<<<< HEAD
	private function replaceParameterReference(string $parameter, string $path, ?string &$field_path): string {
		if (substr($parameter, 0, 1) === '{' && substr($parameter, -1, 1) === '}') {
			$field_data = $this->getWhenFieldValue(substr($parameter, 1, -1), $path);

			if (in_array($field_data['type'], ['id', 'integer', 'float', 'string'])) {
				$parameter = $field_data['value'];

				if ($field_path === null && $path === '') {
					$field_path = $field_data['path'];
				}
			}
		}

		return $parameter;
=======
	/**
	 * Check via API if item exists, excluding provided id. Used for unique checks
	 *
	 * @param string $api
	 * @param array $options
	 * @param string|null $exclude_primary_id
	 * @return bool
	 */
	public static function existsAPIObject(string $api, array $options, ?string $exclude_primary_id = null): bool {
		$options['preservekeys'] = true;
		$auth = [
			'type' => CJsonRpc::AUTH_TYPE_COOKIE,
			'auth' => CWebUser::$data['sessionid']
		];

		$response = API::getWrapper()->getClient()->callMethod($api, 'get', $options, $auth);

		if ($response->errorCode) {
			throw new Exception($response->errorMessage);
		}

		$result = $response->data;

		if ($result) {
			$matches = array_diff(array_keys($result), [$exclude_primary_id]);

			if (count($matches) > 0) {
				return true;
			}
		}

		return false;
>>>>>>> 343757e3
	}

	private function validateApiUniq(array $check, string &$path, ?string &$error = null): bool {
		[$method, $parameters, $exclude_id] = $check;
		[$api] = explode('.', $method);

		$field_path = null;

		// Replace field references by real values in API request parameters.
		foreach ($parameters as &$parameters_) {
			if (is_array($parameters_)) {
				foreach ($parameters_ as &$parameter) {
					$parameter = $this->replaceParameterReference($parameter, $path, $field_path);
				}
				unset($parameter);
			}
			else {
				$parameters_ = $this->replaceParameterReference($parameters_, $path, $field_path);
			}
		}
		unset($parameters_);

		$parameters_set = !!array_filter($parameters);
		if (!$parameters_set) {
			// If all requested parameters are empty, skip this check.
			return true;
		}

<<<<<<< HEAD
		if (array_key_exists('params', $parameters)) {
			$parameters = array_replace($parameters, $parameters['params']);
			unset($parameters['params']);
		}

		$api_parameters = [
			'output' => [],
			'filter' => array_key_exists('filter', $parameters) ? $parameters['filter'] : $parameters,
			'preservekeys' => true
		];

		if (array_key_exists('filter', $parameters)) {
			$api_parameters += $parameters;
		}

		$auth = [
			'type' => CJsonRpc::AUTH_TYPE_COOKIE,
			'auth' => CWebUser::$data['sessionid']
		];

		$response = API::getWrapper()->getClient()->callMethod($api, $method, $api_parameters, $auth);

		if ($response->errorCode) {
			throw new Exception($response->errorMessage);
		}

		$result = $response->data;

=======
>>>>>>> 343757e3
		if ($exclude_id !== null) {
			$exclude_id_field_data = $this->getWhenFieldValue($exclude_id, $path);

			$exclude_id = $exclude_id_field_data['type'] === 'id' ? $exclude_id_field_data['value'] : null;
		}

		$parameters = [
			'filter' => $parameters
		];

		if (self::existsAPIObject($api, $parameters, $exclude_id)) {
			$error = _('This object already exists.');

			if ($path === '') {
				/*
				 * Replace it to the first referenced field. This is necessary just to specify what field validation
				 * failed. Used to link message to field.
				 *
				 * This is necessary because api_uniq is defined for whole object but error should be displayed for
				 * some specific field inside that object.
				 */
				$path = $field_path;
			}

			return false;
		}

		return true;
	}

	/**
	 * Check identifier value.
	 *
	 * @param mixed $value
	 *
	 * @return bool
	 */
	public static function isId(&$value): bool {
		if (!is_scalar($value) || is_bool($value) || is_double($value) || !ctype_digit(strval($value))) {
			return false;
		}

		if (bccomp($value, ZBX_DB_MAX_ID) > 0) {
			return false;
		}

		$value = (string) $value;

		if ($value[0] === '0') {
			$value = ltrim($value, '0');

			if ($value === '') {
				$value = '0';
			}
		}

		return true;
	}

	/**
	 * Check integer value.
	 *
	 * @param mixed $value
	 *
	 * @return bool
	 */
	public static function isInt32(&$value): bool {
		if ((!is_int($value) && !is_string($value)) || !preg_match('/^'.ZBX_PREG_INT.'$/', strval($value))) {
			return false;
		}

		if (bccomp($value, ZBX_MIN_INT32) == -1 || bccomp($value, ZBX_MAX_INT32) == 1) {
			return false;
		}

		if (is_string($value)) {
			$value = (int) $value;
		}

		return true;
	}

	/**
	 * Floating point number validator.
	 *
	 * @param mixed  $value
	 *
	 * @return bool
	 */
	private static function is_float(&$value): bool {
		if (is_string($value)) {
			$number_parser = new CNumberParser();

			if ($number_parser->parse($value) == CParser::PARSE_SUCCESS) {
				$value = $number_parser->getMatch();
			}
			else {
				return false;
			}
		}
		elseif (!is_int($value) && !is_float($value)) {
			return false;
		}

		$value = (float) $value;

		return !is_nan($value) && !is_infinite($value);
	}

	/**
	 * Check if given value matches one of values inside $rules['in'].
	 *
	 * @param array  $rules
	 * @param int    $rules['in']  (optional)
	 * @param int    $value
	 * @param string $error
	 *
	 * @return bool
	 */
	private static function checkNumericIn(array $rules, $value, ?string &$error = null): bool {
		if (!array_key_exists('in', $rules)) {
			return true;
		}

		$valid = !!array_filter($rules['in'], function ($allowed) use ($value) {
			return is_array($allowed) ? self::isInRange($value, $allowed) : $value == $allowed;
		});

		if (!$valid) {
			$scalars = array_filter($rules['in'], 'is_scalar');
			$ranges = array_filter($rules['in'], 'is_array');
			$ranges = array_map(fn ($val) => sprintf('%1$s:%2$s', $val[0] ?? '', $val[1] ?? ''), $ranges);

			$error_parts = [];

			if ($scalars) {
				$scalars = array_map(fn ($val) => '"'.$val.'"', $scalars);
				$error_parts[] = count($scalars) == 1
					? reset($scalars)
					: sprintf(_s('one of %1$s', implode(', ', $scalars)));
			}

			if ($ranges) {
				$error_parts[] = count($ranges) == 1
					? sprintf(_s('within range %1$s', reset($ranges)))
					: sprintf(_s('within ranges %1$s', implode(', ', $ranges)));
			}

			$error = sprintf(_s('This value must be %1$s.', implode(_s(' or '), $error_parts)));
		}

		return $valid;
	}

	/**
	 * Check if given value is not one of forbidden values inside $rules['in'].
	 *
	 * @param array  $rules
	 * @param int    $rules['not_in']  (optional)
	 * @param int    $value
	 * @param string $error
	 *
	 * @return bool
	 */
	private static function checkNumericNotIn(array $rules, $value, ?string &$error = null): bool {
		if (!array_key_exists('not_in', $rules)) {
			return true;
		}

		$invalid = !!array_filter($rules['not_in'], function ($disalowed) use ($value) {
			return is_array($disalowed) ? self::isInRange($value, $disalowed) : $value == $disalowed;
		});

		if ($invalid) {
			$scalars = array_filter($rules['not_in'], 'is_scalar');
			$ranges = array_filter($rules['not_in'], 'is_array');
			$ranges = array_map(fn ($val) => sprintf('%1$s:%2$s', $val[0] ?? '', $val[1] ?? ''), $ranges);

			$error_parts = [];

			if ($scalars) {
				$scalars = array_map(fn ($val) => '"'.$val.'"', $scalars);
				$error_parts[] = count($scalars) == 1
					? reset($scalars)
					: sprintf(_s('one of %1$s', implode(', ', $scalars)));
			}

			if ($ranges) {
				$error_parts[] = count($ranges) == 1
					? sprintf(_s('within range %1$s', reset($ranges)))
					: sprintf(_s('within ranges %1$s', implode(', ', $ranges)));
			}

			$error = sprintf(_s('This value cannot be %1$s.', implode(_s(' or '), $error_parts)));
		}

		return !$invalid;
	}

	/**
	 * Check if given value matches one of values inside $rules['in'].
	 *
	 * @param array  $rules
	 * @param int    $rules['in']  (optional)
	 * @param int    $value
	 * @param string $error
	 *
	 * @return bool
	 */
	private static function checkStringIn(array $rules, $value, ?string &$error = null): bool {
		if (array_key_exists('in', $rules) && !in_array($value, $rules['in'])) {
			$values = implode(', ', array_map(function ($val) {return '"'.$val.'"';}, $rules['in']));
			$error = _n('This value must be %1$s.', 'This value must be one of %1$s.',  $values, count($rules['in']));

			return false;
		}

		return true;
	}

	/**
	 * Check if given value is not one of values inside $rules['not_in'].
	 *
	 * @param array  $rules
	 * @param int    $rules['not_in']  (optional)
	 * @param int    $value
	 * @param string $error
	 *
	 * @return bool
	 */
	private static function checkStringNotIn(array $rules, $value, ?string &$error = null): bool {
		if (array_key_exists('not_in', $rules) && in_array($value, $rules['not_in'])) {
			$values = implode(', ', array_map(function ($val) {return '"'.$val.'"';}, $rules['not_in']));
			$error = _n('This value cannot be %1$s.', 'This value cannot be one of %1$s.',  $values, count($rules['not_in']));

			return false;
		}

		return true;
	}

	/**
	 * Check if given value is inside given range(s).
	 *
	 * @param  mixed $value       Value to test.
	 * @param  array $in_rules    Range with min and max value. At least one boundary is mandatory.
	 *
	 * @return bool
	 */
	private static function isInRange($value, array $in_rules): bool {
		[$from, $to] = $in_rules;

		if ($from === null) {
			return $value <= $to;
		}
		elseif ($to === null) {
			return $from <= $value;
		}
		else {
			return $from <= $value && $value <= $to;
		}
	}

	/**
	 * Calculate result of 'when' condition.
	 *
	 * @param array   $when_rules
	 * @param string  $when_rules[0]              Field name.
	 * @param mixed   $when_rules[<test_method>]  Validation rules to check the 'when' field value.
	 *
	 * @return bool
	 */
	private function testWhenCondition(array $when_rules, string $field_path): bool {
		$when_field = $this->getWhenFieldValue($when_rules[0], $field_path);
		unset($when_rules[0]);

		if (array_key_exists('exist', $when_rules) || array_key_exists('not_exist', $when_rules)) {
			return array_key_exists('exist', $when_rules)
				? $when_field['value'] !== null
				: $when_field['value'] === null;
		}

		switch ($when_field['type']) {
			case 'id':
				return self::validateId($when_rules, $when_field['value']);

			case 'integer':
				return self::validateInt32($when_rules, $when_field['value']);

			case 'float':
				return self::validateFloat($when_rules, $when_field['value']);

			case 'string':
				return self::validateStringUtf8($when_rules, $when_field['value']);

			default:
				/*
				 * If specific field has not been passed to validate(), it is not also stored in
				 * $this->field_values since it contains validated values only. Sometimes this is what is tested.
				 */
				if (array_key_exists('not_empty', $when_rules)) {
					return array_key_exists('value', $when_field) && $when_field['value'] === true;
				}
				elseif (array_key_exists('empty', $when_rules)) {
					return !array_key_exists('value', $when_field) || $when_field['value'] === false;
				}

				return false;
		}
	}

	/**
	 * Find the value and type for field that is referred in 'when' condition.
	 *
	 * @param string  $when_field    Field name to get the value and type for. Supports repeatable prefix '../' to get
	 *                               value from the levels above.
	 * @param string  $field_path    Path to the field in which context function was called.
	 *
	 * @return array
	 */
	private function getWhenFieldValue(string $when_field, string $field_path): array {
		$target_path = self::getWhenFieldAbsolutePath($when_field, $field_path);

		return array_key_exists($target_path, $this->field_values)
			? $this->field_values[$target_path] + ['path' => $target_path]
			: ['type' => null];
	}

	/**
	 * Function to create absolute path of given when field in context of given $field_path.
	 *
	 * E.g., function called with parameters $when_field = 'useip' and $field_path = '/interfaces/1/dns' produces
	 * string '/interfaces/1/useip'.
	 *
	 * @param string  $when_field    Reference to target field.
	 * @param string  $field_path    Absolute context field path for which target must be calculated.
	 *
	 * @return string
	 */
	private static function getWhenFieldAbsolutePath(string $when_field, string $field_path): string {
		$field_path_parts = explode('/', $field_path);
		$target_path = array_slice($field_path_parts, 0, -1);

		while (str_starts_with($when_field, '../')) {
			if (count($target_path) != 0 && is_numeric(end($target_path))) {
				$target_path = array_slice($target_path, 0, -1);
			}

			$when_field = substr($when_field, 3);
			$target_path = array_slice($target_path, 0, -1);
		}

		$path = implode('/', array_merge($target_path, [$when_field]));
		if (substr($path, 0, 1) !== '/') {
			$path = '/'.$path;
		}

		return $path;
	}

	/**
	 * Function is meant to collect type and value of all fields that in rules are referenced in 'when' condition.
	 */
	private function resolveWhenFields(array $rules_all, $data_all): array {
		$this->when_resolved_data = [
			'rules' => $rules_all,
			'data' => $data_all,
			'result' => [],
			'fields_to_lookup' => []
		];

		$this->scanObject($rules_all, $data_all, '');

		$this->when_resolved_data['fields_to_lookup'] = array_fill_keys(
			$this->when_resolved_data['fields_to_lookup'], 3
		);

		while ($this->when_resolved_data['fields_to_lookup']) {
			foreach ($this->when_resolved_data['fields_to_lookup'] as $path => $attempts_left) {
				if ($attempts_left == 0 || array_key_exists($path, $this->when_resolved_data['result'])) {
					unset($this->when_resolved_data['fields_to_lookup'][$path]);

					continue;
				}

				if ($this->registerReferencedField($path) === false) {
					$this->when_resolved_data['fields_to_lookup'][$path]--;
				}
			}
		}

		return $this->when_resolved_data['result'];
	}

	/**
	 * Add field lookup path for API uniqueness check parameter.
	 *
	 * @param string $param  Single parameter.
	 * @param string $path   Current validation path.
	 */
	private function addApiUniqLookupPath(string $param, string $path): void {
		if (substr($param, 0, 1) === '{' && substr($param, -1, 1) === '}') {
			$this->when_resolved_data['fields_to_lookup'][] =
				self::getWhenFieldAbsolutePath(substr($param, 1, -1), $path);
		}
	}

	/**
	 * Function to walk through all rules. Meant to call self::checkField function for each rule regardless of its
	 * depth. This is a helper function for resolveWhenFields.
	 *
	 * @param array  $rules  The validation rules array containing 'api_uniq' and/or 'fields' sections.
	 * @param mixed  $data   The data to be validated against the rules.
	 * @param string $path   The current path in the data structure being processed.
	 */
	private function scanObject(array $rules, $data, string $path): void {
		if (!is_array($data)) {
			return;
		}

		if (array_key_exists('api_uniq', $rules)) {
			foreach ($rules['api_uniq'] as $api_check) {
				foreach ($api_check[1] as $params) {
					if (is_array($params)) {
						foreach ($params as $param) {
							$this->addApiUniqLookupPath($param, $path);
						}
					}
					else {
						$this->addApiUniqLookupPath($params, $path);
					}
				}

				if (array_key_exists(2, $api_check) && $api_check[2] !== null) {
					$this->when_resolved_data['fields_to_lookup'][]
						= self::getWhenFieldAbsolutePath($api_check[2], $path);
				}
			}
		}

		if (!array_key_exists('fields', $rules)) {
			return;
		}

		foreach ($rules['fields'] as $field => $rule_sets) {
			$field_data = array_key_exists($field, $data) ? $data[$field] : null;

			foreach ($rule_sets as $rule_set) {
				$this->checkField($rule_set, $field_data, $path.'/'.$field);
			}
		}
	}

	/**
	 * Function to check each separate ruleset. This is a helper function for resolveWhenFields.
	 */
	private function checkField(array $rule_set, $data, string $rule_path): void {
		if (array_key_exists('when', $rule_set)) {
			foreach ($rule_set['when'] as $when) {
				$this->when_resolved_data['fields_to_lookup'][] = self::getWhenFieldAbsolutePath($when[0], $rule_path);
			}
		}

		if (!$data || !is_array($data)) {
			return;
		}

		if ($rule_set['type'] === 'objects') {
			foreach ($data as $field => $value) {
				$this->scanObject($rule_set, $value, $rule_path.'/'.$field);
			}
		}
		elseif ($rule_set['type'] === 'object') {
			$this->scanObject($rule_set, $data, $rule_path);
		}
	}

	/**
	 * Function to catch field's value in type. This is a helper function for resolveWhenFields.
	 */
	private function registerReferencedField($path): bool {
		$field_type = $this->getFieldTypeByPath($path);
		$field_data = $this->getFieldValueByPath($path);

		switch ($field_type) {
			case 'objects':
			case 'array':
				/*
				 * For fields of type='array' and type='objects' values are not stored because only supported
				 * 'when' methods are 'empty' and 'not_empty' so we need to know only if values was filled.
				 */
				$this->when_resolved_data['result'][$path] = [
					'type' => $field_type,
					'value' => $field_data && count($field_data) != 0
				];
				break;

			case 'id':
			case 'integer':
			case 'float':
			case 'string':
				$this->when_resolved_data['result'][$path] = [
					'type' => $field_type,
					'value' => $field_data
				];
				break;

			default:
				return false;
		}

		return true;
	}

	private function getFieldTypeByPath($path): ?string {
		$path_parts = explode('/', $path);
		$path_parts = array_slice($path_parts, 1);

		$paths_to_lookup = [[
			'rule' => $this->when_resolved_data['rules'],
			'path_so_far' => []
		]];
		$result_rule_sets = [];

		while($paths_to_lookup) {
			$current_path = array_shift($paths_to_lookup);
			$rule = $current_path['rule'];
			$path_so_far = $current_path['path_so_far'];

			if ($rule['type'] === 'objects') {
				// Add array index to path.
				$path_so_far[] = $path_parts[count($path_so_far)];
			}

			$field_name = $path_parts[count($path_so_far)];
			$path_so_far[] = $field_name;

			if (!array_key_exists('fields', $rule) || !array_key_exists($field_name, $rule['fields'])) {
				continue;
			}

			$matching_rules = $this->findMatchingRuleSets($rule['fields'][$field_name], '/'.implode('/', $path_so_far));

			if (count($path_so_far) == count($path_parts)) {
				$result_rule_sets += $matching_rules;
			}
			else {
				foreach ($matching_rules as $matching_rule) {
					if (in_array($matching_rule['type'], ['object', 'objects'])) {
						$paths_to_lookup[] = [
							'rule' => $matching_rule,
							'path_so_far' => $path_so_far
						];
					}
				}
			}
		}

		if (!$result_rule_sets) {
			return null;
		}

		$field_type = $result_rule_sets[0]['type'];

		foreach ($result_rule_sets as $rule_set) {
			if ($rule_set['type'] !== $field_type) {
				// Single field should not be matched to multiple types.
				throw new Exception('Internal error.');
			}
		}

		return $field_type;
	}

	/**
	 * Returns field type and data for given absolute path. This is a helper function for resolveWhenFields.
	 */
	private function getFieldValueByPath($path) {
		$path_parts = explode('/', $path);
		$path_parts = array_slice($path_parts, 1);
		$path_field_names = array_values(array_filter($path_parts, fn($part) => !is_numeric($part)));
		$field_data = $this->when_resolved_data['data'];

		foreach ($path_field_names as $field_name) {
			array_shift($path_parts);

			if (!array_key_exists($field_name, $field_data)) {
				$field_data = null;
				break;
			}

			$field_data = $field_data[$field_name];

			if (count($path_parts) != 0 && is_numeric($path_parts[0])) {
				$int_part = array_shift($path_parts);

				if (array_key_exists($int_part, $field_data)) {
					$field_data = $field_data[$int_part];
				}
				else {
					$field_data = null;
					break;
				}
			}
		}

		return $field_data;
	}

	/**
	 * Find field type from the first matching rule-set. This is a helper function for resolveWhenFields.
	 *
	 * @param array   $rule_sets    Rulesets to chose from.
	 * @param string  $field_path   Path till the field in original array of values.
	 *
	 * @return array
	 */
	private function findMatchingRuleSets(array $rule_sets, string $field_path) {
		$valid_rule_sets = [];

		foreach ($rule_sets as $rule_set) {
			if (array_key_exists('when', $rule_set) && $rule_set['when']) {
				foreach ($rule_set['when'] as $when) {
					$when_path = self::getWhenFieldAbsolutePath($when[0], $field_path);
					unset($when[0]);

					if (array_key_exists($when_path, $this->when_resolved_data['result'])
							&& self::checkValue($when, $this->when_resolved_data['result'][$when_path]) === true) {
						$valid_rule_sets[] = $rule_set;
					}
				}
			}
			else {
				$valid_rule_sets[] = $rule_set;
			}
		}

		return $valid_rule_sets;
	}

	/**
	 * Find which of alternative rules is used to define field type.
	 * This is a helper function for resolveWhenFields.
	 *
	 * @return bool
	 */
	private static function checkValue(array $when_rules, array $when_field): bool {
		switch ($when_field['type']) {
			case 'id':
				return self::validateId($when_rules, $when_field['value']);

			case 'integer':
				return self::validateInt32($when_rules, $when_field['value']);

			case 'float':
				return self::validateFloat($when_rules, $when_field['value']);

			case 'string':
				return self::validateStringUtf8($when_rules, $when_field['value']);

			default:
				/*
				 * If specific field has not been passed to validate(), it is not also stored in
				 * $field_values since it contains validated values only. Sometimes this is what is tested.
				 */
				if (array_key_exists('not_empty', $when_rules)) {
					return array_key_exists('value', $when_field) && $when_field['value'] === true;
				}
				elseif (array_key_exists('empty', $when_rules)) {
					return !array_key_exists('value', $when_field) || $when_field['value'] === false;
				}

				return true;
		}
	}
}<|MERGE_RESOLUTION|>--- conflicted
+++ resolved
@@ -1230,22 +1230,6 @@
 		return true;
 	}
 
-<<<<<<< HEAD
-	private function replaceParameterReference(string $parameter, string $path, ?string &$field_path): string {
-		if (substr($parameter, 0, 1) === '{' && substr($parameter, -1, 1) === '}') {
-			$field_data = $this->getWhenFieldValue(substr($parameter, 1, -1), $path);
-
-			if (in_array($field_data['type'], ['id', 'integer', 'float', 'string'])) {
-				$parameter = $field_data['value'];
-
-				if ($field_path === null && $path === '') {
-					$field_path = $field_data['path'];
-				}
-			}
-		}
-
-		return $parameter;
-=======
 	/**
 	 * Check via API if item exists, excluding provided id. Used for unique checks
 	 *
@@ -1278,7 +1262,6 @@
 		}
 
 		return false;
->>>>>>> 343757e3
 	}
 
 	private function validateApiUniq(array $check, string &$path, ?string &$error = null): bool {
@@ -1288,18 +1271,19 @@
 		$field_path = null;
 
 		// Replace field references by real values in API request parameters.
-		foreach ($parameters as &$parameters_) {
-			if (is_array($parameters_)) {
-				foreach ($parameters_ as &$parameter) {
-					$parameter = $this->replaceParameterReference($parameter, $path, $field_path);
-				}
-				unset($parameter);
-			}
-			else {
-				$parameters_ = $this->replaceParameterReference($parameters_, $path, $field_path);
-			}
-		}
-		unset($parameters_);
+		foreach ($parameters as &$parameter) {
+			if (substr($parameter, 0, 1) === '{' && substr($parameter, -1, 1) === '}') {
+				$field_data = $this->getWhenFieldValue(substr($parameter, 1, -1), $path);
+
+				if (in_array($field_data['type'], ['id', 'integer', 'float', 'string'])) {
+					$parameter = $field_data['value'];
+					if ($field_path === null && $path === '') {
+						$field_path = $field_data['path'];
+					}
+				}
+			}
+		}
+		unset($parameter);
 
 		$parameters_set = !!array_filter($parameters);
 		if (!$parameters_set) {
@@ -1307,37 +1291,6 @@
 			return true;
 		}
 
-<<<<<<< HEAD
-		if (array_key_exists('params', $parameters)) {
-			$parameters = array_replace($parameters, $parameters['params']);
-			unset($parameters['params']);
-		}
-
-		$api_parameters = [
-			'output' => [],
-			'filter' => array_key_exists('filter', $parameters) ? $parameters['filter'] : $parameters,
-			'preservekeys' => true
-		];
-
-		if (array_key_exists('filter', $parameters)) {
-			$api_parameters += $parameters;
-		}
-
-		$auth = [
-			'type' => CJsonRpc::AUTH_TYPE_COOKIE,
-			'auth' => CWebUser::$data['sessionid']
-		];
-
-		$response = API::getWrapper()->getClient()->callMethod($api, $method, $api_parameters, $auth);
-
-		if ($response->errorCode) {
-			throw new Exception($response->errorMessage);
-		}
-
-		$result = $response->data;
-
-=======
->>>>>>> 343757e3
 		if ($exclude_id !== null) {
 			$exclude_id_field_data = $this->getWhenFieldValue($exclude_id, $path);
 
@@ -1733,25 +1686,8 @@
 	}
 
 	/**
-	 * Add field lookup path for API uniqueness check parameter.
-	 *
-	 * @param string $param  Single parameter.
-	 * @param string $path   Current validation path.
-	 */
-	private function addApiUniqLookupPath(string $param, string $path): void {
-		if (substr($param, 0, 1) === '{' && substr($param, -1, 1) === '}') {
-			$this->when_resolved_data['fields_to_lookup'][] =
-				self::getWhenFieldAbsolutePath(substr($param, 1, -1), $path);
-		}
-	}
-
-	/**
 	 * Function to walk through all rules. Meant to call self::checkField function for each rule regardless of its
 	 * depth. This is a helper function for resolveWhenFields.
-	 *
-	 * @param array  $rules  The validation rules array containing 'api_uniq' and/or 'fields' sections.
-	 * @param mixed  $data   The data to be validated against the rules.
-	 * @param string $path   The current path in the data structure being processed.
 	 */
 	private function scanObject(array $rules, $data, string $path): void {
 		if (!is_array($data)) {
@@ -1760,14 +1696,10 @@
 
 		if (array_key_exists('api_uniq', $rules)) {
 			foreach ($rules['api_uniq'] as $api_check) {
-				foreach ($api_check[1] as $params) {
-					if (is_array($params)) {
-						foreach ($params as $param) {
-							$this->addApiUniqLookupPath($param, $path);
-						}
-					}
-					else {
-						$this->addApiUniqLookupPath($params, $path);
+				foreach ($api_check[1] as $param) {
+					if (substr($param, 0, 1) === '{' && substr($param, -1, 1) === '}') {
+						$this->when_resolved_data['fields_to_lookup'][]
+							= self::getWhenFieldAbsolutePath(substr($param, 1, -1), $path);
 					}
 				}
 
