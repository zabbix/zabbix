--- conflicted
+++ resolved
@@ -52,11 +52,7 @@
 			'post_type' =>			['type' => API_INT32, 'in' => implode(',', [ZBX_POSTTYPE_RAW, ZBX_POSTTYPE_JSON, ZBX_POSTTYPE_XML]), 'default' => DB::getDefault('items', 'post_type')],
 			'posts' =>				['type' => API_MULTIPLE, 'rules' => [
 										['if' => ['field' => 'post_type', 'in' => ZBX_POSTTYPE_RAW], 'type' => API_STRING_UTF8, 'length' => DB::getFieldLength('items', 'posts')],
-<<<<<<< HEAD
-										['if' => ['field' => 'post_type', 'in' => ZBX_POSTTYPE_JSON], 'type' => API_JSON, 'flags' => API_REQUIRED | API_NOT_EMPTY | API_ALLOW_USER_MACRO | $api_allow_lld_macro, 'macros_n' => ['{HOST.IP}', '{HOST.CONN}', '{HOST.DNS}', '{HOST.PORT}', '{HOST.HOST}', '{HOST.NAME}', '{ITEM.ID}', '{ITEM.KEY}', '{ITEM.KEY.ORIG}'], 'length' => DB::getFieldLength('items', 'posts')],
-=======
-										['if' => ['field' => 'post_type', 'in' => ZBX_POSTTYPE_JSON], 'type' => API_JSON, 'flags' => API_REQUIRED | API_NOT_EMPTY | API_ALLOW_USER_MACRO | ($is_item_prototype ? API_ALLOW_LLD_MACRO : 0), 'macros_n' => self::POSTS_JSON_MACROS_N, 'length' => DB::getFieldLength('items', 'posts')],
->>>>>>> fabaf05d
+										['if' => ['field' => 'post_type', 'in' => ZBX_POSTTYPE_JSON], 'type' => API_JSON, 'flags' => API_REQUIRED | API_NOT_EMPTY | API_ALLOW_USER_MACRO | $api_allow_lld_macro, 'macros_n' => self::POSTS_JSON_MACROS_N, 'length' => DB::getFieldLength('items', 'posts')],
 										['if' => ['field' => 'post_type', 'in' => ZBX_POSTTYPE_XML], 'type' => API_XML, 'flags' => API_REQUIRED | API_NOT_EMPTY, 'length' => DB::getFieldLength('items', 'posts')]
 			]],
 			'headers' =>			['type' => API_OBJECTS, 'fields' => [
@@ -106,11 +102,7 @@
 			'post_type' =>			['type' => API_INT32, 'in' => implode(',', [ZBX_POSTTYPE_RAW, ZBX_POSTTYPE_JSON, ZBX_POSTTYPE_XML])],
 			'posts' =>				['type' => API_MULTIPLE, 'rules' => [
 										['if' => ['field' => 'post_type', 'in' => ZBX_POSTTYPE_RAW], 'type' => API_STRING_UTF8, 'length' => DB::getFieldLength('items', 'posts')],
-<<<<<<< HEAD
-										['if' => ['field' => 'post_type', 'in' => ZBX_POSTTYPE_JSON], 'type' => API_JSON, 'flags' => API_NOT_EMPTY | API_ALLOW_USER_MACRO | $api_allow_lld_macro, 'macros_n' => ['{HOST.IP}', '{HOST.CONN}', '{HOST.DNS}', '{HOST.PORT}', '{HOST.HOST}', '{HOST.NAME}', '{ITEM.ID}', '{ITEM.KEY}', '{ITEM.KEY.ORIG}'], 'length' => DB::getFieldLength('items', 'posts')],
-=======
-										['if' => ['field' => 'post_type', 'in' => ZBX_POSTTYPE_JSON], 'type' => API_JSON, 'flags' => API_NOT_EMPTY | API_ALLOW_USER_MACRO | ($is_item_prototype ? API_ALLOW_LLD_MACRO : 0), 'macros_n' => self::POSTS_JSON_MACROS_N, 'length' => DB::getFieldLength('items', 'posts')],
->>>>>>> fabaf05d
+										['if' => ['field' => 'post_type', 'in' => ZBX_POSTTYPE_JSON], 'type' => API_JSON, 'flags' => API_NOT_EMPTY | API_ALLOW_USER_MACRO | $api_allow_lld_macro, 'macros_n' => self::POSTS_JSON_MACROS_N, 'length' => DB::getFieldLength('items', 'posts')],
 										['if' => ['field' => 'post_type', 'in' => ZBX_POSTTYPE_XML], 'type' => API_XML, 'flags' => API_NOT_EMPTY, 'length' => DB::getFieldLength('items', 'posts')]
 			]],
 			'headers' =>			['type' => API_OBJECTS, 'fields' => [
