--- conflicted
+++ resolved
@@ -454,38 +454,20 @@
 		return $items;
 	}
 
-<<<<<<< HEAD
-	/**
-	 * Validates the input parameters for the get() method.
-	 *
-	 * @param array $options
-	 *
-	 * @throws APIException if the input is invalid
-	 */
-	private function validateGet(array $options) {
-		// Validate input parameters.
-		$api_input_rules = ['type' => API_OBJECT, 'fields' => [
-			'evaltype' =>				['type' => API_INT32, 'in' => implode(',', [TAG_EVAL_TYPE_AND_OR, TAG_EVAL_TYPE_OR])],
+	private static function validateGet(array &$options) {
+		$api_input_rules = ['type' => API_OBJECT, 'flags' => API_ALLOW_UNEXPECTED, 'fields' => [
+			// Filters.
+			'evaltype' => 				['type' => API_INT32, 'in' => implode(',', [TAG_EVAL_TYPE_AND_OR, TAG_EVAL_TYPE_OR])],
 			'inheritedTags' =>			['type' => API_BOOLEAN],
+			// Output.
+			'selectDiscoveryData' =>	['type' => API_OUTPUT, 'flags' => API_ALLOW_NULL | API_NORMALIZE, 'in' => implode(',', self::DISCOVERY_DATA_OUTPUT_FIELDS), 'default' => null],
+			'selectDiscoveryRule' =>	['type' => API_OUTPUT, 'flags' => API_ALLOW_NULL | API_NORMALIZE, 'in' => implode(',', CDiscoveryRule::OUTPUT_FIELDS), 'default' => null],
 			'selectInheritedTags' =>	['type' => API_OUTPUT, 'flags' => API_ALLOW_NULL | API_NORMALIZE, 'in' => implode(',', ['tag', 'value', 'object', 'objectid'])],
+			'selectItemDiscovery' =>	['type' => API_OUTPUT, 'flags' => API_ALLOW_NULL | API_NORMALIZE | API_DEPRECATED, 'in' => implode(',', self::DISCOVERY_DATA_OUTPUT_FIELDS), 'default' => null],
 			'selectValueMap' =>			['type' => API_OUTPUT, 'flags' => API_ALLOW_NULL, 'in' => implode(',', ['valuemapid', 'name', 'mappings'])]
 		]];
 
-		$options_filter = array_intersect_key($options, $api_input_rules['fields']);
-
-		if (!CApiInputValidator::validate($api_input_rules, $options_filter, '/', $error)) {
-=======
-	private static function validateGet(array &$options) {
-		$api_input_rules = ['type' => API_OBJECT, 'flags' => API_ALLOW_UNEXPECTED, 'fields' => [
-			'selectValueMap' =>			['type' => API_OUTPUT, 'flags' => API_ALLOW_NULL, 'in' => 'valuemapid,name,mappings'],
-			'evaltype' => 				['type' => API_INT32, 'in' => implode(',', [TAG_EVAL_TYPE_AND_OR, TAG_EVAL_TYPE_OR])],
-			'selectDiscoveryRule' =>	['type' => API_OUTPUT, 'flags' => API_ALLOW_NULL | API_NORMALIZE, 'in' => implode(',', CDiscoveryRule::OUTPUT_FIELDS), 'default' => null],
-			'selectItemDiscovery' =>	['type' => API_OUTPUT, 'flags' => API_ALLOW_NULL | API_NORMALIZE | API_DEPRECATED, 'in' => implode(',', self::DISCOVERY_DATA_OUTPUT_FIELDS), 'default' => null],
-			'selectDiscoveryData' =>	['type' => API_OUTPUT, 'flags' => API_ALLOW_NULL | API_NORMALIZE, 'in' => implode(',', self::DISCOVERY_DATA_OUTPUT_FIELDS), 'default' => null]
-		]];
-
 		if (!CApiInputValidator::validate($api_input_rules, $options, '/', $error)) {
->>>>>>> 45adcb26
 			self::exception(ZBX_API_ERROR_PARAMETERS, $error);
 		}
 	}
@@ -1873,7 +1855,28 @@
 		return $result;
 	}
 
-<<<<<<< HEAD
+	private static function addRelatedItemDiscovery(array $options, array &$result): void {
+		if ($options['selectItemDiscovery'] === null) {
+			return;
+		}
+
+		foreach ($result as &$item) {
+			$item['itemDiscovery'] = [];
+		}
+		unset($item);
+
+		$_options = [
+			'output' => array_merge(['itemid'], $options['selectItemDiscovery']),
+			'filter' => ['itemid' => array_keys($result)]
+		];
+		$resource = DBselect(DB::makeSql('item_discovery', $_options));
+
+		while ($item_discovery = DBfetch($resource)) {
+			$result[$item_discovery['itemid']]['itemDiscovery'] =
+				array_diff_key($item_discovery, array_flip(['itemid']));
+		}
+	}
+
 	private static function addRelatedInheritedTags(array $options, array &$result): void {
 		if ($options['selectInheritedTags'] === null) {
 			return;
@@ -1924,27 +1927,6 @@
 			while ($row = DBfetch($resource)) {
 				$result[$row['itemid']]['inheritedTags'][] = array_diff_key($row, array_flip(['itemid']));
 			}
-=======
-	private static function addRelatedItemDiscovery(array $options, array &$result): void {
-		if ($options['selectItemDiscovery'] === null) {
-			return;
-		}
-
-		foreach ($result as &$item) {
-			$item['itemDiscovery'] = [];
-		}
-		unset($item);
-
-		$_options = [
-			'output' => array_merge(['itemid'], $options['selectItemDiscovery']),
-			'filter' => ['itemid' => array_keys($result)]
-		];
-		$resource = DBselect(DB::makeSql('item_discovery', $_options));
-
-		while ($item_discovery = DBfetch($resource)) {
-			$result[$item_discovery['itemid']]['itemDiscovery'] =
-				array_diff_key($item_discovery, array_flip(['itemid']));
->>>>>>> 45adcb26
 		}
 	}
 
