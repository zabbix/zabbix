<?php
/*
** Copyright (C) 2001-2025 Zabbix SIA
**
** This program is free software: you can redistribute it and/or modify it under the terms of
** the GNU Affero General Public License as published by the Free Software Foundation, version 3.
**
** This program is distributed in the hope that it will be useful, but WITHOUT ANY WARRANTY;
** without even the implied warranty of MERCHANTABILITY or FITNESS FOR A PARTICULAR PURPOSE.
** See the GNU Affero General Public License for more details.
**
** You should have received a copy of the GNU Affero General Public License along with this program.
** If not, see <https://www.gnu.org/licenses/>.
**/


/**
 * Class containing methods for operations with host prototypes.
 */
class CHostPrototype extends CHostBase {

	protected $sortColumns = ['hostid', 'host', 'name', 'status', 'discover'];

	/**
	 * Maximum number of inheritable items per iteration.
	 *
	 * @var int
	 */
	protected const INHERIT_CHUNK_SIZE = 1000;

	/**
	 * Get host prototypes.
	 *
	 * @param array        $options
	 * @param bool         $options['selectMacros']      Array of macros fields to be selected or string "extend".
	 * @param string|array $options['selectInterfaces']  Return an "interfaces" property with host interfaces.
	 *
	 * @return array
	 */
	public function get(array $options) {
		$hosts_fields = array_keys($this->getTableSchema('hosts')['fields']);
		$output_fields = ['hostid', 'host', 'name', 'status', 'templateid', 'inventory_mode', 'discover',
			'custom_interfaces', 'uuid', 'flags'
		];
		$discovery_fields = array_keys($this->getTableSchema('items')['fields']);
		$hostmacro_fields = array_keys($this->getTableSchema('hostmacro')['fields']);
		$interface_fields = ['type', 'useip', 'ip', 'dns', 'port', 'main', 'details'];

		$api_input_rules = ['type' => API_OBJECT, 'fields' => [
			// filter
			'hostids' =>						['type' => API_IDS, 'flags' => API_ALLOW_NULL | API_NORMALIZE, 'default' => null],
			'discoveryids' =>					['type' => API_IDS, 'flags' => API_ALLOW_NULL | API_NORMALIZE, 'default' => null],
			'filter' =>							['type' => API_FILTER, 'flags' => API_ALLOW_NULL, 'default' => null, 'fields' => ['hostid', 'host', 'name', 'status', 'templateid', 'inventory_mode', 'flags']],
			'search' =>							['type' => API_FILTER, 'flags' => API_ALLOW_NULL, 'default' => null, 'fields' => ['host', 'name']],
			'searchByAny' =>					['type' => API_BOOLEAN, 'default' => false],
			'startSearch' =>					['type' => API_FLAG, 'default' => false],
			'excludeSearch' =>					['type' => API_FLAG, 'default' => false],
			'searchWildcardsEnabled' =>			['type' => API_BOOLEAN, 'default' => false],
			// output
			'output' =>							['type' => API_OUTPUT, 'in' => implode(',', $output_fields), 'default' => $output_fields],
			'countOutput' =>					['type' => API_FLAG, 'default' => false],
			'groupCount' =>						['type' => API_FLAG, 'default' => false],
			'selectGroupLinks' =>				['type' => API_OUTPUT, 'flags' => API_ALLOW_NULL, 'in' => implode(',', ['groupid']), 'default' => null],
			'selectGroupPrototypes' =>			['type' => API_OUTPUT, 'flags' => API_ALLOW_NULL, 'in' => implode(',', ['group_prototypeid', 'name']), 'default' => null],
			'selectDiscoveryRule' =>			['type' => API_OUTPUT, 'flags' => API_ALLOW_NULL, 'in' => implode(',', array_diff($discovery_fields, ['lldruleid', 'discover'])), 'default' => null],
			'selectDiscoveryRulePrototype' =>	['type' => API_OUTPUT, 'flags' => API_ALLOW_NULL, 'in' => implode(',', array_diff($discovery_fields, ['lldruleid'])), 'default' => null],
			'selectDiscoveryData' =>			['type' => API_OUTPUT, 'flags' => API_ALLOW_NULL | API_NORMALIZE, 'in' => implode(',', self::DISCOVERY_DATA_OUTPUT_FIELDS), 'default' => null],
			'selectParentHost' =>				['type' => API_OUTPUT, 'flags' => API_ALLOW_NULL, 'in' => implode(',', $hosts_fields), 'default' => null],
			'selectInterfaces' =>				['type' => API_OUTPUT, 'flags' => API_ALLOW_NULL, 'in' => implode(',', $interface_fields), 'default' => null],
			'selectTemplates' =>				['type' => API_OUTPUT, 'flags' => API_ALLOW_NULL | API_ALLOW_COUNT, 'in' => implode(',', $hosts_fields), 'default' => null],
			'selectMacros' =>					['type' => API_OUTPUT, 'flags' => API_ALLOW_NULL, 'in' => implode(',', $hostmacro_fields), 'default' => null],
			'selectTags' =>						['type' => API_OUTPUT, 'flags' => API_ALLOW_NULL, 'in' => implode(',', ['tag', 'value']), 'default' => null],
			// sort and limit
			'sortfield' =>						['type' => API_STRINGS_UTF8, 'flags' => API_NORMALIZE, 'in' => implode(',', $this->sortColumns), 'uniq' => true, 'default' => []],
			'sortorder' =>						['type' => API_SORTORDER, 'default' => []],
			'limit' =>							['type' => API_INT32, 'flags' => API_ALLOW_NULL, 'in' => '1:'.ZBX_MAX_INT32, 'default' => null],
			// flags
			'inherited'	=>						['type' => API_BOOLEAN, 'flags' => API_ALLOW_NULL, 'default' => null],
			'editable' =>						['type' => API_BOOLEAN, 'default' => false],
			'preservekeys' =>					['type' => API_BOOLEAN, 'default' => false],
			'nopermissions' =>					['type' => API_BOOLEAN, 'default' => false]	// TODO: This property and frontend usage SHOULD BE removed.
		]];

		if (!CApiInputValidator::validate($api_input_rules, $options, '/', $error)) {
			self::exception(ZBX_API_ERROR_PARAMETERS, $error);
		}

		$options['filter']['flags'] = [ZBX_FLAG_DISCOVERY_PROTOTYPE, ZBX_FLAG_DISCOVERY_PROTOTYPE_CREATED];

		if ($options['output'] === API_OUTPUT_EXTEND) {
			$options['output'] = $output_fields;
		}

		// build and execute query
		$sql = $this->createSelectQuery($this->tableName(), $options);
		$res = DBselect($sql, $options['limit']);

		// fetch results
		$result = [];
		while ($row = DBfetch($res)) {
			// a count query, return a single result
			if ($options['countOutput']) {
				if ($options['groupCount']) {
					$result[] = $row;
				}
				else {
					$result = $row['rowscount'];
				}
			}
			// a normal select query
			else {
				$result[$row[$this->pk()]] = $row;
			}
		}

		if ($options['countOutput']) {
			return $result;
		}

		if ($result) {
			$result = $this->addRelatedObjects($options, $result);
			$result = $this->unsetExtraFields($result, ['triggerid'], $options['output']);

			if (!$options['preservekeys']) {
				$result = array_values($result);
			}
		}

		return $result;
	}

	protected function applyQueryOutputOptions($tableName, $tableAlias, array $options, array $sqlParts) {
		$sqlParts = parent::applyQueryOutputOptions($tableName, $tableAlias, $options, $sqlParts);

		if (!$options['countOutput'] && $this->outputIsRequested('inventory_mode', $options['output'])) {
			$sqlParts['select']['inventory_mode'] =
				dbConditionCoalesce('hinv.inventory_mode', HOST_INVENTORY_DISABLED, 'inventory_mode');
		}

		if ((!$options['countOutput'] && $this->outputIsRequested('inventory_mode', $options['output']))
				|| ($options['filter'] && array_key_exists('inventory_mode', $options['filter']))) {
			$sqlParts['left_join'][] = ['alias' => 'hinv', 'table' => 'host_inventory', 'using' => 'hostid'];
			$sqlParts['left_table'] = ['alias' => $this->tableAlias, 'table' => $this->tableName];
		}

		return $sqlParts;
	}

	protected function applyQueryFilterOptions($tableName, $tableAlias, array $options, array $sqlParts) {
		$sqlParts = parent::applyQueryFilterOptions($tableName, $tableAlias, $options, $sqlParts);

		if (self::$userData['type'] != USER_TYPE_SUPER_ADMIN && !$options['nopermissions']) {
			if (self::$userData['ugsetid'] == 0) {
				$sqlParts['where'][] = '1=0';
			}
			else {
				$sqlParts['from']['hd'] = 'host_discovery hd';
				$sqlParts['from'][] = 'items i';
				$sqlParts['from'][] = 'host_hgset hh';
				$sqlParts['from'][] = 'permission p';
				$sqlParts['where']['h-hd'] = $this->fieldId('hostid').'=hd.hostid';
				$sqlParts['where'][] = 'hd.parent_itemid=i.itemid';
				$sqlParts['where'][] = 'i.hostid=hh.hostid';
				$sqlParts['where'][] = 'hh.hgsetid=p.hgsetid';
				$sqlParts['where'][] = 'p.ugsetid='.self::$userData['ugsetid'];

				if ($options['editable']) {
					$sqlParts['where'][] = 'p.permission='.PERM_READ_WRITE;
				}
			}
		}

		// discoveryids
		if ($options['discoveryids'] !== null) {
<<<<<<< HEAD
			$sqlParts['from'][] = 'host_discovery hd';
			$sqlParts['where'][] = $this->fieldId('hostid').'=hd.hostid';
			$sqlParts['where'][] = dbConditionInt('hd.lldruleid', (array) $options['discoveryids']);
=======
			$sqlParts['from']['hd'] = 'host_discovery hd';
			$sqlParts['where']['h-hd'] = $this->fieldId('hostid').'=hd.hostid';
			$sqlParts['where'][] = dbConditionId('hd.parent_itemid', (array) $options['discoveryids']);
>>>>>>> f7069743

			if ($options['groupCount']) {
				$sqlParts['group']['hd'] = 'hd.lldruleid';
			}
		}

		// inherited
		if ($options['inherited'] !== null) {
			$sqlParts['where'][] = ($options['inherited']) ? 'h.templateid IS NOT NULL' : 'h.templateid IS NULL';
		}

		if ($options['filter'] && array_key_exists('inventory_mode', $options['filter'])) {
			if ($options['filter']['inventory_mode'] !== null) {
				$inventory_mode_query = (array) $options['filter']['inventory_mode'];

				$inventory_mode_where = [];
				$null_position = array_search(HOST_INVENTORY_DISABLED, $inventory_mode_query);

				if ($null_position !== false) {
					unset($inventory_mode_query[$null_position]);
					$inventory_mode_where[] = 'hinv.inventory_mode IS NULL';
				}

				if ($null_position === false || $inventory_mode_query) {
					$inventory_mode_where[] = dbConditionInt('hinv.inventory_mode', $inventory_mode_query);
				}

				$sqlParts['where'][] = (count($inventory_mode_where) > 1)
					? '('.implode(' OR ', $inventory_mode_where).')'
					: $inventory_mode_where[0];
			}
		}

		return $sqlParts;
	}

	/**
	 * Retrieves and adds additional requested data to the result set.
	 *
	 * @param array $options
	 * @param array $result
	 *
	 * @return array
	 */
	protected function addRelatedObjects(array $options, array $result) {
		$result = parent::addRelatedObjects($options, $result);

		$hostids = array_keys($result);

		if ($options['selectDiscoveryRule'] !== null || $options['selectDiscoveryRulePrototype'] !== null) {
			$relation_map = $this->createRelationMap($result, 'hostid', 'lldruleid', 'host_discovery');

			if ($options['selectDiscoveryRule'] !== null) {
				$lld_rules = API::DiscoveryRule()->get([
					'output' => $options['selectDiscoveryRule'],
					'itemids' => $relation_map->getRelatedIds(),
					'nopermissions' => true,
					'preservekeys' => true
				]);

				$result = $relation_map->mapOne($result, $lld_rules, 'discoveryRule');
			}

			if ($options['selectDiscoveryRulePrototype'] !== null) {
				$lld_rules = API::DiscoveryRulePrototype()->get([
					'output' => $options['selectDiscoveryRulePrototype'],
					'itemids' => $relation_map->getRelatedIds(),
					'nopermissions' => true,
					'preservekeys' => true
				]);

				$result = $relation_map->mapOne($result, $lld_rules, 'discoveryRulePrototype');
			}
		}

		self::addRelatedDiscoveryData($options, $result);

		self::addRelatedGroupLinks($options, $result);
		self::addRelatedGroupPrototypes($options, $result);

		if ($options['selectParentHost'] !== null) {
			$hosts = [];
			$relationMap = new CRelationMap();
			$dbRules = DBselect(
				'SELECT hd.hostid,i.hostid AS parent_hostid'.
				' FROM host_discovery hd,items i'.
				' WHERE '.dbConditionId('hd.hostid', $hostids).
					' AND hd.lldruleid=i.itemid'
			);

			while ($relation = DBfetch($dbRules)) {
				$relationMap->addRelation($relation['hostid'], $relation['parent_hostid']);
			}

			$related_ids = $relationMap->getRelatedIds();

			if ($related_ids) {
				$hosts = API::Host()->get([
					'output' => $options['selectParentHost'],
					'hostids' => $related_ids,
					'templated_hosts' => true,
					'nopermissions' => true,
					'preservekeys' => true
				]);
			}

			$result = $relationMap->mapOne($result, $hosts, 'parentHost');
		}

		if ($options['selectTemplates'] !== null) {
			if ($options['selectTemplates'] != API_OUTPUT_COUNT) {
				$templates = [];
				$relationMap = $this->createRelationMap($result, 'hostid', 'templateid', 'hosts_templates');
				$related_ids = $relationMap->getRelatedIds();

				if ($related_ids) {
					$templates = API::Template()->get([
						'output' => $options['selectTemplates'],
						'templateids' => $related_ids,
						'preservekeys' => true
					]);
				}

				$result = $relationMap->mapMany($result, $templates, 'templates');
			}
			else {
				$templates = API::Template()->get([
					'hostids' => $hostids,
					'countOutput' => true,
					'groupCount' => true
				]);
				$templates = zbx_toHash($templates, 'hostid');
				foreach ($result as $hostid => $host) {
					$result[$hostid]['templates'] = array_key_exists($hostid, $templates)
						? $templates[$hostid]['rowscount']
						: '0';
				}
			}
		}

		if ($options['selectTags'] !== null) {
			foreach ($result as &$row) {
				$row['tags'] = [];
			}
			unset($row);

			if ($options['selectTags'] === API_OUTPUT_EXTEND) {
				$output = ['hosttagid', 'hostid', 'tag', 'value'];
			}
			else {
				$output = array_unique(array_merge(['hosttagid', 'hostid'], $options['selectTags']));
			}

			$sql_options = [
				'output' => $output,
				'filter' => ['hostid' => $hostids]
			];
			$db_tags = DBselect(DB::makeSql('host_tag', $sql_options));

			while ($db_tag = DBfetch($db_tags)) {
				$hostid = $db_tag['hostid'];

				unset($db_tag['hosttagid'], $db_tag['hostid']);

				$result[$hostid]['tags'][] = $db_tag;
			}
		}

		if ($options['selectInterfaces'] !== null) {
			$interfaces = API::HostInterface()->get([
				'output' => $this->outputExtend($options['selectInterfaces'], ['hostid', 'interfaceid']),
				'hostids' => $hostids,
				'sortfield' => 'interfaceid',
				'nopermissions' => true,
				'preservekeys' => true
			]);

			foreach (array_keys($result) as $hostid) {
				$result[$hostid]['interfaces'] = [];
			}

			foreach ($interfaces as $interface) {
				$hostid = $interface['hostid'];
				unset($interface['hostid'], $interface['interfaceid']);
				$result[$hostid]['interfaces'][] = $interface;
			}
		}

		return $result;
	}

	/**
	 * @param array $options
	 * @param array $result
	 */
	private static function addRelatedGroupLinks(array $options, array &$result): void {
		if ($options['selectGroupLinks'] === null) {
			return;
		}

		foreach ($result as &$host_prototype) {
			$host_prototype['groupLinks'] = [];
		}
		unset($host_prototype);

		if ($options['selectGroupLinks'] === API_OUTPUT_EXTEND) {
			$output = ['hostid', 'groupid'];
		}
		else {
			$output = array_unique(array_merge(['hostid'], $options['selectGroupLinks']));
		}

		foreach ($output as &$field_name) {
			$field_name = 'gp.'.$field_name;
		}
		unset($field_name);

		$db_group_prototypes = DBselect(
			'SELECT '.implode(',', $output).
			' FROM group_prototype gp'.
			' WHERE '.dbConditionId('gp.hostid', array_keys($result)).
				' AND gp.groupid IS NOT NULL'
		);

		while ($db_group_prototype = DBfetch($db_group_prototypes)) {
			$hostid = $db_group_prototype['hostid'];

			unset($db_group_prototype['hostid']);

			$result[$hostid]['groupLinks'][] = $db_group_prototype;
		}
	}

	/**
	 * @param array $options
	 * @param array $result
	 */
	private static function addRelatedGroupPrototypes(array $options, array &$result): void {
		if ($options['selectGroupPrototypes'] === null) {
			return;
		}

		foreach ($result as &$host_prototype) {
			$host_prototype['groupPrototypes'] = [];
		}
		unset($host_prototype);

		if ($options['selectGroupPrototypes'] === API_OUTPUT_EXTEND) {
			$output = ['group_prototypeid', 'hostid', 'name'];
		}
		else {
			$output = array_unique(array_merge(['hostid'], $options['selectGroupPrototypes']));
		}

		foreach ($output as &$field_name) {
			$field_name = 'gp.'.$field_name;
		}
		unset($field_name);

		$db_group_prototypes = DBselect(
			'SELECT '.implode(',', $output).
			' FROM group_prototype gp'.
			' WHERE '.dbConditionId('gp.hostid', array_keys($result)).
				' AND gp.groupid IS NULL'
		);

		while ($db_group_prototype = DBfetch($db_group_prototypes)) {
			$hostid = $db_group_prototype['hostid'];

			unset($db_group_prototype['hostid']);

			$result[$hostid]['groupPrototypes'][] = $db_group_prototype;
		}
	}

	/**
	 * @param array $hosts
	 *
	 * @return array
	 */
	public function create(array $hosts): array {
		$this->validateCreate($hosts);

		$this->createForce($hosts);
		$this->inherit($hosts);

		return ['hostids' => array_column($hosts, 'hostid')];
	}

	/**
	 * @param array $hosts
	 *
	 * @throws APIException
	 */
	private function validateCreate(array &$hosts): void {
		$api_input_rules = ['type' => API_OBJECTS, 'flags' => API_NOT_EMPTY | API_NORMALIZE | API_ALLOW_UNEXPECTED, 'fields' => [
			'ruleid' =>	['type' => API_ID, 'flags' => API_REQUIRED]
		]];

		if (!CApiInputValidator::validate($api_input_rules, $hosts, '/', $error)) {
			self::exception(ZBX_API_ERROR_PARAMETERS, $error);
		}

		self::checkDiscoveryRules($hosts, $db_lld_rules);
		self::addHostStatus($hosts, $db_lld_rules);

		$api_input_rules = ['type' => API_OBJECTS, 'uniq' => [['uuid'], ['ruleid', 'host'], ['ruleid', 'name']], 'fields' => [
			'host_status' =>		['type' => API_ANY],
			'uuid' =>				['type' => API_MULTIPLE, 'rules' => [
										['if' => ['field' => 'host_status', 'in' => HOST_STATUS_TEMPLATE], 'type' => API_UUID],
										['else' => true, 'type' => API_STRING_UTF8, 'in' => DB::getDefault('hosts', 'uuid'), 'unset' => true]
			]],
			'ruleid' =>				['type' => API_ID, 'flags' => API_REQUIRED],
			'host' =>				['type' => API_H_NAME, 'flags' => API_REQUIRED | API_REQUIRED_LLD_MACRO, 'length' => DB::getFieldLength('hosts', 'host')],
			'name' =>				['type' => API_STRING_UTF8, 'flags' => API_NOT_EMPTY, 'length' => DB::getFieldLength('hosts', 'name'), 'default_source' => 'host'],
			'custom_interfaces' =>	['type' => API_INT32, 'in' => implode(',', [HOST_PROT_INTERFACES_INHERIT, HOST_PROT_INTERFACES_CUSTOM]), 'default' => DB::getDefault('hosts', 'custom_interfaces')],
			'status' =>				['type' => API_INT32, 'in' => implode(',', [HOST_STATUS_MONITORED, HOST_STATUS_NOT_MONITORED])],
			'discover' =>			['type' => API_INT32, 'in' => implode(',', [ZBX_PROTOTYPE_DISCOVER, ZBX_PROTOTYPE_NO_DISCOVER])],
			'interfaces' =>			self::getInterfacesValidationRules(),
			'groupLinks' =>			['type' => API_OBJECTS, 'flags' => API_REQUIRED | API_NOT_EMPTY, 'uniq' => [['groupid']], 'fields' => [
				'groupid' =>			['type' => API_ID, 'flags' => API_REQUIRED]
			]],
			'groupPrototypes' =>	['type' => API_OBJECTS, 'uniq' => [['name']], 'fields' => self::getGroupPrototypeValidationFields()],
			'templates' =>			['type' => API_OBJECTS, 'flags' => API_NORMALIZE, 'uniq' => [['templateid']], 'fields' => [
				'templateid' =>			['type' => API_ID, 'flags' => API_REQUIRED]
			]],
			'tags' =>				['type' => API_OBJECTS, 'flags' => API_NORMALIZE, 'uniq' => [['tag', 'value']], 'fields' => [
				'tag' =>				['type' => API_STRING_UTF8, 'flags' => API_REQUIRED | API_NOT_EMPTY, 'length' => DB::getFieldLength('host_tag', 'tag')],
				'value' =>				['type' => API_STRING_UTF8, 'length' => DB::getFieldLength('host_tag', 'value'), 'default' => DB::getDefault('host_tag', 'value')]
			]],
			'macros' =>				['type' => API_OBJECTS, 'flags' => API_NORMALIZE, 'uniq' => [['macro']], 'fields' => [
				'macro' =>				['type' => API_USER_MACRO, 'flags' => API_REQUIRED, 'length' => DB::getFieldLength('hostmacro', 'macro')],
				'type' =>				['type' => API_INT32, 'in' => implode(',', [ZBX_MACRO_TYPE_TEXT, ZBX_MACRO_TYPE_SECRET, ZBX_MACRO_TYPE_VAULT]), 'default' => ZBX_MACRO_TYPE_TEXT],
				'value' =>				['type' => API_MULTIPLE, 'flags' => API_REQUIRED, 'rules' => [
											['if' => ['field' => 'type', 'in' => implode(',', [ZBX_MACRO_TYPE_VAULT])], 'type' => API_VAULT_SECRET, 'provider' => CSettingsHelper::get(CSettingsHelper::VAULT_PROVIDER), 'length' => DB::getFieldLength('hostmacro', 'value')],
											['else' => true, 'type' => API_STRING_UTF8, 'length' => DB::getFieldLength('hostmacro', 'value')]
				]],
				'description' =>		['type' => API_STRING_UTF8, 'length' => DB::getFieldLength('hostmacro', 'description')]
			]],
			'inventory_mode' =>		['type' => API_INT32, 'in' => implode(',', [HOST_INVENTORY_DISABLED, HOST_INVENTORY_MANUAL, HOST_INVENTORY_AUTOMATIC])]
		]];

		if (!CApiInputValidator::validate($api_input_rules, $hosts, '/', $error)) {
			self::exception(ZBX_API_ERROR_PARAMETERS, $error);
		}

		self::addUuid($hosts);

		self::checkUuidDuplicates($hosts);
		self::checkDuplicates($hosts);
		self::checkMainInterfaces($hosts);
		self::checkGroupLinks($hosts);
		$this->checkTemplates($hosts);
	}

	/**
	 * @param array $hosts
	 * @param bool  $inherited
	 */
	protected function createForce(array &$hosts, bool $inherited = false): void {
		self::addFlags($hosts, ZBX_FLAG_DISCOVERY_PROTOTYPE);

		$hostids = DB::insert('hosts', $hosts);

		$host_statuses = [];

		foreach ($hosts as &$host) {
			$host['hostid'] = array_shift($hostids);

			$host_statuses[] = $host['host_status'];
			unset($host['host_status'], $host['flags']);
		}
		unset($host);

		if (!$inherited) {
			$this->checkTemplatesLinks($hosts);
		}

		self::createHostDiscoveries($hosts);

		self::updateInterfaces($hosts);
		self::updateGroupLinks($hosts);
		self::updateGroupPrototypes($hosts);
		$this->updateTemplates($hosts);
		$this->updateTags($hosts);
		$this->updateMacros($hosts);
		self::updateHostInventories($hosts);

		self::addAuditLog(CAudit::ACTION_ADD, CAudit::RESOURCE_HOST_PROTOTYPE, $hosts);

		foreach ($hosts as &$host) {
			$host['host_status'] = array_shift($host_statuses);
		}
		unset($host);
	}

	/**
	 * @param array $hosts
	 *
	 * @return array
	 */
	public function update(array $hosts): array {
		$this->validateUpdate($hosts, $db_hosts);

		$hostids = array_column($hosts, 'hostid');

		$this->updateForce($hosts, $db_hosts);
		$this->inherit($hosts, $db_hosts);

		return ['hostids' => $hostids];
	}

	/**
	 * @param array      $hosts
	 * @param array|null $db_hosts
	 *
	 * @throws APIException
	 */
	protected function validateUpdate(array &$hosts, ?array &$db_hosts = null): void {
		$api_input_rules = ['type' => API_OBJECTS, 'flags' => API_NOT_EMPTY | API_NORMALIZE | API_ALLOW_UNEXPECTED, 'uniq' => [['hostid']], 'fields' => [
			'hostid' =>				['type' => API_ID, 'flags' => API_REQUIRED],
			'groupPrototypes' =>	['type' => API_OBJECTS, 'flags' => API_NORMALIZE | API_ALLOW_UNEXPECTED, 'uniq' => [['group_prototypeid']], 'fields' => [
				'group_prototypeid' =>	['type' => API_ID]
			]]
		]];

		if (!CApiInputValidator::validate($api_input_rules, $hosts, '/', $error)) {
			self::exception(ZBX_API_ERROR_PARAMETERS, $error);
		}

		$db_hosts = $this->get([
			'output' => ['uuid', 'hostid', 'host', 'name', 'custom_interfaces', 'status', 'discover', 'inventory_mode'],
			'hostids' => array_column($hosts, 'hostid'),
			'filter' => [
				'flags' => [ZBX_FLAG_DISCOVERY_PROTOTYPE]
			],
			'editable' => true,
			'preservekeys' => true
		]);

		if (count($db_hosts) != count($hosts)) {
			self::exception(ZBX_API_ERROR_PERMISSIONS, _('No permissions to referred object or it does not exist!'));
		}

		self::addInternalFields($db_hosts);
		self::addAffectedGroupPrototypes($hosts, $db_hosts);

		foreach ($hosts as $i => &$host) {
			$db_host = $db_hosts[$host['hostid']];
			$host['host_status'] = $db_host['host_status'];

			if ($db_host['templateid'] == 0) {
				$host += array_intersect_key($db_host, array_flip(['custom_interfaces']));

				$api_input_rules = self::getValidationRules();
			}
			else {
				$api_input_rules = self::getInheritedValidationRules();
			}

			$path = '/'.($i + 1);

			if (!CApiInputValidator::validate($api_input_rules, $host, $path, $error)) {
				self::exception(ZBX_API_ERROR_PARAMETERS, $error);
			}

			self::validateGroupPrototypes($host, $db_host, $path.'/groupPrototypes');
		}
		unset($host);

		$hosts = $this->extendObjectsByKey($hosts, $db_hosts, 'hostid', ['custom_interfaces', 'ruleid']);

		self::validateUniqueness($hosts);

		$this->addAffectedObjects($hosts, $db_hosts);

		self::checkUuidDuplicates($hosts, $db_hosts);
		self::checkDuplicates($hosts, $db_hosts);
		self::checkMainInterfaces($hosts);
		self::checkGroupLinks($hosts, $db_hosts);
		$this->checkTemplates($hosts, $db_hosts);
		$this->checkTemplatesLinks($hosts, $db_hosts);
		$hosts = parent::validateHostMacros($hosts, $db_hosts);
	}

	/**
	 * Add the internally used fields to the given $db_hosts.
	 *
	 * @param array $db_hosts
	 */
	private static function addInternalFields(array &$db_hosts): void {
		$result = DBselect(
			'SELECT h.hostid,h.templateid,hd.lldruleid AS ruleid,hh.status AS host_status'.
			' FROM hosts h,host_discovery hd,items i,hosts hh'.
			' WHERE h.hostid=hd.hostid'.
				' AND hd.lldruleid=i.itemid'.
				' AND i.hostid=hh.hostid'.
				' AND '.dbConditionId('h.hostid', array_keys($db_hosts))
		);

		while ($row = DBfetch($result)) {
			$db_hosts[$row['hostid']] += $row;
		}
	}

	/**
	 * @return array
	 */
	private static function getValidationRules(): array {
		return ['type' => API_OBJECT, 'fields' => [
			'host_status' =>		['type' => API_ANY],
			'uuid' =>				['type' => API_MULTIPLE, 'rules' => [
										['if' => ['field' => 'host_status', 'in' => HOST_STATUS_TEMPLATE], 'type' => API_UUID],
										['else' => true, 'type' => API_STRING_UTF8, 'in' => DB::getDefault('hosts', 'uuid'), 'unset' => true]
			]],
			'hostid' =>				['type' => API_ANY],
			'host' =>				['type' => API_H_NAME, 'flags' => API_REQUIRED_LLD_MACRO, 'length' => DB::getFieldLength('hosts', 'host')],
			'name' =>				['type' => API_STRING_UTF8, 'flags' => API_NOT_EMPTY, 'length' => DB::getFieldLength('hosts', 'name')],
			'custom_interfaces' =>	['type' => API_INT32, 'in' => implode(',', [HOST_PROT_INTERFACES_INHERIT, HOST_PROT_INTERFACES_CUSTOM])],
			'status' =>				['type' => API_INT32, 'in' => implode(',', [HOST_STATUS_MONITORED, HOST_STATUS_NOT_MONITORED])],
			'discover' =>			['type' => API_INT32, 'in' => implode(',', [ZBX_PROTOTYPE_DISCOVER, ZBX_PROTOTYPE_NO_DISCOVER])],
			'interfaces' =>			self::getInterfacesValidationRules(),
			'groupLinks' =>			['type' => API_OBJECTS, 'flags' => API_NOT_EMPTY, 'uniq' => [['groupid']], 'fields' => [
				'groupid' =>			['type' => API_ID, 'flags' => API_REQUIRED]
			]],
			'groupPrototypes' =>	['type' => API_ANY],
			'templates' =>			['type' => API_OBJECTS, 'flags' => API_NORMALIZE, 'uniq' => [['templateid']], 'fields' => [
				'templateid' =>			['type' => API_ID, 'flags' => API_REQUIRED]
			]],
			'tags' =>				['type' => API_OBJECTS, 'flags' => API_NORMALIZE, 'uniq' => [['tag', 'value']], 'fields' => [
				'tag' =>				['type' => API_STRING_UTF8, 'flags' => API_REQUIRED | API_NOT_EMPTY, 'length' => DB::getFieldLength('host_tag', 'tag')],
				'value' =>				['type' => API_STRING_UTF8, 'length' => DB::getFieldLength('host_tag', 'value'), 'default' => DB::getDefault('host_tag', 'value')]
			]],
			'macros' =>				['type' => API_OBJECTS, 'flags' => API_NORMALIZE, 'uniq' => [['hostmacroid']], 'fields' => [
				'hostmacroid' =>		['type' => API_ID],
				'macro' =>				['type' => API_USER_MACRO, 'length' => DB::getFieldLength('hostmacro', 'macro')],
				'type' =>				['type' => API_INT32, 'in' => implode(',', [ZBX_MACRO_TYPE_TEXT, ZBX_MACRO_TYPE_SECRET, ZBX_MACRO_TYPE_VAULT])],
				'value' =>				['type' => API_STRING_UTF8, 'length' => DB::getFieldLength('hostmacro', 'value')],
				'description' =>		['type' => API_STRING_UTF8, 'length' => DB::getFieldLength('hostmacro', 'description')]
			]],
			'inventory_mode' =>		['type' => API_INT32, 'in' => implode(',', [HOST_INVENTORY_DISABLED, HOST_INVENTORY_MANUAL, HOST_INVENTORY_AUTOMATIC])]
		]];
	}

	/**
	 * @return array
	 */
	private static function getInheritedValidationRules(): array {
		return ['type' => API_OBJECT, 'fields' => [
			'host_status' =>		['type' => API_ANY],
			'uuid' =>				['type' => API_UNEXPECTED, 'error_type' => API_ERR_INHERITED],
			'hostid' =>				['type' => API_ANY],
			'host' =>				['type' => API_UNEXPECTED, 'error_type' => API_ERR_INHERITED],
			'name' =>				['type' => API_UNEXPECTED, 'error_type' => API_ERR_INHERITED],
			'custom_interfaces' =>	['type' => API_UNEXPECTED, 'error_type' => API_ERR_INHERITED],
			'status' =>				['type' => API_INT32, 'in' => implode(',', [HOST_STATUS_MONITORED, HOST_STATUS_NOT_MONITORED])],
			'discover' =>			['type' => API_INT32, 'in' => implode(',', [ZBX_PROTOTYPE_DISCOVER, ZBX_PROTOTYPE_NO_DISCOVER])],
			'interfaces' =>			['type' => API_UNEXPECTED, 'error_type' => API_ERR_INHERITED],
			'groupLinks' =>			['type' => API_UNEXPECTED, 'error_type' => API_ERR_INHERITED],
			'groupPrototypes' =>	['type' => API_UNEXPECTED, 'error_type' => API_ERR_INHERITED],
			'templates' =>			['type' => API_UNEXPECTED, 'error_type' => API_ERR_INHERITED],
			'tags' =>				['type' => API_UNEXPECTED, 'error_type' => API_ERR_INHERITED],
			'macros' =>				['type' => API_UNEXPECTED, 'error_type' => API_ERR_INHERITED],
			'inventory_mode' =>		['type' => API_UNEXPECTED, 'error_type' => API_ERR_INHERITED]
		]];
	}

	/**
	 * @return array
	 */
	private static function getInterfacesValidationRules(): array {
		return ['type' => API_MULTIPLE, 'rules' => [
			['if' => ['field' => 'custom_interfaces', 'in' => HOST_PROT_INTERFACES_CUSTOM], 'type' => API_OBJECTS, 'flags' => API_NORMALIZE, 'fields' => [
				'type' =>		['type' => API_INT32, 'flags' => API_REQUIRED, 'in' => implode(',', [INTERFACE_TYPE_AGENT, INTERFACE_TYPE_SNMP, INTERFACE_TYPE_IPMI, INTERFACE_TYPE_JMX])],
				'useip' =>		['type' => API_INT32, 'flags' => API_REQUIRED, 'in' => implode(',', [INTERFACE_USE_DNS, INTERFACE_USE_IP])],
				'ip' =>			['type' => API_MULTIPLE, 'rules' => [
									['if' => ['field' => 'useip', 'in' => INTERFACE_USE_IP], 'type' => API_IP, 'flags' => API_REQUIRED | API_NOT_EMPTY | API_ALLOW_USER_MACRO | API_ALLOW_LLD_MACRO | API_ALLOW_MACRO, 'length' => DB::getFieldLength('interface', 'ip')],
									['else' => true, 'type' => API_IP, 'flags' => API_ALLOW_USER_MACRO | API_ALLOW_LLD_MACRO | API_ALLOW_MACRO, 'length' => DB::getFieldLength('interface', 'ip')]
				]],
				'dns' =>		['type' => API_MULTIPLE, 'rules' => [
									['if' => ['field' => 'useip', 'in' => INTERFACE_USE_DNS], 'type' => API_DNS, 'flags' => API_REQUIRED | API_NOT_EMPTY | API_ALLOW_USER_MACRO | API_ALLOW_LLD_MACRO | API_ALLOW_MACRO, 'length' => DB::getFieldLength('interface', 'dns')],
									['else' => true, 'type' => API_DNS, 'flags' => API_ALLOW_USER_MACRO | API_ALLOW_LLD_MACRO | API_ALLOW_MACRO, 'length' => DB::getFieldLength('interface', 'dns')]
				]],
				'port' =>		['type' => API_PORT, 'flags' => API_REQUIRED | API_NOT_EMPTY | API_ALLOW_USER_MACRO | API_ALLOW_LLD_MACRO, 'length' => DB::getFieldLength('interface', 'port')],
				'main' =>		['type' => API_INT32, 'flags' => API_REQUIRED, 'in' => implode(',', [INTERFACE_SECONDARY, INTERFACE_PRIMARY])],
				'details' =>	['type' => API_MULTIPLE, 'rules' => [
					['if' => ['field' => 'type', 'in' => INTERFACE_TYPE_SNMP], 'type' => API_OBJECT, 'flags' => API_REQUIRED, 'fields' => [
						'version' =>			['type' => API_INT32, 'flags' => API_REQUIRED, 'in' => implode(',', [SNMP_V1, SNMP_V2C, SNMP_V3])],
						'bulk' =>				['type' => API_INT32, 'in' => implode(',', [SNMP_BULK_DISABLED, SNMP_BULK_ENABLED])],
						'community' =>			['type' => API_MULTIPLE, 'rules' => [
													['if' => ['field' => 'version', 'in' => implode(',', [SNMP_V1, SNMP_V2C])], 'type' => API_STRING_UTF8, 'flags' => API_REQUIRED | API_NOT_EMPTY, 'length' => DB::getFieldLength('interface_snmp', 'community')],
													['else' => true, 'type' => API_STRING_UTF8, 'in' => DB::getDefault('interface_snmp', 'community')]
						]],
						'max_repetitions' =>	['type' => API_MULTIPLE, 'rules' => [
													['if' => ['field' => 'version', 'in' => implode(',', [SNMP_V2C, SNMP_V3])], 'type' => API_INT32, 'in' => implode(':', [1, ZBX_MAX_INT32])],
													['else' => true, 'type' => API_INT32, 'in' => DB::getDefault('interface_snmp', 'max_repetitions')]
						]],
						'contextname' =>		['type' => API_MULTIPLE, 'rules' => [
													['if' => ['field' => 'version', 'in' => SNMP_V3], 'type' => API_STRING_UTF8, 'length' => DB::getFieldLength('interface_snmp', 'contextname')],
													['else' => true, 'type' => API_STRING_UTF8, 'in' => DB::getDefault('interface_snmp', 'contextname')]
						]],
						'securityname' =>		['type' => API_MULTIPLE, 'rules' => [
													['if' => ['field' => 'version', 'in' => SNMP_V3], 'type' => API_STRING_UTF8, 'length' => DB::getFieldLength('interface_snmp', 'securityname')],
													['else' => true, 'type' => API_STRING_UTF8, 'in' => DB::getDefault('interface_snmp', 'securityname')]
						]],
						'securitylevel' =>		['type' => API_MULTIPLE, 'rules' => [
													['if' => ['field' => 'version', 'in' => SNMP_V3], 'type' => API_INT32, 'in' => implode(',', [ITEM_SNMPV3_SECURITYLEVEL_NOAUTHNOPRIV, ITEM_SNMPV3_SECURITYLEVEL_AUTHNOPRIV, ITEM_SNMPV3_SECURITYLEVEL_AUTHPRIV]), 'default' => DB::getDefault('interface_snmp', 'securitylevel')],
													['else' => true, 'type' => API_INT32, 'in' => DB::getDefault('interface_snmp', 'securitylevel')]
						]],
						'authprotocol' =>		['type' => API_MULTIPLE, 'rules' => [
													['if' => ['field' => 'version', 'in' => SNMP_V3], 'type' => API_MULTIPLE, 'rules' => [
														['if' => ['field' => 'securitylevel', 'in' => implode(',', [ITEM_SNMPV3_SECURITYLEVEL_AUTHNOPRIV, ITEM_SNMPV3_SECURITYLEVEL_AUTHPRIV])], 'type' => API_INT32, 'in' => implode(',', array_keys(getSnmpV3AuthProtocols()))],
														['else' => true, 'type' => API_INT32, 'in' => DB::getDefault('interface_snmp', 'authprotocol')]
													]],
													['else' => true, 'type' => API_INT32, 'in' => DB::getDefault('interface_snmp', 'authprotocol')]
						]],
						'authpassphrase' =>		['type' => API_MULTIPLE, 'rules' => [
													['if' => ['field' => 'version', 'in' => SNMP_V3], 'type' => API_MULTIPLE, 'rules' => [
														['if' => ['field' => 'securitylevel', 'in' => implode(',', [ITEM_SNMPV3_SECURITYLEVEL_AUTHNOPRIV, ITEM_SNMPV3_SECURITYLEVEL_AUTHPRIV])], 'type' => API_STRING_UTF8, 'length' => DB::getFieldLength('interface_snmp', 'authpassphrase')],
														['else' => true, 'type' => API_STRING_UTF8, 'in' => DB::getDefault('interface_snmp', 'authpassphrase')]
													]],
													['else' => true, 'type' => API_STRING_UTF8, 'in' => DB::getDefault('interface_snmp', 'authpassphrase')]
						]],
						'privprotocol' =>		['type' => API_MULTIPLE, 'rules' => [
													['if' => ['field' => 'version', 'in' => SNMP_V3], 'type' => API_MULTIPLE, 'rules' => [
														['if' => ['field' => 'securitylevel', 'in' => ITEM_SNMPV3_SECURITYLEVEL_AUTHPRIV], 'type' => API_INT32, 'in' => implode(',', array_keys(getSnmpV3PrivProtocols()))],
														['else' => true, 'type' => API_INT32, 'in' => DB::getDefault('interface_snmp', 'privprotocol')]
													]],
													['else' => true, 'type' => API_INT32, 'in' => DB::getDefault('interface_snmp', 'privprotocol')]
						]],
						'privpassphrase' =>		['type' => API_MULTIPLE, 'rules' => [
													['if' => ['field' => 'version', 'in' => SNMP_V3], 'type' => API_MULTIPLE, 'rules' => [
														['if' => ['field' => 'securitylevel', 'in' => ITEM_SNMPV3_SECURITYLEVEL_AUTHPRIV], 'type' => API_STRING_UTF8, 'length' => DB::getFieldLength('interface_snmp', 'privpassphrase')],
														['else' => true, 'type' => API_STRING_UTF8, 'in' => DB::getDefault('interface_snmp', 'privpassphrase')]
													]],
													['else' => true, 'type' => API_STRING_UTF8, 'in' => DB::getDefault('interface_snmp', 'privpassphrase')]
						]]
					]],
					['else' => true, 'type' => API_OBJECT, 'fields' => []]
				]]
			]],
			['else' => true, 'type' => API_OBJECTS, 'length' => 0]
		]];
	}

	/**
	 * @param bool $is_update
	 */
	private static function getGroupPrototypeValidationFields(bool $is_update = false): array {
		$api_required = $is_update ? 0 : API_REQUIRED;

		return ($is_update ? ['group_prototypeid' =>	['type' => API_ANY]] : []) + [
			'name' =>	['type' => API_HG_NAME, 'flags' => $api_required | API_REQUIRED_LLD_MACRO, 'length' => DB::getFieldLength('group_prototype', 'name')]
		];
	}

	/**
	 * @param array  $host
	 * @param array  $db_host
	 * @param string $path
	 *
	 * @throws APIException
	 */
	private static function validateGroupPrototypes(array &$host, array $db_host, string $path): void {
		if (!array_key_exists('groupPrototypes', $host)) {
			return;
		}

		foreach ($host['groupPrototypes'] as $i => &$group_prototype) {
			if (array_key_exists('group_prototypeid', $group_prototype)) {
				if (!array_key_exists($group_prototype['group_prototypeid'], $db_host['groupPrototypes'])) {
					self::exception(ZBX_API_ERROR_PARAMETERS, _s('Invalid parameter "%1$s": %2$s.', $path.'/'.($i + 1),
						_('object does not exist or belongs to another object')
					));
				}

				$db_group_prototype = $db_host['groupPrototypes'][$group_prototype['group_prototypeid']];

				$group_prototype += array_intersect_key($db_group_prototype, array_flip(['name']));

				$api_input_rules = ['type' => API_OBJECT, 'fields' => self::getGroupPrototypeValidationFields(true)];
			}
			else {
				$api_input_rules = ['type' => API_OBJECT, 'fields' => self::getGroupPrototypeValidationFields()];
			}

			if (!CApiInputValidator::validate($api_input_rules, $group_prototype, $path.'/'.($i + 1), $error)) {
				self::exception(ZBX_API_ERROR_PARAMETERS, $error);
			}
		}
		unset($group_prototype);

		$api_input_rules = ['type' => API_OBJECTS, 'uniq' => [['name']], 'fields' => [
			'name' =>	['type' => API_HG_NAME]
		]];

		if (!CApiInputValidator::validateUniqueness($api_input_rules, $host['groupPrototypes'], $path, $error)) {
			self::exception(ZBX_API_ERROR_PARAMETERS, $error);
		}
	}

	/**
	 * @param array $hosts
	 *
	 * @throws APIException
	 */
	private static function validateUniqueness(array &$hosts): void {
		$api_input_rules = ['type' => API_OBJECTS, 'uniq' => [['uuid'], ['ruleid', 'host'], ['ruleid', 'name']], 'fields' => [
			'uuid' =>	['type' => API_ANY],
			'ruleid' =>	['type' => API_ANY],
			'host' =>	['type' => API_ANY],
			'name' =>	['type' => API_ANY]
		]];

		if (!CApiInputValidator::validateUniqueness($api_input_rules, $hosts, '/', $error)) {
			self::exception(ZBX_API_ERROR_PARAMETERS, $error);
		}
	}

	/**
	 * @param array $hosts
	 * @param array $db_hosts
	 */
	private function updateForce(array &$hosts, array &$db_hosts): void {
		$upd_hosts = [];
		$upd_hostids = [];

		$internal_fields = array_flip(['hostid', 'custom_interfaces', 'ruleid']);
		$inventory_fields = array_flip(['inventory_mode']);
		$nested_object_fields = array_flip(
			['interfaces', 'groupLinks', 'groupPrototypes', 'templates', 'tags', 'macros']
		);

		foreach ($hosts as $i => &$host) {
			$upd_host = DB::getUpdatedValues('hosts', $host, $db_hosts[$host['hostid']]);

			if ($upd_host) {
				$upd_hosts[] = [
					'values' => $upd_host,
					'where' => ['hostid' => $host['hostid']]
				];

				$upd_hostids[$i] = $host['hostid'];
			}

			$host = array_intersect_key($host,
				$internal_fields + $upd_host + $nested_object_fields + $inventory_fields
			);
		}
		unset($host);

		if ($upd_hosts) {
			DB::update('hosts', $upd_hosts);
		}

		self::updateInterfaces($hosts, $db_hosts, $upd_hostids);
		self::updateGroupLinks($hosts, $db_hosts, $upd_hostids);
		self::updateGroupPrototypes($hosts, $db_hosts, $upd_hostids);
		$this->updateTemplates($hosts, $db_hosts, $upd_hostids);
		$this->updateTags($hosts, $db_hosts, $upd_hostids);
		$this->updateMacros($hosts, $db_hosts, $upd_hostids);
		self::updateHostInventories($hosts, $db_hosts, $upd_hostids);

		$hosts = array_intersect_key($hosts, $upd_hostids);
		$db_hosts = array_intersect_key($db_hosts, array_flip($upd_hostids));

		self::addAuditLog(CAudit::ACTION_UPDATE, CAudit::RESOURCE_HOST_PROTOTYPE, $hosts, $db_hosts);
	}

	/**
	 * @param array $hosts
	 * @param array $db_hosts
	 */
	protected function addAffectedObjects(array $hosts, array &$db_hosts): void {
		self::addAffectedInterfaces($hosts, $db_hosts);
		self::addAffectedGroupLinks($hosts, $db_hosts);
		self::addAffectedGroupPrototypes($hosts, $db_hosts);
		parent::addAffectedObjects($hosts, $db_hosts);
	}

	/**
	 * @param array $hosts
	 * @param array $db_hosts
	 */
	private static function addAffectedInterfaces(array $hosts, array &$db_hosts): void {
		$hostids = [];

		foreach ($hosts as $host) {
			if (!array_key_exists('custom_interfaces', $host)) {
				continue;
			}

			$db_custom_interfaces = $db_hosts[$host['hostid']]['custom_interfaces'];

			if ((array_key_exists('interfaces', $host) && $host['custom_interfaces'] == HOST_PROT_INTERFACES_CUSTOM)
					|| ($host['custom_interfaces'] != $db_custom_interfaces
						&& $db_custom_interfaces == HOST_PROT_INTERFACES_CUSTOM)) {
				$hostids[] = $host['hostid'];
				$db_hosts[$host['hostid']]['interfaces'] = [];
			}
			elseif (array_key_exists('interfaces', $host)) {
				$db_hosts[$host['hostid']]['interfaces'] = [];
			}
		}

		if (!$hostids) {
			return;
		}

		$details_interfaces = [];
		$options = [
			'output' => ['interfaceid', 'hostid', 'main', 'type', 'useip', 'ip', 'dns', 'port'],
			'filter' => ['hostid' => $hostids]
		];
		$db_interfaces = DBselect(DB::makeSql('interface', $options));

		while ($db_interface = DBfetch($db_interfaces)) {
			$db_hosts[$db_interface['hostid']]['interfaces'][$db_interface['interfaceid']] =
				array_diff_key($db_interface, array_flip(['hostid'])) + ['details' => []];

			if ($db_interface['type'] == INTERFACE_TYPE_SNMP) {
				$details_interfaces[$db_interface['interfaceid']] = $db_interface['hostid'];
			}
		}

		if ($details_interfaces) {
			$options = [
				'output' => ['interfaceid', 'version', 'bulk', 'community', 'securityname', 'securitylevel',
					'authpassphrase', 'privpassphrase', 'authprotocol', 'privprotocol', 'contextname', 'max_repetitions'
				],
				'filter' => ['interfaceid' => array_keys($details_interfaces)]
			];
			$result = DBselect(DB::makeSql('interface_snmp', $options));

			while ($db_details = DBfetch($result)) {
				$hostid = $details_interfaces[$db_details['interfaceid']];
				$db_hosts[$hostid]['interfaces'][$db_details['interfaceid']]['details'] =
					array_diff_key($db_details, array_flip(['interfaceid']));
			}
		}
	}

	/**
	 * @param array $hosts
	 * @param array $db_hosts
	 */
	private static function addAffectedGroupLinks(array $hosts, array &$db_hosts): void {
		$hostids = [];

		foreach ($hosts as $host) {
			if (array_key_exists('groupLinks', $host)) {
				$hostids[] = $host['hostid'];
				$db_hosts[$host['hostid']]['groupLinks'] = [];
			}
		}

		if (!$hostids) {
			return;
		}

		$db_links = DBselect(
			'SELECT gp.group_prototypeid,gp.hostid,gp.groupid,gp.templateid'.
			' FROM group_prototype gp'.
			' WHERE '.dbConditionId('gp.hostid', $hostids).
				' AND gp.groupid IS NOT NULL'
		);

		while ($db_link = DBfetch($db_links)) {
			$db_hosts[$db_link['hostid']]['groupLinks'][$db_link['group_prototypeid']] =
				array_diff_key($db_link, array_flip(['hostid']));
		}
	}

	/**
	 * @param array $hosts
	 * @param array $db_hosts
	 */
	private static function addAffectedGroupPrototypes(array $hosts, array &$db_hosts): void {
		$hostids = [];

		foreach ($hosts as $host) {
			if (array_key_exists('groupPrototypes', $host)
					&& !array_key_exists('groupPrototypes', $db_hosts[$host['hostid']])) {
				$hostids[] = $host['hostid'];
				$db_hosts[$host['hostid']]['groupPrototypes'] = [];
			}
		}

		if (!$hostids) {
			return;
		}

		$db_links = DBselect(
			'SELECT gp.group_prototypeid,gp.hostid,gp.name,gp.templateid'.
			' FROM group_prototype gp'.
			' WHERE '.dbConditionId('gp.hostid', $hostids).
				' AND gp.groupid IS NULL'
		);

		while ($db_link = DBfetch($db_links)) {
			$db_hosts[$db_link['hostid']]['groupPrototypes'][$db_link['group_prototypeid']] =
				array_diff_key($db_link, array_flip(['hostid']));
		}
	}

	/**
	 * Check for unique host prototype names per LLD rule.
	 *
	 * @param array      $hosts
	 * @param array|null $db_hosts
	 * @param bool       $inherited
	 *
	 * @throws APIException
	 */
	private static function checkDuplicates(array $hosts, ?array $db_hosts = null, bool $inherited = false): void {
		$h_names = [];
		$v_names = [];

		foreach ($hosts as $host) {
			if (array_key_exists('host', $host)) {
				if ($db_hosts === null
						|| $host['host'] !== $db_hosts[$host['hostid']]['host']) {
					$h_names[$host['ruleid']][] = $host['host'];
				}
			}

			if (array_key_exists('name', $host)) {
				if ($db_hosts === null
						|| $host['name'] !== $db_hosts[$host['hostid']]['name']) {
					$v_names[$host['ruleid']][] = $host['name'];
				}
			}
		}

		if ($h_names) {
			$where = [];
			foreach ($h_names as $ruleid => $names) {
				$where[] = '('.dbConditionId('i.itemid', [$ruleid]).' AND '.dbConditionString('h.host', $names).')';
			}

			if (!$inherited) {
				$duplicates = DBfetchArray(DBselect(
					'SELECT i.name AS rule,h.host'.
					' FROM items i,host_discovery hd,hosts h'.
					' WHERE i.itemid=hd.lldruleid'.
						' AND hd.hostid=h.hostid'.
						' AND ('.implode(' OR ', $where).')',
					1
				));

				if ($duplicates) {
					self::exception(ZBX_API_ERROR_PARAMETERS, _s(
						'Host prototype with host name "%1$s" already exists in discovery rule "%2$s".',
						$duplicates[0]['host'], $duplicates[0]['rule']
					));
				}
			}
			else {
				$duplicates = DBfetchArray(DBselect(
					'SELECT i.name AS rule,h.host,hh.host AS parent_host,hh.status'.
					' FROM items i,host_discovery hd,hosts h,hosts hh'.
					' WHERE i.itemid=hd.lldruleid'.
						' AND hd.hostid=h.hostid'.
						' AND i.hostid=hh.hostid'.
						' AND ('.implode(' OR ', $where).')',
					1
				));

				if ($duplicates) {
					if ($duplicates[0]['status'] == HOST_STATUS_TEMPLATE) {
						$error = _('Host prototype with host name "%1$s" already exists in discovery rule "%2$s" of template "%3$s".');
					}
					else {
						$error = _('Host prototype with host name "%1$s" already exists in discovery rule "%2$s" of host "%3$s".');
					}

					self::exception(ZBX_API_ERROR_PARAMETERS, sprintf($error, $duplicates[0]['host'],
						$duplicates[0]['rule'], $duplicates[0]['parent_host']
					));
				}
			}
		}

		if ($v_names) {
			$where = [];
			foreach ($v_names as $ruleid => $names) {
				$where[] = '('.dbConditionId('i.itemid', [$ruleid]).' AND '.dbConditionString('h.name', $names).')';
			}

			if (!$inherited) {
				$duplicates = DBfetchArray(DBselect(
					'SELECT i.name AS rule,h.name'.
					' FROM items i,host_discovery hd,hosts h'.
					' WHERE i.itemid=hd.lldruleid'.
						' AND hd.hostid=h.hostid'.
						' AND ('.implode(' OR ', $where).')',
					1
				));

				if ($duplicates) {
					self::exception(ZBX_API_ERROR_PARAMETERS, _s(
						'Host prototype with visible name "%1$s" already exists in discovery rule "%2$s".',
						$duplicates[0]['name'], $duplicates[0]['rule']
					));
				}
			}
			else {
				$duplicates = DBfetchArray(DBselect(
					'SELECT i.name AS rule,h.name,hh.host AS parent_host,hh.status'.
					' FROM items i,host_discovery hd,hosts h,hosts hh'.
					' WHERE i.itemid=hd.lldruleid'.
						' AND hd.hostid=h.hostid'.
						' AND i.hostid=hh.hostid'.
						' AND ('.implode(' OR ', $where).')',
					1
				));

				if ($duplicates) {
					if ($duplicates[0]['status'] == HOST_STATUS_TEMPLATE) {
						$error = _('Host prototype with visible name "%1$s" already exists in discovery rule "%2$s" of template "%3$s".');
					}
					else {
						$error = _('Host prototype with visible name "%1$s" already exists in discovery rule "%2$s" of host "%3$s".');
					}

					self::exception(ZBX_API_ERROR_PARAMETERS, sprintf($error, $duplicates[0]['name'],
						$duplicates[0]['rule'], $duplicates[0]['parent_host']
					));
				}
			}
		}
	}

	/**
	 * Add the UUID to those of the given host prototypes that belong to a template and don't have the 'uuid' parameter
	 * set.
	 *
	 * @param array $hosts
	 */
	private static function addUuid(array &$hosts): void {
		foreach ($hosts as &$host) {
			if ($host['host_status'] == HOST_STATUS_TEMPLATE && !array_key_exists('uuid', $host)) {
				$host['uuid'] = generateUuidV4();
			}
		}
		unset($host);
	}

	/**
	 * Verify host prototype UUIDs are not repeated.
	 *
	 * @param array      $hosts
	 * @param array|null $db_hosts
	 *
	 * @throws APIException
	 */
	private static function checkUuidDuplicates(array $hosts, ?array $db_hosts = null): void {
		$host_indexes = [];

		foreach ($hosts as $i => $host) {
			if (!array_key_exists('uuid', $host)) {
				continue;
			}

			if ($db_hosts === null || $host['uuid'] !== $db_hosts[$host['hostid']]['uuid']) {
				$host_indexes[$host['uuid']] = $i;
			}
		}

		if (!$host_indexes) {
			return;
		}

		$duplicates = DB::select('hosts', [
			'output' => ['uuid'],
			'filter' => [
				'flags' => ZBX_FLAG_DISCOVERY_PROTOTYPE,
				'uuid' => array_keys($host_indexes)
			],
			'limit' => 1
		]);

		if ($duplicates) {
			self::exception(ZBX_API_ERROR_PARAMETERS,
				_s('Invalid parameter "%1$s": %2$s.', '/'.($host_indexes[$duplicates[0]['uuid']] + 1),
					_('host prototype with the same UUID already exists')
				)
			);
		}
	}

	/**
	 * @param array      $hosts
	 * @param array|null $db_lld_rules
	 *
	 * @throws APIException
	 */
	private static function checkDiscoveryRules(array $hosts, ?array &$db_lld_rules = null): void {
		$ruleids = array_unique(array_column($hosts, 'ruleid'));

		$count = (int) API::DiscoveryRule()->get([
			'countOutput' => true,
			'itemids' => $ruleids,
			'filter' => [
				'flags' => [ZBX_FLAG_DISCOVERY_RULE]
			],
			'editable' => true
		]) + (int) API::DiscoveryRulePrototype()->get([
			'countOutput' => true,
			'itemids' => $ruleids,
			'filter' => [
				'flags' => [ZBX_FLAG_DISCOVERY_RULE_PROTOTYPE]
			],
			'editable' => true
		]);

		if ($count != count($ruleids)) {
			self::exception(ZBX_API_ERROR_PERMISSIONS, _('No permissions to referred object or it does not exist!'));
		}

		$result = DBselect(
			'SELECT i.itemid,h.status'.
			' FROM items i,hosts h'.
			' WHERE i.hostid=h.hostid'.
				' AND '.dbConditionId('i.itemid', $ruleids)
		);

		$db_lld_rules = [];

		while ($row = DBfetch($result)) {
			$db_lld_rules[$row['itemid']] = ['host_status' => $row['status']];
		}
	}


	/**
	 * Add host_status property to given host prototypes based on given LLD rules.
	 *
	 * @param array $items
	 * @param array $db_lld_rules
	 */
	private static function addHostStatus(array &$hosts, array $db_lld_rules): void {
		foreach ($hosts as &$host) {
			$host['host_status'] = $db_lld_rules[$host['ruleid']]['host_status'];
		}
		unset($host);
	}

	/**
	 * Assign given flags value to the flags property of given host prototypes.
	 *
	 * @param array $hosts
	 * @param int   $flags
	 */
	private static function addFlags(array &$hosts, int $flags): void {
		foreach ($hosts as &$host) {
			$host['flags'] = $flags;
		}
		unset($host);
	}

	/**
	 * Check if host groups links are valid.
	 *
	 * @param array      $hosts
	 * @param array|null $db_hosts
	 *
	 * @throws APIException
	 */
	private static function checkGroupLinks(array $hosts, ?array $db_hosts = null): void {
		$edit_groupids = [];

		foreach ($hosts as $host) {
			if (!array_key_exists('groupLinks', $host)) {
				continue;
			}

			$groupids = array_column($host['groupLinks'], 'groupid');

			if ($db_hosts === null) {
				$edit_groupids += array_flip($groupids);
			}
			else {
				$db_groupids = array_column($db_hosts[$host['hostid']]['groupLinks'], 'groupid');

				$ins_groupids = array_flip(array_diff($groupids, $db_groupids));
				$del_groupids = array_flip(array_diff($db_groupids, $groupids));

				$edit_groupids += $ins_groupids + $del_groupids;
			}
		}

		if (!$edit_groupids) {
			return;
		}

		$db_groups = API::HostGroup()->get([
			'output' => ['name', 'flags'],
			'groupids' => array_keys($edit_groupids),
			'editable' => true,
			'preservekeys' => true
		]);

		if (count($db_groups) != count($edit_groupids)) {
			self::exception(ZBX_API_ERROR_PERMISSIONS, _('No permissions to referred object or it does not exist!'));
		}

		// Check if group prototypes use discovered host groups.
		foreach ($db_groups as $db_group) {
			if ($db_group['flags'] == ZBX_FLAG_DISCOVERY_CREATED) {
				self::exception(ZBX_API_ERROR_PARAMETERS,
					_s('Group prototype cannot be based on a discovered host group "%1$s".', $db_group['name'])
				);
			}
		}
	}

	/**
	 * Check if main interfaces are correctly set for every interface type. Each host must either have only one main
	 * interface for each interface type, or have no interface of that type at all.
	 *
	 * @param array $hosts
	 *
	 * @throws APIException if two main or no main interfaces are given.
	 */
	private static function checkMainInterfaces(array $hosts): void {
		foreach ($hosts as $i => $host) {
			if ($host['custom_interfaces'] != HOST_PROT_INTERFACES_CUSTOM
					|| !array_key_exists('interfaces', $host) || !$host['interfaces']) {
				continue;
			}

			$primary_interfaces = [];
			$path = '/'.($i + 1).'/interfaces';

			foreach ($host['interfaces'] as $interface) {
				if (!array_key_exists($interface['type'], $primary_interfaces)) {
					$primary_interfaces[$interface['type']] = 0;
				}

				if ($interface['main'] == INTERFACE_PRIMARY) {
					$primary_interfaces[$interface['type']]++;
				}

				if ($primary_interfaces[$interface['type']] > 1) {
					self::exception(ZBX_API_ERROR_PARAMETERS, _s('Invalid parameter "%1$s": %2$s.', $path,
						_s('cannot have more than one default interface of the same type')
					));
				}
			}

			foreach ($primary_interfaces as $type => $count) {
				if ($count == 0) {
					self::exception(ZBX_API_ERROR_PARAMETERS, _s('Invalid parameter "%1$s": %2$s.', $path,
						_s('no default interface for "%1$s" type', hostInterfaceTypeNumToName($type))
					));
				}
			}
		}
	}

	/**
	 * @param array $hosts
	 */
	private static function createHostDiscoveries(array $hosts): void {
		$host_discoveries = [];

		foreach ($hosts as $host) {
			$host_discoveries[] = [
				'hostid' => $host['hostid'],
				'lldruleid' => $host['ruleid']
			];
		}

		if ($host_discoveries) {
			DB::insertBatch('host_discovery', $host_discoveries, false);
		}
	}

	/**
	 * @param array      $hosts
	 * @param array|null $db_hosts
	 * @param array|null $upd_hostids
	 */
	private static function updateInterfaces(array &$hosts, ?array &$db_hosts = null, ?array &$upd_hostids = null): void {
		$ins_interfaces = [];
		$del_interfaceids = [];

		foreach ($hosts as $i => &$host) {
			$update = false;

			if ($db_hosts === null) {
				if ($host['custom_interfaces'] == HOST_PROT_INTERFACES_CUSTOM && array_key_exists('interfaces', $host)
						&& $host['interfaces']) {
					$update = true;
				}
			}
			else {
				if (!array_key_exists('custom_interfaces', $db_hosts[$host['hostid']])) {
					continue;
				}

				if ($host['custom_interfaces'] == HOST_PROT_INTERFACES_CUSTOM) {
					if (array_key_exists('interfaces', $host)) {
						$update = true;
					}
				}
				elseif ($db_hosts[$host['hostid']]['custom_interfaces'] == HOST_PROT_INTERFACES_CUSTOM
						&& $db_hosts[$host['hostid']]['interfaces']) {
					$update = true;
					$host['interfaces'] = [];
				}
			}

			if (!$update) {
				continue;
			}

			$changed = false;
			$db_interfaces = ($db_hosts !== null) ? $db_hosts[$host['hostid']]['interfaces'] : [];

			foreach ($host['interfaces'] as &$interface) {
				$db_interfaceid = self::getInterfaceId($interface, $db_interfaces);

				if ($db_interfaceid !== null) {
					$interface['interfaceid'] = $db_interfaceid;
					unset($db_interfaces[$db_interfaceid]);
				}
				else {
					$ins_interfaces[] = ['hostid' => $host['hostid']] + $interface;
					$changed = true;
				}
			}
			unset($interface);

			if ($db_interfaces) {
				$del_interfaceids = array_merge($del_interfaceids, array_keys($db_interfaces));
				$changed = true;
			}

			if ($db_hosts !== null) {
				if ($changed) {
					$upd_hostids[$i] = $host['hostid'];
				}
				else {
					unset($host['interfaces'], $db_hosts[$host['hostid']]['interfaces']);
				}
			}
		}
		unset($host);

		if ($del_interfaceids) {
			DB::delete('interface_snmp', ['interfaceid' => $del_interfaceids]);
			DB::delete('interface', ['interfaceid' => $del_interfaceids]);
		}

		if ($ins_interfaces) {
			$interfaceids = DB::insert('interface', $ins_interfaces);
		}

		$ins_interfaces_snmp = [];

		foreach ($hosts as &$host) {
			if (!array_key_exists('interfaces', $host)) {
				continue;
			}

			foreach ($host['interfaces'] as &$interface) {
				if (!array_key_exists('interfaceid', $interface)) {
					$interface['interfaceid'] = array_shift($interfaceids);

					if ($interface['type'] == INTERFACE_TYPE_SNMP) {
						$ins_interfaces_snmp[] = ['interfaceid' => $interface['interfaceid']] + $interface['details'];
					}
				}
			}
			unset($interface);
		}
		unset($host);

		if ($ins_interfaces_snmp) {
			DB::insert('interface_snmp', $ins_interfaces_snmp, false);
		}
	}

	/**
	 * Get the ID of interface if all fields of given interface are equal to all fields of one of existing interfaces.
	 *
	 * @param array $interface
	 * @param array $db_interfaces
	 *
	 * @return string|null
	 */
	private static function getInterfaceId(array $interface, array $db_interfaces): ?string {
		$def_interface = array_intersect_key(DB::getDefaults('interface'), array_flip(['ip', 'dns']));
		$def_details = array_intersect_key(DB::getDefaults('interface_snmp'), array_flip(['bulk', 'community',
			'max_repetitions', 'contextname', 'securityname', 'securitylevel', 'authprotocol', 'authpassphrase',
			'privprotocol', 'privpassphrase'
		]));

		$interface += $def_interface;
		$details = array_key_exists('details', $interface) ? $interface['details'] : [];

		if ($interface['type'] == INTERFACE_TYPE_SNMP && array_key_exists('details', $interface)) {
			$details += $def_details;
		}

		foreach ($db_interfaces as $db_interface) {
			if (!DB::getUpdatedValues('interface', $interface, $db_interface)) {
				if ($interface['type'] == INTERFACE_TYPE_SNMP) {
					if (!DB::getUpdatedValues('interface_snmp', $details, $db_interface['details'])) {
						return $db_interface['interfaceid'];
					}
				}
				else {
					return $db_interface['interfaceid'];
				}
			}
		}

		return null;
	}

	/**
	 * @param array      $hosts
	 * @param array|null $db_hosts
	 * @param array|null $upd_hostids
	 */
	private static function updateGroupLinks(array &$hosts, ?array &$db_hosts = null, ?array &$upd_hostids = null): void {
		$ins_group_links = [];
		$upd_group_links = []; // Used to update templateid value upon inheritance.
		$del_group_prototypeids = [];

		foreach ($hosts as $i => &$host) {
			if (!array_key_exists('groupLinks', $host)) {
				continue;
			}

			$changed = false;
			$db_group_links = $db_hosts !== null
				? array_column($db_hosts[$host['hostid']]['groupLinks'], null, 'groupid')
				: [];

			foreach ($host['groupLinks'] as &$group_link) {
				if (array_key_exists($group_link['groupid'], $db_group_links)) {
					$group_link['group_prototypeid'] = $db_group_links[$group_link['groupid']]['group_prototypeid'];
					$upd_group_link = DB::getUpdatedValues('group_prototype', $group_link,
						$db_group_links[$group_link['groupid']]
					);

					if ($upd_group_link) {
						$upd_group_links[] = [
							'values' => $upd_group_link,
							'where' => ['group_prototypeid' => $group_link['group_prototypeid']]
						];
						$changed = true;
					}

					unset($db_group_links[$group_link['groupid']]);
				}
				else {
					$ins_group_links[] = ['hostid' => $host['hostid']] + $group_link;
					$changed = true;
				}
			}
			unset($group_link);

			if ($db_group_links) {
				$del_group_prototypeids = array_merge($del_group_prototypeids,
					array_column($db_group_links, 'group_prototypeid')
				);
				$changed = true;
			}

			if ($db_hosts !== null) {
				if ($changed) {
					$upd_hostids[$i] = $host['hostid'];
				}
				else {
					unset($host['groupLinks'], $db_hosts[$host['hostid']]['groupLinks']);
				}
			}
		}
		unset($host);

		if ($del_group_prototypeids) {
			self::deleteGroupPrototypes($del_group_prototypeids);
		}

		if ($upd_group_links) {
			DB::update('group_prototype', $upd_group_links);
		}

		if ($ins_group_links) {
			$group_prototypeids = DB::insert('group_prototype', $ins_group_links);
		}

		foreach ($hosts as &$host) {
			if (!array_key_exists('groupLinks', $host)) {
				continue;
			}

			foreach ($host['groupLinks'] as &$group_link) {
				if (!array_key_exists('group_prototypeid', $group_link)) {
					$group_link['group_prototypeid'] = array_shift($group_prototypeids);
				}
			}
			unset($group_link);
		}
		unset($host);
	}

	/**
	 * @param array      $hosts
	 * @param array|null $db_hosts
	 * @param array|null $upd_hostids
	 */
	private static function updateGroupPrototypes(array &$hosts, ?array &$db_hosts = null,
			?array &$upd_hostids = null): void {
		$ins_group_prototypes = [];
		$upd_group_prototypes = []; // Used to update templateid value upon inheritance.
		$del_group_prototypeids = [];

		foreach ($hosts as $i => &$host) {
			if (!array_key_exists('groupPrototypes', $host)) {
				continue;
			}

			$db_group_prototypes = ($db_hosts !== null) ? $db_hosts[$host['hostid']]['groupPrototypes'] : [];
			$changed = false;

			foreach ($host['groupPrototypes'] as &$group_prototype) {
				if (array_key_exists('group_prototypeid', $group_prototype)) {
					$upd_group_prototype = DB::getUpdatedValues('group_prototype', $group_prototype,
						$db_group_prototypes[$group_prototype['group_prototypeid']]
					);

					if ($upd_group_prototype) {
						$upd_group_prototypes[] = [
							'values' => $upd_group_prototype,
							'where' => ['group_prototypeid' => $group_prototype['group_prototypeid']]
						];
						$changed = true;
					}

					unset($db_group_prototypes[$group_prototype['group_prototypeid']]);
				}
				else {
					$ins_group_prototypes[] = ['hostid' => $host['hostid']] + $group_prototype;
					$changed = true;
				}
			}
			unset($group_prototype);

			if ($db_group_prototypes) {
				$del_group_prototypeids = array_merge($del_group_prototypeids, array_keys($db_group_prototypes));
				$changed = true;
			}

			if ($db_hosts !== null) {
				if ($changed) {
					$upd_hostids[$i] = $host['hostid'];
				}
				else {
					unset($host['groupPrototypes'], $db_hosts[$host['hostid']]['groupPrototypes']);
				}
			}
		}
		unset($host);

		if ($del_group_prototypeids) {
			self::deleteGroupPrototypes($del_group_prototypeids);
		}

		if ($upd_group_prototypes) {
			DB::update('group_prototype', $upd_group_prototypes);
		}

		if ($ins_group_prototypes) {
			$group_prototypeids = DB::insert('group_prototype', $ins_group_prototypes);
		}

		foreach ($hosts as &$host) {
			if (!array_key_exists('groupPrototypes', $host)) {
				continue;
			}

			foreach ($host['groupPrototypes'] as &$group_prototype) {
				if (!array_key_exists('group_prototypeid', $group_prototype)) {
					$group_prototype['group_prototypeid'] = array_shift($group_prototypeids);
				}
			}
			unset($group_prototype);
		}
		unset($host);
	}

	/**
	 * @param array      $hosts
	 * @param array|null $db_hosts
	 * @param array|null $upd_hostids
	 */
	private static function updateHostInventories(array $hosts, ?array $db_hosts = null,
			?array &$upd_hostids = null): void {
		$ins_inventories = [];
		$upd_inventories = [];
		$del_hostids = [];

		foreach ($hosts as $i => $host) {
			if (!array_key_exists('inventory_mode', $host)) {
				continue;
			}

			$db_inventory_mode = ($db_hosts !== null)
				? $db_hosts[$host['hostid']]['inventory_mode']
				: HOST_INVENTORY_DISABLED;

			if ($host['inventory_mode'] == $db_inventory_mode) {
				continue;
			}

			if ($host['inventory_mode'] == HOST_INVENTORY_DISABLED) {
				$del_hostids[] = $host['hostid'];
			}
			elseif ($db_inventory_mode != HOST_INVENTORY_DISABLED) {
				$upd_inventories = [
					'values' =>['inventory_mode' => $host['inventory_mode']],
					'where' => ['hostid' => $host['hostid']]
				];
			}
			else {
				$ins_inventories[] = [
					'hostid' => $host['hostid'],
					'inventory_mode' => $host['inventory_mode']
				];
			}

			$upd_hostids[$i] = $host['hostid'];
		}

		if ($del_hostids) {
			DB::delete('host_inventory', ['hostid' => $del_hostids]);
		}

		if ($upd_inventories) {
			DB::update('host_inventory', $upd_inventories);
		}

		if ($ins_inventories) {
			DB::insertBatch('host_inventory', $ins_inventories, false);
		}
	}

	/**
	 * @param array $ruleids
	 * @param array $hostids
	 */
	public function linkTemplateObjects(array $ruleids, array $hostids): void {
		$db_host_prototypes = $this->get([
			'output' => ['hostid', 'host', 'name', 'custom_interfaces', 'status', 'discover', 'inventory_mode'],
			'discoveryids' => $ruleids,
			'nopermissions' => true,
			'preservekeys' => true
		]);

		if (!$db_host_prototypes) {
			return;
		}

		self::addInternalFields($db_host_prototypes);

		$_host_prototypes = [];

		foreach ($db_host_prototypes as $db_host_prototype) {
			$_host_prototype = array_intersect_key($db_host_prototype, array_flip(['hostid', 'custom_interfaces']));

			if ($db_host_prototype['custom_interfaces'] == HOST_PROT_INTERFACES_CUSTOM) {
				$_host_prototype += ['interfaces' => []];
			}

			$_host_prototypes[] = $_host_prototype + [
				'groupLinks' => [],
				'groupPrototypes' => [],
				'templates' => [],
				'tags' => [],
				'macros' => []
			];
		}

		$this->addAffectedObjects($_host_prototypes, $db_host_prototypes);

		$host_prototypes = array_values($db_host_prototypes);

		foreach ($host_prototypes as &$host_prototype) {
			if (array_key_exists('interfaces', $host_prototype)) {
				$host_prototype['interfaces'] = array_values($host_prototype['interfaces']);
			}

			$host_prototype['groupLinks'] = array_values($host_prototype['groupLinks']);
			$host_prototype['groupPrototypes'] = array_values($host_prototype['groupPrototypes']);
			$host_prototype['templates'] = array_values($host_prototype['templates']);
			$host_prototype['tags'] = array_values($host_prototype['tags']);
			$host_prototype['macros'] = array_values($host_prototype['macros']);
		}
		unset($host_prototype);

		$lld_links = self::getLldLinks($ruleids, $hostids);

		$this->inherit($host_prototypes, [], $lld_links);
	}

	/**
	 * @param array $ruleids
	 */
	public function unlinkTemplateObjects(array $ruleids): void {
		$result = DBselect(
			'SELECT hd.hostid,h.host,h.uuid,h.templateid,hd.lldruleid AS ruleid,hh.status AS host_status'.
			' FROM host_discovery hd,hosts h,items i,hosts hh'.
			' WHERE hd.hostid=h.hostid'.
				' AND hd.lldruleid=i.itemid'.
				' AND i.hostid=hh.hostid'.
				' AND '.dbConditionId('hd.lldruleid', $ruleids).
				' AND '.dbConditionInt('h.flags', [ZBX_FLAG_DISCOVERY_PROTOTYPE])
		);

		$hosts = [];
		$db_hosts = [];

		while ($row = DBfetch($result)) {
			$host = [
				'hostid' => $row['hostid'],
				'groupLinks' => [],
				'groupPrototypes' => [],
				'templateid' => 0,
				'ruleid' => $row['ruleid'],
				'host_status' => $row['host_status']
			];

			if ($row['host_status'] == HOST_STATUS_TEMPLATE) {
				$host += ['uuid' => generateUuidV4()];
			}

			$hosts[] = $host;

			$db_hosts[$row['hostid']] = array_intersect_key($row,
				array_flip(['hostid', 'host', 'uuid', 'templateid', 'ruleid', 'host_status'])
			);
		}

		if ($hosts) {
			$this->addAffectedObjects($hosts, $db_hosts);

			foreach ($hosts as &$host) {
				foreach ($db_hosts[$host['hostid']]['groupLinks'] as $group_link) {
					$host['groupLinks'][] = [
						'groupid' => $group_link['groupid'],
						'templateid' => 0
					];
				}

				foreach ($db_hosts[$host['hostid']]['groupPrototypes'] as $group_prototype) {
					$host['groupPrototypes'][] = [
						'name' => $group_prototype['name'],
						'templateid' => 0
					];
				}
			}
			unset($host);

			self::updateForce($hosts, $db_hosts);
		}
	}

	/**
	 * @param array      $hosts
	 * @param array      $db_hosts
	 * @param array|null $lld_links
	 */
	private function inherit(array $hosts, array $db_hosts = [], ?array $lld_links = null): void {
		if ($lld_links === null) {
			$lld_links = self::getLldLinks(array_unique(array_column($hosts, 'ruleid')));

			self::filterObjectsToInherit($hosts, $db_hosts, $lld_links);

			if (!$hosts) {
				return;
			}
		}

		$chunks = self::getInheritChunks($hosts, $lld_links);

		foreach ($chunks as $chunk) {
			$_hosts = array_intersect_key($hosts, array_flip($chunk['host_indexes']));
			$_db_hosts = array_intersect_key($db_hosts, array_flip(array_column($_hosts, 'hostid')));
			$ruleids = array_keys($chunk['lld_rules']);

			$this->inheritChunk($_hosts, $_db_hosts, $lld_links, $ruleids);
		}
	}

	/**
	 * @param array      $ruleids
	 * @param array|null $hostids
	 *
	 * @param array
	 */
	private static function getLldLinks(array $ruleids, ?array $hostids = null): array {
		$hostids_condition = $hostids !== null
			? ' AND '.dbConditionId('i.hostid', $hostids)
			: '';

		$result = DBselect(
			'SELECT i.templateid,i.itemid,h.status AS host_status'.
			' FROM items i,hosts h'.
			' WHERE i.hostid=h.hostid'.
				' AND '.dbConditionId('i.templateid', $ruleids).
				$hostids_condition
		);

		$lld_links = [];

		while ($row = DBfetch($result)) {
			$lld_links[$row['templateid']][$row['itemid']] = [
				'itemid' => $row['itemid'],
				'host_status' => $row['host_status']
			];
		}

		return $lld_links;
	}

	/**
	 * Filter out inheritable host prototypes.
	 *
	 * @param array $hosts
	 * @param array $db_hosts
	 * @param array $lld_links
	 */
	private static function filterObjectsToInherit(array &$hosts, array &$db_hosts, array $lld_links): void {
		foreach ($hosts as $i => $host) {
			if (!array_key_exists($host['ruleid'], $lld_links)) {
				unset($hosts[$i]);

				if (array_key_exists($host['hostid'], $db_hosts)) {
					unset($db_hosts[$host['hostid']]);
				}
			}
		}
	}

	/**
	 * Get host prototype chunks to inherit.
	 *
	 * @param array $hosts
	 * @param array $lld_links
	 *
	 * @return array
	 */
	private static function getInheritChunks(array $hosts, array $lld_links): array {
		$chunks = [
			[
				'host_indexes' => [],
				'lld_rules' => [],
				'size' => 0
			]
		];
		$last = 0;

		foreach ($hosts as $i => $host) {
			$lld_rules_chunks = array_chunk($lld_links[$host['ruleid']], self::INHERIT_CHUNK_SIZE, true);

			foreach ($lld_rules_chunks as $lld_rules) {
				if ($chunks[$last]['size'] < self::INHERIT_CHUNK_SIZE) {
					$_lld_rules = array_slice($lld_rules, 0, self::INHERIT_CHUNK_SIZE - $chunks[$last]['size'], true);

					$new_lld_rules = array_diff_key($_lld_rules, $chunks[$last]['lld_rules']);
					$can_add_lld_rules = true;

					foreach ($chunks[$last]['host_indexes'] as $_i) {
						if (array_intersect_key($lld_links[$hosts[$_i]['ruleid']], $new_lld_rules)) {
							$can_add_lld_rules = false;
							break;
						}
					}

					if ($can_add_lld_rules) {
						$chunks[$last]['host_indexes'][] = $i;
						$chunks[$last]['lld_rules'] += $_lld_rules;
						$chunks[$last]['size'] += count($_lld_rules);

						$lld_rules = array_diff_key($lld_rules, $_lld_rules);
					}
				}

				if ($lld_rules) {
					$chunks[++$last] = [
						'host_indexes' => [$i],
						'lld_rules' => $lld_rules,
						'size' => count($lld_rules)
					];
				}
			}
		}

		return $chunks;
	}

	/**
	 * @param array $hosts
	 * @param array $db_hosts
	 * @param array $lld_links
	 * @param array $ruleids
	 */
	private function inheritChunk(array $hosts, array $db_hosts, array $lld_links, array $ruleids): void {
		$hosts_to_link = [];
		$hosts_to_update = [];

		foreach ($hosts as $i => $host) {
			if (!array_key_exists($host['hostid'], $db_hosts)) {
				$hosts_to_link[] = $host;
			}
			else {
				$hosts_to_update[] = $host;
			}

			unset($hosts[$i]);
		}

		$ins_hosts = [];
		$upd_hosts = [];
		$upd_db_hosts = [];

		if ($hosts_to_link) {
			$upd_db_hosts = $this->getChildObjectsUsingName($hosts_to_link, $ruleids);

			if ($upd_db_hosts) {
				$upd_hosts = self::getUpdChildObjectsUsingName($hosts_to_link, $upd_db_hosts);
			}

			$ins_hosts = self::getInsChildObjects($hosts_to_link, $upd_db_hosts, $lld_links, $ruleids);
		}

		if ($hosts_to_update) {
			$_upd_db_hosts = self::getChildObjectsUsingTemplateid($hosts_to_update, $db_hosts, $ruleids);
			$_upd_hosts = self::getUpdChildObjectsUsingTemplateid($hosts_to_update, $db_hosts, $_upd_db_hosts);

			self::checkDuplicates($_upd_hosts, $_upd_db_hosts, true);

			$upd_hosts = array_merge($upd_hosts, $_upd_hosts);
			$upd_db_hosts += $_upd_db_hosts;
		}

		if ($upd_hosts) {
			$this->updateForce($upd_hosts, $upd_db_hosts);
		}

		if ($ins_hosts) {
			$this->createForce($ins_hosts);
		}

		$this->inherit(array_merge($upd_hosts, $ins_hosts), $upd_db_hosts);
	}

	/**
	 * @param array $items
	 * @param array $ruleids
	 *
	 * @return array
	 */
	private function getChildObjectsUsingName(array $hosts, array $ruleids): array {
		$result = DBselect(
			'SELECT h.hostid,h.host,h.templateid,i.itemid AS ruleid,i.templateid AS parent_ruleid,'.
				'hh.status AS host_status'.
			' FROM items i,host_discovery hd,hosts h,hosts hh'.
			' WHERE i.itemid=hd.lldruleid'.
				' AND hd.hostid=h.hostid'.
				' AND i.hostid=hh.hostid'.
				' AND '.dbConditionId('i.itemid', $ruleids).
				' AND '.dbConditionString('h.host', array_unique(array_column($hosts, 'host')))
		);

		$upd_db_hosts = [];
		$parent_indexes = [];

		while ($row = DBfetch($result)) {
			foreach ($hosts as $i => $host) {
				if (bccomp($row['parent_ruleid'], $host['ruleid']) == 0 && $row['host'] === $host['host']) {
					$upd_db_hosts[$row['hostid']] = $row;
					$parent_indexes[$row['hostid']] = $i;
				}
			}
		}

		if (!$upd_db_hosts) {
			return [];
		}

		$result = DBselect(
			'SELECT h.uuid,h.hostid,h.host,h.name,h.custom_interfaces,h.status,h.discover,'.
				dbConditionCoalesce('hi.inventory_mode', HOST_INVENTORY_DISABLED, 'inventory_mode').
			' FROM hosts h'.
			' LEFT JOIN host_inventory hi ON h.hostid=hi.hostid'.
			' WHERE '.dbConditionId('h.hostid', array_keys($upd_db_hosts))
		);

		while ($row = DBfetch($result)) {
			$upd_db_hosts[$row['hostid']] = $row + $upd_db_hosts[$row['hostid']];
		}

		$_upd_hosts = [];

		foreach ($upd_db_hosts as $upd_db_host) {
			$host = $hosts[$parent_indexes[$upd_db_host['hostid']]];

			$_upd_hosts[] = [
				'hostid' => $upd_db_host['hostid'],
				'custom_interfaces' => $host['custom_interfaces'],
				'interfaces' => [],
				'groupLinks' => [],
				'groupPrototypes' => [],
				'templates' => [],
				'tags' => [],
				'macros' => []
			];
		}

		$this->addAffectedObjects($_upd_hosts, $upd_db_hosts);

		return $upd_db_hosts;
	}

	/**
	 * @param array $hosts
	 * @param array $upd_db_hosts
	 *
	 * @return array
	 */
	private static function getUpdChildObjectsUsingName(array $hosts, array $upd_db_hosts): array {
		$parent_indexes = [];

		foreach ($hosts as $i => &$host) {
			$parent_indexes[$host['ruleid']][$host['host']] = $i;
		}
		unset($host);

		$upd_hosts = [];

		foreach ($upd_db_hosts as $upd_db_host) {
			$host = $hosts[$parent_indexes[$upd_db_host['parent_ruleid']][$upd_db_host['host']]];

			$upd_host = [
				'uuid' => '',
				'hostid' => $upd_db_host['hostid'],
				'templateid' => $host['hostid'],
				'ruleid' => $upd_db_host['ruleid'],
				'host_status' => $upd_db_host['host_status']
			];

			self::addInheritedFields($upd_host, $host, $upd_db_host);

			$upd_host += [
				'interfaces' => [],
				'groupLinks' => [],
				'groupPrototypes' => [],
				'templates' => [],
				'tags' => [],
				'macros' => []
			];

			$upd_hosts[] = $upd_host;
		}

		return $upd_hosts;
	}

	/**
	 * @param array $hosts
	 * @param array $upd_db_items
	 * @param array $lld_links
	 * @param array $ruleids
	 *
	 * @return array
	 */
	private static function getInsChildObjects(array $hosts, array $upd_db_hosts, array $lld_links,
			array $ruleids): array {
		$ins_hosts = [];

		$upd_host_names = [];

		foreach ($upd_db_hosts as $upd_db_host) {
			$upd_host_names[$upd_db_host['ruleid']][] = $upd_db_host['host'];
		}

		foreach ($hosts as $host) {
			foreach ($lld_links[$host['ruleid']] as $lld_rule) {
				if (!in_array($lld_rule['itemid'], $ruleids)
						|| (array_key_exists($lld_rule['itemid'], $upd_host_names)
							&& in_array($host['name'], $upd_host_names[$lld_rule['itemid']]))) {
					continue;
				}

				$ins_host = [
					'uuid' => '',
					'templateid' => $host['hostid'],
					'ruleid' => $lld_rule['itemid'],
					'host_status' => $lld_rule['host_status']
				];

				self::addInheritedFields($ins_host, $host);

				$ins_hosts[] = $ins_host;
			}
		}

		return $ins_hosts;
	}

	/**
	 * @param array $hosts
	 * @param array $db_hosts
	 * @param array $ruleids
	 *
	 * @return array
	 */
	private function getChildObjectsUsingTemplateid(array $hosts, array $db_hosts, array $ruleids): array {
		$upd_db_hosts = $this->get([
			'output' => ['hostid', 'host', 'name', 'custom_interfaces', 'status', 'discover', 'inventory_mode'],
			'filter' => [
				'templateid' => array_column($hosts, 'hostid')
			],
			'discoveryids' => $ruleids,
			'nopermissions' => true,
			'preservekeys' => true
		]);

		self::addInternalFields($upd_db_hosts);

		$parent_indexes = array_flip(array_column($hosts, 'hostid'));

		$_upd_hosts = [];

		foreach ($upd_db_hosts as $upd_db_host) {
			$host = $hosts[$parent_indexes[$upd_db_host['templateid']]];
			$db_host = $db_hosts[$upd_db_host['templateid']];

			$_upd_host = [
				'hostid' => $upd_db_host['hostid'],
				'custom_interfaces' => $host['custom_interfaces']
			];

			$_upd_host += array_intersect_key([
				'interfaces' => [],
				'groupLinks' => [],
				'groupPrototypes' => [],
				'templates' => [],
				'tags' => [],
				'macros' => []
			], $db_host);

			$_upd_hosts[] = $_upd_host;
		}

		$this->addAffectedObjects($_upd_hosts, $upd_db_hosts);

		return $upd_db_hosts;
	}

	/**
	 * @param array $hosts
	 * @param array $db_hosts
	 * @param array $upd_db_hosts
	 *
	 * @return array
	 */
	private static function getUpdChildObjectsUsingTemplateid(array $hosts, array $db_hosts,
			array $upd_db_hosts): array {
		$parent_indexes = array_flip(array_column($hosts, 'hostid'));

		$upd_hosts = [];

		foreach ($upd_db_hosts as $upd_db_host) {
			$upd_host = array_intersect_key($upd_db_host,
				array_flip(['hostid', 'ruleid', 'host_status'])
			);
			$host = $hosts[$parent_indexes[$upd_db_host['templateid']]];
			$db_host = $db_hosts[$host['hostid']];

			self::addInheritedFields($upd_host, $host, $upd_db_host, $db_host);

			$upd_hosts[] = $upd_host;
		}

		return $upd_hosts;
	}

	/**
	 * @param array      $inh_host
	 * @param array      $host
	 * @param array|null $inh_db_host
	 * @param array|null $db_host
	 */
	private static function addInheritedFields(array &$inh_host, array $host, ?array $inh_db_host = null,
			?array $db_host = null): void {
		$inh_host += array_intersect_key($host,
			array_flip(['host', 'name', 'custom_interfaces', 'status', 'discover', 'inventory_mode'])
		);

		if (array_key_exists('interfaces', $host)) {
			$inh_host['interfaces'] = [];

			foreach ($host['interfaces'] as $interface) {
				$inh_host['interfaces'][] = array_diff_key($interface, array_flip(['interfaceid']));
			}
		}

		if (array_key_exists('groupLinks', $host)) {
			$inh_host['groupLinks'] = [];

			foreach ($host['groupLinks'] as $group_link) {
				$inh_host['groupLinks'][] = [
					'groupid' => $group_link['groupid'],
					'templateid' => $group_link['group_prototypeid']
				];
			}
		}

		if (array_key_exists('groupPrototypes', $host)) {
			$inh_host['groupPrototypes'] = [];

			$inh_group_prototypeids = $inh_db_host !== null
				? array_column($inh_db_host['groupPrototypes'], 'group_prototypeid', 'name')
				: [];

			foreach ($host['groupPrototypes'] as $group_prototype) {
				if ($db_host === null) {
					$name = $group_prototype['name'];
				}
				else {
					$name = array_key_exists($group_prototype['group_prototypeid'], $db_host['groupPrototypes'])
						? $db_host['groupPrototypes'][$group_prototype['group_prototypeid']]['name']
						: $group_prototype['name'];
				}

				$inh_group_prototype = [
					'name' => $group_prototype['name'],
					'templateid' => $group_prototype['group_prototypeid']
				];

				if (array_key_exists($name, $inh_group_prototypeids)) {
					$inh_group_prototype = ['group_prototypeid' => $inh_group_prototypeids[$name]]
						+ $inh_group_prototype;
				}

				$inh_host['groupPrototypes'][] = $inh_group_prototype;
			}
		}

		if (array_key_exists('templates', $host)) {
			$inh_host['templates'] = [];

			foreach ($host['templates'] as $template) {
				$inh_host['templates'][] = array_diff_key($template, array_flip(['hosttemplateid']));
			}
		}

		if (array_key_exists('tags', $host)) {
			$inh_host['tags'] = [];

			foreach ($host['tags'] as $tag) {
				$inh_host['tags'][] = array_diff_key($tag, array_flip(['hosttagid']));
			}
		}

		if (array_key_exists('macros', $host)) {
			$inh_host['macros'] = [];

			$inh_hostmacroids = $inh_db_host !== null
				? array_column($inh_db_host['macros'], 'hostmacroid', 'macro')
				: [];

			foreach ($host['macros'] as $host_macro) {
				if ($db_host === null) {
					$macro = $host_macro['macro'];
				}
				else {
					$macro = array_key_exists($host_macro['hostmacroid'], $db_host['macros'])
						? $db_host['macros'][$host_macro['hostmacroid']]['macro']
						: $host_macro['macro'];
				}

				if (array_key_exists($macro, $inh_hostmacroids)) {
					$inh_host['macros'][] = ['hostmacroid' => $inh_hostmacroids[$macro]] + $host_macro;
				}
				else {
					$inh_host['macros'][] =  array_diff_key($host_macro, array_flip(['hostmacroid']));
				}
			}
		}
	}

	/**
	 * @param array $hostids
	 *
	 * @return array
	 */
	public function delete(array $hostids): array {
		$this->validateDelete($hostids, $db_hosts);

		self::deleteForce($db_hosts);

		return ['hostids' => $hostids];
	}

	/**
	 * @param array      $hostids
	 * @param array|null $db_hosts
	 *
	 * @throws APIException if the input is invalid.
	 */
	private function validateDelete(array &$hostids, ?array &$db_hosts = null): void {
		$api_input_rules = ['type' => API_IDS, 'flags' => API_NOT_EMPTY, 'uniq' => true];

		if (!CApiInputValidator::validate($api_input_rules, $hostids, '/', $error)) {
			self::exception(ZBX_API_ERROR_PARAMETERS, $error);
		}

		$db_hosts = $this->get([
			'output' => ['hostid', 'host', 'templateid'],
			'hostids' => $hostids,
			'editable' => true,
			'preservekeys' => true
		]);

		if (count($db_hosts) != count($hostids)) {
			self::exception(ZBX_API_ERROR_PERMISSIONS, _('No permissions to referred object or it does not exist!'));
		}

		foreach ($hostids as $i => $hostid) {
			if ($db_hosts[$hostid]['templateid'] != 0) {
				self::exception(ZBX_API_ERROR_PARAMETERS, _s('Invalid parameter "%1$s": %2$s.', '/'.($i + 1),
					_('cannot delete templated host prototype')
				));
			}
		}
	}

	/**
	 * @param array $db_hosts
	 */
	public static function deleteForce(array $db_hosts): void {
		self::addInheritedHostPrototypes($db_hosts);

		$hostids = array_keys($db_hosts);

		// Lock host prototypes before deletion to prevent server from adding new LLD hosts.
		DBselect(
			'SELECT NULL'.
			' FROM hosts h'.
			' WHERE '.dbConditionId('h.hostid', $hostids).
			' FOR UPDATE'
		);

		$options = [
			'output' => ['group_prototypeid'],
			'filter' => [
				'hostid' => $hostids
			]
		];
		$del_group_prototypeids =
			DBfetchColumn(DBselect(DB::makeSql('group_prototype', $options)), 'group_prototypeid');

		if ($del_group_prototypeids) {
			self::deleteGroupPrototypes($del_group_prototypeids);
		}

		$discovered_hosts = DBfetchArrayAssoc(DBselect(
			'SELECT hd.hostid,h.host'.
			' FROM host_discovery hd,hosts h'.
			' WHERE hd.hostid=h.hostid'.
				' AND '.dbConditionId('hd.lldruleid', $hostids)
		), 'hostid');

		CHost::deleteForce($discovered_hosts);

		DB::delete('interface', ['hostid' => $hostids]);
		DB::delete('hosts_templates', ['hostid' => $hostids]);
		DB::delete('host_tag', ['hostid' => $hostids]);
		DB::delete('hostmacro', ['hostid' => $hostids]);
		DB::delete('host_inventory', ['hostid' => $hostids]);
		DB::update('hosts', [
			'values' => ['templateid' => 0],
			'where' => ['hostid' => $hostids]
		]);
		DB::delete('hosts', ['hostid' => $hostids]);

		self::addAuditLog(CAudit::ACTION_DELETE, CAudit::RESOURCE_HOST_PROTOTYPE, $db_hosts);
	}

	/**
	 * @param array $db_hosts
	 */
	private static function addInheritedHostPrototypes(array &$db_hosts): void {
		$_db_hosts = $db_hosts;

		do {
			$_db_hosts = DB::select('hosts', [
				'output' => ['hostid', 'host'],
				'filter' => ['templateid' => array_keys($_db_hosts)],
				'preservekeys' => true
			]);

			$db_hosts += $_db_hosts;
		} while ($_db_hosts);
	}

	/**
	 *@param array $del_group_prototypeids
	 */
	private static function deleteGroupPrototypes(array $del_group_prototypeids): void {
		// Lock group prototypes before the deletion to prevent server from adding new LLD elements.
		DBselect(
			'SELECT NULL'.
			' FROM group_prototype gp'.
			' WHERE '.dbConditionId('gp.group_prototypeid', $del_group_prototypeids).
			' FOR UPDATE'
		);

		self::deleteDiscoveredGroups($del_group_prototypeids);

		DB::update('group_prototype', [
			'values' => ['templateid' => 0],
			'where' => ['templateid' => $del_group_prototypeids]
		]);
		DB::delete('group_prototype', ['group_prototypeid' => $del_group_prototypeids]);
	}

	/**
	 * Delete the discovered host groups of the given group prototypes.
	 *
	 * @param array $group_prototypeids
	 */
	private static function deleteDiscoveredGroups(array $group_prototypeids): void {
		$db_groups = DBfetchArrayAssoc(DBselect(
			'SELECT DISTINCT gd.groupid,g.name'.
			' FROM group_discovery gd,hstgrp g'.
			' WHERE gd.groupid=g.groupid'.
				' AND '.dbConditionId('gd.parent_group_prototypeid', $group_prototypeids).
				' AND NOT EXISTS ('.
					'SELECT NULL'.
					' FROM group_discovery gd2'.
					' WHERE gd.groupid=gd2.groupid'.
						' AND '.dbConditionId('gd2.parent_group_prototypeid', $group_prototypeids, true).
				')'
		), 'groupid');

		if ($db_groups) {
			API::HostGroup()->deleteForce($db_groups);
		}

		DB::delete('group_discovery', ['parent_group_prototypeid' => $group_prototypeids]);
	}
}<|MERGE_RESOLUTION|>--- conflicted
+++ resolved
@@ -172,15 +172,9 @@
 
 		// discoveryids
 		if ($options['discoveryids'] !== null) {
-<<<<<<< HEAD
-			$sqlParts['from'][] = 'host_discovery hd';
-			$sqlParts['where'][] = $this->fieldId('hostid').'=hd.hostid';
-			$sqlParts['where'][] = dbConditionInt('hd.lldruleid', (array) $options['discoveryids']);
-=======
 			$sqlParts['from']['hd'] = 'host_discovery hd';
 			$sqlParts['where']['h-hd'] = $this->fieldId('hostid').'=hd.hostid';
-			$sqlParts['where'][] = dbConditionId('hd.parent_itemid', (array) $options['discoveryids']);
->>>>>>> f7069743
+			$sqlParts['where'][] = dbConditionId('hd.lldruleid', (array) $options['discoveryids']);
 
 			if ($options['groupCount']) {
 				$sqlParts['group']['hd'] = 'hd.lldruleid';
