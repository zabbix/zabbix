<?php
/*
** Copyright (C) 2001-2025 Zabbix SIA
**
** This program is free software: you can redistribute it and/or modify it under the terms of
** the GNU Affero General Public License as published by the Free Software Foundation, version 3.
**
** This program is distributed in the hope that it will be useful, but WITHOUT ANY WARRANTY;
** without even the implied warranty of MERCHANTABILITY or FITNESS FOR A PARTICULAR PURPOSE.
** See the GNU Affero General Public License for more details.
**
** You should have received a copy of the GNU Affero General Public License along with this program.
** If not, see <https://www.gnu.org/licenses/>.
**/


/**
 * Class containing methods for operations with host prototypes.
 */
class CHostPrototype extends CHostBase {

	protected $sortColumns = ['hostid', 'host', 'name', 'status', 'discover'];

	/**
	 * Maximum number of inheritable items per iteration.
	 *
	 * @var int
	 */
	protected const INHERIT_CHUNK_SIZE = 1000;

	/**
	 * Get host prototypes.
	 *
	 * @param array        $options
	 * @param bool         $options['selectMacros']      Array of macros fields to be selected or string "extend".
	 * @param string|array $options['selectInterfaces']  Return an "interfaces" property with host interfaces.
	 *
	 * @return array
	 */
	public function get(array $options) {
		$hosts_fields = array_keys($this->getTableSchema('hosts')['fields']);
		$output_fields = ['hostid', 'host', 'name', 'status', 'templateid', 'inventory_mode', 'discover',
			'custom_interfaces', 'uuid', 'flags'
		];
<<<<<<< HEAD
		$discovery_fields = array_keys($this->getTableSchema('items')['fields']);
=======
		$hostmacro_fields = array_keys($this->getTableSchema('hostmacro')['fields']);
>>>>>>> 0b30d52d
		$interface_fields = ['type', 'useip', 'ip', 'dns', 'port', 'main', 'details'];

		$api_input_rules = ['type' => API_OBJECT, 'fields' => [
			// filter
			'hostids' =>						['type' => API_IDS, 'flags' => API_ALLOW_NULL | API_NORMALIZE, 'default' => null],
			'discoveryids' =>					['type' => API_IDS, 'flags' => API_ALLOW_NULL | API_NORMALIZE, 'default' => null],
			'filter' =>							['type' => API_FILTER, 'flags' => API_ALLOW_NULL, 'default' => null, 'fields' => ['hostid', 'host', 'name', 'status', 'templateid', 'inventory_mode', 'flags']],
			'search' =>							['type' => API_FILTER, 'flags' => API_ALLOW_NULL, 'default' => null, 'fields' => ['host', 'name']],
			'searchByAny' =>					['type' => API_BOOLEAN, 'default' => false],
			'startSearch' =>					['type' => API_FLAG, 'default' => false],
			'excludeSearch' =>					['type' => API_FLAG, 'default' => false],
			'searchWildcardsEnabled' =>			['type' => API_BOOLEAN, 'default' => false],
			// output
<<<<<<< HEAD
			'output' =>					['type' => API_OUTPUT, 'in' => implode(',', $output_fields), 'default' => $output_fields],
			'countOutput' =>			['type' => API_FLAG, 'default' => false],
			'groupCount' =>				['type' => API_FLAG, 'default' => false],
			'selectGroupLinks' =>		['type' => API_OUTPUT, 'flags' => API_ALLOW_NULL, 'in' => implode(',', ['groupid']), 'default' => null],
			'selectGroupPrototypes' =>	['type' => API_OUTPUT, 'flags' => API_ALLOW_NULL, 'in' => implode(',', ['group_prototypeid', 'name']), 'default' => null],
			'selectDiscoveryRule' =>	['type' => API_OUTPUT, 'flags' => API_ALLOW_NULL, 'in' => implode(',', $discovery_fields), 'default' => null],
			'selectParentHost' =>		['type' => API_OUTPUT, 'flags' => API_ALLOW_NULL, 'in' => implode(',', $hosts_fields), 'default' => null],
			'selectInterfaces' =>		['type' => API_OUTPUT, 'flags' => API_ALLOW_NULL, 'in' => implode(',', $interface_fields), 'default' => null],
			'selectTemplates' =>		['type' => API_OUTPUT, 'flags' => API_ALLOW_NULL | API_ALLOW_COUNT, 'in' => implode(',', $hosts_fields), 'default' => null],
			'selectMacros' =>			['type' => API_OUTPUT, 'flags' => API_ALLOW_NULL | API_NORMALIZE, 'in' => implode(',', CUserMacro::getOutputFieldsOnHostPrototype()), 'default' => null],
			'selectTags' =>				['type' => API_OUTPUT, 'flags' => API_ALLOW_NULL, 'in' => implode(',', ['tag', 'value']), 'default' => null],
=======
			'output' =>							['type' => API_OUTPUT, 'in' => implode(',', $output_fields), 'default' => $output_fields],
			'countOutput' =>					['type' => API_FLAG, 'default' => false],
			'groupCount' =>						['type' => API_FLAG, 'default' => false],
			'selectGroupLinks' =>				['type' => API_OUTPUT, 'flags' => API_ALLOW_NULL, 'in' => implode(',', ['groupid']), 'default' => null],
			'selectGroupPrototypes' =>			['type' => API_OUTPUT, 'flags' => API_ALLOW_NULL, 'in' => implode(',', ['group_prototypeid', 'name']), 'default' => null],
			'selectDiscoveryRule' =>			['type' => API_OUTPUT, 'flags' => API_ALLOW_NULL | API_NORMALIZE, 'in' => implode(',', CDiscoveryRule::OUTPUT_FIELDS), 'default' => null],
			'selectDiscoveryRulePrototype' =>	['type' => API_OUTPUT, 'flags' => API_ALLOW_NULL | API_NORMALIZE, 'in' => implode(',', CDiscoveryRulePrototype::OUTPUT_FIELDS), 'default' => null],
			'selectDiscoveryData' =>			['type' => API_OUTPUT, 'flags' => API_ALLOW_NULL | API_NORMALIZE, 'in' => implode(',', self::DISCOVERY_DATA_OUTPUT_FIELDS), 'default' => null],
			'selectParentHost' =>				['type' => API_OUTPUT, 'flags' => API_ALLOW_NULL, 'in' => implode(',', $hosts_fields), 'default' => null],
			'selectInterfaces' =>				['type' => API_OUTPUT, 'flags' => API_ALLOW_NULL, 'in' => implode(',', $interface_fields), 'default' => null],
			'selectTemplates' =>				['type' => API_OUTPUT, 'flags' => API_ALLOW_NULL | API_ALLOW_COUNT, 'in' => implode(',', $hosts_fields), 'default' => null],
			'selectMacros' =>					['type' => API_OUTPUT, 'flags' => API_ALLOW_NULL, 'in' => implode(',', $hostmacro_fields), 'default' => null],
			'selectTags' =>						['type' => API_OUTPUT, 'flags' => API_ALLOW_NULL, 'in' => implode(',', ['tag', 'value']), 'default' => null],
>>>>>>> 0b30d52d
			// sort and limit
			'sortfield' =>						['type' => API_STRINGS_UTF8, 'flags' => API_NORMALIZE, 'in' => implode(',', $this->sortColumns), 'uniq' => true, 'default' => []],
			'sortorder' =>						['type' => API_SORTORDER, 'default' => []],
			'limit' =>							['type' => API_INT32, 'flags' => API_ALLOW_NULL, 'in' => '1:'.ZBX_MAX_INT32, 'default' => null],
			// flags
			'inherited'	=>						['type' => API_BOOLEAN, 'flags' => API_ALLOW_NULL, 'default' => null],
			'editable' =>						['type' => API_BOOLEAN, 'default' => false],
			'preservekeys' =>					['type' => API_BOOLEAN, 'default' => false],
			'nopermissions' =>					['type' => API_BOOLEAN, 'default' => false]	// TODO: This property and frontend usage SHOULD BE removed.
		]];

		if (!CApiInputValidator::validate($api_input_rules, $options, '/', $error)) {
			self::exception(ZBX_API_ERROR_PARAMETERS, $error);
		}

		if ($options['output'] === API_OUTPUT_EXTEND) {
			$options['output'] = $output_fields;
		}

		// build and execute query
		$sql = $this->createSelectQuery($this->tableName(), $options);
		$res = DBselect($sql, $options['limit']);

		// fetch results
		$result = [];
		while ($row = DBfetch($res)) {
			// a count query, return a single result
			if ($options['countOutput']) {
				if ($options['groupCount']) {
					$result[] = $row;
				}
				else {
					$result = $row['rowscount'];
				}
			}
			// a normal select query
			else {
				$result[$row[$this->pk()]] = $row;
			}
		}

		if ($options['countOutput']) {
			return $result;
		}

		if ($result) {
			$result = $this->addRelatedObjects($options, $result);
			$result = $this->unsetExtraFields($result, ['triggerid'], $options['output']);

			if (!$options['preservekeys']) {
				$result = array_values($result);
			}
		}

		return $result;
	}

	protected function applyQueryOutputOptions($tableName, $tableAlias, array $options, array $sqlParts) {
		$sqlParts = parent::applyQueryOutputOptions($tableName, $tableAlias, $options, $sqlParts);

		if (!$options['countOutput'] && $this->outputIsRequested('inventory_mode', $options['output'])) {
			$sqlParts['select']['inventory_mode'] =
				dbConditionCoalesce('hinv.inventory_mode', HOST_INVENTORY_DISABLED, 'inventory_mode');
		}

		if ((!$options['countOutput'] && $this->outputIsRequested('inventory_mode', $options['output']))
				|| ($options['filter'] && array_key_exists('inventory_mode', $options['filter']))) {
			$sqlParts['left_join'][] = ['alias' => 'hinv', 'table' => 'host_inventory', 'using' => 'hostid'];
			$sqlParts['left_table'] = ['alias' => $this->tableAlias, 'table' => $this->tableName];
		}

		return $sqlParts;
	}

	protected function applyQueryFilterOptions($tableName, $tableAlias, array $options, array $sqlParts) {
		$sqlParts['where'][] = 'h.flags IN('.ZBX_FLAG_DISCOVERY_PROTOTYPE.','.ZBX_FLAG_DISCOVERY_PROTOTYPE_CREATED.')';

		$sqlParts = parent::applyQueryFilterOptions($tableName, $tableAlias, $options, $sqlParts);

		if (self::$userData['type'] != USER_TYPE_SUPER_ADMIN && !$options['nopermissions']) {
			if (self::$userData['ugsetid'] == 0) {
				$sqlParts['where'][] = '1=0';
			}
			else {
				$sqlParts['from']['hd'] = 'host_discovery hd';
				$sqlParts['from'][] = 'items i';
				$sqlParts['from'][] = 'host_hgset hh';
				$sqlParts['from'][] = 'permission p';
				$sqlParts['where']['h-hd'] = 'h.hostid=hd.hostid';
				$sqlParts['where'][] = 'hd.lldruleid=i.itemid';
				$sqlParts['where'][] = 'i.hostid=hh.hostid';
				$sqlParts['where'][] = 'hh.hgsetid=p.hgsetid';
				$sqlParts['where'][] = 'p.ugsetid='.self::$userData['ugsetid'];

				if ($options['editable']) {
					$sqlParts['where'][] = 'p.permission='.PERM_READ_WRITE;
				}
			}
		}

		// discoveryids
		if ($options['discoveryids'] !== null) {
			$sqlParts['from']['hd'] = 'host_discovery hd';
			$sqlParts['where']['h-hd'] = 'h.hostid=hd.hostid';
			$sqlParts['where'][] = dbConditionId('hd.lldruleid', (array) $options['discoveryids']);

			if ($options['groupCount']) {
				$sqlParts['group']['hd'] = 'hd.lldruleid';
			}
		}

		// inherited
		if ($options['inherited'] !== null) {
			$sqlParts['where'][] = ($options['inherited']) ? 'h.templateid IS NOT NULL' : 'h.templateid IS NULL';
		}

		if ($options['filter'] && array_key_exists('inventory_mode', $options['filter'])) {
			if ($options['filter']['inventory_mode'] !== null) {
				$inventory_mode_query = (array) $options['filter']['inventory_mode'];

				$inventory_mode_where = [];
				$null_position = array_search(HOST_INVENTORY_DISABLED, $inventory_mode_query);

				if ($null_position !== false) {
					unset($inventory_mode_query[$null_position]);
					$inventory_mode_where[] = 'hinv.inventory_mode IS NULL';
				}

				if ($null_position === false || $inventory_mode_query) {
					$inventory_mode_where[] = dbConditionInt('hinv.inventory_mode', $inventory_mode_query);
				}

				$sqlParts['where'][] = (count($inventory_mode_where) > 1)
					? '('.implode(' OR ', $inventory_mode_where).')'
					: $inventory_mode_where[0];
			}
		}

		return $sqlParts;
	}

	/**
	 * Retrieves and adds additional requested data to the result set.
	 *
	 * @param array $options
	 * @param array $result
	 *
	 * @return array
	 */
	protected function addRelatedObjects(array $options, array $result) {
		$result = parent::addRelatedObjects($options, $result);

		self::addRelatedMacros($options, $result);

		$hostids = array_keys($result);

		self::addRelatedDiscoveryRules($options, $result);
		self::addRelatedDiscoveryRulePrototypes($options, $result);
		self::addRelatedDiscoveryData($options, $result);

		self::addRelatedGroupLinks($options, $result);
		self::addRelatedGroupPrototypes($options, $result);

		if ($options['selectParentHost'] !== null) {
			$hosts = [];
			$relationMap = new CRelationMap();
			$dbRules = DBselect(
				'SELECT hd.hostid,i.hostid AS parent_hostid'.
				' FROM host_discovery hd,items i'.
				' WHERE '.dbConditionId('hd.hostid', $hostids).
					' AND hd.lldruleid=i.itemid'
			);

			while ($relation = DBfetch($dbRules)) {
				$relationMap->addRelation($relation['hostid'], $relation['parent_hostid']);
			}

			$related_ids = $relationMap->getRelatedIds();

			if ($related_ids) {
				$hosts = API::Host()->get([
					'output' => $options['selectParentHost'],
					'hostids' => $related_ids,
					'templated_hosts' => true,
					'nopermissions' => true,
					'preservekeys' => true
				]);
			}

			$result = $relationMap->mapOne($result, $hosts, 'parentHost');
		}

		if ($options['selectTemplates'] !== null) {
			if ($options['selectTemplates'] != API_OUTPUT_COUNT) {
				$templates = [];
				$relationMap = $this->createRelationMap($result, 'hostid', 'templateid', 'hosts_templates');
				$related_ids = $relationMap->getRelatedIds();

				if ($related_ids) {
					$templates = API::Template()->get([
						'output' => $options['selectTemplates'],
						'templateids' => $related_ids,
						'preservekeys' => true
					]);
				}

				$result = $relationMap->mapMany($result, $templates, 'templates');
			}
			else {
				$templates = API::Template()->get([
					'hostids' => $hostids,
					'countOutput' => true,
					'groupCount' => true
				]);
				$templates = zbx_toHash($templates, 'hostid');
				foreach ($result as $hostid => $host) {
					$result[$hostid]['templates'] = array_key_exists($hostid, $templates)
						? $templates[$hostid]['rowscount']
						: '0';
				}
			}
		}

		if ($options['selectTags'] !== null) {
			foreach ($result as &$row) {
				$row['tags'] = [];
			}
			unset($row);

			if ($options['selectTags'] === API_OUTPUT_EXTEND) {
				$output = ['hosttagid', 'hostid', 'tag', 'value'];
			}
			else {
				$output = array_unique(array_merge(['hosttagid', 'hostid'], $options['selectTags']));
			}

			$sql_options = [
				'output' => $output,
				'filter' => ['hostid' => $hostids]
			];
			$db_tags = DBselect(DB::makeSql('host_tag', $sql_options));

			while ($db_tag = DBfetch($db_tags)) {
				$hostid = $db_tag['hostid'];

				unset($db_tag['hosttagid'], $db_tag['hostid']);

				$result[$hostid]['tags'][] = $db_tag;
			}
		}

		if ($options['selectInterfaces'] !== null) {
			$interfaces = API::HostInterface()->get([
				'output' => $this->outputExtend($options['selectInterfaces'], ['hostid', 'interfaceid']),
				'hostids' => $hostids,
				'sortfield' => 'interfaceid',
				'nopermissions' => true,
				'preservekeys' => true
			]);

			foreach (array_keys($result) as $hostid) {
				$result[$hostid]['interfaces'] = [];
			}

			foreach ($interfaces as $interface) {
				$hostid = $interface['hostid'];
				unset($interface['hostid'], $interface['interfaceid']);
				$result[$hostid]['interfaces'][] = $interface;
			}
		}

		return $result;
	}

	private static function addRelatedDiscoveryRulePrototypes(array $options, array &$result): void {
		if ($options['selectDiscoveryRulePrototype'] === null) {
			return;
		}

		foreach ($result as &$host) {
			$host['discoveryRulePrototype'] = [];
		}
		unset($host);

		$resource = DBselect(
			'SELECT hd.lldruleid,hd.hostid'.
			' FROM host_discovery hd'.
			' JOIN items i ON hd.lldruleid=i.itemid'.
			' WHERE '.dbConditionId('hd.hostid', array_keys($result)).
				' AND '.dbConditionId('i.flags',
					[ZBX_FLAG_DISCOVERY_RULE_PROTOTYPE, ZBX_FLAG_DISCOVERY_RULE_PROTOTYPE_CREATED]
				)
		);

		$hostids = [];

		while ($row = DBfetch($resource)) {
			$hostids[$row['lldruleid']][] = $row['hostid'];
		}

		$parent_lld_rules = API::DiscoveryRulePrototype()->get([
			'output' => $options['selectDiscoveryRulePrototype'],
			'itemids' => array_keys($hostids),
			'nopermissions' => true,
			'preservekeys' => true
		]);

		foreach ($parent_lld_rules as $lldruleid => $parent_lld_rule) {
			foreach ($hostids[$lldruleid] as $hostid) {
				$result[$hostid]['discoveryRulePrototype'] = $parent_lld_rule;
			}
		}
	}

	/**
	 * @param array $options
	 * @param array $result
	 */
	private static function addRelatedGroupLinks(array $options, array &$result): void {
		if ($options['selectGroupLinks'] === null) {
			return;
		}

		foreach ($result as &$host_prototype) {
			$host_prototype['groupLinks'] = [];
		}
		unset($host_prototype);

		if ($options['selectGroupLinks'] === API_OUTPUT_EXTEND) {
			$output = ['hostid', 'groupid'];
		}
		else {
			$output = array_unique(array_merge(['hostid'], $options['selectGroupLinks']));
		}

		foreach ($output as &$field_name) {
			$field_name = 'gp.'.$field_name;
		}
		unset($field_name);

		$db_group_prototypes = DBselect(
			'SELECT '.implode(',', $output).
			' FROM group_prototype gp'.
			' WHERE '.dbConditionId('gp.hostid', array_keys($result)).
				' AND gp.groupid IS NOT NULL'
		);

		while ($db_group_prototype = DBfetch($db_group_prototypes)) {
			$hostid = $db_group_prototype['hostid'];

			unset($db_group_prototype['hostid']);

			$result[$hostid]['groupLinks'][] = $db_group_prototype;
		}
	}

	/**
	 * @param array $options
	 * @param array $result
	 */
	private static function addRelatedGroupPrototypes(array $options, array &$result): void {
		if ($options['selectGroupPrototypes'] === null) {
			return;
		}

		foreach ($result as &$host_prototype) {
			$host_prototype['groupPrototypes'] = [];
		}
		unset($host_prototype);

		if ($options['selectGroupPrototypes'] === API_OUTPUT_EXTEND) {
			$output = ['group_prototypeid', 'hostid', 'name'];
		}
		else {
			$output = array_unique(array_merge(['hostid'], $options['selectGroupPrototypes']));
		}

		foreach ($output as &$field_name) {
			$field_name = 'gp.'.$field_name;
		}
		unset($field_name);

		$db_group_prototypes = DBselect(
			'SELECT '.implode(',', $output).
			' FROM group_prototype gp'.
			' WHERE '.dbConditionId('gp.hostid', array_keys($result)).
				' AND gp.groupid IS NULL'
		);

		while ($db_group_prototype = DBfetch($db_group_prototypes)) {
			$hostid = $db_group_prototype['hostid'];

			unset($db_group_prototype['hostid']);

			$result[$hostid]['groupPrototypes'][] = $db_group_prototype;
		}
	}

	/**
	 * @param array $hosts
	 *
	 * @return array
	 */
	public function create(array $hosts): array {
		$this->validateCreate($hosts);

		$this->createForce($hosts);
		$this->inherit($hosts);

		return ['hostids' => array_column($hosts, 'hostid')];
	}

	/**
	 * @param array $hosts
	 *
	 * @throws APIException
	 */
	private function validateCreate(array &$hosts): void {
		$api_input_rules = ['type' => API_OBJECTS, 'flags' => API_NOT_EMPTY | API_NORMALIZE | API_ALLOW_UNEXPECTED, 'fields' => [
			'ruleid' =>	['type' => API_ID, 'flags' => API_REQUIRED]
		]];

		if (!CApiInputValidator::validate($api_input_rules, $hosts, '/', $error)) {
			self::exception(ZBX_API_ERROR_PARAMETERS, $error);
		}

		self::checkDiscoveryRules($hosts, $db_lld_rules);
		self::addHostStatus($hosts, $db_lld_rules);

		$api_input_rules = ['type' => API_OBJECTS, 'uniq' => [['uuid'], ['ruleid', 'host'], ['ruleid', 'name']], 'fields' => [
			'host_status' =>		['type' => API_ANY],
			'uuid' =>				['type' => API_MULTIPLE, 'rules' => [
										['if' => ['field' => 'host_status', 'in' => HOST_STATUS_TEMPLATE], 'type' => API_UUID],
										['else' => true, 'type' => API_STRING_UTF8, 'in' => DB::getDefault('hosts', 'uuid'), 'unset' => true]
			]],
			'ruleid' =>				['type' => API_ID, 'flags' => API_REQUIRED],
			'host' =>				['type' => API_H_NAME, 'flags' => API_REQUIRED | API_REQUIRED_LLD_MACRO, 'length' => DB::getFieldLength('hosts', 'host')],
			'name' =>				['type' => API_STRING_UTF8, 'flags' => API_NOT_EMPTY, 'length' => DB::getFieldLength('hosts', 'name'), 'default_source' => 'host'],
			'custom_interfaces' =>	['type' => API_INT32, 'in' => implode(',', [HOST_PROT_INTERFACES_INHERIT, HOST_PROT_INTERFACES_CUSTOM]), 'default' => DB::getDefault('hosts', 'custom_interfaces')],
			'status' =>				['type' => API_INT32, 'in' => implode(',', [HOST_STATUS_MONITORED, HOST_STATUS_NOT_MONITORED])],
			'discover' =>			['type' => API_INT32, 'in' => implode(',', [ZBX_PROTOTYPE_DISCOVER, ZBX_PROTOTYPE_NO_DISCOVER])],
			'interfaces' =>			self::getInterfacesValidationRules(),
			'groupLinks' =>			['type' => API_OBJECTS, 'flags' => API_REQUIRED | API_NOT_EMPTY, 'uniq' => [['groupid']], 'fields' => [
				'groupid' =>			['type' => API_ID, 'flags' => API_REQUIRED]
			]],
			'groupPrototypes' =>	['type' => API_OBJECTS, 'uniq' => [['name']], 'fields' => self::getGroupPrototypeValidationFields()],
			'templates' =>			['type' => API_OBJECTS, 'flags' => API_NORMALIZE, 'uniq' => [['templateid']], 'fields' => [
				'templateid' =>			['type' => API_ID, 'flags' => API_REQUIRED]
			]],
			'tags' =>				['type' => API_OBJECTS, 'flags' => API_NORMALIZE, 'uniq' => [['tag', 'value']], 'fields' => [
				'tag' =>				['type' => API_STRING_UTF8, 'flags' => API_REQUIRED | API_NOT_EMPTY, 'length' => DB::getFieldLength('host_tag', 'tag')],
				'value' =>				['type' => API_STRING_UTF8, 'length' => DB::getFieldLength('host_tag', 'value'), 'default' => DB::getDefault('host_tag', 'value')]
			]],
			'macros' =>				['type' => API_OBJECTS, 'flags' => API_NORMALIZE, 'uniq' => [['macro']], 'fields' => [
				'macro' =>				['type' => API_USER_MACRO, 'flags' => API_REQUIRED, 'length' => DB::getFieldLength('hostmacro', 'macro')],
				'type' =>				['type' => API_INT32, 'in' => implode(',', [ZBX_MACRO_TYPE_TEXT, ZBX_MACRO_TYPE_SECRET, ZBX_MACRO_TYPE_VAULT]), 'default' => ZBX_MACRO_TYPE_TEXT],
				'value' =>				['type' => API_MULTIPLE, 'flags' => API_REQUIRED, 'rules' => [
											['if' => ['field' => 'type', 'in' => implode(',', [ZBX_MACRO_TYPE_VAULT])], 'type' => API_VAULT_SECRET, 'provider' => CSettingsHelper::get(CSettingsHelper::VAULT_PROVIDER), 'length' => DB::getFieldLength('hostmacro', 'value')],
											['else' => true, 'type' => API_STRING_UTF8, 'length' => DB::getFieldLength('hostmacro', 'value')]
				]],
				'description' =>		['type' => API_STRING_UTF8, 'length' => DB::getFieldLength('hostmacro', 'description')]
			]],
			'inventory_mode' =>		['type' => API_INT32, 'in' => implode(',', [HOST_INVENTORY_DISABLED, HOST_INVENTORY_MANUAL, HOST_INVENTORY_AUTOMATIC])]
		]];

		if (!CApiInputValidator::validate($api_input_rules, $hosts, '/', $error)) {
			self::exception(ZBX_API_ERROR_PARAMETERS, $error);
		}

		self::addUuid($hosts);

		self::checkUuidDuplicates($hosts);
		self::checkDuplicates($hosts);
		self::checkMainInterfaces($hosts);
		self::checkGroupLinks($hosts);
		$this->checkTemplates($hosts);
	}

	/**
	 * @param array $hosts
	 * @param bool  $inherited
	 */
	protected function createForce(array &$hosts, bool $inherited = false): void {
		self::addFlags($hosts, ZBX_FLAG_DISCOVERY_PROTOTYPE);

		$hostids = DB::insert('hosts', $hosts);

		$host_statuses = [];

		foreach ($hosts as &$host) {
			$host['hostid'] = array_shift($hostids);

			$host_statuses[] = $host['host_status'];
			unset($host['host_status']);
		}
		unset($host);

		if (!$inherited) {
			$this->checkTemplatesLinks($hosts);
		}

		self::createHostDiscoveries($hosts);

		self::updateInterfaces($hosts);
		self::updateGroupLinks($hosts);
		self::updateGroupPrototypes($hosts);
		$this->updateTemplates($hosts);
		$this->updateTags($hosts);
		self::updateMacros($hosts);
		self::updateHostInventories($hosts);

		self::addAuditLog(CAudit::ACTION_ADD, CAudit::RESOURCE_HOST_PROTOTYPE, $hosts);

		foreach ($hosts as &$host) {
			$host['host_status'] = array_shift($host_statuses);
		}
		unset($host);
	}

	/**
	 * @param array $hosts
	 *
	 * @return array
	 */
	public function update(array $hosts): array {
		$this->validateUpdate($hosts, $db_hosts);

		$hostids = array_column($hosts, 'hostid');

		$this->updateForce($hosts, $db_hosts);
		$this->inherit($hosts, $db_hosts);

		return ['hostids' => $hostids];
	}

	/**
	 * @param array      $hosts
	 * @param array|null $db_hosts
	 *
	 * @throws APIException
	 */
	protected function validateUpdate(array &$hosts, ?array &$db_hosts = null): void {
		$api_input_rules = ['type' => API_OBJECTS, 'flags' => API_NOT_EMPTY | API_NORMALIZE | API_ALLOW_UNEXPECTED, 'uniq' => [['hostid']], 'fields' => [
			'hostid' =>				['type' => API_ID, 'flags' => API_REQUIRED],
			'groupPrototypes' =>	['type' => API_OBJECTS, 'flags' => API_NORMALIZE | API_ALLOW_UNEXPECTED, 'uniq' => [['group_prototypeid']], 'fields' => [
				'group_prototypeid' =>	['type' => API_ID]
			]]
		]];

		if (!CApiInputValidator::validate($api_input_rules, $hosts, '/', $error)) {
			self::exception(ZBX_API_ERROR_PARAMETERS, $error);
		}

		$db_hosts = $this->get([
			'output' => ['uuid', 'hostid', 'host', 'name', 'custom_interfaces', 'status', 'discover', 'inventory_mode'],
			'hostids' => array_column($hosts, 'hostid'),
			'filter' => [
				'flags' => [ZBX_FLAG_DISCOVERY_PROTOTYPE]
			],
			'editable' => true,
			'preservekeys' => true
		]);

		if (count($db_hosts) != count($hosts)) {
			self::exception(ZBX_API_ERROR_PERMISSIONS, _('No permissions to referred object or it does not exist!'));
		}

		self::addInternalFields($db_hosts);
		self::addAffectedGroupPrototypes($hosts, $db_hosts);

		foreach ($hosts as $i => &$host) {
			$db_host = $db_hosts[$host['hostid']];
			$host['host_status'] = $db_host['host_status'];

			if ($db_host['templateid'] == 0) {
				$host += array_intersect_key($db_host, array_flip(['custom_interfaces']));

				$api_input_rules = self::getValidationRules();
			}
			else {
				$api_input_rules = self::getInheritedValidationRules();
			}

			$path = '/'.($i + 1);

			if (!CApiInputValidator::validate($api_input_rules, $host, $path, $error)) {
				self::exception(ZBX_API_ERROR_PARAMETERS, $error);
			}

			self::validateGroupPrototypes($host, $db_host, $path.'/groupPrototypes');
		}
		unset($host);

		$hosts = $this->extendObjectsByKey($hosts, $db_hosts, 'hostid', ['custom_interfaces', 'ruleid']);

		self::validateUniqueness($hosts);

		$this->addAffectedObjects($hosts, $db_hosts);

		self::checkUuidDuplicates($hosts, $db_hosts);
		self::checkDuplicates($hosts, $db_hosts);
		self::checkMainInterfaces($hosts);
		self::checkGroupLinks($hosts, $db_hosts);
		$this->checkTemplates($hosts, $db_hosts);
		$this->checkTemplatesLinks($hosts, $db_hosts);
		$hosts = parent::validateHostMacros($hosts, $db_hosts);
	}

	/**
	 * Add the internally used fields to the given $db_hosts.
	 *
	 * @param array $db_hosts
	 */
	private static function addInternalFields(array &$db_hosts): void {
		$result = DBselect(
			'SELECT h.hostid,h.templateid,hd.lldruleid AS ruleid,hh.status AS host_status'.
			' FROM hosts h,host_discovery hd,items i,hosts hh'.
			' WHERE h.hostid=hd.hostid'.
				' AND hd.lldruleid=i.itemid'.
				' AND i.hostid=hh.hostid'.
				' AND '.dbConditionId('h.hostid', array_keys($db_hosts))
		);

		while ($row = DBfetch($result)) {
			$db_hosts[$row['hostid']] += $row;
		}
	}

	/**
	 * @return array
	 */
	private static function getValidationRules(): array {
		return ['type' => API_OBJECT, 'fields' => [
			'host_status' =>		['type' => API_ANY],
			'uuid' =>				['type' => API_MULTIPLE, 'rules' => [
										['if' => ['field' => 'host_status', 'in' => HOST_STATUS_TEMPLATE], 'type' => API_UUID],
										['else' => true, 'type' => API_STRING_UTF8, 'in' => DB::getDefault('hosts', 'uuid'), 'unset' => true]
			]],
			'hostid' =>				['type' => API_ANY],
			'host' =>				['type' => API_H_NAME, 'flags' => API_REQUIRED_LLD_MACRO, 'length' => DB::getFieldLength('hosts', 'host')],
			'name' =>				['type' => API_STRING_UTF8, 'flags' => API_NOT_EMPTY, 'length' => DB::getFieldLength('hosts', 'name')],
			'custom_interfaces' =>	['type' => API_INT32, 'in' => implode(',', [HOST_PROT_INTERFACES_INHERIT, HOST_PROT_INTERFACES_CUSTOM])],
			'status' =>				['type' => API_INT32, 'in' => implode(',', [HOST_STATUS_MONITORED, HOST_STATUS_NOT_MONITORED])],
			'discover' =>			['type' => API_INT32, 'in' => implode(',', [ZBX_PROTOTYPE_DISCOVER, ZBX_PROTOTYPE_NO_DISCOVER])],
			'interfaces' =>			self::getInterfacesValidationRules(),
			'groupLinks' =>			['type' => API_OBJECTS, 'flags' => API_NOT_EMPTY, 'uniq' => [['groupid']], 'fields' => [
				'groupid' =>			['type' => API_ID, 'flags' => API_REQUIRED]
			]],
			'groupPrototypes' =>	['type' => API_ANY],
			'templates' =>			['type' => API_OBJECTS, 'flags' => API_NORMALIZE, 'uniq' => [['templateid']], 'fields' => [
				'templateid' =>			['type' => API_ID, 'flags' => API_REQUIRED]
			]],
			'tags' =>				['type' => API_OBJECTS, 'flags' => API_NORMALIZE, 'uniq' => [['tag', 'value']], 'fields' => [
				'tag' =>				['type' => API_STRING_UTF8, 'flags' => API_REQUIRED | API_NOT_EMPTY, 'length' => DB::getFieldLength('host_tag', 'tag')],
				'value' =>				['type' => API_STRING_UTF8, 'length' => DB::getFieldLength('host_tag', 'value'), 'default' => DB::getDefault('host_tag', 'value')]
			]],
			'macros' =>				['type' => API_OBJECTS, 'flags' => API_NORMALIZE, 'uniq' => [['hostmacroid']], 'fields' => [
				'hostmacroid' =>		['type' => API_ID],
				'macro' =>				['type' => API_USER_MACRO, 'length' => DB::getFieldLength('hostmacro', 'macro')],
				'type' =>				['type' => API_INT32, 'in' => implode(',', [ZBX_MACRO_TYPE_TEXT, ZBX_MACRO_TYPE_SECRET, ZBX_MACRO_TYPE_VAULT])],
				'value' =>				['type' => API_STRING_UTF8, 'length' => DB::getFieldLength('hostmacro', 'value')],
				'description' =>		['type' => API_STRING_UTF8, 'length' => DB::getFieldLength('hostmacro', 'description')]
			]],
			'inventory_mode' =>		['type' => API_INT32, 'in' => implode(',', [HOST_INVENTORY_DISABLED, HOST_INVENTORY_MANUAL, HOST_INVENTORY_AUTOMATIC])]
		]];
	}

	/**
	 * @return array
	 */
	private static function getInheritedValidationRules(): array {
		return ['type' => API_OBJECT, 'fields' => [
			'host_status' =>		['type' => API_ANY],
			'uuid' =>				['type' => API_UNEXPECTED, 'error_type' => API_ERR_INHERITED],
			'hostid' =>				['type' => API_ANY],
			'host' =>				['type' => API_UNEXPECTED, 'error_type' => API_ERR_INHERITED],
			'name' =>				['type' => API_UNEXPECTED, 'error_type' => API_ERR_INHERITED],
			'custom_interfaces' =>	['type' => API_UNEXPECTED, 'error_type' => API_ERR_INHERITED],
			'status' =>				['type' => API_INT32, 'in' => implode(',', [HOST_STATUS_MONITORED, HOST_STATUS_NOT_MONITORED])],
			'discover' =>			['type' => API_INT32, 'in' => implode(',', [ZBX_PROTOTYPE_DISCOVER, ZBX_PROTOTYPE_NO_DISCOVER])],
			'interfaces' =>			['type' => API_UNEXPECTED, 'error_type' => API_ERR_INHERITED],
			'groupLinks' =>			['type' => API_UNEXPECTED, 'error_type' => API_ERR_INHERITED],
			'groupPrototypes' =>	['type' => API_UNEXPECTED, 'error_type' => API_ERR_INHERITED],
			'templates' =>			['type' => API_UNEXPECTED, 'error_type' => API_ERR_INHERITED],
			'tags' =>				['type' => API_UNEXPECTED, 'error_type' => API_ERR_INHERITED],
			'macros' =>				['type' => API_UNEXPECTED, 'error_type' => API_ERR_INHERITED],
			'inventory_mode' =>		['type' => API_UNEXPECTED, 'error_type' => API_ERR_INHERITED]
		]];
	}

	/**
	 * @return array
	 */
	private static function getInterfacesValidationRules(): array {
		return ['type' => API_MULTIPLE, 'rules' => [
			['if' => ['field' => 'custom_interfaces', 'in' => HOST_PROT_INTERFACES_CUSTOM], 'type' => API_OBJECTS, 'flags' => API_NORMALIZE, 'fields' => [
				'type' =>		['type' => API_INT32, 'flags' => API_REQUIRED, 'in' => implode(',', [INTERFACE_TYPE_AGENT, INTERFACE_TYPE_SNMP, INTERFACE_TYPE_IPMI, INTERFACE_TYPE_JMX])],
				'useip' =>		['type' => API_INT32, 'flags' => API_REQUIRED, 'in' => implode(',', [INTERFACE_USE_DNS, INTERFACE_USE_IP])],
				'ip' =>			['type' => API_MULTIPLE, 'rules' => [
									['if' => ['field' => 'useip', 'in' => INTERFACE_USE_IP], 'type' => API_IP, 'flags' => API_REQUIRED | API_NOT_EMPTY | API_ALLOW_USER_MACRO | API_ALLOW_LLD_MACRO | API_ALLOW_MACRO, 'length' => DB::getFieldLength('interface', 'ip')],
									['else' => true, 'type' => API_IP, 'flags' => API_ALLOW_USER_MACRO | API_ALLOW_LLD_MACRO | API_ALLOW_MACRO, 'length' => DB::getFieldLength('interface', 'ip')]
				]],
				'dns' =>		['type' => API_MULTIPLE, 'rules' => [
									['if' => ['field' => 'useip', 'in' => INTERFACE_USE_DNS], 'type' => API_DNS, 'flags' => API_REQUIRED | API_NOT_EMPTY | API_ALLOW_USER_MACRO | API_ALLOW_LLD_MACRO | API_ALLOW_MACRO, 'length' => DB::getFieldLength('interface', 'dns')],
									['else' => true, 'type' => API_DNS, 'flags' => API_ALLOW_USER_MACRO | API_ALLOW_LLD_MACRO | API_ALLOW_MACRO, 'length' => DB::getFieldLength('interface', 'dns')]
				]],
				'port' =>		['type' => API_PORT, 'flags' => API_REQUIRED | API_NOT_EMPTY | API_ALLOW_USER_MACRO | API_ALLOW_LLD_MACRO, 'length' => DB::getFieldLength('interface', 'port')],
				'main' =>		['type' => API_INT32, 'flags' => API_REQUIRED, 'in' => implode(',', [INTERFACE_SECONDARY, INTERFACE_PRIMARY])],
				'details' =>	['type' => API_MULTIPLE, 'rules' => [
					['if' => ['field' => 'type', 'in' => INTERFACE_TYPE_SNMP], 'type' => API_OBJECT, 'flags' => API_REQUIRED, 'fields' => [
						'version' =>			['type' => API_INT32, 'flags' => API_REQUIRED, 'in' => implode(',', [SNMP_V1, SNMP_V2C, SNMP_V3])],
						'bulk' =>				['type' => API_INT32, 'in' => implode(',', [SNMP_BULK_DISABLED, SNMP_BULK_ENABLED])],
						'community' =>			['type' => API_MULTIPLE, 'rules' => [
													['if' => ['field' => 'version', 'in' => implode(',', [SNMP_V1, SNMP_V2C])], 'type' => API_STRING_UTF8, 'flags' => API_REQUIRED | API_NOT_EMPTY, 'length' => DB::getFieldLength('interface_snmp', 'community')],
													['else' => true, 'type' => API_STRING_UTF8, 'in' => DB::getDefault('interface_snmp', 'community')]
						]],
						'max_repetitions' =>	['type' => API_MULTIPLE, 'rules' => [
													['if' => ['field' => 'version', 'in' => implode(',', [SNMP_V2C, SNMP_V3])], 'type' => API_INT32, 'in' => implode(':', [1, ZBX_MAX_INT32])],
													['else' => true, 'type' => API_INT32, 'in' => DB::getDefault('interface_snmp', 'max_repetitions')]
						]],
						'contextname' =>		['type' => API_MULTIPLE, 'rules' => [
													['if' => ['field' => 'version', 'in' => SNMP_V3], 'type' => API_STRING_UTF8, 'length' => DB::getFieldLength('interface_snmp', 'contextname')],
													['else' => true, 'type' => API_STRING_UTF8, 'in' => DB::getDefault('interface_snmp', 'contextname')]
						]],
						'securityname' =>		['type' => API_MULTIPLE, 'rules' => [
													['if' => ['field' => 'version', 'in' => SNMP_V3], 'type' => API_STRING_UTF8, 'length' => DB::getFieldLength('interface_snmp', 'securityname')],
													['else' => true, 'type' => API_STRING_UTF8, 'in' => DB::getDefault('interface_snmp', 'securityname')]
						]],
						'securitylevel' =>		['type' => API_MULTIPLE, 'rules' => [
													['if' => ['field' => 'version', 'in' => SNMP_V3], 'type' => API_INT32, 'in' => implode(',', [ITEM_SNMPV3_SECURITYLEVEL_NOAUTHNOPRIV, ITEM_SNMPV3_SECURITYLEVEL_AUTHNOPRIV, ITEM_SNMPV3_SECURITYLEVEL_AUTHPRIV]), 'default' => DB::getDefault('interface_snmp', 'securitylevel')],
													['else' => true, 'type' => API_INT32, 'in' => DB::getDefault('interface_snmp', 'securitylevel')]
						]],
						'authprotocol' =>		['type' => API_MULTIPLE, 'rules' => [
													['if' => ['field' => 'version', 'in' => SNMP_V3], 'type' => API_MULTIPLE, 'rules' => [
														['if' => ['field' => 'securitylevel', 'in' => implode(',', [ITEM_SNMPV3_SECURITYLEVEL_AUTHNOPRIV, ITEM_SNMPV3_SECURITYLEVEL_AUTHPRIV])], 'type' => API_INT32, 'in' => implode(',', array_keys(getSnmpV3AuthProtocols()))],
														['else' => true, 'type' => API_INT32, 'in' => DB::getDefault('interface_snmp', 'authprotocol')]
													]],
													['else' => true, 'type' => API_INT32, 'in' => DB::getDefault('interface_snmp', 'authprotocol')]
						]],
						'authpassphrase' =>		['type' => API_MULTIPLE, 'rules' => [
													['if' => ['field' => 'version', 'in' => SNMP_V3], 'type' => API_MULTIPLE, 'rules' => [
														['if' => ['field' => 'securitylevel', 'in' => implode(',', [ITEM_SNMPV3_SECURITYLEVEL_AUTHNOPRIV, ITEM_SNMPV3_SECURITYLEVEL_AUTHPRIV])], 'type' => API_STRING_UTF8, 'length' => DB::getFieldLength('interface_snmp', 'authpassphrase')],
														['else' => true, 'type' => API_STRING_UTF8, 'in' => DB::getDefault('interface_snmp', 'authpassphrase')]
													]],
													['else' => true, 'type' => API_STRING_UTF8, 'in' => DB::getDefault('interface_snmp', 'authpassphrase')]
						]],
						'privprotocol' =>		['type' => API_MULTIPLE, 'rules' => [
													['if' => ['field' => 'version', 'in' => SNMP_V3], 'type' => API_MULTIPLE, 'rules' => [
														['if' => ['field' => 'securitylevel', 'in' => ITEM_SNMPV3_SECURITYLEVEL_AUTHPRIV], 'type' => API_INT32, 'in' => implode(',', array_keys(getSnmpV3PrivProtocols()))],
														['else' => true, 'type' => API_INT32, 'in' => DB::getDefault('interface_snmp', 'privprotocol')]
													]],
													['else' => true, 'type' => API_INT32, 'in' => DB::getDefault('interface_snmp', 'privprotocol')]
						]],
						'privpassphrase' =>		['type' => API_MULTIPLE, 'rules' => [
													['if' => ['field' => 'version', 'in' => SNMP_V3], 'type' => API_MULTIPLE, 'rules' => [
														['if' => ['field' => 'securitylevel', 'in' => ITEM_SNMPV3_SECURITYLEVEL_AUTHPRIV], 'type' => API_STRING_UTF8, 'length' => DB::getFieldLength('interface_snmp', 'privpassphrase')],
														['else' => true, 'type' => API_STRING_UTF8, 'in' => DB::getDefault('interface_snmp', 'privpassphrase')]
													]],
													['else' => true, 'type' => API_STRING_UTF8, 'in' => DB::getDefault('interface_snmp', 'privpassphrase')]
						]]
					]],
					['else' => true, 'type' => API_OBJECT, 'fields' => []]
				]]
			]],
			['else' => true, 'type' => API_OBJECTS, 'length' => 0]
		]];
	}

	/**
	 * @param bool $is_update
	 */
	private static function getGroupPrototypeValidationFields(bool $is_update = false): array {
		$api_required = $is_update ? 0 : API_REQUIRED;

		return ($is_update ? ['group_prototypeid' =>	['type' => API_ANY]] : []) + [
			'name' =>	['type' => API_HG_NAME, 'flags' => $api_required | API_REQUIRED_LLD_MACRO, 'length' => DB::getFieldLength('group_prototype', 'name')]
		];
	}

	/**
	 * @param array  $host
	 * @param array  $db_host
	 * @param string $path
	 *
	 * @throws APIException
	 */
	private static function validateGroupPrototypes(array &$host, array $db_host, string $path): void {
		if (!array_key_exists('groupPrototypes', $host)) {
			return;
		}

		foreach ($host['groupPrototypes'] as $i => &$group_prototype) {
			if (array_key_exists('group_prototypeid', $group_prototype)) {
				if (!array_key_exists($group_prototype['group_prototypeid'], $db_host['groupPrototypes'])) {
					self::exception(ZBX_API_ERROR_PARAMETERS, _s('Invalid parameter "%1$s": %2$s.', $path.'/'.($i + 1),
						_('object does not exist or belongs to another object')
					));
				}

				$db_group_prototype = $db_host['groupPrototypes'][$group_prototype['group_prototypeid']];

				$group_prototype += array_intersect_key($db_group_prototype, array_flip(['name']));

				$api_input_rules = ['type' => API_OBJECT, 'fields' => self::getGroupPrototypeValidationFields(true)];
			}
			else {
				$api_input_rules = ['type' => API_OBJECT, 'fields' => self::getGroupPrototypeValidationFields()];
			}

			if (!CApiInputValidator::validate($api_input_rules, $group_prototype, $path.'/'.($i + 1), $error)) {
				self::exception(ZBX_API_ERROR_PARAMETERS, $error);
			}
		}
		unset($group_prototype);

		$api_input_rules = ['type' => API_OBJECTS, 'uniq' => [['name']], 'fields' => [
			'name' =>	['type' => API_HG_NAME]
		]];

		if (!CApiInputValidator::validateUniqueness($api_input_rules, $host['groupPrototypes'], $path, $error)) {
			self::exception(ZBX_API_ERROR_PARAMETERS, $error);
		}
	}

	/**
	 * @param array $hosts
	 *
	 * @throws APIException
	 */
	private static function validateUniqueness(array &$hosts): void {
		$api_input_rules = ['type' => API_OBJECTS, 'uniq' => [['uuid'], ['ruleid', 'host'], ['ruleid', 'name']], 'fields' => [
			'uuid' =>	['type' => API_ANY],
			'ruleid' =>	['type' => API_ANY],
			'host' =>	['type' => API_ANY],
			'name' =>	['type' => API_ANY]
		]];

		if (!CApiInputValidator::validateUniqueness($api_input_rules, $hosts, '/', $error)) {
			self::exception(ZBX_API_ERROR_PARAMETERS, $error);
		}
	}

	/**
	 * @param array $hosts
	 * @param array $db_hosts
	 */
	private function updateForce(array &$hosts, array &$db_hosts): void {
		$upd_hosts = [];
		$upd_hostids = [];

		$internal_fields = array_flip(['hostid', 'custom_interfaces', 'ruleid']);
		$inventory_fields = array_flip(['inventory_mode']);
		$nested_object_fields = array_flip(
			['interfaces', 'groupLinks', 'groupPrototypes', 'templates', 'tags', 'macros']
		);

		foreach ($hosts as $i => &$host) {
			$upd_host = DB::getUpdatedValues('hosts', $host, $db_hosts[$host['hostid']]);

			if ($upd_host) {
				$upd_hosts[] = [
					'values' => $upd_host,
					'where' => ['hostid' => $host['hostid']]
				];

				$upd_hostids[$i] = $host['hostid'];
			}

			$host = array_intersect_key($host,
				$internal_fields + $upd_host + $nested_object_fields + $inventory_fields
			);
		}
		unset($host);

		if ($upd_hosts) {
			DB::update('hosts', $upd_hosts);
		}

		self::updateInterfaces($hosts, $db_hosts, $upd_hostids);
		self::updateGroupLinks($hosts, $db_hosts, $upd_hostids);
		self::updateGroupPrototypes($hosts, $db_hosts, $upd_hostids);
		$this->updateTemplates($hosts, $db_hosts, $upd_hostids);
		$this->updateTags($hosts, $db_hosts, $upd_hostids);
		self::updateMacros($hosts, $db_hosts, $upd_hostids);
		self::updateHostInventories($hosts, $db_hosts, $upd_hostids);

		$hosts = array_intersect_key($hosts, $upd_hostids);
		$db_hosts = array_intersect_key($db_hosts, array_flip($upd_hostids));

		self::addAuditLog(CAudit::ACTION_UPDATE, CAudit::RESOURCE_HOST_PROTOTYPE, $hosts, $db_hosts);
	}

	/**
	 * @param array $hosts
	 * @param array $db_hosts
	 */
	private function addAffectedObjects(array $hosts, array &$db_hosts): void {
		self::addAffectedInterfaces($hosts, $db_hosts);
		self::addAffectedGroupLinks($hosts, $db_hosts);
		self::addAffectedGroupPrototypes($hosts, $db_hosts);
		$this->addAffectedTemplates($hosts, $db_hosts);
		$this->addAffectedTags($hosts, $db_hosts);
		self::addAffectedMacros($hosts, $db_hosts);
	}

	/**
	 * @param array $hosts
	 * @param array $db_hosts
	 */
	private static function addAffectedInterfaces(array $hosts, array &$db_hosts): void {
		$hostids = [];

		foreach ($hosts as $host) {
			if (!array_key_exists('custom_interfaces', $host)) {
				continue;
			}

			$db_custom_interfaces = $db_hosts[$host['hostid']]['custom_interfaces'];

			if ((array_key_exists('interfaces', $host) && $host['custom_interfaces'] == HOST_PROT_INTERFACES_CUSTOM)
					|| ($host['custom_interfaces'] != $db_custom_interfaces
						&& $db_custom_interfaces == HOST_PROT_INTERFACES_CUSTOM)) {
				$hostids[] = $host['hostid'];
				$db_hosts[$host['hostid']]['interfaces'] = [];
			}
			elseif (array_key_exists('interfaces', $host)) {
				$db_hosts[$host['hostid']]['interfaces'] = [];
			}
		}

		if (!$hostids) {
			return;
		}

		$details_interfaces = [];
		$options = [
			'output' => ['interfaceid', 'hostid', 'main', 'type', 'useip', 'ip', 'dns', 'port'],
			'filter' => ['hostid' => $hostids]
		];
		$db_interfaces = DBselect(DB::makeSql('interface', $options));

		while ($db_interface = DBfetch($db_interfaces)) {
			$db_hosts[$db_interface['hostid']]['interfaces'][$db_interface['interfaceid']] =
				array_diff_key($db_interface, array_flip(['hostid'])) + ['details' => []];

			if ($db_interface['type'] == INTERFACE_TYPE_SNMP) {
				$details_interfaces[$db_interface['interfaceid']] = $db_interface['hostid'];
			}
		}

		if ($details_interfaces) {
			$options = [
				'output' => ['interfaceid', 'version', 'bulk', 'community', 'securityname', 'securitylevel',
					'authpassphrase', 'privpassphrase', 'authprotocol', 'privprotocol', 'contextname', 'max_repetitions'
				],
				'filter' => ['interfaceid' => array_keys($details_interfaces)]
			];
			$result = DBselect(DB::makeSql('interface_snmp', $options));

			while ($db_details = DBfetch($result)) {
				$hostid = $details_interfaces[$db_details['interfaceid']];
				$db_hosts[$hostid]['interfaces'][$db_details['interfaceid']]['details'] =
					array_diff_key($db_details, array_flip(['interfaceid']));
			}
		}
	}

	/**
	 * @param array $hosts
	 * @param array $db_hosts
	 */
	private static function addAffectedGroupLinks(array $hosts, array &$db_hosts): void {
		$hostids = [];

		foreach ($hosts as $host) {
			if (array_key_exists('groupLinks', $host)) {
				$hostids[] = $host['hostid'];
				$db_hosts[$host['hostid']]['groupLinks'] = [];
			}
		}

		if (!$hostids) {
			return;
		}

		$db_links = DBselect(
			'SELECT gp.group_prototypeid,gp.hostid,gp.groupid,gp.templateid'.
			' FROM group_prototype gp'.
			' WHERE '.dbConditionId('gp.hostid', $hostids).
				' AND gp.groupid IS NOT NULL'
		);

		while ($db_link = DBfetch($db_links)) {
			$db_hosts[$db_link['hostid']]['groupLinks'][$db_link['group_prototypeid']] =
				array_diff_key($db_link, array_flip(['hostid']));
		}
	}

	/**
	 * @param array $hosts
	 * @param array $db_hosts
	 */
	private static function addAffectedGroupPrototypes(array $hosts, array &$db_hosts): void {
		$hostids = [];

		foreach ($hosts as $host) {
			if (array_key_exists('groupPrototypes', $host)
					&& !array_key_exists('groupPrototypes', $db_hosts[$host['hostid']])) {
				$hostids[] = $host['hostid'];
				$db_hosts[$host['hostid']]['groupPrototypes'] = [];
			}
		}

		if (!$hostids) {
			return;
		}

		$db_links = DBselect(
			'SELECT gp.group_prototypeid,gp.hostid,gp.name,gp.templateid'.
			' FROM group_prototype gp'.
			' WHERE '.dbConditionId('gp.hostid', $hostids).
				' AND gp.groupid IS NULL'
		);

		while ($db_link = DBfetch($db_links)) {
			$db_hosts[$db_link['hostid']]['groupPrototypes'][$db_link['group_prototypeid']] =
				array_diff_key($db_link, array_flip(['hostid']));
		}
	}

	/**
	 * Check for unique host prototype names per LLD rule.
	 *
	 * @param array      $hosts
	 * @param array|null $db_hosts
	 * @param bool       $inherited
	 *
	 * @throws APIException
	 */
	private static function checkDuplicates(array $hosts, ?array $db_hosts = null, bool $inherited = false): void {
		$h_names = [];
		$v_names = [];

		foreach ($hosts as $host) {
			if (array_key_exists('host', $host)) {
				if ($db_hosts === null
						|| $host['host'] !== $db_hosts[$host['hostid']]['host']) {
					$h_names[$host['ruleid']][] = $host['host'];
				}
			}

			if (array_key_exists('name', $host)) {
				if ($db_hosts === null
						|| $host['name'] !== $db_hosts[$host['hostid']]['name']) {
					$v_names[$host['ruleid']][] = $host['name'];
				}
			}
		}

		if ($h_names) {
			$where = [];
			foreach ($h_names as $ruleid => $names) {
				$where[] = '('.dbConditionId('i.itemid', [$ruleid]).' AND '.dbConditionString('h.host', $names).')';
			}

			if (!$inherited) {
				$duplicates = DBfetchArray(DBselect(
					'SELECT i.name AS rule,h.host'.
					' FROM items i,host_discovery hd,hosts h'.
					' WHERE i.itemid=hd.lldruleid'.
						' AND hd.hostid=h.hostid'.
						' AND ('.implode(' OR ', $where).')',
					1
				));

				if ($duplicates) {
					self::exception(ZBX_API_ERROR_PARAMETERS, _s(
						'Host prototype with host name "%1$s" already exists in discovery rule "%2$s".',
						$duplicates[0]['host'], $duplicates[0]['rule']
					));
				}
			}
			else {
				$duplicates = DBfetchArray(DBselect(
					'SELECT i.name AS rule,h.host,hh.host AS parent_host,hh.status'.
					' FROM items i,host_discovery hd,hosts h,hosts hh'.
					' WHERE i.itemid=hd.lldruleid'.
						' AND hd.hostid=h.hostid'.
						' AND i.hostid=hh.hostid'.
						' AND ('.implode(' OR ', $where).')',
					1
				));

				if ($duplicates) {
					if ($duplicates[0]['status'] == HOST_STATUS_TEMPLATE) {
						$error = _('Host prototype with host name "%1$s" already exists in discovery rule "%2$s" of template "%3$s".');
					}
					else {
						$error = _('Host prototype with host name "%1$s" already exists in discovery rule "%2$s" of host "%3$s".');
					}

					self::exception(ZBX_API_ERROR_PARAMETERS, sprintf($error, $duplicates[0]['host'],
						$duplicates[0]['rule'], $duplicates[0]['parent_host']
					));
				}
			}
		}

		if ($v_names) {
			$where = [];
			foreach ($v_names as $ruleid => $names) {
				$where[] = '('.dbConditionId('i.itemid', [$ruleid]).' AND '.dbConditionString('h.name', $names).')';
			}

			if (!$inherited) {
				$duplicates = DBfetchArray(DBselect(
					'SELECT i.name AS rule,h.name'.
					' FROM items i,host_discovery hd,hosts h'.
					' WHERE i.itemid=hd.lldruleid'.
						' AND hd.hostid=h.hostid'.
						' AND ('.implode(' OR ', $where).')',
					1
				));

				if ($duplicates) {
					self::exception(ZBX_API_ERROR_PARAMETERS, _s(
						'Host prototype with visible name "%1$s" already exists in discovery rule "%2$s".',
						$duplicates[0]['name'], $duplicates[0]['rule']
					));
				}
			}
			else {
				$duplicates = DBfetchArray(DBselect(
					'SELECT i.name AS rule,h.name,hh.host AS parent_host,hh.status'.
					' FROM items i,host_discovery hd,hosts h,hosts hh'.
					' WHERE i.itemid=hd.lldruleid'.
						' AND hd.hostid=h.hostid'.
						' AND i.hostid=hh.hostid'.
						' AND ('.implode(' OR ', $where).')',
					1
				));

				if ($duplicates) {
					if ($duplicates[0]['status'] == HOST_STATUS_TEMPLATE) {
						$error = _('Host prototype with visible name "%1$s" already exists in discovery rule "%2$s" of template "%3$s".');
					}
					else {
						$error = _('Host prototype with visible name "%1$s" already exists in discovery rule "%2$s" of host "%3$s".');
					}

					self::exception(ZBX_API_ERROR_PARAMETERS, sprintf($error, $duplicates[0]['name'],
						$duplicates[0]['rule'], $duplicates[0]['parent_host']
					));
				}
			}
		}
	}

	/**
	 * Add the UUID to those of the given host prototypes that belong to a template and don't have the 'uuid' parameter
	 * set.
	 *
	 * @param array $hosts
	 */
	private static function addUuid(array &$hosts): void {
		foreach ($hosts as &$host) {
			if ($host['host_status'] == HOST_STATUS_TEMPLATE && !array_key_exists('uuid', $host)) {
				$host['uuid'] = generateUuidV4();
			}
		}
		unset($host);
	}

	/**
	 * Verify host prototype UUIDs are not repeated.
	 *
	 * @param array      $hosts
	 * @param array|null $db_hosts
	 *
	 * @throws APIException
	 */
	private static function checkUuidDuplicates(array $hosts, ?array $db_hosts = null): void {
		$host_indexes = [];

		foreach ($hosts as $i => $host) {
			if (!array_key_exists('uuid', $host)) {
				continue;
			}

			if ($db_hosts === null || $host['uuid'] !== $db_hosts[$host['hostid']]['uuid']) {
				$host_indexes[$host['uuid']] = $i;
			}
		}

		if (!$host_indexes) {
			return;
		}

		$duplicates = DB::select('hosts', [
			'output' => ['uuid'],
			'filter' => [
				'flags' => ZBX_FLAG_DISCOVERY_PROTOTYPE,
				'uuid' => array_keys($host_indexes)
			],
			'limit' => 1
		]);

		if ($duplicates) {
			self::exception(ZBX_API_ERROR_PARAMETERS,
				_s('Invalid parameter "%1$s": %2$s.', '/'.($host_indexes[$duplicates[0]['uuid']] + 1),
					_('host prototype with the same UUID already exists')
				)
			);
		}
	}

	/**
	 * @param array      $hosts
	 * @param array|null $db_lld_rules
	 *
	 * @throws APIException
	 */
	private static function checkDiscoveryRules(array $hosts, ?array &$db_lld_rules = null): void {
		$ruleids = array_unique(array_column($hosts, 'ruleid'));

		$count = (int) API::DiscoveryRule()->get([
			'countOutput' => true,
			'itemids' => $ruleids,
			'filter' => [
				'flags' => [ZBX_FLAG_DISCOVERY_RULE]
			],
			'editable' => true
		]) + (int) API::DiscoveryRulePrototype()->get([
			'countOutput' => true,
			'itemids' => $ruleids,
			'filter' => [
				'flags' => [ZBX_FLAG_DISCOVERY_RULE_PROTOTYPE]
			],
			'editable' => true
		]);

		if ($count != count($ruleids)) {
			self::exception(ZBX_API_ERROR_PERMISSIONS, _('No permissions to referred object or it does not exist!'));
		}

		$result = DBselect(
			'SELECT i.itemid,h.status'.
			' FROM items i,hosts h'.
			' WHERE i.hostid=h.hostid'.
				' AND '.dbConditionId('i.itemid', $ruleids)
		);

		$db_lld_rules = [];

		while ($row = DBfetch($result)) {
			$db_lld_rules[$row['itemid']] = ['host_status' => $row['status']];
		}
	}


	/**
	 * Add host_status property to given host prototypes based on given LLD rules.
	 *
	 * @param array $items
	 * @param array $db_lld_rules
	 */
	private static function addHostStatus(array &$hosts, array $db_lld_rules): void {
		foreach ($hosts as &$host) {
			$host['host_status'] = $db_lld_rules[$host['ruleid']]['host_status'];
		}
		unset($host);
	}

	/**
	 * Assign given flags value to the flags property of given host prototypes.
	 *
	 * @param array $hosts
	 * @param int   $flags
	 */
	private static function addFlags(array &$hosts, int $flags): void {
		foreach ($hosts as &$host) {
			$host['flags'] = $flags;
		}
		unset($host);
	}

	/**
	 * Check if host groups links are valid.
	 *
	 * @param array      $hosts
	 * @param array|null $db_hosts
	 *
	 * @throws APIException
	 */
	private static function checkGroupLinks(array $hosts, ?array $db_hosts = null): void {
		$edit_groupids = [];

		foreach ($hosts as $host) {
			if (!array_key_exists('groupLinks', $host)) {
				continue;
			}

			$groupids = array_column($host['groupLinks'], 'groupid');

			if ($db_hosts === null) {
				$edit_groupids += array_flip($groupids);
			}
			else {
				$db_groupids = array_column($db_hosts[$host['hostid']]['groupLinks'], 'groupid');

				$ins_groupids = array_flip(array_diff($groupids, $db_groupids));
				$del_groupids = array_flip(array_diff($db_groupids, $groupids));

				$edit_groupids += $ins_groupids + $del_groupids;
			}
		}

		if (!$edit_groupids) {
			return;
		}

		$db_groups = API::HostGroup()->get([
			'output' => ['name', 'flags'],
			'groupids' => array_keys($edit_groupids),
			'editable' => true,
			'preservekeys' => true
		]);

		if (count($db_groups) != count($edit_groupids)) {
			self::exception(ZBX_API_ERROR_PERMISSIONS, _('No permissions to referred object or it does not exist!'));
		}

		// Check if group prototypes use discovered host groups.
		foreach ($db_groups as $db_group) {
			if ($db_group['flags'] == ZBX_FLAG_DISCOVERY_CREATED) {
				self::exception(ZBX_API_ERROR_PARAMETERS,
					_s('Group prototype cannot be based on a discovered host group "%1$s".', $db_group['name'])
				);
			}
		}
	}

	/**
	 * Check if main interfaces are correctly set for every interface type. Each host must either have only one main
	 * interface for each interface type, or have no interface of that type at all.
	 *
	 * @param array $hosts
	 *
	 * @throws APIException if two main or no main interfaces are given.
	 */
	private static function checkMainInterfaces(array $hosts): void {
		foreach ($hosts as $i => $host) {
			if ($host['custom_interfaces'] != HOST_PROT_INTERFACES_CUSTOM
					|| !array_key_exists('interfaces', $host) || !$host['interfaces']) {
				continue;
			}

			$primary_interfaces = [];
			$path = '/'.($i + 1).'/interfaces';

			foreach ($host['interfaces'] as $interface) {
				if (!array_key_exists($interface['type'], $primary_interfaces)) {
					$primary_interfaces[$interface['type']] = 0;
				}

				if ($interface['main'] == INTERFACE_PRIMARY) {
					$primary_interfaces[$interface['type']]++;
				}

				if ($primary_interfaces[$interface['type']] > 1) {
					self::exception(ZBX_API_ERROR_PARAMETERS, _s('Invalid parameter "%1$s": %2$s.', $path,
						_s('cannot have more than one default interface of the same type')
					));
				}
			}

			foreach ($primary_interfaces as $type => $count) {
				if ($count == 0) {
					self::exception(ZBX_API_ERROR_PARAMETERS, _s('Invalid parameter "%1$s": %2$s.', $path,
						_s('no default interface for "%1$s" type', hostInterfaceTypeNumToName($type))
					));
				}
			}
		}
	}

	/**
	 * @param array $hosts
	 */
	private static function createHostDiscoveries(array $hosts): void {
		$host_discoveries = [];

		foreach ($hosts as $host) {
			$host_discoveries[] = [
				'hostid' => $host['hostid'],
				'lldruleid' => $host['ruleid']
			];
		}

		if ($host_discoveries) {
			DB::insertBatch('host_discovery', $host_discoveries, false);
		}
	}

	/**
	 * @param array      $hosts
	 * @param array|null $db_hosts
	 * @param array|null $upd_hostids
	 */
	private static function updateInterfaces(array &$hosts, ?array &$db_hosts = null, ?array &$upd_hostids = null): void {
		$ins_interfaces = [];
		$del_interfaceids = [];

		foreach ($hosts as $i => &$host) {
			$update = false;

			if ($db_hosts === null) {
				if ($host['custom_interfaces'] == HOST_PROT_INTERFACES_CUSTOM && array_key_exists('interfaces', $host)
						&& $host['interfaces']) {
					$update = true;
				}
			}
			else {
				if (!array_key_exists('custom_interfaces', $db_hosts[$host['hostid']])) {
					continue;
				}

				if ($host['custom_interfaces'] == HOST_PROT_INTERFACES_CUSTOM) {
					if (array_key_exists('interfaces', $host)) {
						$update = true;
					}
				}
				elseif ($db_hosts[$host['hostid']]['custom_interfaces'] == HOST_PROT_INTERFACES_CUSTOM
						&& $db_hosts[$host['hostid']]['interfaces']) {
					$update = true;
					$host['interfaces'] = [];
				}
			}

			if (!$update) {
				continue;
			}

			$changed = false;
			$db_interfaces = ($db_hosts !== null) ? $db_hosts[$host['hostid']]['interfaces'] : [];

			foreach ($host['interfaces'] as &$interface) {
				$db_interfaceid = self::getInterfaceId($interface, $db_interfaces);

				if ($db_interfaceid !== null) {
					$interface['interfaceid'] = $db_interfaceid;
					unset($db_interfaces[$db_interfaceid]);
				}
				else {
					$ins_interfaces[] = ['hostid' => $host['hostid']] + $interface;
					$changed = true;
				}
			}
			unset($interface);

			if ($db_interfaces) {
				$del_interfaceids = array_merge($del_interfaceids, array_keys($db_interfaces));
				$changed = true;
			}

			if ($db_hosts !== null) {
				if ($changed) {
					$upd_hostids[$i] = $host['hostid'];
				}
				else {
					unset($host['interfaces'], $db_hosts[$host['hostid']]['interfaces']);
				}
			}
		}
		unset($host);

		if ($del_interfaceids) {
			DB::delete('interface_snmp', ['interfaceid' => $del_interfaceids]);
			DB::delete('interface', ['interfaceid' => $del_interfaceids]);
		}

		if ($ins_interfaces) {
			$interfaceids = DB::insert('interface', $ins_interfaces);
		}

		$ins_interfaces_snmp = [];

		foreach ($hosts as &$host) {
			if (!array_key_exists('interfaces', $host)) {
				continue;
			}

			foreach ($host['interfaces'] as &$interface) {
				if (!array_key_exists('interfaceid', $interface)) {
					$interface['interfaceid'] = array_shift($interfaceids);

					if ($interface['type'] == INTERFACE_TYPE_SNMP) {
						$ins_interfaces_snmp[] = ['interfaceid' => $interface['interfaceid']] + $interface['details'];
					}
				}
			}
			unset($interface);
		}
		unset($host);

		if ($ins_interfaces_snmp) {
			DB::insert('interface_snmp', $ins_interfaces_snmp, false);
		}
	}

	/**
	 * Get the ID of interface if all fields of given interface are equal to all fields of one of existing interfaces.
	 *
	 * @param array $interface
	 * @param array $db_interfaces
	 *
	 * @return string|null
	 */
	private static function getInterfaceId(array $interface, array $db_interfaces): ?string {
		$def_interface = array_intersect_key(DB::getDefaults('interface'), array_flip(['ip', 'dns']));
		$def_details = array_intersect_key(DB::getDefaults('interface_snmp'), array_flip(['bulk', 'community',
			'max_repetitions', 'contextname', 'securityname', 'securitylevel', 'authprotocol', 'authpassphrase',
			'privprotocol', 'privpassphrase'
		]));

		$interface += $def_interface;
		$details = array_key_exists('details', $interface) ? $interface['details'] : [];

		if ($interface['type'] == INTERFACE_TYPE_SNMP && array_key_exists('details', $interface)) {
			$details += $def_details;
		}

		foreach ($db_interfaces as $db_interface) {
			if (!DB::getUpdatedValues('interface', $interface, $db_interface)) {
				if ($interface['type'] == INTERFACE_TYPE_SNMP) {
					if (!DB::getUpdatedValues('interface_snmp', $details, $db_interface['details'])) {
						return $db_interface['interfaceid'];
					}
				}
				else {
					return $db_interface['interfaceid'];
				}
			}
		}

		return null;
	}

	/**
	 * @param array      $hosts
	 * @param array|null $db_hosts
	 * @param array|null $upd_hostids
	 */
	private static function updateGroupLinks(array &$hosts, ?array &$db_hosts = null, ?array &$upd_hostids = null): void {
		$ins_group_links = [];
		$upd_group_links = []; // Used to update templateid value upon inheritance.
		$del_group_prototypeids = [];

		foreach ($hosts as $i => &$host) {
			if (!array_key_exists('groupLinks', $host)) {
				continue;
			}

			$changed = false;
			$db_group_links = $db_hosts !== null
				? array_column($db_hosts[$host['hostid']]['groupLinks'], null, 'groupid')
				: [];

			foreach ($host['groupLinks'] as &$group_link) {
				if (array_key_exists($group_link['groupid'], $db_group_links)) {
					$group_link['group_prototypeid'] = $db_group_links[$group_link['groupid']]['group_prototypeid'];
					$upd_group_link = DB::getUpdatedValues('group_prototype', $group_link,
						$db_group_links[$group_link['groupid']]
					);

					if ($upd_group_link) {
						$upd_group_links[] = [
							'values' => $upd_group_link,
							'where' => ['group_prototypeid' => $group_link['group_prototypeid']]
						];
						$changed = true;
					}

					unset($db_group_links[$group_link['groupid']]);
				}
				else {
					$ins_group_links[] = ['hostid' => $host['hostid']] + $group_link;
					$changed = true;
				}
			}
			unset($group_link);

			if ($db_group_links) {
				$del_group_prototypeids = array_merge($del_group_prototypeids,
					array_column($db_group_links, 'group_prototypeid')
				);
				$changed = true;
			}

			if ($db_hosts !== null) {
				if ($changed) {
					$upd_hostids[$i] = $host['hostid'];
				}
				else {
					unset($host['groupLinks'], $db_hosts[$host['hostid']]['groupLinks']);
				}
			}
		}
		unset($host);

		if ($del_group_prototypeids) {
			self::deleteGroupPrototypes($del_group_prototypeids);
		}

		if ($upd_group_links) {
			DB::update('group_prototype', $upd_group_links);
		}

		if ($ins_group_links) {
			$group_prototypeids = DB::insert('group_prototype', $ins_group_links);
		}

		foreach ($hosts as &$host) {
			if (!array_key_exists('groupLinks', $host)) {
				continue;
			}

			foreach ($host['groupLinks'] as &$group_link) {
				if (!array_key_exists('group_prototypeid', $group_link)) {
					$group_link['group_prototypeid'] = array_shift($group_prototypeids);
				}
			}
			unset($group_link);
		}
		unset($host);
	}

	/**
	 * @param array      $hosts
	 * @param array|null $db_hosts
	 * @param array|null $upd_hostids
	 */
	private static function updateGroupPrototypes(array &$hosts, ?array &$db_hosts = null,
			?array &$upd_hostids = null): void {
		$ins_group_prototypes = [];
		$upd_group_prototypes = []; // Used to update templateid value upon inheritance.
		$del_group_prototypeids = [];

		foreach ($hosts as $i => &$host) {
			if (!array_key_exists('groupPrototypes', $host)) {
				continue;
			}

			$db_group_prototypes = ($db_hosts !== null) ? $db_hosts[$host['hostid']]['groupPrototypes'] : [];
			$changed = false;

			foreach ($host['groupPrototypes'] as &$group_prototype) {
				if (array_key_exists('group_prototypeid', $group_prototype)) {
					$upd_group_prototype = DB::getUpdatedValues('group_prototype', $group_prototype,
						$db_group_prototypes[$group_prototype['group_prototypeid']]
					);

					if ($upd_group_prototype) {
						$upd_group_prototypes[] = [
							'values' => $upd_group_prototype,
							'where' => ['group_prototypeid' => $group_prototype['group_prototypeid']]
						];
						$changed = true;
					}

					unset($db_group_prototypes[$group_prototype['group_prototypeid']]);
				}
				else {
					$ins_group_prototypes[] = ['hostid' => $host['hostid']] + $group_prototype;
					$changed = true;
				}
			}
			unset($group_prototype);

			if ($db_group_prototypes) {
				$del_group_prototypeids = array_merge($del_group_prototypeids, array_keys($db_group_prototypes));
				$changed = true;
			}

			if ($db_hosts !== null) {
				if ($changed) {
					$upd_hostids[$i] = $host['hostid'];
				}
				else {
					unset($host['groupPrototypes'], $db_hosts[$host['hostid']]['groupPrototypes']);
				}
			}
		}
		unset($host);

		if ($del_group_prototypeids) {
			self::deleteGroupPrototypes($del_group_prototypeids);
		}

		if ($upd_group_prototypes) {
			DB::update('group_prototype', $upd_group_prototypes);
		}

		if ($ins_group_prototypes) {
			$group_prototypeids = DB::insert('group_prototype', $ins_group_prototypes);
		}

		foreach ($hosts as &$host) {
			if (!array_key_exists('groupPrototypes', $host)) {
				continue;
			}

			foreach ($host['groupPrototypes'] as &$group_prototype) {
				if (!array_key_exists('group_prototypeid', $group_prototype)) {
					$group_prototype['group_prototypeid'] = array_shift($group_prototypeids);
				}
			}
			unset($group_prototype);
		}
		unset($host);
	}

	/**
	 * @param array      $hosts
	 * @param array|null $db_hosts
	 * @param array|null $upd_hostids
	 */
	private static function updateHostInventories(array $hosts, ?array $db_hosts = null,
			?array &$upd_hostids = null): void {
		$ins_inventories = [];
		$upd_inventories = [];
		$del_hostids = [];

		foreach ($hosts as $i => $host) {
			if (!array_key_exists('inventory_mode', $host)) {
				continue;
			}

			$db_inventory_mode = ($db_hosts !== null)
				? $db_hosts[$host['hostid']]['inventory_mode']
				: HOST_INVENTORY_DISABLED;

			if ($host['inventory_mode'] == $db_inventory_mode) {
				continue;
			}

			if ($host['inventory_mode'] == HOST_INVENTORY_DISABLED) {
				$del_hostids[] = $host['hostid'];
			}
			elseif ($db_inventory_mode != HOST_INVENTORY_DISABLED) {
				$upd_inventories = [
					'values' =>['inventory_mode' => $host['inventory_mode']],
					'where' => ['hostid' => $host['hostid']]
				];
			}
			else {
				$ins_inventories[] = [
					'hostid' => $host['hostid'],
					'inventory_mode' => $host['inventory_mode']
				];
			}

			$upd_hostids[$i] = $host['hostid'];
		}

		if ($del_hostids) {
			DB::delete('host_inventory', ['hostid' => $del_hostids]);
		}

		if ($upd_inventories) {
			DB::update('host_inventory', $upd_inventories);
		}

		if ($ins_inventories) {
			DB::insertBatch('host_inventory', $ins_inventories, false);
		}
	}

	/**
	 * @param array $ruleids
	 * @param array $hostids
	 */
	public function linkTemplateObjects(array $ruleids, array $hostids): void {
		$db_host_prototypes = $this->get([
			'output' => ['hostid', 'host', 'name', 'custom_interfaces', 'status', 'discover', 'inventory_mode'],
			'discoveryids' => $ruleids,
			'nopermissions' => true,
			'preservekeys' => true
		]);

		if (!$db_host_prototypes) {
			return;
		}

		self::addInternalFields($db_host_prototypes);

		$_host_prototypes = [];

		foreach ($db_host_prototypes as $db_host_prototype) {
			$_host_prototype = array_intersect_key($db_host_prototype, array_flip(['hostid', 'custom_interfaces']));

			if ($db_host_prototype['custom_interfaces'] == HOST_PROT_INTERFACES_CUSTOM) {
				$_host_prototype += ['interfaces' => []];
			}

			$_host_prototypes[] = $_host_prototype + [
				'groupLinks' => [],
				'groupPrototypes' => [],
				'templates' => [],
				'tags' => [],
				'macros' => []
			];
		}

		$this->addAffectedObjects($_host_prototypes, $db_host_prototypes);

		$host_prototypes = array_values($db_host_prototypes);

		foreach ($host_prototypes as &$host_prototype) {
			if (array_key_exists('interfaces', $host_prototype)) {
				$host_prototype['interfaces'] = array_values($host_prototype['interfaces']);
			}

			$host_prototype['groupLinks'] = array_values($host_prototype['groupLinks']);
			$host_prototype['groupPrototypes'] = array_values($host_prototype['groupPrototypes']);
			$host_prototype['templates'] = array_values($host_prototype['templates']);
			$host_prototype['tags'] = array_values($host_prototype['tags']);
			$host_prototype['macros'] = array_values($host_prototype['macros']);
		}
		unset($host_prototype);

		$lld_links = self::getLldLinks($ruleids, $hostids);

		$this->inherit($host_prototypes, [], $lld_links);
	}

	/**
	 * @param array $ruleids
	 */
	public function unlinkTemplateObjects(array $ruleids): void {
		$result = DBselect(
			'SELECT hd.hostid,h.host,h.uuid,h.templateid,hd.lldruleid AS ruleid,hh.status AS host_status'.
			' FROM host_discovery hd,hosts h,items i,hosts hh'.
			' WHERE hd.hostid=h.hostid'.
				' AND hd.lldruleid=i.itemid'.
				' AND i.hostid=hh.hostid'.
				' AND '.dbConditionId('hd.lldruleid', $ruleids).
				' AND '.dbConditionInt('h.flags', [ZBX_FLAG_DISCOVERY_PROTOTYPE])
		);

		$hosts = [];
		$db_hosts = [];

		while ($row = DBfetch($result)) {
			$host = [
				'hostid' => $row['hostid'],
				'groupLinks' => [],
				'groupPrototypes' => [],
				'templateid' => 0,
				'ruleid' => $row['ruleid'],
				'host_status' => $row['host_status']
			];

			if ($row['host_status'] == HOST_STATUS_TEMPLATE) {
				$host += ['uuid' => generateUuidV4()];
			}

			$hosts[] = $host;

			$db_hosts[$row['hostid']] = array_intersect_key($row,
				array_flip(['hostid', 'host', 'uuid', 'templateid', 'ruleid', 'host_status'])
			);
		}

		if ($hosts) {
			$this->addAffectedObjects($hosts, $db_hosts);

			foreach ($hosts as &$host) {
				foreach ($db_hosts[$host['hostid']]['groupLinks'] as $group_link) {
					$host['groupLinks'][] = [
						'groupid' => $group_link['groupid'],
						'templateid' => 0
					];
				}

				foreach ($db_hosts[$host['hostid']]['groupPrototypes'] as $group_prototype) {
					$host['groupPrototypes'][] = [
						'name' => $group_prototype['name'],
						'templateid' => 0
					];
				}
			}
			unset($host);

			self::updateForce($hosts, $db_hosts);
		}
	}

	/**
	 * @param array      $hosts
	 * @param array      $db_hosts
	 * @param array|null $lld_links
	 */
	private function inherit(array $hosts, array $db_hosts = [], ?array $lld_links = null): void {
		if ($lld_links === null) {
			$lld_links = self::getLldLinks(array_unique(array_column($hosts, 'ruleid')));

			self::filterObjectsToInherit($hosts, $db_hosts, $lld_links);

			if (!$hosts) {
				return;
			}
		}

		$chunks = self::getInheritChunks($hosts, $lld_links);

		foreach ($chunks as $chunk) {
			$_hosts = array_intersect_key($hosts, array_flip($chunk['host_indexes']));
			$_db_hosts = array_intersect_key($db_hosts, array_flip(array_column($_hosts, 'hostid')));
			$ruleids = array_keys($chunk['lld_rules']);

			$this->inheritChunk($_hosts, $_db_hosts, $lld_links, $ruleids);
		}
	}

	/**
	 * @param array      $ruleids
	 * @param array|null $hostids
	 *
	 * @param array
	 */
	private static function getLldLinks(array $ruleids, ?array $hostids = null): array {
		$hostids_condition = $hostids !== null
			? ' AND '.dbConditionId('i.hostid', $hostids)
			: '';

		$result = DBselect(
			'SELECT i.templateid,i.itemid,h.status AS host_status'.
			' FROM items i,hosts h'.
			' WHERE i.hostid=h.hostid'.
				' AND '.dbConditionId('i.templateid', $ruleids).
				$hostids_condition
		);

		$lld_links = [];

		while ($row = DBfetch($result)) {
			$lld_links[$row['templateid']][$row['itemid']] = [
				'itemid' => $row['itemid'],
				'host_status' => $row['host_status']
			];
		}

		return $lld_links;
	}

	/**
	 * Filter out inheritable host prototypes.
	 *
	 * @param array $hosts
	 * @param array $db_hosts
	 * @param array $lld_links
	 */
	private static function filterObjectsToInherit(array &$hosts, array &$db_hosts, array $lld_links): void {
		foreach ($hosts as $i => $host) {
			if (!array_key_exists($host['ruleid'], $lld_links)) {
				unset($hosts[$i]);

				if (array_key_exists($host['hostid'], $db_hosts)) {
					unset($db_hosts[$host['hostid']]);
				}
			}
		}
	}

	/**
	 * Get host prototype chunks to inherit.
	 *
	 * @param array $hosts
	 * @param array $lld_links
	 *
	 * @return array
	 */
	private static function getInheritChunks(array $hosts, array $lld_links): array {
		$chunks = [
			[
				'host_indexes' => [],
				'lld_rules' => [],
				'size' => 0
			]
		];
		$last = 0;

		foreach ($hosts as $i => $host) {
			$lld_rules_chunks = array_chunk($lld_links[$host['ruleid']], self::INHERIT_CHUNK_SIZE, true);

			foreach ($lld_rules_chunks as $lld_rules) {
				if ($chunks[$last]['size'] < self::INHERIT_CHUNK_SIZE) {
					$_lld_rules = array_slice($lld_rules, 0, self::INHERIT_CHUNK_SIZE - $chunks[$last]['size'], true);

					$new_lld_rules = array_diff_key($_lld_rules, $chunks[$last]['lld_rules']);
					$can_add_lld_rules = true;

					foreach ($chunks[$last]['host_indexes'] as $_i) {
						if (array_intersect_key($lld_links[$hosts[$_i]['ruleid']], $new_lld_rules)) {
							$can_add_lld_rules = false;
							break;
						}
					}

					if ($can_add_lld_rules) {
						$chunks[$last]['host_indexes'][] = $i;
						$chunks[$last]['lld_rules'] += $_lld_rules;
						$chunks[$last]['size'] += count($_lld_rules);

						$lld_rules = array_diff_key($lld_rules, $_lld_rules);
					}
				}

				if ($lld_rules) {
					$chunks[++$last] = [
						'host_indexes' => [$i],
						'lld_rules' => $lld_rules,
						'size' => count($lld_rules)
					];
				}
			}
		}

		return $chunks;
	}

	/**
	 * @param array $hosts
	 * @param array $db_hosts
	 * @param array $lld_links
	 * @param array $ruleids
	 */
	private function inheritChunk(array $hosts, array $db_hosts, array $lld_links, array $ruleids): void {
		$hosts_to_link = [];
		$hosts_to_update = [];

		foreach ($hosts as $i => $host) {
			if (!array_key_exists($host['hostid'], $db_hosts)) {
				$hosts_to_link[] = $host;
			}
			else {
				$hosts_to_update[] = $host;
			}

			unset($hosts[$i]);
		}

		$ins_hosts = [];
		$upd_hosts = [];
		$upd_db_hosts = [];

		if ($hosts_to_link) {
			$upd_db_hosts = $this->getChildObjectsUsingName($hosts_to_link, $ruleids);

			if ($upd_db_hosts) {
				$upd_hosts = self::getUpdChildObjectsUsingName($hosts_to_link, $upd_db_hosts);
			}

			$ins_hosts = self::getInsChildObjects($hosts_to_link, $upd_db_hosts, $lld_links, $ruleids);
		}

		if ($hosts_to_update) {
			$_upd_db_hosts = self::getChildObjectsUsingTemplateid($hosts_to_update, $db_hosts, $ruleids);
			$_upd_hosts = self::getUpdChildObjectsUsingTemplateid($hosts_to_update, $db_hosts, $_upd_db_hosts);

			self::checkDuplicates($_upd_hosts, $_upd_db_hosts, true);

			$upd_hosts = array_merge($upd_hosts, $_upd_hosts);
			$upd_db_hosts += $_upd_db_hosts;
		}

		if ($upd_hosts) {
			$this->updateForce($upd_hosts, $upd_db_hosts);
		}

		if ($ins_hosts) {
			$this->createForce($ins_hosts);
		}

		$this->inherit(array_merge($upd_hosts, $ins_hosts), $upd_db_hosts);
	}

	/**
	 * @param array $items
	 * @param array $ruleids
	 *
	 * @return array
	 */
	private function getChildObjectsUsingName(array $hosts, array $ruleids): array {
		$result = DBselect(
			'SELECT h.hostid,h.host,h.templateid,i.itemid AS ruleid,i.templateid AS parent_ruleid,'.
				'hh.status AS host_status'.
			' FROM items i,host_discovery hd,hosts h,hosts hh'.
			' WHERE i.itemid=hd.lldruleid'.
				' AND hd.hostid=h.hostid'.
				' AND i.hostid=hh.hostid'.
				' AND '.dbConditionId('i.itemid', $ruleids).
				' AND '.dbConditionString('h.host', array_unique(array_column($hosts, 'host')))
		);

		$upd_db_hosts = [];
		$parent_indexes = [];

		while ($row = DBfetch($result)) {
			foreach ($hosts as $i => $host) {
				if (bccomp($row['parent_ruleid'], $host['ruleid']) == 0 && $row['host'] === $host['host']) {
					$upd_db_hosts[$row['hostid']] = $row;
					$parent_indexes[$row['hostid']] = $i;
				}
			}
		}

		if (!$upd_db_hosts) {
			return [];
		}

		$result = DBselect(
			'SELECT h.uuid,h.hostid,h.host,h.name,h.custom_interfaces,h.status,h.discover,'.
				dbConditionCoalesce('hi.inventory_mode', HOST_INVENTORY_DISABLED, 'inventory_mode').
			' FROM hosts h'.
			' LEFT JOIN host_inventory hi ON h.hostid=hi.hostid'.
			' WHERE '.dbConditionId('h.hostid', array_keys($upd_db_hosts))
		);

		while ($row = DBfetch($result)) {
			$upd_db_hosts[$row['hostid']] = $row + $upd_db_hosts[$row['hostid']];
		}

		$_upd_hosts = [];

		foreach ($upd_db_hosts as $upd_db_host) {
			$host = $hosts[$parent_indexes[$upd_db_host['hostid']]];

			$_upd_hosts[] = [
				'hostid' => $upd_db_host['hostid'],
				'custom_interfaces' => $host['custom_interfaces'],
				'interfaces' => [],
				'groupLinks' => [],
				'groupPrototypes' => [],
				'templates' => [],
				'tags' => [],
				'macros' => []
			];
		}

		$this->addAffectedObjects($_upd_hosts, $upd_db_hosts);

		return $upd_db_hosts;
	}

	/**
	 * @param array $hosts
	 * @param array $upd_db_hosts
	 *
	 * @return array
	 */
	private static function getUpdChildObjectsUsingName(array $hosts, array $upd_db_hosts): array {
		$parent_indexes = [];

		foreach ($hosts as $i => &$host) {
			$parent_indexes[$host['ruleid']][$host['host']] = $i;
		}
		unset($host);

		$upd_hosts = [];

		foreach ($upd_db_hosts as $upd_db_host) {
			$host = $hosts[$parent_indexes[$upd_db_host['parent_ruleid']][$upd_db_host['host']]];

			$upd_host = [
				'uuid' => '',
				'hostid' => $upd_db_host['hostid'],
				'templateid' => $host['hostid'],
				'ruleid' => $upd_db_host['ruleid'],
				'host_status' => $upd_db_host['host_status']
			];

			self::addInheritedFields($upd_host, $host, $upd_db_host);

			$upd_host += [
				'interfaces' => [],
				'groupLinks' => [],
				'groupPrototypes' => [],
				'templates' => [],
				'tags' => [],
				'macros' => []
			];

			$upd_hosts[] = $upd_host;
		}

		return $upd_hosts;
	}

	/**
	 * @param array $hosts
	 * @param array $upd_db_items
	 * @param array $lld_links
	 * @param array $ruleids
	 *
	 * @return array
	 */
	private static function getInsChildObjects(array $hosts, array $upd_db_hosts, array $lld_links,
			array $ruleids): array {
		$ins_hosts = [];

		$upd_host_names = [];

		foreach ($upd_db_hosts as $upd_db_host) {
			$upd_host_names[$upd_db_host['ruleid']][] = $upd_db_host['host'];
		}

		foreach ($hosts as $host) {
			foreach ($lld_links[$host['ruleid']] as $lld_rule) {
				if (!in_array($lld_rule['itemid'], $ruleids)
						|| (array_key_exists($lld_rule['itemid'], $upd_host_names)
							&& in_array($host['name'], $upd_host_names[$lld_rule['itemid']]))) {
					continue;
				}

				$ins_host = [
					'uuid' => '',
					'templateid' => $host['hostid'],
					'ruleid' => $lld_rule['itemid'],
					'host_status' => $lld_rule['host_status']
				];

				self::addInheritedFields($ins_host, $host);

				$ins_hosts[] = $ins_host;
			}
		}

		return $ins_hosts;
	}

	/**
	 * @param array $hosts
	 * @param array $db_hosts
	 * @param array $ruleids
	 *
	 * @return array
	 */
	private function getChildObjectsUsingTemplateid(array $hosts, array $db_hosts, array $ruleids): array {
		$upd_db_hosts = $this->get([
			'output' => ['hostid', 'host', 'name', 'custom_interfaces', 'status', 'discover', 'inventory_mode'],
			'filter' => [
				'templateid' => array_column($hosts, 'hostid')
			],
			'discoveryids' => $ruleids,
			'nopermissions' => true,
			'preservekeys' => true
		]);

		self::addInternalFields($upd_db_hosts);

		$parent_indexes = array_flip(array_column($hosts, 'hostid'));

		$_upd_hosts = [];

		foreach ($upd_db_hosts as $upd_db_host) {
			$host = $hosts[$parent_indexes[$upd_db_host['templateid']]];
			$db_host = $db_hosts[$upd_db_host['templateid']];

			$_upd_host = [
				'hostid' => $upd_db_host['hostid'],
				'custom_interfaces' => $host['custom_interfaces']
			];

			$_upd_host += array_intersect_key([
				'interfaces' => [],
				'groupLinks' => [],
				'groupPrototypes' => [],
				'templates' => [],
				'tags' => [],
				'macros' => []
			], $db_host);

			$_upd_hosts[] = $_upd_host;
		}

		$this->addAffectedObjects($_upd_hosts, $upd_db_hosts);

		return $upd_db_hosts;
	}

	/**
	 * @param array $hosts
	 * @param array $db_hosts
	 * @param array $upd_db_hosts
	 *
	 * @return array
	 */
	private static function getUpdChildObjectsUsingTemplateid(array $hosts, array $db_hosts,
			array $upd_db_hosts): array {
		$parent_indexes = array_flip(array_column($hosts, 'hostid'));

		$upd_hosts = [];

		foreach ($upd_db_hosts as $upd_db_host) {
			$upd_host = array_intersect_key($upd_db_host,
				array_flip(['hostid', 'ruleid', 'host_status'])
			);
			$host = $hosts[$parent_indexes[$upd_db_host['templateid']]];
			$db_host = $db_hosts[$host['hostid']];

			self::addInheritedFields($upd_host, $host, $upd_db_host, $db_host);

			$upd_hosts[] = $upd_host;
		}

		return $upd_hosts;
	}

	/**
	 * @param array      $inh_host
	 * @param array      $host
	 * @param array|null $inh_db_host
	 * @param array|null $db_host
	 */
	private static function addInheritedFields(array &$inh_host, array $host, ?array $inh_db_host = null,
			?array $db_host = null): void {
		$inh_host += array_intersect_key($host,
			array_flip(['host', 'name', 'custom_interfaces', 'status', 'discover', 'inventory_mode'])
		);

		if (array_key_exists('interfaces', $host)) {
			$inh_host['interfaces'] = [];

			foreach ($host['interfaces'] as $interface) {
				$inh_host['interfaces'][] = array_diff_key($interface, array_flip(['interfaceid']));
			}
		}

		if (array_key_exists('groupLinks', $host)) {
			$inh_host['groupLinks'] = [];

			foreach ($host['groupLinks'] as $group_link) {
				$inh_host['groupLinks'][] = [
					'groupid' => $group_link['groupid'],
					'templateid' => $group_link['group_prototypeid']
				];
			}
		}

		if (array_key_exists('groupPrototypes', $host)) {
			$inh_host['groupPrototypes'] = [];

			$inh_group_prototypeids = $inh_db_host !== null
				? array_column($inh_db_host['groupPrototypes'], 'group_prototypeid', 'name')
				: [];

			foreach ($host['groupPrototypes'] as $group_prototype) {
				if ($db_host === null) {
					$name = $group_prototype['name'];
				}
				else {
					$name = array_key_exists($group_prototype['group_prototypeid'], $db_host['groupPrototypes'])
						? $db_host['groupPrototypes'][$group_prototype['group_prototypeid']]['name']
						: $group_prototype['name'];
				}

				$inh_group_prototype = [
					'name' => $group_prototype['name'],
					'templateid' => $group_prototype['group_prototypeid']
				];

				if (array_key_exists($name, $inh_group_prototypeids)) {
					$inh_group_prototype = ['group_prototypeid' => $inh_group_prototypeids[$name]]
						+ $inh_group_prototype;
				}

				$inh_host['groupPrototypes'][] = $inh_group_prototype;
			}
		}

		if (array_key_exists('templates', $host)) {
			$inh_host['templates'] = [];

			foreach ($host['templates'] as $template) {
				$inh_host['templates'][] = array_diff_key($template, array_flip(['hosttemplateid']));
			}
		}

		if (array_key_exists('tags', $host)) {
			$inh_host['tags'] = [];

			foreach ($host['tags'] as $tag) {
				$inh_host['tags'][] = array_diff_key($tag, array_flip(['hosttagid']));
			}
		}

		if (array_key_exists('macros', $host)) {
			$inh_host['macros'] = [];

			$inh_hostmacroids = $inh_db_host !== null
				? array_column($inh_db_host['macros'], 'hostmacroid', 'macro')
				: [];

			foreach ($host['macros'] as $host_macro) {
				if ($db_host === null) {
					$macro = $host_macro['macro'];
				}
				else {
					$macro = array_key_exists($host_macro['hostmacroid'], $db_host['macros'])
						? $db_host['macros'][$host_macro['hostmacroid']]['macro']
						: $host_macro['macro'];
				}

				if (array_key_exists($macro, $inh_hostmacroids)) {
					$inh_host['macros'][] = ['hostmacroid' => $inh_hostmacroids[$macro]] + $host_macro;
				}
				else {
					$inh_host['macros'][] =  array_diff_key($host_macro, array_flip(['hostmacroid']));
				}
			}
		}
	}

	/**
	 * @param array $hostids
	 *
	 * @return array
	 */
	public function delete(array $hostids): array {
		$this->validateDelete($hostids, $db_hosts);

		self::deleteForce($db_hosts);

		return ['hostids' => $hostids];
	}

	/**
	 * @param array      $hostids
	 * @param array|null $db_hosts
	 *
	 * @throws APIException if the input is invalid.
	 */
	private function validateDelete(array &$hostids, ?array &$db_hosts = null): void {
		$api_input_rules = ['type' => API_IDS, 'flags' => API_NOT_EMPTY, 'uniq' => true];

		if (!CApiInputValidator::validate($api_input_rules, $hostids, '/', $error)) {
			self::exception(ZBX_API_ERROR_PARAMETERS, $error);
		}

		$db_hosts = $this->get([
			'output' => ['hostid', 'host', 'templateid'],
			'hostids' => $hostids,
			'editable' => true,
			'preservekeys' => true
		]);

		if (count($db_hosts) != count($hostids)) {
			self::exception(ZBX_API_ERROR_PERMISSIONS, _('No permissions to referred object or it does not exist!'));
		}

		foreach ($hostids as $i => $hostid) {
			if ($db_hosts[$hostid]['templateid'] != 0) {
				self::exception(ZBX_API_ERROR_PARAMETERS, _s('Invalid parameter "%1$s": %2$s.', '/'.($i + 1),
					_('cannot delete templated host prototype')
				));
			}
		}
	}

	/**
	 * @param array $db_hosts
	 */
	public static function deleteForce(array $db_hosts): void {
		self::addInheritedHostPrototypes($db_hosts);

		$hostids = array_keys($db_hosts);

		// Lock host prototypes before deletion to prevent server from adding new LLD hosts.
		DBselect(
			'SELECT NULL'.
			' FROM hosts h'.
			' WHERE '.dbConditionId('h.hostid', $hostids).
			' FOR UPDATE'
		);

		$options = [
			'output' => ['group_prototypeid'],
			'filter' => [
				'hostid' => $hostids
			]
		];
		$del_group_prototypeids =
			DBfetchColumn(DBselect(DB::makeSql('group_prototype', $options)), 'group_prototypeid');

		if ($del_group_prototypeids) {
			self::deleteGroupPrototypes($del_group_prototypeids);
		}

		self::deleteDiscoveredHostPrototypes($hostids);
		self::deleteDiscoveredHosts($hostids);

		DB::delete('interface', ['hostid' => $hostids]);
		DB::delete('hosts_templates', ['hostid' => $hostids]);
		DB::delete('host_tag', ['hostid' => $hostids]);
		DB::delete('hostmacro', ['hostid' => $hostids]);
		DB::delete('host_inventory', ['hostid' => $hostids]);
		DB::delete('host_discovery', ['hostid' => $hostids]);
		DB::update('hosts', [
			'values' => ['templateid' => 0],
			'where' => ['hostid' => $hostids]
		]);
		DB::delete('hosts', ['hostid' => $hostids]);

		self::addAuditLog(CAudit::ACTION_DELETE, CAudit::RESOURCE_HOST_PROTOTYPE, $db_hosts);
	}

	/**
	 * @param array $db_hosts
	 */
	private static function addInheritedHostPrototypes(array &$db_hosts): void {
		$_db_hosts = $db_hosts;

		do {
			$_db_hosts = DB::select('hosts', [
				'output' => ['hostid', 'host'],
				'filter' => ['templateid' => array_keys($_db_hosts)],
				'preservekeys' => true
			]);

			$db_hosts += $_db_hosts;
		} while ($_db_hosts);
	}

	/**
	 *@param array $del_group_prototypeids
	 */
	private static function deleteGroupPrototypes(array $del_group_prototypeids): void {
		// Lock group prototypes before the deletion to prevent server from adding new LLD elements.
		DBselect(
			'SELECT NULL'.
			' FROM group_prototype gp'.
			' WHERE '.dbConditionId('gp.group_prototypeid', $del_group_prototypeids).
			' FOR UPDATE'
		);

		self::deleteDiscoveredGroups($del_group_prototypeids);

		DB::update('group_prototype', [
			'values' => ['templateid' => 0],
			'where' => ['templateid' => $del_group_prototypeids]
		]);
		DB::delete('group_prototype', ['group_prototypeid' => $del_group_prototypeids]);
	}

	private static function deleteDiscoveredHostPrototypes(array $hostids) {
		$db_host_prototypes = DBfetchArrayAssoc(DBselect(
			'SELECT hd.hostid,h.host'.
			' FROM host_discovery hd,hosts h'.
			' WHERE hd.hostid=h.hostid'.
				' AND '.dbConditionId('hd.parent_hostid', $hostids).
				' AND '.dbConditionInt('h.flags', [ZBX_FLAG_DISCOVERY_PROTOTYPE_CREATED])
		), 'hostid');

		if ($db_host_prototypes) {
			self::deleteForce($db_host_prototypes);
		}
	}

	private static function deleteDiscoveredHosts(array $hostids) {
		$db_hosts = DBfetchArrayAssoc(DBselect(
			'SELECT hd.hostid,h.host'.
			' FROM host_discovery hd,hosts h'.
			' WHERE hd.hostid=h.hostid'.
				' AND '.dbConditionId('hd.parent_hostid', $hostids).
				' AND '.dbConditionInt('h.flags', [ZBX_FLAG_DISCOVERY_CREATED])
		), 'hostid');

		if ($db_hosts) {
			CHost::deleteForce($db_hosts);
		}
	}

	/**
	 * Delete the discovered host groups of the given group prototypes.
	 *
	 * @param array $group_prototypeids
	 */
	private static function deleteDiscoveredGroups(array $group_prototypeids): void {
		$db_groups = DBfetchArrayAssoc(DBselect(
			'SELECT DISTINCT gd.groupid,g.name'.
			' FROM group_discovery gd,hstgrp g'.
			' WHERE gd.groupid=g.groupid'.
				' AND '.dbConditionId('gd.parent_group_prototypeid', $group_prototypeids).
				' AND NOT EXISTS ('.
					'SELECT NULL'.
					' FROM group_discovery gd2'.
					' WHERE gd.groupid=gd2.groupid'.
						' AND '.dbConditionId('gd2.parent_group_prototypeid', $group_prototypeids, true).
				')'
		), 'groupid');

		if ($db_groups) {
			API::HostGroup()->deleteForce($db_groups);
		}

		DB::delete('group_discovery', ['parent_group_prototypeid' => $group_prototypeids]);
	}
}<|MERGE_RESOLUTION|>--- conflicted
+++ resolved
@@ -42,11 +42,7 @@
 		$output_fields = ['hostid', 'host', 'name', 'status', 'templateid', 'inventory_mode', 'discover',
 			'custom_interfaces', 'uuid', 'flags'
 		];
-<<<<<<< HEAD
-		$discovery_fields = array_keys($this->getTableSchema('items')['fields']);
-=======
-		$hostmacro_fields = array_keys($this->getTableSchema('hostmacro')['fields']);
->>>>>>> 0b30d52d
+
 		$interface_fields = ['type', 'useip', 'ip', 'dns', 'port', 'main', 'details'];
 
 		$api_input_rules = ['type' => API_OBJECT, 'fields' => [
@@ -60,19 +56,6 @@
 			'excludeSearch' =>					['type' => API_FLAG, 'default' => false],
 			'searchWildcardsEnabled' =>			['type' => API_BOOLEAN, 'default' => false],
 			// output
-<<<<<<< HEAD
-			'output' =>					['type' => API_OUTPUT, 'in' => implode(',', $output_fields), 'default' => $output_fields],
-			'countOutput' =>			['type' => API_FLAG, 'default' => false],
-			'groupCount' =>				['type' => API_FLAG, 'default' => false],
-			'selectGroupLinks' =>		['type' => API_OUTPUT, 'flags' => API_ALLOW_NULL, 'in' => implode(',', ['groupid']), 'default' => null],
-			'selectGroupPrototypes' =>	['type' => API_OUTPUT, 'flags' => API_ALLOW_NULL, 'in' => implode(',', ['group_prototypeid', 'name']), 'default' => null],
-			'selectDiscoveryRule' =>	['type' => API_OUTPUT, 'flags' => API_ALLOW_NULL, 'in' => implode(',', $discovery_fields), 'default' => null],
-			'selectParentHost' =>		['type' => API_OUTPUT, 'flags' => API_ALLOW_NULL, 'in' => implode(',', $hosts_fields), 'default' => null],
-			'selectInterfaces' =>		['type' => API_OUTPUT, 'flags' => API_ALLOW_NULL, 'in' => implode(',', $interface_fields), 'default' => null],
-			'selectTemplates' =>		['type' => API_OUTPUT, 'flags' => API_ALLOW_NULL | API_ALLOW_COUNT, 'in' => implode(',', $hosts_fields), 'default' => null],
-			'selectMacros' =>			['type' => API_OUTPUT, 'flags' => API_ALLOW_NULL | API_NORMALIZE, 'in' => implode(',', CUserMacro::getOutputFieldsOnHostPrototype()), 'default' => null],
-			'selectTags' =>				['type' => API_OUTPUT, 'flags' => API_ALLOW_NULL, 'in' => implode(',', ['tag', 'value']), 'default' => null],
-=======
 			'output' =>							['type' => API_OUTPUT, 'in' => implode(',', $output_fields), 'default' => $output_fields],
 			'countOutput' =>					['type' => API_FLAG, 'default' => false],
 			'groupCount' =>						['type' => API_FLAG, 'default' => false],
@@ -84,9 +67,8 @@
 			'selectParentHost' =>				['type' => API_OUTPUT, 'flags' => API_ALLOW_NULL, 'in' => implode(',', $hosts_fields), 'default' => null],
 			'selectInterfaces' =>				['type' => API_OUTPUT, 'flags' => API_ALLOW_NULL, 'in' => implode(',', $interface_fields), 'default' => null],
 			'selectTemplates' =>				['type' => API_OUTPUT, 'flags' => API_ALLOW_NULL | API_ALLOW_COUNT, 'in' => implode(',', $hosts_fields), 'default' => null],
-			'selectMacros' =>					['type' => API_OUTPUT, 'flags' => API_ALLOW_NULL, 'in' => implode(',', $hostmacro_fields), 'default' => null],
+			'selectMacros' =>					['type' => API_OUTPUT, 'flags' => API_ALLOW_NULL | API_NORMALIZE, 'in' => implode(',', CUserMacro::getOutputFieldsOnHostPrototype()), 'default' => null],
 			'selectTags' =>						['type' => API_OUTPUT, 'flags' => API_ALLOW_NULL, 'in' => implode(',', ['tag', 'value']), 'default' => null],
->>>>>>> 0b30d52d
 			// sort and limit
 			'sortfield' =>						['type' => API_STRINGS_UTF8, 'flags' => API_NORMALIZE, 'in' => implode(',', $this->sortColumns), 'uniq' => true, 'default' => []],
 			'sortorder' =>						['type' => API_SORTORDER, 'default' => []],
