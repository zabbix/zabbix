<?php
/*
** Copyright (C) 2001-2025 Zabbix SIA
**
** This program is free software: you can redistribute it and/or modify it under the terms of
** the GNU Affero General Public License as published by the Free Software Foundation, version 3.
**
** This program is distributed in the hope that it will be useful, but WITHOUT ANY WARRANTY;
** without even the implied warranty of MERCHANTABILITY or FITNESS FOR A PARTICULAR PURPOSE.
** See the GNU Affero General Public License for more details.
**
** You should have received a copy of the GNU Affero General Public License along with this program.
** If not, see <https://www.gnu.org/licenses/>.
**/


/**
 * Class containing methods for operations with host prototypes.
 */
class CHostPrototype extends CHostBase {

	protected $sortColumns = ['hostid', 'host', 'name', 'status', 'discover'];

	/**
	 * Maximum number of inheritable items per iteration.
	 *
	 * @var int
	 */
	protected const INHERIT_CHUNK_SIZE = 1000;

	/**
	 * Get host prototypes.
	 *
	 * @param array        $options
	 * @param bool         $options['selectMacros']      Array of macros fields to be selected or string "extend".
	 * @param string|array $options['selectInterfaces']  Return an "interfaces" property with host interfaces.
	 *
	 * @return array
	 */
	public function get(array $options) {
		$hosts_fields = array_keys($this->getTableSchema('hosts')['fields']);
		$output_fields = ['hostid', 'host', 'name', 'status', 'templateid', 'inventory_mode', 'discover',
			'custom_interfaces', 'uuid', 'flags'
		];

		$interface_fields = ['type', 'useip', 'ip', 'dns', 'port', 'main', 'details'];

		$api_input_rules = ['type' => API_OBJECT, 'fields' => [
			// filter
			'hostids' =>						['type' => API_IDS, 'flags' => API_ALLOW_NULL | API_NORMALIZE, 'default' => null],
			'discoveryids' =>					['type' => API_IDS, 'flags' => API_ALLOW_NULL | API_NORMALIZE, 'default' => null],
			'filter' =>							['type' => API_FILTER, 'flags' => API_ALLOW_NULL, 'default' => null, 'fields' => ['hostid', 'host', 'name', 'status', 'templateid', 'inventory_mode', 'flags']],
			'search' =>							['type' => API_FILTER, 'flags' => API_ALLOW_NULL, 'default' => null, 'fields' => ['host', 'name']],
			'searchByAny' =>					['type' => API_BOOLEAN, 'default' => false],
			'startSearch' =>					['type' => API_FLAG, 'default' => false],
			'excludeSearch' =>					['type' => API_FLAG, 'default' => false],
			'searchWildcardsEnabled' =>			['type' => API_BOOLEAN, 'default' => false],
			// output
			'output' =>							['type' => API_OUTPUT, 'in' => implode(',', $output_fields), 'default' => $output_fields],
			'countOutput' =>					['type' => API_FLAG, 'default' => false],
			'groupCount' =>						['type' => API_FLAG, 'default' => false],
			'selectGroupLinks' =>				['type' => API_OUTPUT, 'flags' => API_ALLOW_NULL, 'in' => implode(',', ['groupid']), 'default' => null],
			'selectGroupPrototypes' =>			['type' => API_OUTPUT, 'flags' => API_ALLOW_NULL, 'in' => implode(',', ['group_prototypeid', 'name']), 'default' => null],
			'selectDiscoveryRule' =>			['type' => API_OUTPUT, 'flags' => API_ALLOW_NULL | API_NORMALIZE, 'in' => implode(',', CDiscoveryRule::OUTPUT_FIELDS), 'default' => null],
			'selectDiscoveryRulePrototype' =>	['type' => API_OUTPUT, 'flags' => API_ALLOW_NULL | API_NORMALIZE, 'in' => implode(',', CDiscoveryRulePrototype::OUTPUT_FIELDS), 'default' => null],
			'selectDiscoveryData' =>			['type' => API_OUTPUT, 'flags' => API_ALLOW_NULL | API_NORMALIZE, 'in' => implode(',', self::DISCOVERY_DATA_OUTPUT_FIELDS), 'default' => null],
			'selectParentHost' =>				['type' => API_OUTPUT, 'flags' => API_ALLOW_NULL, 'in' => implode(',', $hosts_fields), 'default' => null],
			'selectInterfaces' =>				['type' => API_OUTPUT, 'flags' => API_ALLOW_NULL, 'in' => implode(',', $interface_fields), 'default' => null],
			'selectTemplates' =>				['type' => API_OUTPUT, 'flags' => API_ALLOW_NULL | API_ALLOW_COUNT, 'in' => implode(',', $hosts_fields), 'default' => null],
			'selectMacros' =>					['type' => API_OUTPUT, 'flags' => API_ALLOW_NULL | API_NORMALIZE, 'in' => implode(',', CUserMacro::getOutputFieldsOnHostPrototype()), 'default' => null],
			'selectTags' =>						['type' => API_OUTPUT, 'flags' => API_ALLOW_NULL, 'in' => implode(',', ['tag', 'value']), 'default' => null],
			'selectInheritedTags' =>			['type' => API_OUTPUT, 'flags' => API_ALLOW_NULL | API_NORMALIZE, 'in' => implode(',', self::INHERITED_TAG_OUTPUT_FIELDS), 'default' => null],
			// sort and limit
			'sortfield' =>						['type' => API_STRINGS_UTF8, 'flags' => API_NORMALIZE, 'in' => implode(',', $this->sortColumns), 'uniq' => true, 'default' => []],
			'sortorder' =>						['type' => API_SORTORDER, 'default' => []],
			'limit' =>							['type' => API_INT32, 'flags' => API_ALLOW_NULL, 'in' => '1:'.ZBX_MAX_INT32, 'default' => null],
			// flags
			'inherited'	=>						['type' => API_BOOLEAN, 'flags' => API_ALLOW_NULL, 'default' => null],
			'editable' =>						['type' => API_BOOLEAN, 'default' => false],
			'preservekeys' =>					['type' => API_BOOLEAN, 'default' => false],
			'nopermissions' =>					['type' => API_BOOLEAN, 'default' => false]	// TODO: This property and frontend usage SHOULD BE removed.
		]];

		if (!CApiInputValidator::validate($api_input_rules, $options, '/', $error)) {
			self::exception(ZBX_API_ERROR_PARAMETERS, $error);
		}

		if ($options['output'] === API_OUTPUT_EXTEND) {
			$options['output'] = $output_fields;
		}

		// build and execute query
		$sql = $this->createSelectQuery($this->tableName(), $options);
		$res = DBselect($sql, $options['limit']);

		// fetch results
		$result = [];
		while ($row = DBfetch($res)) {
			// a count query, return a single result
			if ($options['countOutput']) {
				if ($options['groupCount']) {
					$result[] = $row;
				}
				else {
					$result = $row['rowscount'];
				}
			}
			// a normal select query
			else {
				$result[$row[$this->pk()]] = $row;
			}
		}

		if ($options['countOutput']) {
			return $result;
		}

		if ($result) {
			$result = $this->addRelatedObjects($options, $result);
			$result = $this->unsetExtraFields($result, ['triggerid'], $options['output']);

			if (!$options['preservekeys']) {
				$result = array_values($result);
			}
		}

		return $result;
	}

	protected function applyQueryOutputOptions($tableName, $tableAlias, array $options, array $sqlParts) {
		$sqlParts = parent::applyQueryOutputOptions($tableName, $tableAlias, $options, $sqlParts);

		if (!$options['countOutput'] && $this->outputIsRequested('inventory_mode', $options['output'])) {
			$sqlParts['select']['inventory_mode'] =
				dbConditionCoalesce('hinv.inventory_mode', HOST_INVENTORY_DISABLED, 'inventory_mode');
		}

		if ((!$options['countOutput'] && $this->outputIsRequested('inventory_mode', $options['output']))
				|| ($options['filter'] && array_key_exists('inventory_mode', $options['filter']))) {
			$sqlParts['left_join'][] = ['alias' => 'hinv', 'table' => 'host_inventory', 'using' => 'hostid'];
			$sqlParts['left_table'] = ['alias' => $this->tableAlias, 'table' => $this->tableName];
		}

		return $sqlParts;
	}

	protected function applyQueryFilterOptions($tableName, $tableAlias, array $options, array $sqlParts) {
		$sqlParts['where'][] = 'h.flags IN('.ZBX_FLAG_DISCOVERY_PROTOTYPE.','.ZBX_FLAG_DISCOVERY_PROTOTYPE_CREATED.')';

		$sqlParts = parent::applyQueryFilterOptions($tableName, $tableAlias, $options, $sqlParts);

		if (self::$userData['type'] != USER_TYPE_SUPER_ADMIN && !$options['nopermissions']) {
			if (self::$userData['ugsetid'] == 0) {
				$sqlParts['where'][] = '1=0';
			}
			else {
				$sqlParts['from']['hd'] = 'host_discovery hd';
				$sqlParts['from'][] = 'items i';
				$sqlParts['from'][] = 'host_hgset hh';
				$sqlParts['from'][] = 'permission p';
				$sqlParts['where']['h-hd'] = 'h.hostid=hd.hostid';
				$sqlParts['where'][] = 'hd.lldruleid=i.itemid';
				$sqlParts['where'][] = 'i.hostid=hh.hostid';
				$sqlParts['where'][] = 'hh.hgsetid=p.hgsetid';
				$sqlParts['where'][] = 'p.ugsetid='.self::$userData['ugsetid'];

				if ($options['editable']) {
					$sqlParts['where'][] = 'p.permission='.PERM_READ_WRITE;
				}
			}
		}

		// discoveryids
		if ($options['discoveryids'] !== null) {
			$sqlParts['from']['hd'] = 'host_discovery hd';
			$sqlParts['where']['h-hd'] = 'h.hostid=hd.hostid';
			$sqlParts['where'][] = dbConditionId('hd.lldruleid', (array) $options['discoveryids']);

			if ($options['groupCount']) {
				$sqlParts['group']['hd'] = 'hd.lldruleid';
			}
		}

		// inherited
		if ($options['inherited'] !== null) {
			$sqlParts['where'][] = ($options['inherited']) ? 'h.templateid IS NOT NULL' : 'h.templateid IS NULL';
		}

		if ($options['filter'] && array_key_exists('inventory_mode', $options['filter'])) {
			if ($options['filter']['inventory_mode'] !== null) {
				$inventory_mode_query = (array) $options['filter']['inventory_mode'];

				$inventory_mode_where = [];
				$null_position = array_search(HOST_INVENTORY_DISABLED, $inventory_mode_query);

				if ($null_position !== false) {
					unset($inventory_mode_query[$null_position]);
					$inventory_mode_where[] = 'hinv.inventory_mode IS NULL';
				}

				if ($null_position === false || $inventory_mode_query) {
					$inventory_mode_where[] = dbConditionInt('hinv.inventory_mode', $inventory_mode_query);
				}

				$sqlParts['where'][] = (count($inventory_mode_where) > 1)
					? '('.implode(' OR ', $inventory_mode_where).')'
					: $inventory_mode_where[0];
			}
		}

		return $sqlParts;
	}

	/**
	 * Retrieves and adds additional requested data to the result set.
	 *
	 * @param array $options
	 * @param array $result
	 *
	 * @return array
	 */
	protected function addRelatedObjects(array $options, array $result) {
		$result = parent::addRelatedObjects($options, $result);

		self::addRelatedMacros($options, $result);

		$hostids = array_keys($result);

		self::addRelatedDiscoveryRules($options, $result);
		self::addRelatedDiscoveryRulePrototypes($options, $result);
		self::addRelatedDiscoveryData($options, $result);

		self::addRelatedGroupLinks($options, $result);
		self::addRelatedGroupPrototypes($options, $result);

		if ($options['selectParentHost'] !== null) {
			$hosts = [];
			$relationMap = new CRelationMap();
			$dbRules = DBselect(
				'SELECT hd.hostid,i.hostid AS parent_hostid'.
				' FROM host_discovery hd,items i'.
				' WHERE '.dbConditionId('hd.hostid', $hostids).
					' AND hd.lldruleid=i.itemid'
			);

			while ($relation = DBfetch($dbRules)) {
				$relationMap->addRelation($relation['hostid'], $relation['parent_hostid']);
			}

			$related_ids = $relationMap->getRelatedIds();

			if ($related_ids) {
				$hosts = API::Host()->get([
					'output' => $options['selectParentHost'],
					'hostids' => $related_ids,
					'templated_hosts' => true,
					'nopermissions' => true,
					'preservekeys' => true
				]);
			}

			$result = $relationMap->mapOne($result, $hosts, 'parentHost');
		}

		if ($options['selectTemplates'] !== null) {
			if ($options['selectTemplates'] != API_OUTPUT_COUNT) {
				$templates = [];
				$relationMap = $this->createRelationMap($result, 'hostid', 'templateid', 'hosts_templates');
				$related_ids = $relationMap->getRelatedIds();

				if ($related_ids) {
					$templates = API::Template()->get([
						'output' => $options['selectTemplates'],
						'templateids' => $related_ids,
						'preservekeys' => true
					]);
				}

				$result = $relationMap->mapMany($result, $templates, 'templates');
			}
			else {
				$templates = API::Template()->get([
					'hostids' => $hostids,
					'countOutput' => true,
					'groupCount' => true
				]);
				$templates = zbx_toHash($templates, 'hostid');
				foreach ($result as $hostid => $host) {
					$result[$hostid]['templates'] = array_key_exists($hostid, $templates)
						? $templates[$hostid]['rowscount']
						: '0';
				}
			}
		}

		if ($options['selectTags'] !== null) {
			foreach ($result as &$row) {
				$row['tags'] = [];
			}
			unset($row);

			if ($options['selectTags'] === API_OUTPUT_EXTEND) {
				$output = ['hosttagid', 'hostid', 'tag', 'value'];
			}
			else {
				$output = array_unique(array_merge(['hosttagid', 'hostid'], $options['selectTags']));
			}

			$sql_options = [
				'output' => $output,
				'filter' => ['hostid' => $hostids]
			];
			$db_tags = DBselect(DB::makeSql('host_tag', $sql_options));

			while ($db_tag = DBfetch($db_tags)) {
				$hostid = $db_tag['hostid'];

				unset($db_tag['hosttagid'], $db_tag['hostid']);

				$result[$hostid]['tags'][] = $db_tag;
			}
		}

		if ($options['selectInterfaces'] !== null) {
			$interfaces = API::HostInterface()->get([
				'output' => $this->outputExtend($options['selectInterfaces'], ['hostid', 'interfaceid']),
				'hostids' => $hostids,
				'sortfield' => 'interfaceid',
				'nopermissions' => true,
				'preservekeys' => true
			]);

			foreach (array_keys($result) as $hostid) {
				$result[$hostid]['interfaces'] = [];
			}

			foreach ($interfaces as $interface) {
				$hostid = $interface['hostid'];
				unset($interface['hostid'], $interface['interfaceid']);
				$result[$hostid]['interfaces'][] = $interface;
			}
		}

		return $result;
	}

	private static function addRelatedDiscoveryRulePrototypes(array $options, array &$result): void {
		if ($options['selectDiscoveryRulePrototype'] === null) {
			return;
		}

		foreach ($result as &$host) {
			$host['discoveryRulePrototype'] = [];
		}
		unset($host);

		$resource = DBselect(
			'SELECT hd.lldruleid,hd.hostid'.
			' FROM host_discovery hd'.
			' JOIN items i ON hd.lldruleid=i.itemid'.
			' WHERE '.dbConditionId('hd.hostid', array_keys($result)).
				' AND '.dbConditionId('i.flags',
					[ZBX_FLAG_DISCOVERY_RULE_PROTOTYPE, ZBX_FLAG_DISCOVERY_RULE_PROTOTYPE_CREATED]
				)
		);

		$hostids = [];

		while ($row = DBfetch($resource)) {
			$hostids[$row['lldruleid']][] = $row['hostid'];
		}

		$parent_lld_rules = API::DiscoveryRulePrototype()->get([
			'output' => $options['selectDiscoveryRulePrototype'],
			'itemids' => array_keys($hostids),
			'nopermissions' => true,
			'preservekeys' => true
		]);

		foreach ($parent_lld_rules as $lldruleid => $parent_lld_rule) {
			foreach ($hostids[$lldruleid] as $hostid) {
				$result[$hostid]['discoveryRulePrototype'] = $parent_lld_rule;
			}
		}
	}

	/**
	 * @param array $options
	 * @param array $result
	 */
	private static function addRelatedGroupLinks(array $options, array &$result): void {
		if ($options['selectGroupLinks'] === null) {
			return;
		}

		foreach ($result as &$host_prototype) {
			$host_prototype['groupLinks'] = [];
		}
		unset($host_prototype);

		if ($options['selectGroupLinks'] === API_OUTPUT_EXTEND) {
			$output = ['hostid', 'groupid'];
		}
		else {
			$output = array_unique(array_merge(['hostid'], $options['selectGroupLinks']));
		}

		foreach ($output as &$field_name) {
			$field_name = 'gp.'.$field_name;
		}
		unset($field_name);

		$db_group_prototypes = DBselect(
			'SELECT '.implode(',', $output).
			' FROM group_prototype gp'.
			' WHERE '.dbConditionId('gp.hostid', array_keys($result)).
				' AND gp.groupid IS NOT NULL'
		);

		while ($db_group_prototype = DBfetch($db_group_prototypes)) {
			$hostid = $db_group_prototype['hostid'];

			unset($db_group_prototype['hostid']);

			$result[$hostid]['groupLinks'][] = $db_group_prototype;
		}
	}

	/**
	 * @param array $options
	 * @param array $result
	 */
	private static function addRelatedGroupPrototypes(array $options, array &$result): void {
		if ($options['selectGroupPrototypes'] === null) {
			return;
		}

		foreach ($result as &$host_prototype) {
			$host_prototype['groupPrototypes'] = [];
		}
		unset($host_prototype);

		if ($options['selectGroupPrototypes'] === API_OUTPUT_EXTEND) {
			$output = ['group_prototypeid', 'hostid', 'name'];
		}
		else {
			$output = array_unique(array_merge(['hostid'], $options['selectGroupPrototypes']));
		}

		foreach ($output as &$field_name) {
			$field_name = 'gp.'.$field_name;
		}
		unset($field_name);

		$db_group_prototypes = DBselect(
			'SELECT '.implode(',', $output).
			' FROM group_prototype gp'.
			' WHERE '.dbConditionId('gp.hostid', array_keys($result)).
				' AND gp.groupid IS NULL'
		);

		while ($db_group_prototype = DBfetch($db_group_prototypes)) {
			$hostid = $db_group_prototype['hostid'];

			unset($db_group_prototype['hostid']);

			$result[$hostid]['groupPrototypes'][] = $db_group_prototype;
		}
	}

	/**
	 * @param array $hosts
	 *
	 * @return array
	 */
	public function create(array $hosts): array {
		$this->validateCreate($hosts);

		$this->createForce($hosts);
		$this->inherit($hosts);

		return ['hostids' => array_column($hosts, 'hostid')];
	}

	/**
	 * @param array $hosts
	 *
	 * @throws APIException
	 */
	private function validateCreate(array &$hosts): void {
		$api_input_rules = ['type' => API_OBJECTS, 'flags' => API_NOT_EMPTY | API_NORMALIZE | API_ALLOW_UNEXPECTED, 'fields' => [
			'ruleid' =>	['type' => API_ID, 'flags' => API_REQUIRED]
		]];

		if (!CApiInputValidator::validate($api_input_rules, $hosts, '/', $error)) {
			self::exception(ZBX_API_ERROR_PARAMETERS, $error);
		}

		self::checkDiscoveryRules($hosts, $db_lld_rules);
		self::addHostStatus($hosts, $db_lld_rules);

		$api_input_rules = ['type' => API_OBJECTS, 'uniq' => [['uuid'], ['ruleid', 'host'], ['ruleid', 'name']], 'fields' => [
			'host_status' =>		['type' => API_ANY],
			'uuid' =>				['type' => API_MULTIPLE, 'rules' => [
										['if' => ['field' => 'host_status', 'in' => HOST_STATUS_TEMPLATE], 'type' => API_UUID],
										['else' => true, 'type' => API_STRING_UTF8, 'in' => DB::getDefault('hosts', 'uuid'), 'unset' => true]
			]],
			'ruleid' =>				['type' => API_ID, 'flags' => API_REQUIRED],
			'host' =>				['type' => API_H_NAME, 'flags' => API_REQUIRED | API_REQUIRED_LLD_MACRO, 'length' => DB::getFieldLength('hosts', 'host')],
			'name' =>				['type' => API_STRING_UTF8, 'flags' => API_NOT_EMPTY, 'length' => DB::getFieldLength('hosts', 'name'), 'default_source' => 'host'],
			'custom_interfaces' =>	['type' => API_INT32, 'in' => implode(',', [HOST_PROT_INTERFACES_INHERIT, HOST_PROT_INTERFACES_CUSTOM]), 'default' => DB::getDefault('hosts', 'custom_interfaces')],
			'status' =>				['type' => API_INT32, 'in' => implode(',', [HOST_STATUS_MONITORED, HOST_STATUS_NOT_MONITORED])],
			'discover' =>			['type' => API_INT32, 'in' => implode(',', [ZBX_PROTOTYPE_DISCOVER, ZBX_PROTOTYPE_NO_DISCOVER])],
			'interfaces' =>			self::getInterfacesValidationRules(),
			'groupLinks' =>			['type' => API_OBJECTS, 'flags' => API_REQUIRED | API_NOT_EMPTY, 'uniq' => [['groupid']], 'fields' => [
				'groupid' =>			['type' => API_ID, 'flags' => API_REQUIRED]
			]],
			'groupPrototypes' =>	['type' => API_OBJECTS, 'uniq' => [['name']], 'fields' => self::getGroupPrototypeValidationFields()],
			'templates' =>			['type' => API_OBJECTS, 'flags' => API_NORMALIZE, 'uniq' => [['templateid']], 'fields' => [
				'templateid' =>			['type' => API_ID, 'flags' => API_REQUIRED]
			]],
			'tags' =>				['type' => API_OBJECTS, 'flags' => API_NORMALIZE, 'uniq' => [['tag', 'value']], 'fields' => [
				'tag' =>				['type' => API_STRING_UTF8, 'flags' => API_REQUIRED | API_NOT_EMPTY, 'length' => DB::getFieldLength('host_tag', 'tag')],
				'value' =>				['type' => API_STRING_UTF8, 'length' => DB::getFieldLength('host_tag', 'value'), 'default' => DB::getDefault('host_tag', 'value')]
			]],
			'macros' =>				['type' => API_OBJECTS, 'flags' => API_NORMALIZE, 'uniq' => [['macro']], 'fields' => [
				'macro' =>				['type' => API_USER_MACRO, 'flags' => API_REQUIRED, 'length' => DB::getFieldLength('hostmacro', 'macro')],
				'type' =>				['type' => API_INT32, 'in' => implode(',', [ZBX_MACRO_TYPE_TEXT, ZBX_MACRO_TYPE_SECRET, ZBX_MACRO_TYPE_VAULT]), 'default' => ZBX_MACRO_TYPE_TEXT],
				'value' =>				['type' => API_MULTIPLE, 'flags' => API_REQUIRED, 'rules' => [
											['if' => ['field' => 'type', 'in' => implode(',', [ZBX_MACRO_TYPE_VAULT])], 'type' => API_VAULT_SECRET, 'provider' => CSettingsHelper::get(CSettingsHelper::VAULT_PROVIDER), 'length' => DB::getFieldLength('hostmacro', 'value')],
											['else' => true, 'type' => API_STRING_UTF8, 'length' => DB::getFieldLength('hostmacro', 'value')]
				]],
				'description' =>		['type' => API_STRING_UTF8, 'length' => DB::getFieldLength('hostmacro', 'description')]
			]],
			'inventory_mode' =>		['type' => API_INT32, 'in' => implode(',', [HOST_INVENTORY_DISABLED, HOST_INVENTORY_MANUAL, HOST_INVENTORY_AUTOMATIC])]
		]];

		if (!CApiInputValidator::validate($api_input_rules, $hosts, '/', $error)) {
			self::exception(ZBX_API_ERROR_PARAMETERS, $error);
		}

		self::addUuid($hosts);

		self::checkUuidDuplicates($hosts);
		self::checkDuplicates($hosts);
		self::checkMainInterfaces($hosts);
		self::checkGroupLinks($hosts);
		$this->checkTemplates($hosts);
	}

	/**
	 * @param array $hosts
	 * @param bool  $inherited
	 */
	protected function createForce(array &$hosts, bool $inherited = false): void {
		self::addFlags($hosts, ZBX_FLAG_DISCOVERY_PROTOTYPE);

		$hostids = DB::insert('hosts', $hosts);

		$host_statuses = [];

		foreach ($hosts as &$host) {
			$host['hostid'] = array_shift($hostids);

			$host_statuses[] = $host['host_status'];
			unset($host['host_status']);
		}
		unset($host);

		if (!$inherited) {
			$this->checkTemplatesLinks($hosts);
		}

		self::createHostDiscoveries($hosts);

		self::updateInterfaces($hosts);
		self::updateGroupLinks($hosts);
		self::updateGroupPrototypes($hosts);
		$this->updateTemplates($hosts);
		$this->updateTags($hosts);
		self::updateMacros($hosts);
		self::updateHostInventories($hosts);

		self::addAuditLog(CAudit::ACTION_ADD, CAudit::RESOURCE_HOST_PROTOTYPE, $hosts);

		$ins_host_template_cache = [];

		foreach ($hosts as &$host) {
			$host['host_status'] = array_shift($host_statuses);

			$ins_host_template_cache[] = [
				'hostid' => $host['hostid'],
				'link_hostid' => $host['hostid']
			];
		}
		unset($host);

		DB::insertBatch('host_template_cache', $ins_host_template_cache, false);
	}

	/**
	 * @param array $hosts
	 *
	 * @return array
	 */
	public function update(array $hosts): array {
		$this->validateUpdate($hosts, $db_hosts);

		$hostids = array_column($hosts, 'hostid');

		$this->updateForce($hosts, $db_hosts);
		$this->inherit($hosts, $db_hosts);

		return ['hostids' => $hostids];
	}

	/**
	 * @param array      $hosts
	 * @param array|null $db_hosts
	 *
	 * @throws APIException
	 */
	protected function validateUpdate(array &$hosts, ?array &$db_hosts = null): void {
		$api_input_rules = ['type' => API_OBJECTS, 'flags' => API_NOT_EMPTY | API_NORMALIZE | API_ALLOW_UNEXPECTED, 'uniq' => [['hostid']], 'fields' => [
			'hostid' =>				['type' => API_ID, 'flags' => API_REQUIRED],
			'groupPrototypes' =>	['type' => API_OBJECTS, 'flags' => API_NORMALIZE | API_ALLOW_UNEXPECTED, 'uniq' => [['group_prototypeid']], 'fields' => [
				'group_prototypeid' =>	['type' => API_ID]
			]]
		]];

		if (!CApiInputValidator::validate($api_input_rules, $hosts, '/', $error)) {
			self::exception(ZBX_API_ERROR_PARAMETERS, $error);
		}

		$db_hosts = $this->get([
			'output' => ['uuid', 'hostid', 'host', 'name', 'custom_interfaces', 'status', 'discover', 'inventory_mode'],
			'hostids' => array_column($hosts, 'hostid'),
			'filter' => [
				'flags' => [ZBX_FLAG_DISCOVERY_PROTOTYPE]
			],
			'editable' => true,
			'preservekeys' => true
		]);

		if (count($db_hosts) != count($hosts)) {
			self::exception(ZBX_API_ERROR_PERMISSIONS, _('No permissions to referred object or it does not exist!'));
		}

		self::addInternalFields($db_hosts);
		self::addAffectedGroupPrototypes($hosts, $db_hosts);

		foreach ($hosts as $i => &$host) {
			$db_host = $db_hosts[$host['hostid']];
			$host['host_status'] = $db_host['host_status'];

			if ($db_host['templateid'] == 0) {
				$host += array_intersect_key($db_host, array_flip(['custom_interfaces']));

				$api_input_rules = self::getValidationRules();
			}
			else {
				$api_input_rules = self::getInheritedValidationRules();
			}

			$path = '/'.($i + 1);

			if (!CApiInputValidator::validate($api_input_rules, $host, $path, $error)) {
				self::exception(ZBX_API_ERROR_PARAMETERS, $error);
			}

			self::validateGroupPrototypes($host, $db_host, $path.'/groupPrototypes');
		}
		unset($host);

		$hosts = $this->extendObjectsByKey($hosts, $db_hosts, 'hostid', ['custom_interfaces', 'ruleid']);

		self::validateUniqueness($hosts);

		$this->addAffectedObjects($hosts, $db_hosts);

		self::checkUuidDuplicates($hosts, $db_hosts);
		self::checkDuplicates($hosts, $db_hosts);
		self::checkMainInterfaces($hosts);
		self::checkGroupLinks($hosts, $db_hosts);
		$this->checkTemplates($hosts, $db_hosts);
		$this->checkTemplatesLinks($hosts, $db_hosts);
		$hosts = parent::validateHostMacros($hosts, $db_hosts);
	}

	/**
	 * Add the internally used fields to the given $db_hosts.
	 *
	 * @param array $db_hosts
	 */
	private static function addInternalFields(array &$db_hosts): void {
		$result = DBselect(
			'SELECT h.hostid,h.templateid,hd.lldruleid AS ruleid,hh.status AS host_status'.
			' FROM hosts h,host_discovery hd,items i,hosts hh'.
			' WHERE h.hostid=hd.hostid'.
				' AND hd.lldruleid=i.itemid'.
				' AND i.hostid=hh.hostid'.
				' AND '.dbConditionId('h.hostid', array_keys($db_hosts))
		);

		while ($row = DBfetch($result)) {
			$db_hosts[$row['hostid']] += $row;
		}
	}

	/**
	 * @return array
	 */
	private static function getValidationRules(): array {
		return ['type' => API_OBJECT, 'fields' => [
			'host_status' =>		['type' => API_ANY],
			'uuid' =>				['type' => API_MULTIPLE, 'rules' => [
										['if' => ['field' => 'host_status', 'in' => HOST_STATUS_TEMPLATE], 'type' => API_UUID],
										['else' => true, 'type' => API_STRING_UTF8, 'in' => DB::getDefault('hosts', 'uuid'), 'unset' => true]
			]],
			'hostid' =>				['type' => API_ANY],
			'host' =>				['type' => API_H_NAME, 'flags' => API_REQUIRED_LLD_MACRO, 'length' => DB::getFieldLength('hosts', 'host')],
			'name' =>				['type' => API_STRING_UTF8, 'flags' => API_NOT_EMPTY, 'length' => DB::getFieldLength('hosts', 'name')],
			'custom_interfaces' =>	['type' => API_INT32, 'in' => implode(',', [HOST_PROT_INTERFACES_INHERIT, HOST_PROT_INTERFACES_CUSTOM])],
			'status' =>				['type' => API_INT32, 'in' => implode(',', [HOST_STATUS_MONITORED, HOST_STATUS_NOT_MONITORED])],
			'discover' =>			['type' => API_INT32, 'in' => implode(',', [ZBX_PROTOTYPE_DISCOVER, ZBX_PROTOTYPE_NO_DISCOVER])],
			'interfaces' =>			self::getInterfacesValidationRules(),
			'groupLinks' =>			['type' => API_OBJECTS, 'flags' => API_NOT_EMPTY, 'uniq' => [['groupid']], 'fields' => [
				'groupid' =>			['type' => API_ID, 'flags' => API_REQUIRED]
			]],
			'groupPrototypes' =>	['type' => API_ANY],
			'templates' =>			['type' => API_OBJECTS, 'flags' => API_NORMALIZE, 'uniq' => [['templateid']], 'fields' => [
				'templateid' =>			['type' => API_ID, 'flags' => API_REQUIRED]
			]],
			'tags' =>				['type' => API_OBJECTS, 'flags' => API_NORMALIZE, 'uniq' => [['tag', 'value']], 'fields' => [
				'tag' =>				['type' => API_STRING_UTF8, 'flags' => API_REQUIRED | API_NOT_EMPTY, 'length' => DB::getFieldLength('host_tag', 'tag')],
				'value' =>				['type' => API_STRING_UTF8, 'length' => DB::getFieldLength('host_tag', 'value'), 'default' => DB::getDefault('host_tag', 'value')]
			]],
			'macros' =>				['type' => API_OBJECTS, 'flags' => API_NORMALIZE, 'uniq' => [['hostmacroid']], 'fields' => [
				'hostmacroid' =>		['type' => API_ID],
				'macro' =>				['type' => API_USER_MACRO, 'length' => DB::getFieldLength('hostmacro', 'macro')],
				'type' =>				['type' => API_INT32, 'in' => implode(',', [ZBX_MACRO_TYPE_TEXT, ZBX_MACRO_TYPE_SECRET, ZBX_MACRO_TYPE_VAULT])],
				'value' =>				['type' => API_STRING_UTF8, 'length' => DB::getFieldLength('hostmacro', 'value')],
				'description' =>		['type' => API_STRING_UTF8, 'length' => DB::getFieldLength('hostmacro', 'description')]
			]],
			'inventory_mode' =>		['type' => API_INT32, 'in' => implode(',', [HOST_INVENTORY_DISABLED, HOST_INVENTORY_MANUAL, HOST_INVENTORY_AUTOMATIC])]
		]];
	}

	/**
	 * @return array
	 */
	private static function getInheritedValidationRules(): array {
		return ['type' => API_OBJECT, 'fields' => [
			'host_status' =>		['type' => API_ANY],
			'uuid' =>				['type' => API_UNEXPECTED, 'error_type' => API_ERR_INHERITED],
			'hostid' =>				['type' => API_ANY],
			'host' =>				['type' => API_UNEXPECTED, 'error_type' => API_ERR_INHERITED],
			'name' =>				['type' => API_UNEXPECTED, 'error_type' => API_ERR_INHERITED],
			'custom_interfaces' =>	['type' => API_UNEXPECTED, 'error_type' => API_ERR_INHERITED],
			'status' =>				['type' => API_INT32, 'in' => implode(',', [HOST_STATUS_MONITORED, HOST_STATUS_NOT_MONITORED])],
			'discover' =>			['type' => API_INT32, 'in' => implode(',', [ZBX_PROTOTYPE_DISCOVER, ZBX_PROTOTYPE_NO_DISCOVER])],
			'interfaces' =>			['type' => API_UNEXPECTED, 'error_type' => API_ERR_INHERITED],
			'groupLinks' =>			['type' => API_UNEXPECTED, 'error_type' => API_ERR_INHERITED],
			'groupPrototypes' =>	['type' => API_UNEXPECTED, 'error_type' => API_ERR_INHERITED],
			'templates' =>			['type' => API_UNEXPECTED, 'error_type' => API_ERR_INHERITED],
			'tags' =>				['type' => API_UNEXPECTED, 'error_type' => API_ERR_INHERITED],
			'macros' =>				['type' => API_UNEXPECTED, 'error_type' => API_ERR_INHERITED],
			'inventory_mode' =>		['type' => API_UNEXPECTED, 'error_type' => API_ERR_INHERITED]
		]];
	}

	/**
	 * @return array
	 */
	private static function getInterfacesValidationRules(): array {
		return ['type' => API_MULTIPLE, 'rules' => [
			['if' => ['field' => 'custom_interfaces', 'in' => HOST_PROT_INTERFACES_CUSTOM], 'type' => API_OBJECTS, 'flags' => API_NORMALIZE, 'fields' => [
				'type' =>		['type' => API_INT32, 'flags' => API_REQUIRED, 'in' => implode(',', [INTERFACE_TYPE_AGENT, INTERFACE_TYPE_SNMP, INTERFACE_TYPE_IPMI, INTERFACE_TYPE_JMX])],
				'useip' =>		['type' => API_INT32, 'flags' => API_REQUIRED, 'in' => implode(',', [INTERFACE_USE_DNS, INTERFACE_USE_IP])],
				'ip' =>			['type' => API_MULTIPLE, 'rules' => [
									['if' => ['field' => 'useip', 'in' => INTERFACE_USE_IP], 'type' => API_IP, 'flags' => API_REQUIRED | API_NOT_EMPTY | API_ALLOW_USER_MACRO | API_ALLOW_LLD_MACRO | API_ALLOW_MACRO, 'length' => DB::getFieldLength('interface', 'ip')],
									['else' => true, 'type' => API_IP, 'flags' => API_ALLOW_USER_MACRO | API_ALLOW_LLD_MACRO | API_ALLOW_MACRO, 'length' => DB::getFieldLength('interface', 'ip')]
				]],
				'dns' =>		['type' => API_MULTIPLE, 'rules' => [
									['if' => ['field' => 'useip', 'in' => INTERFACE_USE_DNS], 'type' => API_DNS, 'flags' => API_REQUIRED | API_NOT_EMPTY | API_ALLOW_USER_MACRO | API_ALLOW_LLD_MACRO | API_ALLOW_MACRO, 'length' => DB::getFieldLength('interface', 'dns')],
									['else' => true, 'type' => API_DNS, 'flags' => API_ALLOW_USER_MACRO | API_ALLOW_LLD_MACRO | API_ALLOW_MACRO, 'length' => DB::getFieldLength('interface', 'dns')]
				]],
				'port' =>		['type' => API_PORT, 'flags' => API_REQUIRED | API_NOT_EMPTY | API_ALLOW_USER_MACRO | API_ALLOW_LLD_MACRO, 'length' => DB::getFieldLength('interface', 'port')],
				'main' =>		['type' => API_INT32, 'flags' => API_REQUIRED, 'in' => implode(',', [INTERFACE_SECONDARY, INTERFACE_PRIMARY])],
				'details' =>	['type' => API_MULTIPLE, 'rules' => [
					['if' => ['field' => 'type', 'in' => INTERFACE_TYPE_SNMP], 'type' => API_OBJECT, 'flags' => API_REQUIRED, 'fields' => [
						'version' =>			['type' => API_INT32, 'flags' => API_REQUIRED, 'in' => implode(',', [SNMP_V1, SNMP_V2C, SNMP_V3])],
						'bulk' =>				['type' => API_INT32, 'in' => implode(',', [SNMP_BULK_DISABLED, SNMP_BULK_ENABLED])],
						'community' =>			['type' => API_MULTIPLE, 'rules' => [
													['if' => ['field' => 'version', 'in' => implode(',', [SNMP_V1, SNMP_V2C])], 'type' => API_STRING_UTF8, 'flags' => API_REQUIRED | API_NOT_EMPTY, 'length' => DB::getFieldLength('interface_snmp', 'community')],
													['else' => true, 'type' => API_STRING_UTF8, 'in' => DB::getDefault('interface_snmp', 'community')]
						]],
						'max_repetitions' =>	['type' => API_MULTIPLE, 'rules' => [
													['if' => ['field' => 'version', 'in' => implode(',', [SNMP_V2C, SNMP_V3])], 'type' => API_INT32, 'in' => implode(':', [1, ZBX_MAX_INT32])],
													['else' => true, 'type' => API_INT32, 'in' => DB::getDefault('interface_snmp', 'max_repetitions')]
						]],
						'contextname' =>		['type' => API_MULTIPLE, 'rules' => [
													['if' => ['field' => 'version', 'in' => SNMP_V3], 'type' => API_STRING_UTF8, 'length' => DB::getFieldLength('interface_snmp', 'contextname')],
													['else' => true, 'type' => API_STRING_UTF8, 'in' => DB::getDefault('interface_snmp', 'contextname')]
						]],
						'securityname' =>		['type' => API_MULTIPLE, 'rules' => [
													['if' => ['field' => 'version', 'in' => SNMP_V3], 'type' => API_STRING_UTF8, 'length' => DB::getFieldLength('interface_snmp', 'securityname')],
													['else' => true, 'type' => API_STRING_UTF8, 'in' => DB::getDefault('interface_snmp', 'securityname')]
						]],
						'securitylevel' =>		['type' => API_MULTIPLE, 'rules' => [
													['if' => ['field' => 'version', 'in' => SNMP_V3], 'type' => API_INT32, 'in' => implode(',', [ITEM_SNMPV3_SECURITYLEVEL_NOAUTHNOPRIV, ITEM_SNMPV3_SECURITYLEVEL_AUTHNOPRIV, ITEM_SNMPV3_SECURITYLEVEL_AUTHPRIV]), 'default' => DB::getDefault('interface_snmp', 'securitylevel')],
													['else' => true, 'type' => API_INT32, 'in' => DB::getDefault('interface_snmp', 'securitylevel')]
						]],
						'authprotocol' =>		['type' => API_MULTIPLE, 'rules' => [
													['if' => ['field' => 'version', 'in' => SNMP_V3], 'type' => API_MULTIPLE, 'rules' => [
														['if' => ['field' => 'securitylevel', 'in' => implode(',', [ITEM_SNMPV3_SECURITYLEVEL_AUTHNOPRIV, ITEM_SNMPV3_SECURITYLEVEL_AUTHPRIV])], 'type' => API_INT32, 'in' => implode(',', array_keys(getSnmpV3AuthProtocols()))],
														['else' => true, 'type' => API_INT32, 'in' => DB::getDefault('interface_snmp', 'authprotocol')]
													]],
													['else' => true, 'type' => API_INT32, 'in' => DB::getDefault('interface_snmp', 'authprotocol')]
						]],
						'authpassphrase' =>		['type' => API_MULTIPLE, 'rules' => [
													['if' => ['field' => 'version', 'in' => SNMP_V3], 'type' => API_MULTIPLE, 'rules' => [
														['if' => ['field' => 'securitylevel', 'in' => implode(',', [ITEM_SNMPV3_SECURITYLEVEL_AUTHNOPRIV, ITEM_SNMPV3_SECURITYLEVEL_AUTHPRIV])], 'type' => API_STRING_UTF8, 'length' => DB::getFieldLength('interface_snmp', 'authpassphrase')],
														['else' => true, 'type' => API_STRING_UTF8, 'in' => DB::getDefault('interface_snmp', 'authpassphrase')]
													]],
													['else' => true, 'type' => API_STRING_UTF8, 'in' => DB::getDefault('interface_snmp', 'authpassphrase')]
						]],
						'privprotocol' =>		['type' => API_MULTIPLE, 'rules' => [
													['if' => ['field' => 'version', 'in' => SNMP_V3], 'type' => API_MULTIPLE, 'rules' => [
														['if' => ['field' => 'securitylevel', 'in' => ITEM_SNMPV3_SECURITYLEVEL_AUTHPRIV], 'type' => API_INT32, 'in' => implode(',', array_keys(getSnmpV3PrivProtocols()))],
														['else' => true, 'type' => API_INT32, 'in' => DB::getDefault('interface_snmp', 'privprotocol')]
													]],
													['else' => true, 'type' => API_INT32, 'in' => DB::getDefault('interface_snmp', 'privprotocol')]
						]],
						'privpassphrase' =>		['type' => API_MULTIPLE, 'rules' => [
													['if' => ['field' => 'version', 'in' => SNMP_V3], 'type' => API_MULTIPLE, 'rules' => [
														['if' => ['field' => 'securitylevel', 'in' => ITEM_SNMPV3_SECURITYLEVEL_AUTHPRIV], 'type' => API_STRING_UTF8, 'length' => DB::getFieldLength('interface_snmp', 'privpassphrase')],
														['else' => true, 'type' => API_STRING_UTF8, 'in' => DB::getDefault('interface_snmp', 'privpassphrase')]
													]],
													['else' => true, 'type' => API_STRING_UTF8, 'in' => DB::getDefault('interface_snmp', 'privpassphrase')]
						]]
					]],
					['else' => true, 'type' => API_OBJECT, 'fields' => []]
				]]
			]],
			['else' => true, 'type' => API_OBJECTS, 'length' => 0]
		]];
	}

	/**
	 * @param bool $is_update
	 */
	private static function getGroupPrototypeValidationFields(bool $is_update = false): array {
		$api_required = $is_update ? 0 : API_REQUIRED;

		return ($is_update ? ['group_prototypeid' =>	['type' => API_ANY]] : []) + [
			'name' =>	['type' => API_HG_NAME, 'flags' => $api_required | API_REQUIRED_LLD_MACRO, 'length' => DB::getFieldLength('group_prototype', 'name')]
		];
	}

	/**
	 * @param array  $host
	 * @param array  $db_host
	 * @param string $path
	 *
	 * @throws APIException
	 */
	private static function validateGroupPrototypes(array &$host, array $db_host, string $path): void {
		if (!array_key_exists('groupPrototypes', $host)) {
			return;
		}

		foreach ($host['groupPrototypes'] as $i => &$group_prototype) {
			if (array_key_exists('group_prototypeid', $group_prototype)) {
				if (!array_key_exists($group_prototype['group_prototypeid'], $db_host['groupPrototypes'])) {
					self::exception(ZBX_API_ERROR_PARAMETERS, _s('Invalid parameter "%1$s": %2$s.', $path.'/'.($i + 1),
						_('object does not exist or belongs to another object')
					));
				}

				$db_group_prototype = $db_host['groupPrototypes'][$group_prototype['group_prototypeid']];

				$group_prototype += array_intersect_key($db_group_prototype, array_flip(['name']));

				$api_input_rules = ['type' => API_OBJECT, 'fields' => self::getGroupPrototypeValidationFields(true)];
			}
			else {
				$api_input_rules = ['type' => API_OBJECT, 'fields' => self::getGroupPrototypeValidationFields()];
			}

			if (!CApiInputValidator::validate($api_input_rules, $group_prototype, $path.'/'.($i + 1), $error)) {
				self::exception(ZBX_API_ERROR_PARAMETERS, $error);
			}
		}
		unset($group_prototype);

		$api_input_rules = ['type' => API_OBJECTS, 'uniq' => [['name']], 'fields' => [
			'name' =>	['type' => API_HG_NAME]
		]];

		if (!CApiInputValidator::validateUniqueness($api_input_rules, $host['groupPrototypes'], $path, $error)) {
			self::exception(ZBX_API_ERROR_PARAMETERS, $error);
		}
	}

	/**
	 * @param array $hosts
	 *
	 * @throws APIException
	 */
	private static function validateUniqueness(array &$hosts): void {
		$api_input_rules = ['type' => API_OBJECTS, 'uniq' => [['uuid'], ['ruleid', 'host'], ['ruleid', 'name']], 'fields' => [
			'uuid' =>	['type' => API_ANY],
			'ruleid' =>	['type' => API_ANY],
			'host' =>	['type' => API_ANY],
			'name' =>	['type' => API_ANY]
		]];

		if (!CApiInputValidator::validateUniqueness($api_input_rules, $hosts, '/', $error)) {
			self::exception(ZBX_API_ERROR_PARAMETERS, $error);
		}
	}

	/**
	 * @param array $hosts
	 * @param array $db_hosts
	 */
	private function updateForce(array &$hosts, array &$db_hosts): void {
		$upd_hosts = [];
		$upd_hostids = [];

		$internal_fields = array_flip(['hostid', 'custom_interfaces', 'ruleid']);
		$inventory_fields = array_flip(['inventory_mode']);
		$nested_object_fields = array_flip(
			['interfaces', 'groupLinks', 'groupPrototypes', 'templates', 'tags', 'macros']
		);

		foreach ($hosts as $i => &$host) {
			$upd_host = DB::getUpdatedValues('hosts', $host, $db_hosts[$host['hostid']]);

			if ($upd_host) {
				$upd_hosts[] = [
					'values' => $upd_host,
					'where' => ['hostid' => $host['hostid']]
				];

				$upd_hostids[$i] = $host['hostid'];
			}

			$host = array_intersect_key($host,
				$internal_fields + $upd_host + $nested_object_fields + $inventory_fields
			);
		}
		unset($host);

		if ($upd_hosts) {
			DB::update('hosts', $upd_hosts);
		}

		self::updateInterfaces($hosts, $db_hosts, $upd_hostids);
		self::updateGroupLinks($hosts, $db_hosts, $upd_hostids);
		self::updateGroupPrototypes($hosts, $db_hosts, $upd_hostids);
		$this->updateTemplates($hosts, $db_hosts, $upd_hostids);
		$this->updateTags($hosts, $db_hosts, $upd_hostids);
		self::updateMacros($hosts, $db_hosts, $upd_hostids);
		self::updateHostInventories($hosts, $db_hosts, $upd_hostids);

		$hosts = array_intersect_key($hosts, $upd_hostids);
		$db_hosts = array_intersect_key($db_hosts, array_flip($upd_hostids));

		self::addAuditLog(CAudit::ACTION_UPDATE, CAudit::RESOURCE_HOST_PROTOTYPE, $hosts, $db_hosts);
	}

	/**
	 * @param array $hosts
	 * @param array $db_hosts
	 */
	private function addAffectedObjects(array $hosts, array &$db_hosts): void {
		self::addAffectedInterfaces($hosts, $db_hosts);
		self::addAffectedGroupLinks($hosts, $db_hosts);
		self::addAffectedGroupPrototypes($hosts, $db_hosts);
		$this->addAffectedTemplates($hosts, $db_hosts);
		$this->addAffectedTags($hosts, $db_hosts);
		self::addAffectedMacros($hosts, $db_hosts);
	}

	/**
	 * @param array $hosts
	 * @param array $db_hosts
	 */
	private static function addAffectedInterfaces(array $hosts, array &$db_hosts): void {
		$hostids = [];

		foreach ($hosts as $host) {
			if (!array_key_exists('custom_interfaces', $host)) {
				continue;
			}

			$db_custom_interfaces = $db_hosts[$host['hostid']]['custom_interfaces'];

			if ((array_key_exists('interfaces', $host) && $host['custom_interfaces'] == HOST_PROT_INTERFACES_CUSTOM)
					|| ($host['custom_interfaces'] != $db_custom_interfaces
						&& $db_custom_interfaces == HOST_PROT_INTERFACES_CUSTOM)) {
				$hostids[] = $host['hostid'];
				$db_hosts[$host['hostid']]['interfaces'] = [];
			}
			elseif (array_key_exists('interfaces', $host)) {
				$db_hosts[$host['hostid']]['interfaces'] = [];
			}
		}

		if (!$hostids) {
			return;
		}

		$details_interfaces = [];
		$options = [
			'output' => ['interfaceid', 'hostid', 'main', 'type', 'useip', 'ip', 'dns', 'port'],
			'filter' => ['hostid' => $hostids]
		];
		$db_interfaces = DBselect(DB::makeSql('interface', $options));

		while ($db_interface = DBfetch($db_interfaces)) {
			$db_hosts[$db_interface['hostid']]['interfaces'][$db_interface['interfaceid']] =
				array_diff_key($db_interface, array_flip(['hostid'])) + ['details' => []];

			if ($db_interface['type'] == INTERFACE_TYPE_SNMP) {
				$details_interfaces[$db_interface['interfaceid']] = $db_interface['hostid'];
			}
		}

		if ($details_interfaces) {
			$options = [
				'output' => ['interfaceid', 'version', 'bulk', 'community', 'securityname', 'securitylevel',
					'authpassphrase', 'privpassphrase', 'authprotocol', 'privprotocol', 'contextname', 'max_repetitions'
				],
				'filter' => ['interfaceid' => array_keys($details_interfaces)]
			];
			$result = DBselect(DB::makeSql('interface_snmp', $options));

			while ($db_details = DBfetch($result)) {
				$hostid = $details_interfaces[$db_details['interfaceid']];
				$db_hosts[$hostid]['interfaces'][$db_details['interfaceid']]['details'] =
					array_diff_key($db_details, array_flip(['interfaceid']));
			}
		}
	}

	/**
	 * @param array $hosts
	 * @param array $db_hosts
	 */
	private static function addAffectedGroupLinks(array $hosts, array &$db_hosts): void {
		$hostids = [];

		foreach ($hosts as $host) {
			if (array_key_exists('groupLinks', $host)) {
				$hostids[] = $host['hostid'];
				$db_hosts[$host['hostid']]['groupLinks'] = [];
			}
		}

		if (!$hostids) {
			return;
		}

		$db_links = DBselect(
			'SELECT gp.group_prototypeid,gp.hostid,gp.groupid,gp.templateid'.
			' FROM group_prototype gp'.
			' WHERE '.dbConditionId('gp.hostid', $hostids).
				' AND gp.groupid IS NOT NULL'
		);

		while ($db_link = DBfetch($db_links)) {
			$db_hosts[$db_link['hostid']]['groupLinks'][$db_link['group_prototypeid']] =
				array_diff_key($db_link, array_flip(['hostid']));
		}
	}

	/**
	 * @param array $hosts
	 * @param array $db_hosts
	 */
	private static function addAffectedGroupPrototypes(array $hosts, array &$db_hosts): void {
		$hostids = [];

		foreach ($hosts as $host) {
			if (array_key_exists('groupPrototypes', $host)
					&& !array_key_exists('groupPrototypes', $db_hosts[$host['hostid']])) {
				$hostids[] = $host['hostid'];
				$db_hosts[$host['hostid']]['groupPrototypes'] = [];
			}
		}

		if (!$hostids) {
			return;
		}

		$db_links = DBselect(
			'SELECT gp.group_prototypeid,gp.hostid,gp.name,gp.templateid'.
			' FROM group_prototype gp'.
			' WHERE '.dbConditionId('gp.hostid', $hostids).
				' AND gp.groupid IS NULL'
		);

		while ($db_link = DBfetch($db_links)) {
			$db_hosts[$db_link['hostid']]['groupPrototypes'][$db_link['group_prototypeid']] =
				array_diff_key($db_link, array_flip(['hostid']));
		}
	}

	/**
	 * Check for unique host prototype names per LLD rule.
	 *
	 * @param array      $hosts
	 * @param array|null $db_hosts
	 * @param bool       $inherited
	 *
	 * @throws APIException
	 */
	private static function checkDuplicates(array $hosts, ?array $db_hosts = null, bool $inherited = false): void {
		$h_names = [];
		$v_names = [];

		foreach ($hosts as $host) {
			if (array_key_exists('host', $host)) {
				if ($db_hosts === null
						|| $host['host'] !== $db_hosts[$host['hostid']]['host']) {
					$h_names[$host['ruleid']][] = $host['host'];
				}
			}

			if (array_key_exists('name', $host)) {
				if ($db_hosts === null
						|| $host['name'] !== $db_hosts[$host['hostid']]['name']) {
					$v_names[$host['ruleid']][] = $host['name'];
				}
			}
		}

		if ($h_names) {
			$where = [];
			foreach ($h_names as $ruleid => $names) {
				$where[] = '('.dbConditionId('i.itemid', [$ruleid]).' AND '.dbConditionString('h.host', $names).')';
			}

			if (!$inherited) {
				$duplicates = DBfetchArray(DBselect(
					'SELECT i.name AS rule,h.host'.
					' FROM items i,host_discovery hd,hosts h'.
					' WHERE i.itemid=hd.lldruleid'.
						' AND hd.hostid=h.hostid'.
						' AND ('.implode(' OR ', $where).')',
					1
				));

				if ($duplicates) {
					self::exception(ZBX_API_ERROR_PARAMETERS, _s(
						'Host prototype with host name "%1$s" already exists in discovery rule "%2$s".',
						$duplicates[0]['host'], $duplicates[0]['rule']
					));
				}
			}
			else {
				$duplicates = DBfetchArray(DBselect(
					'SELECT i.name AS rule,h.host,hh.host AS parent_host,hh.status'.
					' FROM items i,host_discovery hd,hosts h,hosts hh'.
					' WHERE i.itemid=hd.lldruleid'.
						' AND hd.hostid=h.hostid'.
						' AND i.hostid=hh.hostid'.
						' AND ('.implode(' OR ', $where).')',
					1
				));

				if ($duplicates) {
					if ($duplicates[0]['status'] == HOST_STATUS_TEMPLATE) {
						$error = _('Host prototype with host name "%1$s" already exists in discovery rule "%2$s" of template "%3$s".');
					}
					else {
						$error = _('Host prototype with host name "%1$s" already exists in discovery rule "%2$s" of host "%3$s".');
					}

					self::exception(ZBX_API_ERROR_PARAMETERS, sprintf($error, $duplicates[0]['host'],
						$duplicates[0]['rule'], $duplicates[0]['parent_host']
					));
				}
			}
		}

		if ($v_names) {
			$where = [];
			foreach ($v_names as $ruleid => $names) {
				$where[] = '('.dbConditionId('i.itemid', [$ruleid]).' AND '.dbConditionString('h.name', $names).')';
			}

			if (!$inherited) {
				$duplicates = DBfetchArray(DBselect(
					'SELECT i.name AS rule,h.name'.
					' FROM items i,host_discovery hd,hosts h'.
					' WHERE i.itemid=hd.lldruleid'.
						' AND hd.hostid=h.hostid'.
						' AND ('.implode(' OR ', $where).')',
					1
				));

				if ($duplicates) {
					self::exception(ZBX_API_ERROR_PARAMETERS, _s(
						'Host prototype with visible name "%1$s" already exists in discovery rule "%2$s".',
						$duplicates[0]['name'], $duplicates[0]['rule']
					));
				}
			}
			else {
				$duplicates = DBfetchArray(DBselect(
					'SELECT i.name AS rule,h.name,hh.host AS parent_host,hh.status'.
					' FROM items i,host_discovery hd,hosts h,hosts hh'.
					' WHERE i.itemid=hd.lldruleid'.
						' AND hd.hostid=h.hostid'.
						' AND i.hostid=hh.hostid'.
						' AND ('.implode(' OR ', $where).')',
					1
				));

				if ($duplicates) {
					if ($duplicates[0]['status'] == HOST_STATUS_TEMPLATE) {
						$error = _('Host prototype with visible name "%1$s" already exists in discovery rule "%2$s" of template "%3$s".');
					}
					else {
						$error = _('Host prototype with visible name "%1$s" already exists in discovery rule "%2$s" of host "%3$s".');
					}

					self::exception(ZBX_API_ERROR_PARAMETERS, sprintf($error, $duplicates[0]['name'],
						$duplicates[0]['rule'], $duplicates[0]['parent_host']
					));
				}
			}
		}
	}

	/**
	 * Add the UUID to those of the given host prototypes that belong to a template and don't have the 'uuid' parameter
	 * set.
	 *
	 * @param array $hosts
	 */
	private static function addUuid(array &$hosts): void {
		foreach ($hosts as &$host) {
			if ($host['host_status'] == HOST_STATUS_TEMPLATE && !array_key_exists('uuid', $host)) {
				$host['uuid'] = generateUuidV4();
			}
		}
		unset($host);
	}

	/**
	 * Verify host prototype UUIDs are not repeated.
	 *
	 * @param array      $hosts
	 * @param array|null $db_hosts
	 *
	 * @throws APIException
	 */
	private static function checkUuidDuplicates(array $hosts, ?array $db_hosts = null): void {
		$host_indexes = [];

		foreach ($hosts as $i => $host) {
			if (!array_key_exists('uuid', $host)) {
				continue;
			}

			if ($db_hosts === null || $host['uuid'] !== $db_hosts[$host['hostid']]['uuid']) {
				$host_indexes[$host['uuid']] = $i;
			}
		}

		if (!$host_indexes) {
			return;
		}

		$duplicates = DB::select('hosts', [
			'output' => ['uuid'],
			'filter' => [
				'flags' => ZBX_FLAG_DISCOVERY_PROTOTYPE,
				'uuid' => array_keys($host_indexes)
			],
			'limit' => 1
		]);

		if ($duplicates) {
			self::exception(ZBX_API_ERROR_PARAMETERS,
				_s('Invalid parameter "%1$s": %2$s.', '/'.($host_indexes[$duplicates[0]['uuid']] + 1),
					_('host prototype with the same UUID already exists')
				)
			);
		}
	}

	/**
	 * @param array      $hosts
	 * @param array|null $db_lld_rules
	 *
	 * @throws APIException
	 */
	private static function checkDiscoveryRules(array $hosts, ?array &$db_lld_rules = null): void {
		$ruleids = array_unique(array_column($hosts, 'ruleid'));

		$count = (int) API::DiscoveryRule()->get([
			'countOutput' => true,
			'itemids' => $ruleids,
			'filter' => [
				'flags' => [ZBX_FLAG_DISCOVERY_RULE]
			],
			'editable' => true
		]) + (int) API::DiscoveryRulePrototype()->get([
			'countOutput' => true,
			'itemids' => $ruleids,
			'filter' => [
				'flags' => [ZBX_FLAG_DISCOVERY_RULE_PROTOTYPE]
			],
			'editable' => true
		]);

		if ($count != count($ruleids)) {
			self::exception(ZBX_API_ERROR_PERMISSIONS, _('No permissions to referred object or it does not exist!'));
		}

		$result = DBselect(
			'SELECT i.itemid,h.status'.
			' FROM items i,hosts h'.
			' WHERE i.hostid=h.hostid'.
				' AND '.dbConditionId('i.itemid', $ruleids)
		);

		$db_lld_rules = [];

		while ($row = DBfetch($result)) {
			$db_lld_rules[$row['itemid']] = ['host_status' => $row['status']];
		}
	}


	/**
	 * Add host_status property to given host prototypes based on given LLD rules.
	 *
	 * @param array $items
	 * @param array $db_lld_rules
	 */
	private static function addHostStatus(array &$hosts, array $db_lld_rules): void {
		foreach ($hosts as &$host) {
			$host['host_status'] = $db_lld_rules[$host['ruleid']]['host_status'];
		}
		unset($host);
	}

	/**
	 * Assign given flags value to the flags property of given host prototypes.
	 *
	 * @param array $hosts
	 * @param int   $flags
	 */
	private static function addFlags(array &$hosts, int $flags): void {
		foreach ($hosts as &$host) {
			$host['flags'] = $flags;
		}
		unset($host);
	}

	/**
	 * Check if host groups links are valid.
	 *
	 * @param array      $hosts
	 * @param array|null $db_hosts
	 *
	 * @throws APIException
	 */
	private static function checkGroupLinks(array $hosts, ?array $db_hosts = null): void {
		$edit_groupids = [];

		foreach ($hosts as $host) {
			if (!array_key_exists('groupLinks', $host)) {
				continue;
			}

			$groupids = array_column($host['groupLinks'], 'groupid');

			if ($db_hosts === null) {
				$edit_groupids += array_flip($groupids);
			}
			else {
				$db_groupids = array_column($db_hosts[$host['hostid']]['groupLinks'], 'groupid');

				$ins_groupids = array_flip(array_diff($groupids, $db_groupids));
				$del_groupids = array_flip(array_diff($db_groupids, $groupids));

				$edit_groupids += $ins_groupids + $del_groupids;
			}
		}

		if (!$edit_groupids) {
			return;
		}

		$db_groups = API::HostGroup()->get([
			'output' => ['name', 'flags'],
			'groupids' => array_keys($edit_groupids),
			'editable' => true,
			'preservekeys' => true
		]);

		if (count($db_groups) != count($edit_groupids)) {
			self::exception(ZBX_API_ERROR_PERMISSIONS, _('No permissions to referred object or it does not exist!'));
		}

		// Check if group prototypes use discovered host groups.
		foreach ($db_groups as $db_group) {
			if ($db_group['flags'] == ZBX_FLAG_DISCOVERY_CREATED) {
				self::exception(ZBX_API_ERROR_PARAMETERS,
					_s('Group prototype cannot be based on a discovered host group "%1$s".', $db_group['name'])
				);
			}
		}
	}

	/**
	 * Check if main interfaces are correctly set for every interface type. Each host must either have only one main
	 * interface for each interface type, or have no interface of that type at all.
	 *
	 * @param array $hosts
	 *
	 * @throws APIException if two main or no main interfaces are given.
	 */
	private static function checkMainInterfaces(array $hosts): void {
		foreach ($hosts as $i => $host) {
			if ($host['custom_interfaces'] != HOST_PROT_INTERFACES_CUSTOM
					|| !array_key_exists('interfaces', $host) || !$host['interfaces']) {
				continue;
			}

			$primary_interfaces = [];
			$path = '/'.($i + 1).'/interfaces';

			foreach ($host['interfaces'] as $interface) {
				if (!array_key_exists($interface['type'], $primary_interfaces)) {
					$primary_interfaces[$interface['type']] = 0;
				}

				if ($interface['main'] == INTERFACE_PRIMARY) {
					$primary_interfaces[$interface['type']]++;
				}

				if ($primary_interfaces[$interface['type']] > 1) {
					self::exception(ZBX_API_ERROR_PARAMETERS, _s('Invalid parameter "%1$s": %2$s.', $path,
						_s('cannot have more than one default interface of the same type')
					));
				}
			}

			foreach ($primary_interfaces as $type => $count) {
				if ($count == 0) {
					self::exception(ZBX_API_ERROR_PARAMETERS, _s('Invalid parameter "%1$s": %2$s.', $path,
						_s('no default interface for "%1$s" type', hostInterfaceTypeNumToName($type))
					));
				}
			}
		}
	}

	/**
	 * @param array $hosts
	 */
	private static function createHostDiscoveries(array $hosts): void {
		$host_discoveries = [];

		foreach ($hosts as $host) {
			$host_discoveries[] = [
				'hostid' => $host['hostid'],
				'lldruleid' => $host['ruleid']
			];
		}

		if ($host_discoveries) {
			DB::insertBatch('host_discovery', $host_discoveries, false);
		}
	}

	/**
	 * @param array      $hosts
	 * @param array|null $db_hosts
	 * @param array|null $upd_hostids
	 */
	private static function updateInterfaces(array &$hosts, ?array &$db_hosts = null, ?array &$upd_hostids = null): void {
		$ins_interfaces = [];
		$del_interfaceids = [];

		foreach ($hosts as $i => &$host) {
			$update = false;

			if ($db_hosts === null) {
				if ($host['custom_interfaces'] == HOST_PROT_INTERFACES_CUSTOM && array_key_exists('interfaces', $host)
						&& $host['interfaces']) {
					$update = true;
				}
			}
			else {
				if (!array_key_exists('custom_interfaces', $db_hosts[$host['hostid']])) {
					continue;
				}

				if ($host['custom_interfaces'] == HOST_PROT_INTERFACES_CUSTOM) {
					if (array_key_exists('interfaces', $host)) {
						$update = true;
					}
				}
				elseif ($db_hosts[$host['hostid']]['custom_interfaces'] == HOST_PROT_INTERFACES_CUSTOM
						&& $db_hosts[$host['hostid']]['interfaces']) {
					$update = true;
					$host['interfaces'] = [];
				}
			}

			if (!$update) {
				continue;
			}

			$changed = false;
			$db_interfaces = ($db_hosts !== null) ? $db_hosts[$host['hostid']]['interfaces'] : [];

			foreach ($host['interfaces'] as &$interface) {
				$db_interfaceid = self::getInterfaceId($interface, $db_interfaces);

				if ($db_interfaceid !== null) {
					$interface['interfaceid'] = $db_interfaceid;
					unset($db_interfaces[$db_interfaceid]);
				}
				else {
					$ins_interfaces[] = ['hostid' => $host['hostid']] + $interface;
					$changed = true;
				}
			}
			unset($interface);

			if ($db_interfaces) {
				$del_interfaceids = array_merge($del_interfaceids, array_keys($db_interfaces));
				$changed = true;
			}

			if ($db_hosts !== null) {
				if ($changed) {
					$upd_hostids[$i] = $host['hostid'];
				}
				else {
					unset($host['interfaces'], $db_hosts[$host['hostid']]['interfaces']);
				}
			}
		}
		unset($host);

		if ($del_interfaceids) {
			DB::delete('interface_snmp', ['interfaceid' => $del_interfaceids]);
			DB::delete('interface', ['interfaceid' => $del_interfaceids]);
		}

		if ($ins_interfaces) {
			$interfaceids = DB::insert('interface', $ins_interfaces);
		}

		$ins_interfaces_snmp = [];

		foreach ($hosts as &$host) {
			if (!array_key_exists('interfaces', $host)) {
				continue;
			}

			foreach ($host['interfaces'] as &$interface) {
				if (!array_key_exists('interfaceid', $interface)) {
					$interface['interfaceid'] = array_shift($interfaceids);

					if ($interface['type'] == INTERFACE_TYPE_SNMP) {
						$ins_interfaces_snmp[] = ['interfaceid' => $interface['interfaceid']] + $interface['details'];
					}
				}
			}
			unset($interface);
		}
		unset($host);

		if ($ins_interfaces_snmp) {
			DB::insert('interface_snmp', $ins_interfaces_snmp, false);
		}
	}

	/**
	 * Get the ID of interface if all fields of given interface are equal to all fields of one of existing interfaces.
	 *
	 * @param array $interface
	 * @param array $db_interfaces
	 *
	 * @return string|null
	 */
	private static function getInterfaceId(array $interface, array $db_interfaces): ?string {
		$def_interface = array_intersect_key(DB::getDefaults('interface'), array_flip(['ip', 'dns']));
		$def_details = array_intersect_key(DB::getDefaults('interface_snmp'), array_flip(['bulk', 'community',
			'max_repetitions', 'contextname', 'securityname', 'securitylevel', 'authprotocol', 'authpassphrase',
			'privprotocol', 'privpassphrase'
		]));

		$interface += $def_interface;
		$details = array_key_exists('details', $interface) ? $interface['details'] : [];

		if ($interface['type'] == INTERFACE_TYPE_SNMP && array_key_exists('details', $interface)) {
			$details += $def_details;
		}

		foreach ($db_interfaces as $db_interface) {
			if (!DB::getUpdatedValues('interface', $interface, $db_interface)) {
				if ($interface['type'] == INTERFACE_TYPE_SNMP) {
					if (!DB::getUpdatedValues('interface_snmp', $details, $db_interface['details'])) {
						return $db_interface['interfaceid'];
					}
				}
				else {
					return $db_interface['interfaceid'];
				}
			}
		}

		return null;
	}

	/**
	 * @param array      $hosts
	 * @param array|null $db_hosts
	 * @param array|null $upd_hostids
	 */
	private static function updateGroupLinks(array &$hosts, ?array &$db_hosts = null, ?array &$upd_hostids = null): void {
		$ins_group_links = [];
		$upd_group_links = []; // Used to update templateid value upon inheritance.
		$del_group_prototypeids = [];

		foreach ($hosts as $i => &$host) {
			if (!array_key_exists('groupLinks', $host)) {
				continue;
			}

			$changed = false;
			$db_group_links = $db_hosts !== null
				? array_column($db_hosts[$host['hostid']]['groupLinks'], null, 'groupid')
				: [];

			foreach ($host['groupLinks'] as &$group_link) {
				if (array_key_exists($group_link['groupid'], $db_group_links)) {
					$group_link['group_prototypeid'] = $db_group_links[$group_link['groupid']]['group_prototypeid'];
					$upd_group_link = DB::getUpdatedValues('group_prototype', $group_link,
						$db_group_links[$group_link['groupid']]
					);

					if ($upd_group_link) {
						$upd_group_links[] = [
							'values' => $upd_group_link,
							'where' => ['group_prototypeid' => $group_link['group_prototypeid']]
						];
						$changed = true;
					}

					unset($db_group_links[$group_link['groupid']]);
				}
				else {
					$ins_group_links[] = ['hostid' => $host['hostid']] + $group_link;
					$changed = true;
				}
			}
			unset($group_link);

			if ($db_group_links) {
				$del_group_prototypeids = array_merge($del_group_prototypeids,
					array_column($db_group_links, 'group_prototypeid')
				);
				$changed = true;
			}

			if ($db_hosts !== null) {
				if ($changed) {
					$upd_hostids[$i] = $host['hostid'];
				}
				else {
					unset($host['groupLinks'], $db_hosts[$host['hostid']]['groupLinks']);
				}
			}
		}
		unset($host);

		if ($del_group_prototypeids) {
			self::deleteGroupPrototypes($del_group_prototypeids);
		}

		if ($upd_group_links) {
			DB::update('group_prototype', $upd_group_links);
		}

		if ($ins_group_links) {
			$group_prototypeids = DB::insert('group_prototype', $ins_group_links);
		}

		foreach ($hosts as &$host) {
			if (!array_key_exists('groupLinks', $host)) {
				continue;
			}

			foreach ($host['groupLinks'] as &$group_link) {
				if (!array_key_exists('group_prototypeid', $group_link)) {
					$group_link['group_prototypeid'] = array_shift($group_prototypeids);
				}
			}
			unset($group_link);
		}
		unset($host);
	}

	/**
	 * @param array      $hosts
	 * @param array|null $db_hosts
	 * @param array|null $upd_hostids
	 */
	private static function updateGroupPrototypes(array &$hosts, ?array &$db_hosts = null,
			?array &$upd_hostids = null): void {
		$ins_group_prototypes = [];
		$upd_group_prototypes = []; // Used to update templateid value upon inheritance.
		$del_group_prototypeids = [];

		foreach ($hosts as $i => &$host) {
			if (!array_key_exists('groupPrototypes', $host)) {
				continue;
			}

			$db_group_prototypes = ($db_hosts !== null) ? $db_hosts[$host['hostid']]['groupPrototypes'] : [];
			$changed = false;

			foreach ($host['groupPrototypes'] as &$group_prototype) {
				if (array_key_exists('group_prototypeid', $group_prototype)) {
					$upd_group_prototype = DB::getUpdatedValues('group_prototype', $group_prototype,
						$db_group_prototypes[$group_prototype['group_prototypeid']]
					);

					if ($upd_group_prototype) {
						$upd_group_prototypes[] = [
							'values' => $upd_group_prototype,
							'where' => ['group_prototypeid' => $group_prototype['group_prototypeid']]
						];
						$changed = true;
					}

					unset($db_group_prototypes[$group_prototype['group_prototypeid']]);
				}
				else {
					$ins_group_prototypes[] = ['hostid' => $host['hostid']] + $group_prototype;
					$changed = true;
				}
			}
			unset($group_prototype);

			if ($db_group_prototypes) {
				$del_group_prototypeids = array_merge($del_group_prototypeids, array_keys($db_group_prototypes));
				$changed = true;
			}

			if ($db_hosts !== null) {
				if ($changed) {
					$upd_hostids[$i] = $host['hostid'];
				}
				else {
					unset($host['groupPrototypes'], $db_hosts[$host['hostid']]['groupPrototypes']);
				}
			}
		}
		unset($host);

		if ($del_group_prototypeids) {
			self::deleteGroupPrototypes($del_group_prototypeids);
		}

		if ($upd_group_prototypes) {
			DB::update('group_prototype', $upd_group_prototypes);
		}

		if ($ins_group_prototypes) {
			$group_prototypeids = DB::insert('group_prototype', $ins_group_prototypes);
		}

		foreach ($hosts as &$host) {
			if (!array_key_exists('groupPrototypes', $host)) {
				continue;
			}

			foreach ($host['groupPrototypes'] as &$group_prototype) {
				if (!array_key_exists('group_prototypeid', $group_prototype)) {
					$group_prototype['group_prototypeid'] = array_shift($group_prototypeids);
				}
			}
			unset($group_prototype);
		}
		unset($host);
	}

	/**
	 * @param array      $hosts
	 * @param array|null $db_hosts
	 * @param array|null $upd_hostids
	 */
	private static function updateHostInventories(array $hosts, ?array $db_hosts = null,
			?array &$upd_hostids = null): void {
		$ins_inventories = [];
		$upd_inventories = [];
		$del_hostids = [];

		foreach ($hosts as $i => $host) {
			if (!array_key_exists('inventory_mode', $host)) {
				continue;
			}

			$db_inventory_mode = ($db_hosts !== null)
				? $db_hosts[$host['hostid']]['inventory_mode']
				: HOST_INVENTORY_DISABLED;

			if ($host['inventory_mode'] == $db_inventory_mode) {
				continue;
			}

			if ($host['inventory_mode'] == HOST_INVENTORY_DISABLED) {
				$del_hostids[] = $host['hostid'];
			}
			elseif ($db_inventory_mode != HOST_INVENTORY_DISABLED) {
				$upd_inventories = [
					'values' =>['inventory_mode' => $host['inventory_mode']],
					'where' => ['hostid' => $host['hostid']]
				];
			}
			else {
				$ins_inventories[] = [
					'hostid' => $host['hostid'],
					'inventory_mode' => $host['inventory_mode']
				];
			}

			$upd_hostids[$i] = $host['hostid'];
		}

		if ($del_hostids) {
			DB::delete('host_inventory', ['hostid' => $del_hostids]);
		}

		if ($upd_inventories) {
			DB::update('host_inventory', $upd_inventories);
		}

		if ($ins_inventories) {
			DB::insertBatch('host_inventory', $ins_inventories, false);
		}
	}

	/**
	 * @param array $ruleids
	 * @param array $hostids
	 */
	public function linkTemplateObjects(array $ruleids, array $hostids): void {
		$db_host_prototypes = $this->get([
			'output' => ['hostid', 'host', 'name', 'custom_interfaces', 'status', 'discover', 'inventory_mode'],
			'discoveryids' => $ruleids,
			'nopermissions' => true,
			'preservekeys' => true
		]);

		if (!$db_host_prototypes) {
			return;
		}

		self::addInternalFields($db_host_prototypes);

		$_host_prototypes = [];

		foreach ($db_host_prototypes as $db_host_prototype) {
			$_host_prototype = array_intersect_key($db_host_prototype, array_flip(['hostid', 'custom_interfaces']));

			if ($db_host_prototype['custom_interfaces'] == HOST_PROT_INTERFACES_CUSTOM) {
				$_host_prototype += ['interfaces' => []];
			}

			$_host_prototypes[] = $_host_prototype + [
				'groupLinks' => [],
				'groupPrototypes' => [],
				'templates' => [],
				'tags' => [],
				'macros' => []
			];
		}

		$this->addAffectedObjects($_host_prototypes, $db_host_prototypes);

		$host_prototypes = array_values($db_host_prototypes);

		foreach ($host_prototypes as &$host_prototype) {
			if (array_key_exists('interfaces', $host_prototype)) {
				$host_prototype['interfaces'] = array_values($host_prototype['interfaces']);
			}

			$host_prototype['groupLinks'] = array_values($host_prototype['groupLinks']);
			$host_prototype['groupPrototypes'] = array_values($host_prototype['groupPrototypes']);
			$host_prototype['templates'] = array_values($host_prototype['templates']);
			$host_prototype['tags'] = array_values($host_prototype['tags']);
			$host_prototype['macros'] = array_values($host_prototype['macros']);
		}
		unset($host_prototype);

		$lld_links = self::getLldLinks($ruleids, $hostids);

		$this->inherit($host_prototypes, [], $lld_links);
	}

	/**
	 * @param array $ruleids
	 */
	public function unlinkTemplateObjects(array $ruleids): void {
		$result = DBselect(
			'SELECT hd.hostid,h.host,h.uuid,h.templateid,hd.lldruleid AS ruleid,hh.status AS host_status'.
			' FROM host_discovery hd,hosts h,items i,hosts hh'.
			' WHERE hd.hostid=h.hostid'.
				' AND hd.lldruleid=i.itemid'.
				' AND i.hostid=hh.hostid'.
				' AND '.dbConditionId('hd.lldruleid', $ruleids).
				' AND '.dbConditionInt('h.flags', [ZBX_FLAG_DISCOVERY_PROTOTYPE])
		);

		$hosts = [];
		$db_hosts = [];

		while ($row = DBfetch($result)) {
			$host = [
				'hostid' => $row['hostid'],
				'groupLinks' => [],
				'groupPrototypes' => [],
				'templateid' => 0,
				'ruleid' => $row['ruleid'],
				'host_status' => $row['host_status']
			];

			if ($row['host_status'] == HOST_STATUS_TEMPLATE) {
				$host += ['uuid' => generateUuidV4()];
			}

			$hosts[] = $host;

			$db_hosts[$row['hostid']] = array_intersect_key($row,
				array_flip(['hostid', 'host', 'uuid', 'templateid', 'ruleid', 'host_status'])
			);
		}

		if ($hosts) {
			$this->addAffectedObjects($hosts, $db_hosts);

			foreach ($hosts as &$host) {
				foreach ($db_hosts[$host['hostid']]['groupLinks'] as $group_link) {
					$host['groupLinks'][] = [
						'groupid' => $group_link['groupid'],
						'templateid' => 0
					];
				}

				foreach ($db_hosts[$host['hostid']]['groupPrototypes'] as $group_prototype) {
					$host['groupPrototypes'][] = [
						'name' => $group_prototype['name'],
						'templateid' => 0
					];
				}
			}
			unset($host);

			self::updateForce($hosts, $db_hosts);
		}
	}

	/**
	 * @param array      $hosts
	 * @param array      $db_hosts
	 * @param array|null $lld_links
	 */
	private function inherit(array $hosts, array $db_hosts = [], ?array $lld_links = null): void {
		if ($lld_links === null) {
			$lld_links = self::getLldLinks(array_unique(array_column($hosts, 'ruleid')));

			self::filterObjectsToInherit($hosts, $db_hosts, $lld_links);

			if (!$hosts) {
				return;
			}
		}

		$chunks = self::getInheritChunks($hosts, $lld_links);

		foreach ($chunks as $chunk) {
			$_hosts = array_intersect_key($hosts, array_flip($chunk['host_indexes']));
			$_db_hosts = array_intersect_key($db_hosts, array_flip(array_column($_hosts, 'hostid')));
			$ruleids = array_keys($chunk['lld_rules']);

			$this->inheritChunk($_hosts, $_db_hosts, $lld_links, $ruleids);
		}
	}

	/**
	 * @param array      $ruleids
	 * @param array|null $hostids
	 *
	 * @param array
	 */
	private static function getLldLinks(array $ruleids, ?array $hostids = null): array {
		$hostids_condition = $hostids !== null
			? ' AND '.dbConditionId('i.hostid', $hostids)
			: '';

		$result = DBselect(
			'SELECT i.templateid,i.itemid,h.status AS host_status'.
			' FROM items i,hosts h'.
			' WHERE i.hostid=h.hostid'.
				' AND '.dbConditionId('i.templateid', $ruleids).
				$hostids_condition
		);

		$lld_links = [];

		while ($row = DBfetch($result)) {
			$lld_links[$row['templateid']][$row['itemid']] = [
				'itemid' => $row['itemid'],
				'host_status' => $row['host_status']
			];
		}

		return $lld_links;
	}

	/**
	 * Filter out inheritable host prototypes.
	 *
	 * @param array $hosts
	 * @param array $db_hosts
	 * @param array $lld_links
	 */
	private static function filterObjectsToInherit(array &$hosts, array &$db_hosts, array $lld_links): void {
		foreach ($hosts as $i => $host) {
			if (!array_key_exists($host['ruleid'], $lld_links)) {
				unset($hosts[$i]);

				if (array_key_exists($host['hostid'], $db_hosts)) {
					unset($db_hosts[$host['hostid']]);
				}
			}
		}
	}

	/**
	 * Get host prototype chunks to inherit.
	 *
	 * @param array $hosts
	 * @param array $lld_links
	 *
	 * @return array
	 */
	private static function getInheritChunks(array $hosts, array $lld_links): array {
		$chunks = [
			[
				'host_indexes' => [],
				'lld_rules' => [],
				'size' => 0
			]
		];
		$last = 0;

		foreach ($hosts as $i => $host) {
			$lld_rules_chunks = array_chunk($lld_links[$host['ruleid']], self::INHERIT_CHUNK_SIZE, true);

			foreach ($lld_rules_chunks as $lld_rules) {
				if ($chunks[$last]['size'] < self::INHERIT_CHUNK_SIZE) {
					$_lld_rules = array_slice($lld_rules, 0, self::INHERIT_CHUNK_SIZE - $chunks[$last]['size'], true);

					$new_lld_rules = array_diff_key($_lld_rules, $chunks[$last]['lld_rules']);
					$can_add_lld_rules = true;

					foreach ($chunks[$last]['host_indexes'] as $_i) {
						if (array_intersect_key($lld_links[$hosts[$_i]['ruleid']], $new_lld_rules)) {
							$can_add_lld_rules = false;
							break;
						}
					}

					if ($can_add_lld_rules) {
						$chunks[$last]['host_indexes'][] = $i;
						$chunks[$last]['lld_rules'] += $_lld_rules;
						$chunks[$last]['size'] += count($_lld_rules);

						$lld_rules = array_diff_key($lld_rules, $_lld_rules);
					}
				}

				if ($lld_rules) {
					$chunks[++$last] = [
						'host_indexes' => [$i],
						'lld_rules' => $lld_rules,
						'size' => count($lld_rules)
					];
				}
			}
		}

		return $chunks;
	}

	/**
	 * @param array $hosts
	 * @param array $db_hosts
	 * @param array $lld_links
	 * @param array $ruleids
	 */
	private function inheritChunk(array $hosts, array $db_hosts, array $lld_links, array $ruleids): void {
		$hosts_to_link = [];
		$hosts_to_update = [];

		foreach ($hosts as $i => $host) {
			if (!array_key_exists($host['hostid'], $db_hosts)) {
				$hosts_to_link[] = $host;
			}
			else {
				$hosts_to_update[] = $host;
			}

			unset($hosts[$i]);
		}

		$ins_hosts = [];
		$upd_hosts = [];
		$upd_db_hosts = [];

		if ($hosts_to_link) {
			$upd_db_hosts = $this->getChildObjectsUsingName($hosts_to_link, $ruleids);

			if ($upd_db_hosts) {
				$upd_hosts = self::getUpdChildObjectsUsingName($hosts_to_link, $upd_db_hosts);
			}

			$ins_hosts = self::getInsChildObjects($hosts_to_link, $upd_db_hosts, $lld_links, $ruleids);
		}

		if ($hosts_to_update) {
			$_upd_db_hosts = self::getChildObjectsUsingTemplateid($hosts_to_update, $db_hosts, $ruleids);
			$_upd_hosts = self::getUpdChildObjectsUsingTemplateid($hosts_to_update, $db_hosts, $_upd_db_hosts);

			self::checkDuplicates($_upd_hosts, $_upd_db_hosts, true);

			$upd_hosts = array_merge($upd_hosts, $_upd_hosts);
			$upd_db_hosts += $_upd_db_hosts;
		}

		if ($upd_hosts) {
			$this->updateForce($upd_hosts, $upd_db_hosts);
		}

		if ($ins_hosts) {
			$this->createForce($ins_hosts);
		}

		$this->inherit(array_merge($upd_hosts, $ins_hosts), $upd_db_hosts);
	}

	/**
	 * @param array $items
	 * @param array $ruleids
	 *
	 * @return array
	 */
	private function getChildObjectsUsingName(array $hosts, array $ruleids): array {
		$result = DBselect(
			'SELECT h.hostid,h.host,h.templateid,i.itemid AS ruleid,i.templateid AS parent_ruleid,'.
				'hh.status AS host_status'.
			' FROM items i,host_discovery hd,hosts h,hosts hh'.
			' WHERE i.itemid=hd.lldruleid'.
				' AND hd.hostid=h.hostid'.
				' AND i.hostid=hh.hostid'.
				' AND '.dbConditionId('i.itemid', $ruleids).
				' AND '.dbConditionString('h.host', array_unique(array_column($hosts, 'host')))
		);

		$upd_db_hosts = [];
		$parent_indexes = [];

		while ($row = DBfetch($result)) {
			foreach ($hosts as $i => $host) {
				if (bccomp($row['parent_ruleid'], $host['ruleid']) == 0 && $row['host'] === $host['host']) {
					$upd_db_hosts[$row['hostid']] = $row;
					$parent_indexes[$row['hostid']] = $i;
				}
			}
		}

		if (!$upd_db_hosts) {
			return [];
		}

		$result = DBselect(
			'SELECT h.uuid,h.hostid,h.host,h.name,h.custom_interfaces,h.status,h.discover,'.
				dbConditionCoalesce('hi.inventory_mode', HOST_INVENTORY_DISABLED, 'inventory_mode').
			' FROM hosts h'.
			' LEFT JOIN host_inventory hi ON h.hostid=hi.hostid'.
			' WHERE '.dbConditionId('h.hostid', array_keys($upd_db_hosts))
		);

		while ($row = DBfetch($result)) {
			$upd_db_hosts[$row['hostid']] = $row + $upd_db_hosts[$row['hostid']];
		}

		$_upd_hosts = [];

		foreach ($upd_db_hosts as $upd_db_host) {
			$host = $hosts[$parent_indexes[$upd_db_host['hostid']]];

			$_upd_hosts[] = [
				'hostid' => $upd_db_host['hostid'],
				'custom_interfaces' => $host['custom_interfaces'],
				'interfaces' => [],
				'groupLinks' => [],
				'groupPrototypes' => [],
				'templates' => [],
				'tags' => [],
				'macros' => []
			];
		}

		$this->addAffectedObjects($_upd_hosts, $upd_db_hosts);

		return $upd_db_hosts;
	}

	/**
	 * @param array $hosts
	 * @param array $upd_db_hosts
	 *
	 * @return array
	 */
	private static function getUpdChildObjectsUsingName(array $hosts, array $upd_db_hosts): array {
		$parent_indexes = [];

		foreach ($hosts as $i => &$host) {
			$parent_indexes[$host['ruleid']][$host['host']] = $i;
		}
		unset($host);

		$upd_hosts = [];

		foreach ($upd_db_hosts as $upd_db_host) {
			$host = $hosts[$parent_indexes[$upd_db_host['parent_ruleid']][$upd_db_host['host']]];

			$upd_host = [
				'uuid' => '',
				'hostid' => $upd_db_host['hostid'],
				'templateid' => $host['hostid'],
				'ruleid' => $upd_db_host['ruleid'],
				'host_status' => $upd_db_host['host_status']
			];

			self::addInheritedFields($upd_host, $host, $upd_db_host);

			$upd_host += [
				'interfaces' => [],
				'groupLinks' => [],
				'groupPrototypes' => [],
				'templates' => [],
				'tags' => [],
				'macros' => []
			];

			$upd_hosts[] = $upd_host;
		}

		return $upd_hosts;
	}

	/**
	 * @param array $hosts
	 * @param array $upd_db_items
	 * @param array $lld_links
	 * @param array $ruleids
	 *
	 * @return array
	 */
	private static function getInsChildObjects(array $hosts, array $upd_db_hosts, array $lld_links,
			array $ruleids): array {
		$ins_hosts = [];

		$upd_host_names = [];

		foreach ($upd_db_hosts as $upd_db_host) {
			$upd_host_names[$upd_db_host['ruleid']][] = $upd_db_host['host'];
		}

		foreach ($hosts as $host) {
			foreach ($lld_links[$host['ruleid']] as $lld_rule) {
				if (!in_array($lld_rule['itemid'], $ruleids)
						|| (array_key_exists($lld_rule['itemid'], $upd_host_names)
							&& in_array($host['name'], $upd_host_names[$lld_rule['itemid']]))) {
					continue;
				}

				$ins_host = [
					'uuid' => '',
					'templateid' => $host['hostid'],
					'ruleid' => $lld_rule['itemid'],
					'host_status' => $lld_rule['host_status']
				];

				self::addInheritedFields($ins_host, $host);

				$ins_hosts[] = $ins_host;
			}
		}

		return $ins_hosts;
	}

	/**
	 * @param array $hosts
	 * @param array $db_hosts
	 * @param array $ruleids
	 *
	 * @return array
	 */
	private function getChildObjectsUsingTemplateid(array $hosts, array $db_hosts, array $ruleids): array {
		$upd_db_hosts = $this->get([
			'output' => ['hostid', 'host', 'name', 'custom_interfaces', 'status', 'discover', 'inventory_mode'],
			'filter' => [
				'templateid' => array_column($hosts, 'hostid')
			],
			'discoveryids' => $ruleids,
			'nopermissions' => true,
			'preservekeys' => true
		]);

		self::addInternalFields($upd_db_hosts);

		$parent_indexes = array_flip(array_column($hosts, 'hostid'));

		$_upd_hosts = [];

		foreach ($upd_db_hosts as $upd_db_host) {
			$host = $hosts[$parent_indexes[$upd_db_host['templateid']]];
			$db_host = $db_hosts[$upd_db_host['templateid']];

			$_upd_host = [
				'hostid' => $upd_db_host['hostid'],
				'custom_interfaces' => $host['custom_interfaces']
			];

			$_upd_host += array_intersect_key([
				'interfaces' => [],
				'groupLinks' => [],
				'groupPrototypes' => [],
				'templates' => [],
				'tags' => [],
				'macros' => []
			], $db_host);

			$_upd_hosts[] = $_upd_host;
		}

		$this->addAffectedObjects($_upd_hosts, $upd_db_hosts);

		return $upd_db_hosts;
	}

	/**
	 * @param array $hosts
	 * @param array $db_hosts
	 * @param array $upd_db_hosts
	 *
	 * @return array
	 */
	private static function getUpdChildObjectsUsingTemplateid(array $hosts, array $db_hosts,
			array $upd_db_hosts): array {
		$parent_indexes = array_flip(array_column($hosts, 'hostid'));

		$upd_hosts = [];

		foreach ($upd_db_hosts as $upd_db_host) {
			$upd_host = array_intersect_key($upd_db_host,
				array_flip(['hostid', 'ruleid', 'host_status'])
			);
			$host = $hosts[$parent_indexes[$upd_db_host['templateid']]];
			$db_host = $db_hosts[$host['hostid']];

			self::addInheritedFields($upd_host, $host, $upd_db_host, $db_host);

			$upd_hosts[] = $upd_host;
		}

		return $upd_hosts;
	}

	/**
	 * @param array      $inh_host
	 * @param array      $host
	 * @param array|null $inh_db_host
	 * @param array|null $db_host
	 */
	private static function addInheritedFields(array &$inh_host, array $host, ?array $inh_db_host = null,
			?array $db_host = null): void {
		$inh_host += array_intersect_key($host,
			array_flip(['host', 'name', 'custom_interfaces', 'status', 'discover', 'inventory_mode'])
		);

		if (array_key_exists('interfaces', $host)) {
			$inh_host['interfaces'] = [];

			foreach ($host['interfaces'] as $interface) {
				$inh_host['interfaces'][] = array_diff_key($interface, array_flip(['interfaceid']));
			}
		}

		if (array_key_exists('groupLinks', $host)) {
			$inh_host['groupLinks'] = [];

			foreach ($host['groupLinks'] as $group_link) {
				$inh_host['groupLinks'][] = [
					'groupid' => $group_link['groupid'],
					'templateid' => $group_link['group_prototypeid']
				];
			}
		}

		if (array_key_exists('groupPrototypes', $host)) {
			$inh_host['groupPrototypes'] = [];

			$inh_group_prototypeids = $inh_db_host !== null
				? array_column($inh_db_host['groupPrototypes'], 'group_prototypeid', 'name')
				: [];

			foreach ($host['groupPrototypes'] as $group_prototype) {
				if ($db_host === null) {
					$name = $group_prototype['name'];
				}
				else {
					$name = array_key_exists($group_prototype['group_prototypeid'], $db_host['groupPrototypes'])
						? $db_host['groupPrototypes'][$group_prototype['group_prototypeid']]['name']
						: $group_prototype['name'];
				}

				$inh_group_prototype = [
					'name' => $group_prototype['name'],
					'templateid' => $group_prototype['group_prototypeid']
				];

				if (array_key_exists($name, $inh_group_prototypeids)) {
					$inh_group_prototype = ['group_prototypeid' => $inh_group_prototypeids[$name]]
						+ $inh_group_prototype;
				}

				$inh_host['groupPrototypes'][] = $inh_group_prototype;
			}
		}

		if (array_key_exists('templates', $host)) {
			$inh_host['templates'] = [];

			foreach ($host['templates'] as $template) {
				$inh_host['templates'][] = array_diff_key($template, array_flip(['hosttemplateid']));
			}
		}

		if (array_key_exists('tags', $host)) {
			$inh_host['tags'] = [];

			foreach ($host['tags'] as $tag) {
				$inh_host['tags'][] = array_diff_key($tag, array_flip(['hosttagid']));
			}
		}

		if (array_key_exists('macros', $host)) {
			$inh_host['macros'] = [];

			$inh_hostmacroids = $inh_db_host !== null
				? array_column($inh_db_host['macros'], 'hostmacroid', 'macro')
				: [];

			foreach ($host['macros'] as $host_macro) {
				if ($db_host === null) {
					$macro = $host_macro['macro'];
				}
				else {
					$macro = array_key_exists($host_macro['hostmacroid'], $db_host['macros'])
						? $db_host['macros'][$host_macro['hostmacroid']]['macro']
						: $host_macro['macro'];
				}

				if (array_key_exists($macro, $inh_hostmacroids)) {
					$inh_host['macros'][] = ['hostmacroid' => $inh_hostmacroids[$macro]] + $host_macro;
				}
				else {
					$inh_host['macros'][] =  array_diff_key($host_macro, array_flip(['hostmacroid']));
				}
			}
		}
	}

	/**
	 * @param array $hostids
	 *
	 * @return array
	 */
	public function delete(array $hostids): array {
		$this->validateDelete($hostids, $db_hosts);

		self::deleteForce($db_hosts);

		return ['hostids' => $hostids];
	}

	/**
	 * @param array      $hostids
	 * @param array|null $db_hosts
	 *
	 * @throws APIException if the input is invalid.
	 */
	private function validateDelete(array &$hostids, ?array &$db_hosts = null): void {
		$api_input_rules = ['type' => API_IDS, 'flags' => API_NOT_EMPTY, 'uniq' => true];

		if (!CApiInputValidator::validate($api_input_rules, $hostids, '/', $error)) {
			self::exception(ZBX_API_ERROR_PARAMETERS, $error);
		}

		$db_hosts = $this->get([
			'output' => ['hostid', 'host', 'templateid'],
			'hostids' => $hostids,
			'editable' => true,
			'preservekeys' => true
		]);

		if (count($db_hosts) != count($hostids)) {
			self::exception(ZBX_API_ERROR_PERMISSIONS, _('No permissions to referred object or it does not exist!'));
		}

		foreach ($hostids as $i => $hostid) {
			if ($db_hosts[$hostid]['templateid'] != 0) {
				self::exception(ZBX_API_ERROR_PARAMETERS, _s('Invalid parameter "%1$s": %2$s.', '/'.($i + 1),
					_('cannot delete templated host prototype')
				));
			}
		}
	}

	/**
	 * @param array $db_hosts
	 */
	public static function deleteForce(array $db_hosts): void {
		self::addInheritedHostPrototypes($db_hosts);

		$hostids = array_keys($db_hosts);

		// Lock host prototypes before deletion to prevent server from adding new LLD hosts.
		DBselect(
			'SELECT NULL'.
			' FROM hosts h'.
			' WHERE '.dbConditionId('h.hostid', $hostids).
			' FOR UPDATE'
		);

		$options = [
			'output' => ['group_prototypeid'],
			'filter' => [
				'hostid' => $hostids
			]
		];
		$del_group_prototypeids =
			DBfetchColumn(DBselect(DB::makeSql('group_prototype', $options)), 'group_prototypeid');

		if ($del_group_prototypeids) {
			self::deleteGroupPrototypes($del_group_prototypeids);
		}

		self::deleteDiscoveredHostPrototypes($hostids);
		self::deleteDiscoveredHosts($hostids);

<<<<<<< HEAD
		DB::delete('interface', ['hostid' => $hostids]);
		DB::delete('hosts_templates', ['hostid' => $hostids]);
		DB::delete('host_template_cache', ['hostid' => $hostids]);
=======
>>>>>>> 3529d6ea
		DB::delete('host_tag', ['hostid' => $hostids]);
		DB::update('hosts', [
			'values' => ['templateid' => 0],
			'where' => ['hostid' => $hostids]
		]);
		DB::delete('hosts', ['hostid' => $hostids]);

		self::addAuditLog(CAudit::ACTION_DELETE, CAudit::RESOURCE_HOST_PROTOTYPE, $db_hosts);
	}

	/**
	 * @param array $db_hosts
	 */
	private static function addInheritedHostPrototypes(array &$db_hosts): void {
		$_db_hosts = $db_hosts;

		do {
			$_db_hosts = DB::select('hosts', [
				'output' => ['hostid', 'host'],
				'filter' => ['templateid' => array_keys($_db_hosts)],
				'preservekeys' => true
			]);

			$db_hosts += $_db_hosts;
		} while ($_db_hosts);
	}

	/**
	 *@param array $del_group_prototypeids
	 */
	private static function deleteGroupPrototypes(array $del_group_prototypeids): void {
		// Lock group prototypes before the deletion to prevent server from adding new LLD elements.
		DBselect(
			'SELECT NULL'.
			' FROM group_prototype gp'.
			' WHERE '.dbConditionId('gp.group_prototypeid', $del_group_prototypeids).
			' FOR UPDATE'
		);

		self::deleteDiscoveredGroups($del_group_prototypeids);

		DB::update('group_prototype', [
			'values' => ['templateid' => 0],
			'where' => ['templateid' => $del_group_prototypeids]
		]);
		DB::delete('group_prototype', ['group_prototypeid' => $del_group_prototypeids]);
	}

	private static function deleteDiscoveredHostPrototypes(array $hostids) {
		$db_host_prototypes = DBfetchArrayAssoc(DBselect(
			'SELECT hd.hostid,h.host'.
			' FROM host_discovery hd,hosts h'.
			' WHERE hd.hostid=h.hostid'.
				' AND '.dbConditionId('hd.parent_hostid', $hostids).
				' AND '.dbConditionInt('h.flags', [ZBX_FLAG_DISCOVERY_PROTOTYPE_CREATED])
		), 'hostid');

		if ($db_host_prototypes) {
			self::deleteForce($db_host_prototypes);
		}
	}

	private static function deleteDiscoveredHosts(array $hostids) {
		$db_hosts = DBfetchArrayAssoc(DBselect(
			'SELECT hd.hostid,h.host'.
			' FROM host_discovery hd,hosts h'.
			' WHERE hd.hostid=h.hostid'.
				' AND '.dbConditionId('hd.parent_hostid', $hostids).
				' AND '.dbConditionInt('h.flags', [ZBX_FLAG_DISCOVERY_CREATED])
		), 'hostid');

		if ($db_hosts) {
			CHost::deleteForce($db_hosts);
		}
	}

	/**
	 * Delete the discovered host groups of the given group prototypes.
	 *
	 * @param array $group_prototypeids
	 */
	private static function deleteDiscoveredGroups(array $group_prototypeids): void {
		$db_groups = DBfetchArrayAssoc(DBselect(
			'SELECT DISTINCT gd.groupid,g.name'.
			' FROM group_discovery gd,hstgrp g'.
			' WHERE gd.groupid=g.groupid'.
				' AND '.dbConditionId('gd.parent_group_prototypeid', $group_prototypeids).
				' AND NOT EXISTS ('.
					'SELECT NULL'.
					' FROM group_discovery gd2'.
					' WHERE gd.groupid=gd2.groupid'.
						' AND '.dbConditionId('gd2.parent_group_prototypeid', $group_prototypeids, true).
				')'
		), 'groupid');

		if ($db_groups) {
			API::HostGroup()->deleteForce($db_groups);
		}

		DB::delete('group_discovery', ['parent_group_prototypeid' => $group_prototypeids]);
	}
}<|MERGE_RESOLUTION|>--- conflicted
+++ resolved
@@ -2582,12 +2582,7 @@
 		self::deleteDiscoveredHostPrototypes($hostids);
 		self::deleteDiscoveredHosts($hostids);
 
-<<<<<<< HEAD
-		DB::delete('interface', ['hostid' => $hostids]);
-		DB::delete('hosts_templates', ['hostid' => $hostids]);
 		DB::delete('host_template_cache', ['hostid' => $hostids]);
-=======
->>>>>>> 3529d6ea
 		DB::delete('host_tag', ['hostid' => $hostids]);
 		DB::update('hosts', [
 			'values' => ['templateid' => 0],
