--- conflicted
+++ resolved
@@ -24,7 +24,6 @@
 		'update' => ['min_user_type' => USER_TYPE_SUPER_ADMIN]
 	];
 
-<<<<<<< HEAD
 	private array $output_fields = ['default_theme', 'search_limit', 'max_in_table', 'server_check_interval',
 		'work_period', 'show_technical_errors', 'history_period', 'period_default', 'max_period', 'severity_color_0',
 		'severity_color_1', 'severity_color_2', 'severity_color_3', 'severity_color_4', 'severity_color_5',
@@ -38,44 +37,7 @@
 		'report_test_timeout', 'auditlog_enabled', 'auditlog_mode', 'ha_failover_delay', 'geomaps_tile_provider',
 		'geomaps_tile_url', 'geomaps_max_zoom', 'geomaps_attribution', 'vault_provider', 'timeout_zabbix_agent',
 		'timeout_simple_check', 'timeout_snmp_agent', 'timeout_external_check', 'timeout_db_monitor',
-		'timeout_http_agent', 'timeout_ssh_agent', 'timeout_telnet_agent', 'timeout_script', 'timeout_browser'
-=======
-	protected $tableName = 'config';
-	protected $tableAlias = 'c';
-
-	private array $output_fields = [
-		// GUI.
-		'default_lang', 'default_timezone', 'default_theme', 'search_limit', 'max_overview_table_size', 'max_in_table',
-		'server_check_interval', 'work_period', 'show_technical_errors', 'history_period', 'period_default',
-		'max_period',
-
-		// Timeouts.
-		'timeout_zabbix_agent', 'timeout_simple_check', 'timeout_snmp_agent', 'timeout_external_check',
-		'timeout_db_monitor', 'timeout_http_agent', 'timeout_ssh_agent', 'timeout_telnet_agent', 'timeout_script',
-		'timeout_browser', 'socket_timeout', 'connect_timeout', 'media_type_test_timeout', 'script_timeout',
-		'item_test_timeout', 'report_test_timeout',
-
-		// Trigger displaying options.
-		'custom_color', 'problem_unack_color', 'problem_unack_style', 'problem_ack_color', 'problem_ack_style',
-		'ok_unack_color', 'ok_unack_style', 'ok_ack_color', 'ok_ack_style', 'ok_period', 'blink_period',
-		'severity_name_0', 'severity_color_0', 'severity_name_1', 'severity_color_1', 'severity_name_2',
-		'severity_color_2', 'severity_name_3', 'severity_color_3', 'severity_name_4', 'severity_color_4',
-		'severity_name_5', 'severity_color_5',
-
-		// Geographical maps.
-		'geomaps_tile_provider', 'geomaps_tile_url', 'geomaps_attribution', 'geomaps_max_zoom',
-
-		// Other configuration parameters.
-		'url', 'discovery_groupid', 'default_inventory_mode', 'alert_usrgrpid', 'snmptrap_logging', 'login_attempts',
-		'login_block', 'vault_provider', 'proxy_secrets_provider', 'validate_uri_schemes', 'uri_valid_schemes',
-		'x_frame_options', 'iframe_sandboxing_enabled', 'iframe_sandboxing_exceptions',
-
-		// Audit log.
-		'auditlog_enabled', 'auditlog_mode',
-
-		// Read-only parameters.
-		'ha_failover_delay'
->>>>>>> bf7f7560
+		'timeout_http_agent', 'timeout_ssh_agent', 'timeout_telnet_agent', 'timeout_script', 'timeout_browser', 'proxy_secrets_provider'
 	];
 
 	/**
@@ -105,32 +67,12 @@
 	 * Get the fields of the Settings API object that are used by parts of the UI where authentication is not required.
 	 */
 	public static function getPublic(): array {
-<<<<<<< HEAD
 		return CApiSettingsHelper::getParameters([
 			'default_theme', 'server_check_interval', 'show_technical_errors', 'severity_color_0', 'severity_color_1',
 			'severity_color_2', 'severity_color_3', 'severity_color_4', 'severity_color_5', 'custom_color',
 			'problem_unack_color', 'problem_ack_color', 'ok_unack_color', 'ok_ack_color', 'default_lang',
 			'default_timezone', 'login_attempts', 'login_block', 'x_frame_options', 'auditlog_enabled'
 		]);
-=======
-		$output_fields = [
-			// GUI.
-			'default_lang', 'default_timezone', 'default_theme', 'server_check_interval', 'show_technical_errors',
-
-			// Trigger displaying options.
-			'custom_color', 'problem_unack_color', 'problem_ack_color', 'ok_unack_color', 'ok_ack_color',
-			'severity_color_0', 'severity_color_1', 'severity_color_2', 'severity_color_3', 'severity_color_4',
-			'severity_color_5',
-
-			// Other configuration parameters.
-			'login_attempts', 'login_block', 'x_frame_options',
-
-			// Audit log.
-			'auditlog_enabled'
-		];
-
-		return DB::select('config', ['output' => $output_fields])[0];
->>>>>>> bf7f7560
 	}
 
 	/**
@@ -182,22 +124,13 @@
 	 */
 	protected function validateUpdate(array &$settings, ?array &$db_settings): void {
 		$api_input_rules = ['type' => API_OBJECT, 'fields' => [
-<<<<<<< HEAD
 			'default_theme' =>					['type' => API_STRING_UTF8, 'flags' => API_NOT_EMPTY, 'in' => implode(',', array_keys(APP::getThemes())), 'length' => CSettingsSchema::getFieldLength('default_theme')],
-=======
-			// GUI.
-			'default_lang' =>					['type' => API_STRING_UTF8, 'in' => implode(',', array_keys(getLocales()))],
-			'default_timezone' =>				['type' => API_STRING_UTF8, 'in' => ZBX_DEFAULT_TIMEZONE.','.implode(',', array_keys(CTimezoneHelper::getList()))],
-			'default_theme' =>					['type' => API_STRING_UTF8, 'flags' => API_NOT_EMPTY, 'in' => implode(',', array_keys(APP::getThemes()))],
->>>>>>> bf7f7560
 			'search_limit' =>					['type' => API_INT32, 'in' => '1:999999'],
-			'max_overview_table_size' =>		['type' => API_INT32, 'in' => '5:999999'],
 			'max_in_table' =>					['type' => API_INT32, 'in' => '1:99999'],
 			'server_check_interval' =>			['type' => API_INT32, 'in' => '0,'.SERVER_CHECK_INTERVAL],
 			'work_period' =>					['type' => API_TIME_PERIOD, 'flags' => API_ALLOW_USER_MACRO, 'length' => CSettingsSchema::getFieldLength('work_period')],
 			'show_technical_errors' =>			['type' => API_INT32, 'in' => '0,1'],
 			'history_period' =>					['type' => API_TIME_UNIT, 'flags' => API_NOT_EMPTY, 'in' => implode(':', [SEC_PER_DAY, 7 * SEC_PER_DAY])],
-<<<<<<< HEAD
 			'period_default' =>					['type' => API_TIME_UNIT, 'flags' => API_NOT_EMPTY | API_TIME_UNIT_WITH_YEAR, 'in' => implode(':', [SEC_PER_MIN, 10 * SEC_PER_YEAR]), 'length' => CSettingsSchema::getFieldLength('period_default')],
 			'max_period' =>						['type' => API_TIME_UNIT, 'flags' => API_NOT_EMPTY | API_TIME_UNIT_WITH_YEAR, 'in' => implode(':', [SEC_PER_YEAR, 10 * SEC_PER_YEAR]), 'length' => CSettingsSchema::getFieldLength('period_default')],
 			'severity_color_0' =>				['type' => API_COLOR, 'flags' => API_NOT_EMPTY, 'length' => CSettingsSchema::getFieldLength('severity_color_0')],
@@ -219,82 +152,22 @@
 			'problem_ack_color' =>				['type' => API_COLOR, 'flags' => API_NOT_EMPTY, 'length' => CSettingsSchema::getFieldLength('problem_ack_color')],
 			'ok_unack_color' =>					['type' => API_COLOR, 'flags' => API_NOT_EMPTY, 'length' => CSettingsSchema::getFieldLength('ok_unack_color')],
 			'ok_ack_color' =>					['type' => API_COLOR, 'flags' => API_NOT_EMPTY, 'length' => CSettingsSchema::getFieldLength('ok_ack_color')],
-=======
-			'period_default' =>					['type' => API_TIME_UNIT, 'flags' => API_NOT_EMPTY | API_TIME_UNIT_WITH_YEAR, 'in' => implode(':', [SEC_PER_MIN, 10 * SEC_PER_YEAR])],
-			'max_period' =>						['type' => API_TIME_UNIT, 'flags' => API_NOT_EMPTY | API_TIME_UNIT_WITH_YEAR, 'in' => implode(':', [SEC_PER_YEAR, 10 * SEC_PER_YEAR])],
-
-			// Timeouts.
-			'timeout_zabbix_agent' =>			['type' => API_TIME_UNIT, 'flags' => API_NOT_EMPTY | API_ALLOW_USER_MACRO, 'in' => '1:600'],
-			'timeout_simple_check' =>			['type' => API_TIME_UNIT, 'flags' => API_NOT_EMPTY | API_ALLOW_USER_MACRO, 'in' => '1:600'],
-			'timeout_snmp_agent' =>				['type' => API_TIME_UNIT, 'flags' => API_NOT_EMPTY | API_ALLOW_USER_MACRO, 'in' => '1:600'],
-			'timeout_external_check' =>			['type' => API_TIME_UNIT, 'flags' => API_NOT_EMPTY | API_ALLOW_USER_MACRO, 'in' => '1:600'],
-			'timeout_db_monitor' =>				['type' => API_TIME_UNIT, 'flags' => API_NOT_EMPTY | API_ALLOW_USER_MACRO, 'in' => '1:600'],
-			'timeout_http_agent' =>				['type' => API_TIME_UNIT, 'flags' => API_NOT_EMPTY | API_ALLOW_USER_MACRO, 'in' => '1:600'],
-			'timeout_ssh_agent' =>				['type' => API_TIME_UNIT, 'flags' => API_NOT_EMPTY | API_ALLOW_USER_MACRO, 'in' => '1:600'],
-			'timeout_telnet_agent' =>			['type' => API_TIME_UNIT, 'flags' => API_NOT_EMPTY | API_ALLOW_USER_MACRO, 'in' => '1:600'],
-			'timeout_script' =>					['type' => API_TIME_UNIT, 'flags' => API_NOT_EMPTY | API_ALLOW_USER_MACRO, 'in' => '1:600'],
-			'timeout_browser' =>				['type' => API_TIME_UNIT, 'flags' => API_NOT_EMPTY | API_ALLOW_USER_MACRO, 'in' => '1:600'],
-			'socket_timeout' =>					['type' => API_TIME_UNIT, 'flags' => API_NOT_EMPTY, 'in' => '1:300'],
-			'connect_timeout' =>				['type' => API_TIME_UNIT, 'flags' => API_NOT_EMPTY, 'in' => '1:30'],
-			'media_type_test_timeout' =>		['type' => API_TIME_UNIT, 'flags' => API_NOT_EMPTY, 'in' => '1:300'],
-			'script_timeout' =>					['type' => API_TIME_UNIT, 'flags' => API_NOT_EMPTY, 'in' => '1:300'],
-			'item_test_timeout' =>				['type' => API_TIME_UNIT, 'flags' => API_NOT_EMPTY, 'in' => '1:600'],
-			'report_test_timeout' =>			['type' => API_TIME_UNIT, 'flags' => API_NOT_EMPTY, 'in' => '1:300'],
-
-			// Trigger displaying options.
-			'custom_color' =>					['type' => API_INT32, 'in' => EVENT_CUSTOM_COLOR_DISABLED.','.EVENT_CUSTOM_COLOR_ENABLED],
-			'problem_unack_color' =>			['type' => API_COLOR, 'flags' => API_NOT_EMPTY],
->>>>>>> bf7f7560
 			'problem_unack_style' =>			['type' => API_INT32, 'in' => '0,1'],
-			'problem_ack_color' =>				['type' => API_COLOR, 'flags' => API_NOT_EMPTY],
 			'problem_ack_style' =>				['type' => API_INT32, 'in' => '0,1'],
-			'ok_unack_color' =>					['type' => API_COLOR, 'flags' => API_NOT_EMPTY],
 			'ok_unack_style' =>					['type' => API_INT32, 'in' => '0,1'],
-			'ok_ack_color' =>					['type' => API_COLOR, 'flags' => API_NOT_EMPTY],
 			'ok_ack_style' =>					['type' => API_INT32, 'in' => '0,1'],
-			'ok_period' =>						['type' => API_TIME_UNIT, 'flags' => API_NOT_EMPTY, 'in' => implode(':', [0, SEC_PER_DAY])],
-			'blink_period' =>					['type' => API_TIME_UNIT, 'flags' => API_NOT_EMPTY, 'in' => implode(':', [0, SEC_PER_DAY])],
-			'severity_name_0' =>				['type' => API_STRING_UTF8, 'flags' => API_NOT_EMPTY, 'length' => DB::getFieldLength('config', 'severity_name_0')],
-			'severity_color_0' =>				['type' => API_COLOR, 'flags' => API_NOT_EMPTY],
-			'severity_name_1' =>				['type' => API_STRING_UTF8, 'flags' => API_NOT_EMPTY, 'length' => DB::getFieldLength('config', 'severity_name_1')],
-			'severity_color_1' =>				['type' => API_COLOR, 'flags' => API_NOT_EMPTY],
-			'severity_name_2' =>				['type' => API_STRING_UTF8, 'flags' => API_NOT_EMPTY, 'length' => DB::getFieldLength('config', 'severity_name_2')],
-			'severity_color_2' =>				['type' => API_COLOR, 'flags' => API_NOT_EMPTY],
-			'severity_name_3' =>				['type' => API_STRING_UTF8, 'flags' => API_NOT_EMPTY, 'length' => DB::getFieldLength('config', 'severity_name_3')],
-			'severity_color_3' =>				['type' => API_COLOR, 'flags' => API_NOT_EMPTY],
-			'severity_name_4' =>				['type' => API_STRING_UTF8, 'flags' => API_NOT_EMPTY, 'length' => DB::getFieldLength('config', 'severity_name_4')],
-			'severity_color_4' =>				['type' => API_COLOR, 'flags' => API_NOT_EMPTY],
-			'severity_name_5' =>				['type' => API_STRING_UTF8, 'flags' => API_NOT_EMPTY, 'length' => DB::getFieldLength('config', 'severity_name_5')],
-			'severity_color_5' =>				['type' => API_COLOR, 'flags' => API_NOT_EMPTY],
-
-			// Geographical maps.
-			'geomaps_tile_provider' =>			['type' => API_STRING_UTF8, 'in' => ','.implode(',', array_keys(getTileProviders()))],
-			'geomaps_tile_url' =>				['type' => API_URL, 'length' => DB::getFieldLength('config', 'geomaps_tile_url')],
-			'geomaps_attribution' =>			['type' => API_STRING_UTF8, 'length' => DB::getFieldLength('config', 'geomaps_attribution')],
-			'geomaps_max_zoom' =>				['type' => API_INT32, 'in' => '0:'.ZBX_GEOMAP_MAX_ZOOM],
-
-			// Other configuration parameters.
-			'url' =>							['type' => API_STRING_UTF8, 'length' => DB::getFieldLength('config', 'url')],
 			'discovery_groupid' =>				['type' => API_ID],
 			'default_inventory_mode' =>			['type' => API_INT32, 'in' => HOST_INVENTORY_DISABLED.','.HOST_INVENTORY_MANUAL.','.HOST_INVENTORY_AUTOMATIC],
 			'alert_usrgrpid' =>					['type' => API_ID],
 			'snmptrap_logging' =>				['type' => API_INT32, 'in' => '0,1'],
-<<<<<<< HEAD
 			'default_lang' =>					['type' => API_STRING_UTF8, 'in' => implode(',', array_keys(getLocales())), 'length' => CSettingsSchema::getFieldLength('default_lang')],
 			'default_timezone' =>				['type' => API_STRING_UTF8, 'in' => ZBX_DEFAULT_TIMEZONE.','.implode(',', array_keys(CTimezoneHelper::getList())), 'length' => CSettingsSchema::getFieldLength('default_timezone')],
 			'login_attempts' =>					['type' => API_INT32, 'in' => '1:32'],
 			'login_block' =>					['type' => API_TIME_UNIT, 'flags' => API_NOT_EMPTY, 'in' => implode(':', [30, SEC_PER_HOUR]), 'length' => CSettingsSchema::getFieldLength('login_block')],
-=======
-			'login_attempts' =>					['type' => API_INT32, 'in' => '1:32'],
-			'login_block' =>					['type' => API_TIME_UNIT, 'flags' => API_NOT_EMPTY, 'in' => implode(':', [30, SEC_PER_HOUR])],
-			'vault_provider' =>					['type' => API_INT32, 'flags' => API_NOT_EMPTY, 'in' => ZBX_VAULT_TYPE_HASHICORP.','.ZBX_VAULT_TYPE_CYBERARK],
-			'proxy_secrets_provider' =>			['type' => API_INT32, 'in' => ZBX_PROXY_SECRETS_PROVIDER_SERVER.','.ZBX_PROXY_SECRETS_PROVIDER_PROXY],
->>>>>>> bf7f7560
 			'validate_uri_schemes' =>			['type' => API_INT32, 'in' => '0,1'],
 			'uri_valid_schemes' =>				['type' => API_STRING_UTF8, 'length' => CSettingsSchema::getFieldLength('uri_valid_schemes')],
 			'x_frame_options' =>				['type' => API_STRING_UTF8, 'flags' => API_NOT_EMPTY, 'length' => CSettingsSchema::getFieldLength('x_frame_options')],
 			'iframe_sandboxing_enabled' =>		['type' => API_INT32, 'in' => '0,1'],
-<<<<<<< HEAD
 			'iframe_sandboxing_exceptions' =>	['type' => API_STRING_UTF8, 'length' => CSettingsSchema::getFieldLength('iframe_sandboxing_exceptions')],
 			'max_overview_table_size' =>		['type' => API_INT32, 'in' => '5:999999'],
 			'connect_timeout' =>				['type' => API_TIME_UNIT, 'flags' => API_NOT_EMPTY, 'in' => '1:30', 'length' => CSettingsSchema::getFieldLength('connect_timeout')],
@@ -311,6 +184,7 @@
 			'geomaps_max_zoom' =>				['type' => API_INT32, 'in' => '0:'.ZBX_GEOMAP_MAX_ZOOM],
 			'geomaps_attribution' =>			['type' => API_STRING_UTF8, 'length' => CSettingsSchema::getFieldLength('geomaps_attribution')],
 			'vault_provider' =>					['type' => API_INT32, 'flags' => API_NOT_EMPTY, 'in' => ZBX_VAULT_TYPE_HASHICORP.','.ZBX_VAULT_TYPE_CYBERARK],
+			'proxy_secrets_provider' => 			['type' => API_INT32, 'in' => ZBX_PROXY_SECRETS_PROVIDER_SERVER.','.ZBX_PROXY_SECRETS_PROVIDER_PROXY],
 			'timeout_zabbix_agent' =>			['type' => API_TIME_UNIT, 'flags' => API_NOT_EMPTY | API_ALLOW_USER_MACRO, 'in' => '1:600', 'length' => CSettingsSchema::getFieldLength('timeout_zabbix_agent')],
 			'timeout_simple_check' =>			['type' => API_TIME_UNIT, 'flags' => API_NOT_EMPTY | API_ALLOW_USER_MACRO, 'in' => '1:600', 'length' => CSettingsSchema::getFieldLength('timeout_simple_check')],
 			'timeout_snmp_agent' =>				['type' => API_TIME_UNIT, 'flags' => API_NOT_EMPTY | API_ALLOW_USER_MACRO, 'in' => '1:600', 'length' => CSettingsSchema::getFieldLength('timeout_snmp_agent')],
@@ -321,13 +195,6 @@
 			'timeout_telnet_agent' =>			['type' => API_TIME_UNIT, 'flags' => API_NOT_EMPTY | API_ALLOW_USER_MACRO, 'in' => '1:600', 'length' => CSettingsSchema::getFieldLength('timeout_telnet_agent')],
 			'timeout_script' =>					['type' => API_TIME_UNIT, 'flags' => API_NOT_EMPTY | API_ALLOW_USER_MACRO, 'in' => '1:600', 'length' => CSettingsSchema::getFieldLength('timeout_script')],
 			'timeout_browser' =>				['type' => API_TIME_UNIT, 'flags' => API_NOT_EMPTY | API_ALLOW_USER_MACRO, 'in' => '1:600', 'length' => CSettingsSchema::getFieldLength('timeout_browser')]
-=======
-			'iframe_sandboxing_exceptions' =>	['type' => API_STRING_UTF8, 'length' => DB::getFieldLength('config', 'iframe_sandboxing_exceptions')],
-
-			// Audit log.
-			'auditlog_enabled' =>				['type' => API_INT32, 'in' => '0,1'],
-			'auditlog_mode' =>					['type' => API_INT32, 'in' => '0,1']
->>>>>>> bf7f7560
 		]];
 
 		if (!CApiInputValidator::validate($api_input_rules, $settings, '/', $error)) {
