--- conflicted
+++ resolved
@@ -63,14 +63,9 @@
 
 		$api_input_rules = ['type' => API_OBJECT, 'fields' => [
 			'proxyids' =>				['type' => API_IDS, 'flags' => API_ALLOW_NULL | API_NORMALIZE, 'default' => null],
-<<<<<<< HEAD
 			'proxy_groupids' =>			['type' => API_IDS, 'flags' => API_ALLOW_NULL | API_NORMALIZE, 'default' => null],
-			'filter' =>					['type' => API_FILTER, 'flags' => API_ALLOW_NULL, 'default' => null, 'fields' => ['proxyid', 'name', 'proxy_groupid', 'local_address', 'local_port', 'operating_mode', 'allowed_addresses', 'address', 'port', 'custom_timeouts', 'timeout_zabbix_agent', 'timeout_simple_check', 'timeout_snmp_agent', 'timeout_external_check', 'timeout_db_monitor', 'timeout_http_agent', 'timeout_ssh_agent', 'timeout_telnet_agent', 'timeout_script', 'lastaccess', 'version', 'compatibility', 'state']],
+			'filter' =>					['type' => API_FILTER, 'flags' => API_ALLOW_NULL, 'default' => null, 'fields' => ['proxyid', 'name', 'proxy_groupid', 'local_address', 'local_port', 'operating_mode', 'allowed_addresses', 'address', 'port', 'tls_connect', 'tls_accept', 'tls_issuer', 'tls_subject', 'custom_timeouts', 'timeout_zabbix_agent', 'timeout_simple_check', 'timeout_snmp_agent', 'timeout_external_check', 'timeout_db_monitor', 'timeout_http_agent', 'timeout_ssh_agent', 'timeout_telnet_agent', 'timeout_script', 'lastaccess', 'version', 'compatibility', 'state']],
 			'search' =>					['type' => API_FILTER, 'flags' => API_ALLOW_NULL, 'default' => null, 'fields' => ['name', 'local_address', 'local_port', 'allowed_addresses', 'address', 'port', 'description', 'timeout_zabbix_agent', 'timeout_simple_check', 'timeout_snmp_agent', 'timeout_external_check', 'timeout_db_monitor', 'timeout_http_agent', 'timeout_ssh_agent', 'timeout_telnet_agent', 'timeout_script']],
-=======
-			'filter' =>					['type' => API_FILTER, 'flags' => API_ALLOW_NULL, 'default' => null, 'fields' => ['proxyid', 'name', 'operating_mode', 'allowed_addresses', 'address', 'port', 'tls_connect', 'tls_accept', 'tls_issuer', 'tls_subject', 'custom_timeouts', 'timeout_zabbix_agent', 'timeout_simple_check', 'timeout_snmp_agent', 'timeout_external_check', 'timeout_db_monitor', 'timeout_http_agent', 'timeout_ssh_agent', 'timeout_telnet_agent', 'timeout_script', 'lastaccess', 'version', 'compatibility']],
-			'search' =>					['type' => API_FILTER, 'flags' => API_ALLOW_NULL, 'default' => null, 'fields' => ['name', 'description', 'timeout_zabbix_agent', 'timeout_simple_check', 'timeout_snmp_agent', 'timeout_external_check', 'timeout_db_monitor', 'timeout_http_agent', 'timeout_ssh_agent', 'timeout_telnet_agent', 'timeout_script']],
->>>>>>> 7d3cc0e3
 			'searchByAny' =>			['type' => API_BOOLEAN, 'default' => false],
 			'startSearch' =>			['type' => API_FLAG, 'default' => false],
 			'excludeSearch' =>			['type' => API_FLAG, 'default' => false],
@@ -140,7 +135,6 @@
 			$sql_parts['where'][] = dbConditionId('p.proxy_groupid', $options['proxy_groupids']);
 		}
 
-<<<<<<< HEAD
 		if ($options['filter'] !== null) {
 			$rt_filter = [];
 
@@ -183,20 +177,9 @@
 			if ($proxy_rtdata) {
 				$sql_parts['left_join'][] = ['alias' => 'pr', 'table' => 'proxy_rtdata', 'using' => 'proxyid'];
 				$sql_parts['left_table'] = ['alias' => $this->tableAlias, 'table' => $this->tableName];
-=======
-		// filter
-		if ($options['filter'] !== null) {
-			$this->dbFilter('proxy p', $options, $sql_parts);
-
-			$rt_filter = [];
-			foreach (['lastaccess', 'version', 'compatibility'] as $field) {
-				if (array_key_exists($field, $options['filter']) && $options['filter'][$field] !== null) {
-					$rt_filter[$field] = $options['filter'][$field];
-				}
->>>>>>> 7d3cc0e3
-			}
-
-<<<<<<< HEAD
+			}
+		}
+
 		return $sql_parts;
 	}
 
@@ -213,11 +196,6 @@
 	private function addRelatedAssignedHosts(array $options, array &$result): void {
 		if ($options['selectAssignedHosts'] === null) {
 			return;
-=======
-			if ($rt_filter) {
-				$this->dbFilter('proxy_rtdata pr', ['filter' => $rt_filter] + $options, $sql_parts);
-			}
->>>>>>> 7d3cc0e3
 		}
 
 		if ($options['selectAssignedHosts'] === API_OUTPUT_COUNT) {
