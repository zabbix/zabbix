<?php declare(strict_types = 0);
/*
** Zabbix
** Copyright (C) 2001-2022 Zabbix SIA
**
** This program is free software; you can redistribute it and/or modify
** it under the terms of the GNU General Public License as published by
** the Free Software Foundation; either version 2 of the License, or
** (at your option) any later version.
**
** This program is distributed in the hope that it will be useful,
** but WITHOUT ANY WARRANTY; without even the implied warranty of
** MERCHANTABILITY or FITNESS FOR A PARTICULAR PURPOSE. See the
** GNU General Public License for more details.
**
** You should have received a copy of the GNU General Public License
** along with this program; if not, write to the Free Software
** Foundation, Inc., 51 Franklin Street, Fifth Floor, Boston, MA  02110-1301, USA.
**/


class CUserDirectory extends CApiService {

	public const ACCESS_RULES = [
		'get' => ['min_user_type' => USER_TYPE_SUPER_ADMIN],
		'create' => ['min_user_type' => USER_TYPE_SUPER_ADMIN],
		'update' => ['min_user_type' => USER_TYPE_SUPER_ADMIN],
		'delete' => ['min_user_type' => USER_TYPE_SUPER_ADMIN],
		'test' => ['min_user_type' => USER_TYPE_SUPER_ADMIN]
	];

	protected $tableName = 'userdirectory';
	protected $tableAlias = 'ud';

	/**
	 * Common UserDirectory properties.
	 *
	 * @var array
	 */
	protected $output_fields = ['userdirectoryid', 'name', 'idp_type', 'provision_status', 'description'];

	/**
	 * LDAP specific properties.
	 *
	 * @var array
	 */
	protected $ldap_output_fields = [
		'host', 'port', 'base_dn', 'search_attribute', 'bind_dn', 'start_tls', 'search_filter', 'group_basedn',
		'group_name', 'group_member', 'group_filter', 'group_membership', 'user_username', 'user_lastname'
	];

	/**
	 * SAML specific properties.
	 *
	 * @var array
	 */
	protected $saml_output_fields = [
		'idp_entityid', 'sso_url', 'slo_url', 'username_attribute', 'sp_entityid', 'nameid_format', 'sign_messages',
		'sign_assertions', 'sign_authn_requests', 'sign_logout_requests', 'sign_logout_responses', 'encrypt_nameid',
		'encrypt_assertions', 'group_name', 'user_username', 'user_lastname', 'scim_status', 'scim_token'
	];

	/**
	 * @param array $options
	 *
	 * @throws APIException
	 *
	 * @return array|string
	 */
	public function get(array $options) {
		$this->validateGet($options);

		if (!$options['countOutput']) {
			if ($options['output'] === API_OUTPUT_EXTEND) {
				$options['output'] = array_merge(
					$this->output_fields, $this->ldap_output_fields, $this->saml_output_fields
				);
			}

			$request_output = $options['output'];
			$db_userdirectories_by_type = [IDP_TYPE_LDAP => [], IDP_TYPE_SAML => []];
			$db_userdirectories = [];

			$options['output'] = array_merge(['idp_type'], array_intersect($request_output, $this->output_fields));
		}

		$result = DBselect($this->createSelectQuery($this->tableName, $options), $options['limit']);
		while ($row = DBfetch($result)) {
			if ($options['countOutput']) {
				return $row['rowscount'];
			}

			$db_userdirectories[$row['userdirectoryid']] = $row;
			$db_userdirectories_by_type[$row['idp_type']][] = $row['userdirectoryid'];
		}

		if ($db_userdirectories_by_type[IDP_TYPE_LDAP]) {
			$sql_parts = [
				'select' => array_merge(
					['userdirectoryid'], array_intersect($request_output, $this->ldap_output_fields)
				),
				'from' => ['userdirectory_ldap'],
				'where' => [
					'userdirectoryid' => dbConditionInt('userdirectoryid', $db_userdirectories_by_type[IDP_TYPE_LDAP])
				]
			];

			$result = DBselect($this->createSelectQueryFromParts($sql_parts));
			while ($row = DBfetch($result)) {
				$db_userdirectories[$row['userdirectoryid']] = array_merge(
					$db_userdirectories[$row['userdirectoryid']], $row
				);
			}
		}

		if ($db_userdirectories_by_type[IDP_TYPE_SAML]) {
			$sql_parts = [
				'select' => array_merge(
					['userdirectoryid'], array_intersect($request_output, $this->saml_output_fields)
				),
				'from' => ['userdirectory_saml'],
				'where' => [
					'userdirectoryid' => dbConditionInt('userdirectoryid', $db_userdirectories_by_type[IDP_TYPE_SAML])
				]
			];

			$result = DBselect($this->createSelectQueryFromParts($sql_parts));
			while ($row = DBfetch($result)) {
				$db_userdirectories[$row['userdirectoryid']] = array_merge(
					$db_userdirectories[$row['userdirectoryid']], $row
				);
			}
		}

		if ($db_userdirectories) {
			$db_userdirectories = $this->addRelatedObjects($options, $db_userdirectories);
			$db_userdirectories = $this->unsetExtraFields($db_userdirectories, ['userdirectoryid', 'idp_type'],
				$request_output
			);

			if (!$options['preservekeys']) {
				$db_userdirectories = array_values($db_userdirectories);
			}
		}

		return $db_userdirectories;
	}

	/**
	 * Function for internal purpose only, used in CAuthenticationHelper.
	 *
	 * @param array $options
	 * @param bool  $api_call  Flag indicating whether this method called via an API call or from a local PHP file.
	 *
	 * @throws APIException if the input is invalid.
	 *
	 * @return array
	 */
	public function getGlobal(array $options, bool $api_call = true): array {
		if ($api_call) {
			self::exception(ZBX_API_ERROR_PARAMETERS,
				_s('Incorrect method "%1$s.%2$s".', 'userdirectory', 'getglobal')
			);
		}

		return $this->get($options);
	}

	protected function applyQueryOutputOptions($tableName, $tableAlias, array $options, array $sql_parts) {
		$sql_parts = parent::applyQueryOutputOptions($tableName, $tableAlias, $options, $sql_parts);

		$selected_ldap_fields = [];
		foreach ($this->ldap_output_fields as $field) {
			if ($this->outputIsRequested($field, $options['output'])) {
				$selected_ldap_fields[] = 'ldap.'.$field;
			}
		}
		if ($selected_ldap_fields) {
			$sql_parts['left_join'][] = [
				'alias' => 'ldap',
				'table' => 'userdirectory_ldap',
				'using' => 'userdirectoryid'
			];
			$sql_parts['left_table'] = ['alias' => $tableAlias, 'table' => $tableName];

			if (!$options['countOutput']) {
				$sql_parts['select'] = array_merge($sql_parts['select'], $selected_ldap_fields);
			}
		}

		$selected_saml_fields = [];
		foreach ($this->saml_output_fields as $field) {
			if ($this->outputIsRequested($field, $options['output'])) {
				$selected_saml_fields[] = 'saml.'.$field;
			}
		}
		if ($selected_saml_fields) {
			$sql_parts['left_join'][] = [
				'alias' => 'saml',
				'table' => 'userdirectory_saml',
				'using' => 'userdirectoryid'
			];
			$sql_parts['left_table'] = ['alias' => $tableAlias, 'table' => $tableName];

			if (!$options['countOutput']) {
				$sql_parts['select'] = array_merge($sql_parts['select'], $selected_saml_fields);
			}
		}

		return $sql_parts;
	}

	private function validateGet(array &$options): void {
		$output_fields = array_merge($this->output_fields, $this->ldap_output_fields, $this->saml_output_fields);

		$api_input_rules = ['type' => API_OBJECT, 'fields' => [
			// filter
			'userdirectoryids' =>			['type' => API_IDS, 'flags' => API_ALLOW_NULL | API_NORMALIZE, 'default' => null],
			'filter' =>						['type' => API_OBJECT, 'flags' => API_ALLOW_NULL, 'default' => null, 'fields' => [
				'userdirectoryid' =>			['type' => API_IDS, 'flags' => API_ALLOW_NULL | API_NORMALIZE],
				'provision_status' =>			['type' => API_INTS32, 'flags' => API_ALLOW_NULL | API_NORMALIZE, 'in' => implode(',', [JIT_PROVISIONING_DISABLED, JIT_PROVISIONING_ENABLED])],
				'idp_type' =>					['type' => API_INTS32, 'flags' => API_ALLOW_NULL | API_NORMALIZE, 'in' => implode(',', [IDP_TYPE_LDAP, IDP_TYPE_SAML])]
			]],
			'search' =>						['type' => API_OBJECT, 'flags' => API_ALLOW_NULL, 'default' => null, 'fields' => [
				'name' =>						['type' => API_STRINGS_UTF8, 'flags' => API_ALLOW_NULL | API_NORMALIZE],
				'description' =>				['type' => API_STRINGS_UTF8, 'flags' => API_ALLOW_NULL | API_NORMALIZE]
			]],
			'searchByAny' =>				['type' => API_BOOLEAN, 'default' => false],
			'startSearch' =>				['type' => API_FLAG, 'default' => false],
			'excludeSearch' =>				['type' => API_FLAG, 'default' => false],
			'searchWildcardsEnabled' =>		['type' => API_BOOLEAN, 'default' => false],
			// output
			'output' =>						['type' => API_OUTPUT, 'in' => implode(',', $output_fields), 'default' => API_OUTPUT_EXTEND],
			'countOutput' =>				['type' => API_FLAG, 'default' => false],
			'selectUsrgrps' =>				['type' => API_OUTPUT, 'flags' => API_ALLOW_NULL | API_ALLOW_COUNT, 'in' => implode(',', ['usrgrpid', 'name', 'gui_access', 'users_status', 'debug_mode']), 'default' => null],
			'selectProvisionMedia' =>		['type' => API_OUTPUT, 'flags' => API_ALLOW_NULL, 'in' => implode(',', ['name', 'mediatypeid', 'attribute']), 'default' => null],
			'selectProvisionGroups' =>		['type' => API_OUTPUT, 'flags' => API_ALLOW_NULL, 'in' => implode(',', ['is_fallback', 'fallback_status', 'name', 'roleid', 'user_groups']), 'default' => null],
			// sort and limit
			'sortfield' =>					['type' => API_STRINGS_UTF8, 'flags' => API_NORMALIZE, 'in' => implode(',', ['name']), 'uniq' => true, 'default' => []],
			'sortorder' =>					['type' => API_SORTORDER, 'default' => []],
			'limit' =>						['type' => API_INT32, 'flags' => API_ALLOW_NULL, 'in' => '1:'.ZBX_MAX_INT32, 'default' => null],
			// flags
			'preservekeys' =>				['type' => API_BOOLEAN, 'default' => false]
		]];

		if (!CApiInputValidator::validate($api_input_rules, $options, '/', $error)) {
			self::exception(ZBX_API_ERROR_PARAMETERS, $error);
		}
	}

	/**
	 * @param array $options
	 * @param array $result
	 *
	 * @return array
	 */
	protected function addRelatedObjects(array $options, array $result): array {
		$result = parent::addRelatedObjects($options, $result);

		self::addRelatedUserGroups($options, $result);
		self::addRelatedProvisionMedia($options, $result);
		self::addRelatedProvisionGroups($options, $result);

		return $result;
	}

	/**
	 * @param array $options
	 * @param array $result
	 */
	private static function addRelatedUserGroups(array $options, array &$result): void {
		if ($options['selectUsrgrps'] === null) {
			return;
		}

		foreach ($result as &$row) {
			$row['usrgrps'] = [];
		}
		unset($row);

		if ($options['selectUsrgrps'] === API_OUTPUT_COUNT) {
			$output = ['userdirectoryid'];
		}
		elseif ($options['selectUsrgrps'] === API_OUTPUT_EXTEND) {
			$output = ['usrgrpid', 'name', 'gui_access', 'users_status', 'debug_mode', 'userdirectoryid'];
		}
		else {
			$output = array_unique(array_merge(['userdirectoryid'], $options['selectUsrgrps']));
		}

		$db_usergroups = API::UserGroup()->get([
			'output' => $output,
			'filter' => ['userdirectoryid' => array_keys($result)]
		]);

		foreach ($db_usergroups as $db_usergroup) {
			$result[$db_usergroup['userdirectoryid']]['usrgrps'][] =
				array_diff_key($db_usergroup, array_flip(['userdirectoryid']));
		}

		if ($options['selectUsrgrps'] === API_OUTPUT_COUNT) {
			foreach ($result as &$row) {
				$row['usrgrps'] = (string) count($row['usrgrps']);
			}
			unset($row);
		}
	}

	/**
	 * Add provision media objects.
	 *
	 * @param array $options
	 * @param array $result
	 */
	private static function addRelatedProvisionMedia(array $options, array &$result): void {
		if ($options['selectProvisionMedia'] === null) {
			return;
		}

		foreach ($result as &$row) {
			$row['provision_media'] = [];
		}
		unset($row);

		if ($options['selectProvisionMedia'] === API_OUTPUT_EXTEND) {
			$options['selectProvisionMedia'] = ['name', 'mediatypeid', 'attribute'];
		}

		$db_provisioning_media = DB::select('userdirectory_media', [
			'output' => array_merge($options['selectProvisionMedia'], ['userdirectoryid']),
			'filter' => [
				'userdirectoryid' => array_keys($result)
			]
		]);

		foreach ($db_provisioning_media as $db_provisioning_media) {
			$result[$db_provisioning_media['userdirectoryid']]['provision_media'][]
				= array_diff_key($db_provisioning_media, array_flip(['userdirectoryid']));
		}
	}

	/**
	 * Add provision user group objects.
	 *
	 * @param array $options
	 * @param array $result
	 */
	private static function addRelatedProvisionGroups(array $options, array &$result): void {
		if ($options['selectProvisionGroups'] === null) {
			return;
		}

		foreach ($result as &$row) {
			$row['provision_groups'] = [];
		}
		unset($row);

		if ($options['selectProvisionGroups'] === API_OUTPUT_EXTEND) {
			$options['selectProvisionGroups'] = ['is_fallback', 'fallback_status', 'name', 'roleid', 'user_groups'];
		}

		$user_groups_index = array_search('user_groups', $options['selectProvisionGroups']);
		if ($user_groups_index !== false) {
			unset($options['selectProvisionGroups'][$user_groups_index]);
		}

		$db_provision_idpgroups = DB::select('userdirectory_idpgroup', [
			'output' => array_merge($options['selectProvisionGroups'],
				['userdirectoryid', 'userdirectory_idpgroupid']
			),
			'filter' => [
				'userdirectoryid' => array_keys($result)
			],
			'sortfield' => ['sortorder'],
			'preservekeys' => true
		]);

		$db_provision_usergroups = $user_groups_index !== false && $db_provision_idpgroups
			? DB::select('userdirectory_usrgrp', [
				'output' => ['usrgrpid', 'userdirectory_idpgroupid'],
				'filter' => [
					'userdirectory_idpgroupid' => array_keys($db_provision_idpgroups)
				]
			])
			: [];

		$provision_usergroups = [];
		foreach ($db_provision_usergroups as $usrgrp) {
			$provision_usergroups[$usrgrp['userdirectory_idpgroupid']][] = [
				'usrgrpid' => $usrgrp['usrgrpid']
			];
		}

		foreach ($db_provision_idpgroups as $db_provision_idpgroup) {
			$idpgroup = array_intersect_key($db_provision_idpgroup, array_flip($options['selectProvisionGroups']));
			$provision_idpgroupid = $db_provision_idpgroup['userdirectory_idpgroupid'];

			if ($user_groups_index !== false) {
				$idpgroup['user_groups'] = array_key_exists($provision_idpgroupid, $provision_usergroups)
					? $provision_usergroups[$provision_idpgroupid]
					: [];
			}

			$result[$db_provision_idpgroup['userdirectoryid']]['provision_groups'][] = $idpgroup;
		}
	}

	/**
	 * @param array $userdirectories
	 *
	 * @throws APIException
	 *
	 * @return array
	 */
	public function create(array $userdirectories): array {
		self::validateCreate($userdirectories);

		$db_ldap_idp_count = DB::select('userdirectory', [
			'countOutput' => true,
			'filter' => [
				'idp_type' => IDP_TYPE_LDAP
			]
		]);

		$userdirectoryids = DB::insert('userdirectory', $userdirectories);
		$userdirectory_media = [];
		$userdirectory_idpgroups = [];
		$userdirectory_usrgrps = [];
		$create_idps_ldap = [];
		$create_idps_saml = [];

		foreach ($userdirectories as $index => &$userdirectory) {
			$userdirectory['userdirectoryid'] = $userdirectoryids[$index];

			if ($userdirectory['idp_type'] == IDP_TYPE_LDAP) {
				$create_idps_ldap[] = $userdirectory;
			}
			elseif ($userdirectory['idp_type'] == IDP_TYPE_SAML) {
				$create_idps_saml[] = $userdirectory;
			}

			if (array_key_exists('provision_media', $userdirectory)) {
				foreach ($userdirectory['provision_media'] as $media) {
					$userdirectory_media[] = [
						'userdirectoryid' => $userdirectory['userdirectoryid']
					] + $media;
				}
			}

			if (array_key_exists('provision_groups', $userdirectory)) {
				$sortorder = 1;
				foreach ($userdirectory['provision_groups'] as $group) {
					$userdirectory_idpgroups[] = [
						'userdirectoryid' => $userdirectory['userdirectoryid'],
						'sortorder' => $group['is_fallback'] == GROUP_MAPPING_FALLBACK
							? count($userdirectory['provision_groups'])
							: $sortorder++
					] + $group;
				}
			}
		}
		unset($userdirectory);

		if ($userdirectory_idpgroups) {
			$idpgroupids = DB::insert('userdirectory_idpgroup', $userdirectory_idpgroups);

			foreach ($idpgroupids as $index => $idpgroupid) {
				foreach ($userdirectory_idpgroups[$index]['user_groups'] as $usrgrp) {
					$userdirectory_usrgrps[] = [
						'userdirectory_idpgroupid' => $idpgroupid,
						'usrgrpid' => $usrgrp['usrgrpid']
					];
				}
			}

			$userdirectory_usrgrpids = DB::insert('userdirectory_usrgrp', $userdirectory_usrgrps);
		}

		if ($create_idps_ldap) {
			DB::insert('userdirectory_ldap', $create_idps_ldap);
		}

		if ($create_idps_saml) {
			DB::insert('userdirectory_saml', $create_idps_saml);
		}

		if ($userdirectory_media) {
			$userdirectory_mediaids = DB::insert('userdirectory_media', $userdirectory_media);
		}

		// Return IDs for audit log.
		foreach ($userdirectories as &$userdirectory) {
			if (array_key_exists('provision_media', $userdirectory)) {
				foreach ($userdirectory['provision_media'] as &$media) {
					$media['userdirectory_mediaid'] = array_shift($userdirectory_mediaids);
				}
				unset($media);
			}

			if (array_key_exists('provision_groups', $userdirectory)) {
				foreach ($userdirectory['provision_groups'] as &$provision_group) {
					$provision_group['userdirectory_idpgroupid'] = array_shift($idpgroupids);

					foreach ($provision_group['user_groups'] as &$user_group) {
						$user_group['userdirectory_usrgrpid'] = array_shift($userdirectory_usrgrpids);
					}
					unset($user_group);
				}
				unset($provision_group);
			}
		}
		unset($userdirectory);

		self::addAuditLog(CAudit::ACTION_ADD, CAudit::RESOURCE_USERDIRECTORY, $userdirectories);

		if ($db_ldap_idp_count == 0 && $create_idps_ldap) {
			$idp_ldap = reset($create_idps_ldap);
			API::Authentication()->update(['ldap_userdirectoryid' => $idp_ldap['userdirectoryid']]);
		}

		return ['userdirectoryids' => $userdirectoryids];
	}

	/**
	 * @param array $userdirectories
	 *
	 * @throws APIException
	 */
	private static function validateCreate(array &$userdirectories): void {
		$api_input_rules = self::getValidationRules('create');

		if (!CApiInputValidator::validate($api_input_rules, $userdirectories, '/', $error)) {
			self::exception(ZBX_API_ERROR_PARAMETERS, $error);
		}

		self::checkDuplicates($userdirectories);
		self::checkSamlExists($userdirectories);
		self::checkFallbackGroup($userdirectories);
	}

	/**
	 * Validate if only one user directory of type IDP_TYPE_SAML exists.
	 *
	 * @return void
	 */
	private static function checkSamlExists(array $userdirectories): void {
		$idps = array_column($userdirectories, 'idp_type');
		$idps_count = count(array_keys($idps, IDP_TYPE_SAML));

		if ($idps_count == 0) {
			return;
		}

		if ($idps_count == 1) {
			$idps_count += DB::select('userdirectory', [
				'countOutput' => true,
				'filter' => [
					'idp_type' => IDP_TYPE_SAML
				]
			]);
		}

		if ($idps_count > 1) {
			self::exception(ZBX_API_ERROR_PARAMETERS,
				_s('Only one user directory of type "%1$s" can exist.', IDP_TYPE_SAML)
			);
		}
	}

	/**
	 * Perform all fallback group related checks.
	 *
	 * @return void
	 */
	private static function checkFallbackGroup(array $userdirectories): void {
		foreach (array_column($userdirectories, 'provision_groups') as $provision_groups) {
			if (!$provision_groups) {
				continue;
			}

			$fallbacks = array_column($provision_groups, 'is_fallback');
			$fallbacks = array_keys($fallbacks, GROUP_MAPPING_FALLBACK);

			if (count($fallbacks) != 1) {
				self::exception(ZBX_API_ERROR_PARAMETERS,
					_('Exactly one fallback group must exist for each user directory.')
				);
			}
		}
	}

	/**
	 * @param array $userdirectories
	 *
	 * @throws APIException
	 *
	 * @return array
	 */
	public function update(array $userdirectories): array {
		$this->validateUpdate($userdirectories, $db_userdirectories);

		$upd_userdirectories = [];
		$upd_idps_type = [IDP_TYPE_LDAP => [], IDP_TYPE_SAML => []];

		foreach ($userdirectories as $userdirectoryid => $userdirectory) {
			$db_userdirectory = $db_userdirectories[$userdirectoryid];

			$upd_userdirectory = DB::getUpdatedValues('userdirectory',
				array_intersect_key($userdirectory, array_flip($this->output_fields)),
				$db_userdirectories[$userdirectoryid]
			);
			if ($upd_userdirectory) {
				$upd_userdirectories[] = [
					'values' => $upd_userdirectory,
					'where' => ['userdirectoryid' => $userdirectoryid]
				];
			}

			if ($db_userdirectory['idp_type'] == IDP_TYPE_LDAP) {
				$new_userdirectory_fields = array_intersect_key($userdirectory,
					array_flip($this->ldap_output_fields) + ['bind_password' => '']
				);

				$upd_fields = DB::getUpdatedValues('userdirectory_ldap',
					$new_userdirectory_fields,
					$db_userdirectories[$userdirectoryid]
				);
			}
			else {
				$upd_fields = DB::getUpdatedValues('userdirectory_saml',
					array_intersect_key($userdirectory, array_flip($this->saml_output_fields)),
					$db_userdirectories[$userdirectoryid]
				);
			}

			if ($upd_fields) {
				$upd_idps_type[$db_userdirectory['idp_type']][] = [
					'values' => $upd_fields,
					'where' => ['userdirectoryid' => $userdirectoryid]
				];
			}
		}

		DB::update('userdirectory', $upd_userdirectories);
		DB::update('userdirectory_ldap', $upd_idps_type[IDP_TYPE_LDAP]);
		DB::update('userdirectory_saml', $upd_idps_type[IDP_TYPE_SAML]);

		self::updateProvisionMedia($userdirectories, $db_userdirectories);
		self::updateProvisionGroups($userdirectories, $db_userdirectories);

		self::addAuditLog(CAudit::ACTION_UPDATE, CAudit::RESOURCE_USERDIRECTORY, $userdirectories,
			$db_userdirectories
		);

		return ['userdirectoryids' => array_column($userdirectories, 'userdirectoryid')];
	}

	/**
	 * Validate function for 'update' method.
	 *
	 * Validation is performed in multiple steps. First we check if userdirectoryid(s) are present. Then we extend each
	 * of given $userdirectories objects with 'idp_type' property from database, then perform full input validation.
	 *
	 * @param array      $userdirectories
	 * @param array|null $db_userdirectories
	 *
	 * @throws APIException
	 */
	private function validateUpdate(array &$userdirectories, ?array &$db_userdirectories): void {
		$api_input_rules = ['type' => API_OBJECTS, 'flags' => API_NOT_EMPTY | API_NORMALIZE | API_ALLOW_UNEXPECTED, 'fields' => [
			'userdirectoryid' => ['type' => API_ID, 'flags' => API_REQUIRED]
		]];
		if (!CApiInputValidator::validate($api_input_rules, $userdirectories, '/', $error)) {
			self::exception(ZBX_API_ERROR_PARAMETERS, $error);
		}

		$db_userdirectories = $this->get([
			'output' => API_OUTPUT_EXTEND,
			'userdirectoryids' => array_column($userdirectories, 'userdirectoryid'),
			'preservekeys' => true
		]);

		if (count($db_userdirectories) != count($userdirectories)) {
			self::exception(ZBX_API_ERROR_PERMISSIONS, _('No permissions to referred object or it does not exist!'));
		}

		foreach ($userdirectories as &$userdirectory) {
			$db_userdirectory = $db_userdirectories[$userdirectory['userdirectoryid']];
			$userdirectory += [
				'idp_type' => $db_userdirectory['idp_type'],
				'provision_status' => $db_userdirectory['provision_status']
			];

			if ($userdirectory['idp_type'] != $db_userdirectory['idp_type']) {
				self::exception(ZBX_API_ERROR_PARAMETERS,
					_s('Incorrect value for field "%1$s": %2$s.', 'idp_type', _('cannot be changed'))
				);
			}
		}
		unset($userdirectory);

		$api_input_rules = self::getValidationRules('update');
		if (!CApiInputValidator::validate($api_input_rules, $userdirectories, '/', $error)) {
			self::exception(ZBX_API_ERROR_PARAMETERS, $error);
		}

		foreach ($userdirectories as &$userdirectory) {
			if ($userdirectory['provision_status'] == JIT_PROVISIONING_DISABLED) {
				$empty_provision_fields = array_fill_keys(
					['group_basedn', 'group_member', 'group_membership', 'user_username', 'user_lastname'], ''
				);
				$empty_provision_fields['provision_groups'] = [];
				$empty_provision_fields['provision_media'] = [];

				$userdirectory = $empty_provision_fields + $userdirectory;
			}
		}
		unset($userdirectory);

		$userdirectories = array_column($userdirectories, null, 'userdirectoryid');

		self::checkDuplicates($userdirectories, $db_userdirectories);
		self::checkFallbackGroup($userdirectories);
		self::addAffectedObjects($userdirectories, $db_userdirectories);
	}

	private static function addAffectedObjects(array $userdirectories, array &$db_userdirectories): void {
		self::addAffectedProvisionMedia($userdirectories, $db_userdirectories);
		self::addAffectedProvisionGroups($userdirectories, $db_userdirectories);
	}

	private static function addAffectedProvisionMedia(array $userdirectories, array &$db_userdirectories): void {
		$affected_userdirectoryids = [];
		foreach ($userdirectories as $userdirectoryid => $userdirectory) {
			if (array_key_exists('provision_media', $userdirectory)) {
				$affected_userdirectoryids[$userdirectoryid] = true;
				$db_userdirectories[$userdirectoryid]['provision_media'] = [];
			}
		}

		if (!$affected_userdirectoryids) {
			return;
		}

		$db_provision_media = DB::select('userdirectory_media', [
			'output' => ['userdirectory_mediaid', 'userdirectoryid', 'mediatypeid', 'name', 'attribute'],
			'filter' => [
				'userdirectoryid' => array_keys($affected_userdirectoryids)
			]
		]);

		foreach ($db_provision_media as $media) {
			$db_userdirectories[$media['userdirectoryid']]['provision_media'][] = [
				'userdirectory_mediaid' => $media['userdirectory_mediaid'],
				'mediatypeid' => $media['mediatypeid'],
				'name' => $media['name'],
				'attribute' => $media['attribute']
			];
		}
	}

	private static function addAffectedProvisionGroups(array $userdirectories, array &$db_userdirectories): void {
		$affected_userdirectoryids = array_keys(array_column($userdirectories, 'provision_groups', 'userdirectoryid'));

		if (!$affected_userdirectoryids) {
			return;
		}

		foreach ($affected_userdirectoryids as $userdirectoryid) {
			$db_userdirectories[$userdirectoryid]['provision_groups'] = [];
		}

		$db_provision_groups = DB::select('userdirectory_idpgroup', [
			'output' => ['userdirectory_idpgroupid', 'userdirectoryid', 'roleid', 'is_fallback', 'fallback_status',
				'name', 'sortorder'
			],
			'filter' => [
				'userdirectoryid' => $affected_userdirectoryids
			],
			'preservekeys' => true
		]);

		$db_provision_usrgrps = DB::select('userdirectory_usrgrp', [
			'output' => ['userdirectory_usrgrpid', 'userdirectory_idpgroupid', 'usrgrpid'],
			'filter' => [
				'userdirectory_idpgroupid' => array_keys($db_provision_groups)
			]
		]);

		$db_idpgroup_usergroups = [];
		foreach ($db_provision_usrgrps as $db_prov_usrgrp) {
			['userdirectory_idpgroupid' => $prov_groupid, 'userdirectory_usrgrpid' => $prov_usrgrpid] = $db_prov_usrgrp;

			$db_idpgroup_usergroups[$prov_groupid][] = [
				'usrgrpid' => $db_prov_usrgrp['usrgrpid'],
				'userdirectory_usrgrpid' => $prov_usrgrpid
			];
		}

		foreach ($db_provision_groups as $db_prov_groups) {
			['userdirectory_idpgroupid' => $prov_groupid, 'userdirectoryid' => $userdirectoryid] = $db_prov_groups;

			CArrayHelper::sort($db_idpgroup_usergroups[$prov_groupid], ['usrgrpid']);
			$db_idpgroup_usergroups[$prov_groupid] = array_values($db_idpgroup_usergroups[$prov_groupid]);

			$db_userdirectories[$userdirectoryid]['provision_groups'][] = [
				'userdirectory_idpgroupid' => $prov_groupid,
				'is_fallback' => $db_prov_groups['is_fallback'],
				'fallback_status' => $db_prov_groups['fallback_status'],
				'name' => $db_prov_groups['name'],
				'roleid' => $db_prov_groups['roleid'],
				'sortorder' => $db_prov_groups['sortorder'],
				'user_groups' => $db_idpgroup_usergroups[$prov_groupid]
			];
		}
	}

	/**
	 * Check for unique names.
	 *
	 * @param array      $userdirectories
	 * @param array|null $db_userdirectories
	 *
	 * @throws APIException if userdirectory name is not unique.
	 */
	private static function checkDuplicates(array $userdirectories, array $db_userdirectories = null): void {
		$names = [];

		foreach ($userdirectories as $userdirectory) {
			if (!array_key_exists('name', $userdirectory)) {
				continue;
			}

			if ($db_userdirectories === null
					|| $userdirectory['name'] !== $db_userdirectories[$userdirectory['userdirectoryid']]['name']) {
				$names[] = $userdirectory['name'];
			}
		}

		if (!$names) {
			return;
		}

		$duplicates = DB::select('userdirectory', [
			'output' => ['name'],
			'filter' => ['name' => $names],
			'limit' => 1
		]);

		if ($duplicates) {
			self::exception(ZBX_API_ERROR_PARAMETERS,
				_s('User directory "%1$s" already exists.', $duplicates[0]['name'])
			);
		}
	}

	/**
	 * @param array $userdirectoryids
	 *
	 * @throws APIException
	 *
	 * @return array
	 */
	public function delete(array $userdirectoryids): array {
		self::validateDelete($userdirectoryids, $db_userdirectories);

		DB::update('users', [[
			'values' => ['userdirectoryid' => 0],
			'where' => ['userdirectoryid' => $userdirectoryids]
		]]);

		DB::delete('userdirectory', ['userdirectoryid' => $userdirectoryids]);

		self::addAuditLog(CAudit::ACTION_DELETE, CAudit::RESOURCE_USERDIRECTORY, $db_userdirectories);

		return ['userdirectoryids' => $userdirectoryids];
	}

	/**
	 * @param array      $userdirectoryids
	 * @param array|null $db_userdirectories
	 *
	 * @throws APIException
	 */
	private static function validateDelete(array $userdirectoryids, ?array &$db_userdirectories): void {
		$api_input_rules = ['type' => API_IDS, 'flags' => API_NOT_EMPTY, 'uniq' => true];

		if (!CApiInputValidator::validate($api_input_rules, $userdirectoryids, '/', $error)) {
			self::exception(ZBX_API_ERROR_PARAMETERS, $error);
		}

		$db_userdirectories = API::UserDirectory()->get([
			'output' => ['userdirectoryid', 'idp_type', 'name'],
			'userdirectoryids' => $userdirectoryids,
			'preservekeys' => true
		]);

		if (count($db_userdirectories) != count($userdirectoryids)) {
			self::exception(ZBX_API_ERROR_PERMISSIONS, _('No permissions to referred object or it does not exist!'));
		}

		$ldap_userdirectories_delete = array_filter($db_userdirectories, function ($userdirectory) {
			return $userdirectory['idp_type'] == IDP_TYPE_LDAP;
		});

		$ldap_userdirectories_left = API::UserDirectory()->get([
			'countOutput' => true,
			'filter' => ['idp_type' => IDP_TYPE_LDAP]
		]);
		$ldap_userdirectories_left -= count($ldap_userdirectories_delete);

		$auth = API::Authentication()->get([
			'output' => ['ldap_userdirectoryid', 'authentication_type', 'ldap_auth_enabled']
		]);

		if (in_array($auth['ldap_userdirectoryid'], $userdirectoryids)
				&& ($auth['ldap_auth_enabled'] == ZBX_AUTH_LDAP_ENABLED || $ldap_userdirectories_left > 0)) {
			self::exception(ZBX_API_ERROR_PARAMETERS, _('Cannot delete default user directory.'));
		}

		$db_groups = API::UserGroup()->get([
			'output' => ['userdirectoryid'],
			'filter' => [
				'gui_access' => [GROUP_GUI_ACCESS_LDAP, GROUP_GUI_ACCESS_SYSTEM],
				'userdirectoryid' => $userdirectoryids
			],
			'limit' => 1
		]);

		if ($db_groups) {
			$db_group = reset($db_groups);

			self::exception(ZBX_API_ERROR_PARAMETERS, _s('Cannot delete user directory "%1$s".',
				$db_userdirectories[$db_group['userdirectoryid']]['name'])
			);
		}

		if (in_array($auth['ldap_userdirectoryid'], $userdirectoryids)) {
			// If last (default) is removed, reset default userdirectoryid to prevent from foreign key constraint.
			API::Authentication()->update(['ldap_userdirectoryid' => 0]);
		}
	}

	/**
	 * Test user against specific userdirectory connection.
	 * Return user data in LDAP
	 *
	 * @param array $userdirectory
	 *
	 * @throws APIException
	 *
	 * @return array
	 */
	public function test(array $userdirectory): array {
		$this->validateTest($userdirectory);

		$user = [
			'username' => $userdirectory['test_username'],
			'password' => $userdirectory['test_password']
		];
		$ldap = new CLdap($userdirectory);
		$ldap_validator = new CLdapAuthValidator(['ldap' => $ldap]);

		if (!$ldap_validator->validate($user)) {
			self::exception(
				$ldap_validator->isConnectionError() ? ZBX_API_ERROR_PARAMETERS : ZBX_API_ERROR_PERMISSIONS,
				$ldap_validator->getError()
			);
		}

		if ($userdirectory['provision_status'] == JIT_PROVISIONING_ENABLED) {
			$provisioning = new CProvisioning($userdirectory);
			$user_attributes = $provisioning->getUserIdpAttributes();
			$idp_user = $ldap->getUserAttributes($user_attributes, $user['username'], $user['password']);
			$user = array_merge($user, $provisioning->getUser($idp_user));

			if (!array_key_exists('usrgrps', $user)) {
				$group_attributes = $provisioning->getGroupIdpAttributes();
				$ldap_groups = $ldap->getGroupAttributes($group_attributes, $user['username'], $user['password']);
				$ldap_groups = array_column($ldap_groups, $userdirectory['group_name']);
				$user = array_merge($user, $provisioning->getUserGroupsAndRole($ldap_groups));
			}

			if (array_key_exists('userdirectoryid', $userdirectory)) {
				$user['userdirectoryid'] = $userdirectory['userdirectoryid'];
			}
		}

		unset($user['password']);

		return $user;
	}

	/**
	 * Validate user directory and test user credentials to be used for testing.
	 *
	 * @param array $userdirectory
	 *
	 * @throws APIException
	 */
	protected function validateTest(array &$userdirectory): void {
		$api_input_rules = ['type' => API_OBJECT, 'flags' => API_ALLOW_UNEXPECTED, 'fields' => [
			'userdirectoryid' =>	['type' => API_ID, 'default' => 0]
		]];

		if (!CApiInputValidator::validate($api_input_rules, $userdirectory, '/', $error)) {
			self::exception(ZBX_API_ERROR_PARAMETERS, $error);
		}

		if ($userdirectory['userdirectoryid'] != 0) {
			$db_userdirectory = $this->get([
				'output' => ['host', 'port', 'base_dn', 'bind_dn', 'bind_password', 'search_attribute', 'start_tls',
					'search_filter', 'provision_status', 'idp_type'
				],
				'userdirectoryids' => $userdirectory['userdirectoryid'],
				'filter' => ['idp_type' => IDP_TYPE_LDAP]
			]);
			$db_userdirectory = reset($db_userdirectory);

			if (!$db_userdirectory) {
				self::exception(ZBX_API_ERROR_PERMISSIONS,
					_('No permissions to referred object or it does not exist!')
				);
			}

			$userdirectory += $db_userdirectory;

			if ($userdirectory['provision_status'] == JIT_PROVISIONING_ENABLED) {
				[$db_userdirectory] = $this->get([
					'output' => ['group_basedn', 'group_name', 'group_member', 'group_filter', 'group_membership',
						'user_username', 'user_lastname'
					],
					'userdirectoryids' => $userdirectory['userdirectoryid'],
					'selectProvisionMedia' => API_OUTPUT_EXTEND,
					'selectProvisionGroups' => API_OUTPUT_EXTEND
				]);
				$userdirectory += $db_userdirectory;
			}
		}

		$api_input_rules = ['type' => API_OBJECT, 'fields' => [
			'userdirectoryid' =>	['type' => API_ID, 'default' => 0],
			'host' =>				['type' => API_STRING_UTF8, 'flags' => API_REQUIRED | API_NOT_EMPTY, 'length' => DB::getFieldLength('userdirectory_ldap', 'host')],
			'port' =>				['type' => API_PORT, 'flags' => API_REQUIRED | API_NOT_EMPTY],
			'base_dn' =>			['type' => API_STRING_UTF8, 'flags' => API_REQUIRED | API_NOT_EMPTY, 'length' => DB::getFieldLength('userdirectory_ldap', 'base_dn')],
			'bind_dn' =>			['type' => API_STRING_UTF8, 'length' => DB::getFieldLength('userdirectory_ldap', 'bind_dn'), 'default' => ''],
			'bind_password' =>		['type' => API_STRING_UTF8, 'length' => DB::getFieldLength('userdirectory_ldap', 'bind_password')],
			'search_attribute' =>	['type' => API_STRING_UTF8, 'flags' => API_REQUIRED | API_NOT_EMPTY, 'length' => DB::getFieldLength('userdirectory_ldap', 'search_attribute')],
			'start_tls' =>			['type' => API_INT32, 'in' => ZBX_AUTH_START_TLS_OFF.','.ZBX_AUTH_START_TLS_ON, 'default' => ZBX_AUTH_START_TLS_OFF],
			'search_filter' =>		['type' => API_STRING_UTF8, 'length' => DB::getFieldLength('userdirectory_ldap', 'search_filter'), 'default' => ''],
			'provision_status' =>	['type' => API_INT32, 'in' => implode(',', [JIT_PROVISIONING_DISABLED, JIT_PROVISIONING_ENABLED]), 'default' => JIT_PROVISIONING_DISABLED],
			'group_basedn' =>		['type' => API_STRING_UTF8],
			'group_name' =>			['type' => API_STRING_UTF8],
			'group_member' =>		['type' => API_STRING_UTF8],
			'group_filter' =>		['type' => API_STRING_UTF8],
			'group_membership' =>	['type' => API_STRING_UTF8],
			'user_username' =>		['type' => API_STRING_UTF8],
			'user_lastname' =>		['type' => API_STRING_UTF8],
			'idp_type' =>			['type' => API_INT32, 'in' => implode(',', [IDP_TYPE_LDAP])],
			'provision_media' =>	['type' => API_OBJECTS, 'fields' => [
				'mediatypeid' =>		['type' => API_ID, 'flags' => API_REQUIRED],
				'attribute' =>			['type' => API_STRING_UTF8, 'flags' => API_REQUIRED | API_NOT_EMPTY],
				'name' =>				['type' => API_STRING_UTF8, 'flags' => API_REQUIRED | API_NOT_EMPTY]
			]],
			'provision_groups' =>	['type' => API_OBJECTS, 'flags' => API_ALLOW_UNEXPECTED, 'fields' => [
				'is_fallback' =>		['type' => API_INT32, 'in' => implode(',', [GROUP_MAPPING_REGULAR, GROUP_MAPPING_FALLBACK])],
				'fallback_status' =>	['type' => API_INT32, 'in' => implode(',', [GROUP_MAPPING_FALLBACK_OFF, GROUP_MAPPING_FALLBACK_ON])],
				// TODO: uncomment when is_fallback, fallback_status are removed and name will be set required
				// 'name' =>				['type' => API_STRING_UTF8, 'flags' => API_NOT_EMPTY],
				'roleid' =>				['type' => API_ID, 'flags' => API_REQUIRED],
				'user_groups' =>		['type' => API_OBJECTS, 'fields' => [
					'usrgrpid' =>			['type' => API_ID, 'flags' => API_REQUIRED]
				]]
			]],
			'test_username' =>		['type' => API_STRING_UTF8, 'flags' => API_REQUIRED | API_NOT_EMPTY],
			'test_password' =>		['type' => API_STRING_UTF8, 'flags' => API_REQUIRED | API_NOT_EMPTY]
		]];

		if (!CApiInputValidator::validate($api_input_rules, $userdirectory, '/', $error)) {
			self::exception(ZBX_API_ERROR_PARAMETERS, $error);
		}
<<<<<<< HEAD
=======

		if ($userdirectory['userdirectoryid'] != 0) {
			$db_userdirectory = $this->get([
				'output' => ['userdirectoryid', 'host', 'port', 'base_dn', 'bind_dn', 'search_attribute', 'start_tls',
					'search_filter', 'provision_status'
				],
				'userdirectoryids' => $userdirectory['userdirectoryid'],
				'filter' => ['idp_type' => IDP_TYPE_LDAP]
			]);
			$db_userdirectory = reset($db_userdirectory);

			if (!$db_userdirectory) {
				self::exception(ZBX_API_ERROR_PERMISSIONS,
					_('No permissions to referred object or it does not exist!')
				);
			}

			$db_bind_password = DB::select('userdirectory_ldap', [
				'output' => ['bind_password'],
				'filter' => ['userdirectoryid' => $db_userdirectory['userdirectoryid']]
			]);

			$userdirectory += $db_userdirectory + ['bind_password' => $db_bind_password[0]['bind_password']];

			if ($userdirectory['provision_status'] == JIT_PROVISIONING_ENABLED) {
				[$db_userdirectory] = $this->get([
					'output' => ['group_basedn', 'group_name', 'group_member', 'group_filter', 'group_membership',
						'user_username', 'user_lastname'
					],
					'userdirectoryids' => $userdirectory['userdirectoryid'],
					'selectProvisionMedia' => API_OUTPUT_EXTEND,
					'selectProvisionGroups' => API_OUTPUT_EXTEND
				]);
				$userdirectory += $db_userdirectory;
			}
		}

		$userdirectory['idp_type'] = IDP_TYPE_LDAP;
>>>>>>> 2241f3e0
	}

	/**
	 * @param array      $userdirectories
	 */
	private static function updateProvisionMedia(array &$userdirectories, array $db_userdirectories): void {
		$userdirectoryids = array_keys(array_column($userdirectories, 'provision_media', 'userdirectoryid'));
		$provision_media_remove = array_fill_keys($userdirectoryids, []);
		$provision_media_insert = array_fill_keys($userdirectoryids, []);

		foreach ($userdirectoryids as $userdirectoryid) {
			foreach ($db_userdirectories[$userdirectoryid]['provision_media'] as $media) {
				$provision_media_remove[$userdirectoryid][$media['userdirectory_mediaid']] = [
					'userdirectoryid' => $userdirectoryid
				] + array_intersect_key($media, array_flip(['name', 'mediatypeid', 'attribute']));
			}

			foreach ($userdirectories[$userdirectoryid]['provision_media'] as $index => $media) {
				$provision_media_insert[$userdirectoryid][$index] = ['userdirectoryid' => $userdirectoryid] + $media;
			}
		}

		foreach ($userdirectoryids as $userdirectoryid) {
			foreach ($provision_media_insert[$userdirectoryid] as $index => $new_media) {
				foreach ($provision_media_remove[$userdirectoryid] as $db_mediaid => $db_media) {
					if ($db_media == $new_media) {
						unset($provision_media_remove[$userdirectoryid][$db_mediaid]);
						unset($provision_media_insert[$userdirectoryid][$index]);

						$userdirectories[$userdirectoryid]['provision_media'][$index]['userdirectory_mediaid']
							= $db_mediaid;
					}
				}
			}
		}

		// Remove old provision media records.
		if ($provision_media_remove) {
			$provision_mediaids_remove = [];
			foreach ($provision_media_remove as $media_remove) {
				$provision_mediaids_remove = array_merge($provision_mediaids_remove, array_keys($media_remove));
			}

			DB::delete('userdirectory_media', ['userdirectory_mediaid' => $provision_mediaids_remove]);
		}

		// Record new provision media records.
		$provision_media_insert_rows = [];
		foreach ($provision_media_insert as $userdirectory_media) {
			$provision_media_insert_rows = array_merge($provision_media_insert_rows, $userdirectory_media);
		}

		if ($provision_media_insert_rows) {
			$new_provision_mediaids = DB::insert('userdirectory_media', $provision_media_insert_rows);

			foreach ($userdirectoryids as $userdirectoryid) {
				foreach ($userdirectories[$userdirectoryid]['provision_media'] as &$new_media) {
					if (!array_key_exists('userdirectory_mediaid', $new_media)) {
						$new_media['userdirectory_mediaid'] = array_shift($new_provision_mediaids);
					}
				}
				unset($new_media);
			}
		}
	}

	private static function updateProvisionGroups(array &$userdirectories, array $db_userdirectories = []): void {
		$userdirectoryids = array_keys(array_column($userdirectories, 'provision_groups', 'userdirectoryid'));
		$provision_groups_remove = array_fill_keys($userdirectoryids, []);
		$provision_groups_insert = array_fill_keys($userdirectoryids, []);

		foreach ($userdirectoryids as $userdirectoryid) {
			foreach ($db_userdirectories[$userdirectoryid]['provision_groups'] as $db_group) {
				CArrayHelper::sort($db_group['user_groups'], ['usrgrpid']);
				$db_group['user_groups'] = array_values($db_group['user_groups']);

				$provision_groups_remove[$userdirectoryid][$db_group['userdirectory_idpgroupid']]
					= array_intersect_key($db_group,
						array_flip(['is_fallback', 'fallback_status', 'name', 'roleid','sortorder', 'user_groups'])
					);
			}

			$sortorder = 1;
			foreach ($userdirectories[$userdirectoryid]['provision_groups'] as $index => &$group) {
				$group['sortorder'] = $group['is_fallback'] == GROUP_MAPPING_FALLBACK
					? count($userdirectories[$userdirectoryid]['provision_groups'])
					: $sortorder++;

				CArrayHelper::sort($group['user_groups'], ['usrgrpid']);
				$group['user_groups'] = array_values($group['user_groups']);

				$provision_groups_insert[$userdirectoryid][$index] = $group + [
					'userdirectoryid' => $userdirectoryid,
					'fallback_status' => JIT_PROVISIONING_DISABLED
				];
			}
			unset($group);
		}

		foreach ($userdirectoryids as $userdirectoryid) {
			foreach ($provision_groups_insert[$userdirectoryid] as $index => &$new_group) {
				foreach ($provision_groups_remove[$userdirectoryid] as $db_groupid => $db_group) {
					$db_group_compare = [
						'userdirectoryid' => $userdirectoryid,
						'user_groups' => array_map(function ($user_group) {
							return array_intersect_key($user_group, array_flip(['usrgrpid']));
						}, $db_group['user_groups'])
					] + $db_group;

					if ($db_group_compare == $new_group) {
						unset($provision_groups_remove[$userdirectoryid][$db_groupid]);
						unset($provision_groups_insert[$userdirectoryid][$index]);

						$userdirectories[$userdirectoryid]['provision_groups'][$index]['userdirectory_idpgroupid']
							= $db_groupid;
						$userdirectories[$userdirectoryid]['provision_groups'][$index]['user_groups']
							= $db_group['user_groups'];
					}
				}
			}
			unset($new_group);
		}

		// Remove changed provision group records from database.
		if ($provision_groups_remove) {
			$provision_groupids_remove = [];
			foreach ($provision_groups_remove as $groups_remove) {
				$provision_groupids_remove = array_merge($provision_groupids_remove, array_keys($groups_remove));
			}

			DB::delete('userdirectory_idpgroup', ['userdirectory_idpgroupid' => $provision_groupids_remove]);
		}

		// Record new entries in DB and put IDs in their places for audit log.
		$provision_groups_insert_rows = [];
		foreach ($provision_groups_insert as $groups) {
			$provision_groups_insert_rows = array_merge($provision_groups_insert_rows, $groups);
		}

		if ($provision_groups_insert_rows) {
			$idpgroupids = DB::insert('userdirectory_idpgroup', $provision_groups_insert_rows);

			$user_groups_insert = [];
			foreach ($idpgroupids as $index => $idpgroupid) {
				foreach ($provision_groups_insert_rows[$index]['user_groups'] as $usrgrp) {
					$user_groups_insert[] = ['userdirectory_idpgroupid' => $idpgroupid] + $usrgrp;
				}
			}

			$user_groupids = DB::insert('userdirectory_usrgrp', $user_groups_insert);

			foreach ($userdirectoryids as $userdirectoryid) {
				foreach ($userdirectories[$userdirectoryid]['provision_groups'] as &$group) {
					if (!array_key_exists('userdirectory_idpgroupid', $group)) {
						$group['userdirectory_idpgroupid'] = array_shift($idpgroupids);

						$group['user_groups'] = array_map(function ($user_group) use (&$user_groupids) {
							return $user_group + ['userdirectory_usrgrpid' => array_shift($user_groupids)];
						}, $group['user_groups']);
					}
				}
				unset($group);
			}
		}
	}

	private static function getValidationRules(string $method = 'create'): array {
		$api_input_rules = ['type' => API_OBJECTS, 'flags' => API_NOT_EMPTY | API_NORMALIZE, 'uniq' => [['name']], 'fields' => [
			'idp_type' =>			['type' => API_INT32, 'flags' => API_REQUIRED, 'in' => implode(',', [IDP_TYPE_LDAP, IDP_TYPE_SAML])],
			'name' =>				['type' => API_MULTIPLE, 'rules' => [
										['if' => ['field' => 'idp_type', 'in' => implode(',', [IDP_TYPE_LDAP])], 'type' => API_STRING_UTF8, 'flags' => API_REQUIRED | API_NOT_EMPTY, 'length' => DB::getFieldLength('userdirectory', 'name')],
										['if' => ['field' => 'idp_type', 'in' => implode(',', [IDP_TYPE_SAML])], 'type' => API_STRING_UTF8, 'length' => DB::getFieldLength('userdirectory', 'name'), 'default' => DB::getDefault('userdirectory', 'name')],
			]],
			'provision_status' =>	['type' => API_INT32, 'in' => implode(',', [JIT_PROVISIONING_DISABLED, JIT_PROVISIONING_ENABLED]), 'default' => DB::getDefault('userdirectory', 'provision_status')],
			'description' =>		['type' => API_STRING_UTF8, 'length' => DB::getFieldLength('userdirectory', 'description'), 'length' => DB::getFieldLength('userdirectory', 'description')],
			'host' =>				['type' => API_MULTIPLE, 'rules' => [
										['if' => ['field' => 'idp_type', 'in' => implode(',', [IDP_TYPE_LDAP])], 'type' => API_STRING_UTF8, 'flags' => API_REQUIRED | API_NOT_EMPTY, 'length' => DB::getFieldLength('userdirectory_ldap', 'host')],
										['else' => true, 'type' => API_UNEXPECTED]
			]],
			'port' =>				['type' => API_MULTIPLE, 'rules' => [
										['if' => ['field' => 'idp_type', 'in' => implode(',', [IDP_TYPE_LDAP])], 'type' => API_PORT, 'flags' => API_REQUIRED | API_NOT_EMPTY],
										['else' => true, 'type' => API_UNEXPECTED]
			]],
			'base_dn' =>			['type' => API_MULTIPLE, 'rules' => [
										['if' => ['field' => 'idp_type', 'in' => implode(',', [IDP_TYPE_LDAP])], 'type' => API_STRING_UTF8, 'flags' => API_REQUIRED | API_NOT_EMPTY, 'length' => DB::getFieldLength('userdirectory_ldap', 'base_dn')],
										['else' => true, 'type' => API_UNEXPECTED]
			]],
			'bind_dn' =>			['type' => API_MULTIPLE, 'rules' => [
										['if' => ['field' => 'idp_type', 'in' => implode(',', [IDP_TYPE_LDAP])], 'type' => API_STRING_UTF8, 'length' => DB::getFieldLength('userdirectory_ldap', 'bind_dn')],
										['else' => true, 'type' => API_UNEXPECTED]
			]],
			'bind_password' =>		['type' => API_MULTIPLE, 'rules' => [
										['if' => ['field' => 'idp_type', 'in' => implode(',', [IDP_TYPE_LDAP])], 'type' => API_STRING_UTF8, 'length' => DB::getFieldLength('userdirectory_ldap', 'bind_password')],
										['else' => true, 'type' => API_UNEXPECTED]
			]],
			'search_attribute' =>	['type' => API_MULTIPLE, 'rules' => [
										['if' => ['field' => 'idp_type', 'in' => implode(',', [IDP_TYPE_LDAP])], 'type' => API_STRING_UTF8, 'flags' => API_REQUIRED | API_NOT_EMPTY, 'length' => DB::getFieldLength('userdirectory_ldap', 'search_attribute')],
										['else' => true, 'type' => API_UNEXPECTED]
			]],
			'start_tls' =>			['type' => API_MULTIPLE, 'rules' => [
										['if' => ['field' => 'idp_type', 'in' => implode(',', [IDP_TYPE_LDAP])], 'type' => API_INT32, 'in' => implode(',', [ZBX_AUTH_START_TLS_OFF, ZBX_AUTH_START_TLS_ON])],
										['else' => true, 'type' => API_UNEXPECTED]
			]],
			'search_filter' =>		['type' => API_MULTIPLE, 'rules' => [
										['if' => ['field' => 'idp_type', 'in' => implode(',', [IDP_TYPE_LDAP])], 'type' => API_STRING_UTF8, 'length' => DB::getFieldLength('userdirectory_ldap', 'search_filter')],
										['else' => true, 'type' => API_UNEXPECTED]
			]],
			'group_basedn' =>		['type' => API_MULTIPLE, 'rules' => [
										['if' => ['field' => 'idp_type', 'in' => implode(',', [IDP_TYPE_LDAP])], 'type' => API_STRING_UTF8, 'length' => DB::getFieldLength('userdirectory_ldap', 'group_basedn')],
										['else' => true, 'type' => API_UNEXPECTED]
			]],
			'group_name' =>		['type' => API_MULTIPLE, 'rules' => [
										['if' => ['field' => 'idp_type', 'in' => implode(',', [IDP_TYPE_LDAP])], 'type' => API_STRING_UTF8, 'length' => DB::getFieldLength('userdirectory_ldap', 'group_name')],
										['if' => ['field' => 'idp_type', 'in' => implode(',', [IDP_TYPE_SAML])], 'type' => API_STRING_UTF8, 'length' => DB::getFieldLength('userdirectory_saml', 'group_name')]
			]],
			'user_username' =>		['type' => API_MULTIPLE, 'rules' => [
										['if' => ['field' => 'idp_type', 'in' => implode(',', [IDP_TYPE_LDAP])], 'type' => API_STRING_UTF8, 'length' => DB::getFieldLength('userdirectory_ldap', 'user_username')],
										['if' => ['field' => 'idp_type', 'in' => implode(',', [IDP_TYPE_SAML])], 'type' => API_STRING_UTF8, 'length' => DB::getFieldLength('userdirectory_saml', 'user_username')]
			]],
			'user_lastname' =>		['type' => API_MULTIPLE, 'rules' => [
										['if' => ['field' => 'idp_type', 'in' => implode(',', [IDP_TYPE_LDAP])], 'type' => API_STRING_UTF8, 'length' => DB::getFieldLength('userdirectory_ldap', 'user_lastname')],
										['if' => ['field' => 'idp_type', 'in' => implode(',', [IDP_TYPE_SAML])], 'type' => API_STRING_UTF8, 'length' => DB::getFieldLength('userdirectory_saml', 'user_lastname')]
			]],
			'group_member' =>		['type' => API_MULTIPLE, 'rules' => [
										['if' => ['field' => 'idp_type', 'in' => implode(',', [IDP_TYPE_LDAP])], 'type' => API_STRING_UTF8, 'length' => DB::getFieldLength('userdirectory_ldap', 'group_member')],
										['else' => true, 'type' => API_UNEXPECTED]
			]],
			'group_filter' =>		['type' => API_MULTIPLE, 'rules' => [
										['if' => ['field' => 'idp_type', 'in' => implode(',', [IDP_TYPE_LDAP])], 'type' => API_STRING_UTF8, 'length' => DB::getFieldLength('userdirectory_ldap', 'group_filter')],
										['else' => true, 'type' => API_UNEXPECTED]
			]],
			'group_membership' =>	['type' => API_MULTIPLE, 'rules' => [
										['if' => ['field' => 'idp_type', 'in' => implode(',', [IDP_TYPE_LDAP])], 'type' => API_STRING_UTF8, 'length' => DB::getFieldLength('userdirectory_ldap', 'group_membership')],
										['else' => true, 'type' => API_UNEXPECTED]
			]],
			'idp_entityid' =>		['type' => API_MULTIPLE, 'rules' => [
										['if' => ['field' => 'idp_type', 'in' => implode(',', [IDP_TYPE_SAML])], 'type' => API_STRING_UTF8, 'length' => DB::getFieldLength('userdirectory_saml', 'idp_entityid')],
										['else' => true, 'type' => API_UNEXPECTED]
			]],
			'sso_url' =>			['type' => API_MULTIPLE, 'rules' => [
										['if' => ['field' => 'idp_type', 'in' => implode(',', [IDP_TYPE_SAML])], 'type' => API_STRING_UTF8, 'length' => DB::getFieldLength('userdirectory_saml', 'sso_url')],
										['else' => true, 'type' => API_UNEXPECTED]
			]],
			'slo_url' =>			['type' => API_MULTIPLE, 'rules' => [
										['if' => ['field' => 'idp_type', 'in' => implode(',', [IDP_TYPE_SAML])], 'type' => API_STRING_UTF8, 'length' => DB::getFieldLength('userdirectory_saml', 'slo_url')],
										['else' => true, 'type' => API_UNEXPECTED]
			]],
			'sp_entityid' =>		['type' => API_MULTIPLE, 'rules' => [
										['if' => ['field' => 'idp_type', 'in' => implode(',', [IDP_TYPE_SAML])], 'type' => API_STRING_UTF8, 'length' => DB::getFieldLength('userdirectory_saml', 'sp_entityid')],
										['else' => true, 'type' => API_UNEXPECTED]
			]],
			'nameid_format' =>		['type' => API_MULTIPLE, 'rules' => [
										['if' => ['field' => 'idp_type', 'in' => implode(',', [IDP_TYPE_SAML])], 'type' => API_STRING_UTF8, 'length' => DB::getFieldLength('userdirectory_saml', 'nameid_format')],
										['else' => true, 'type' => API_UNEXPECTED]
			]],
			'username_attribute' =>	['type' => API_MULTIPLE, 'rules' => [
										['if' => ['field' => 'idp_type', 'in' => implode(',', [IDP_TYPE_SAML])], 'type' => API_STRING_UTF8, 'length' => DB::getFieldLength('userdirectory_saml', 'username_attribute')],
										['else' => true, 'type' => API_UNEXPECTED]
			]],
			'sign_messages' =>		['type' => API_MULTIPLE, 'rules' => [
										['if' => ['field' => 'idp_type', 'in' => implode(',', [IDP_TYPE_SAML])], 'type' => API_INT32, 'in' => implode(',', ['0', '1']), 'default' => DB::getDefault('userdirectory_saml', 'sign_messages')],
										['else' => true, 'type' => API_UNEXPECTED]
			]],
			'sign_assertions' =>	['type' => API_MULTIPLE, 'rules' => [
										['if' => ['field' => 'idp_type', 'in' => implode(',', [IDP_TYPE_SAML])], 'type' => API_INT32, 'in' => implode(',', ['0', '1']), 'default' => DB::getDefault('userdirectory_saml', 'sign_assertions')],
										['else' => true, 'type' => API_UNEXPECTED]
			]],
			'sign_authn_requests' => ['type' => API_MULTIPLE, 'rules' => [
										['if' => ['field' => 'idp_type', 'in' => implode(',', [IDP_TYPE_SAML])], 'type' => API_INT32, 'in' => implode(',', ['0', '1']), 'default' => DB::getDefault('userdirectory_saml', 'sign_authn_requests')],
										['else' => true, 'type' => API_UNEXPECTED]
			]],
			'sign_logout_requests' => ['type' => API_MULTIPLE, 'rules' => [
										['if' => ['field' => 'idp_type', 'in' => implode(',', [IDP_TYPE_SAML])], 'type' => API_INT32, 'in' => implode(',', ['0', '1']), 'default' => DB::getDefault('userdirectory_saml', 'sign_logout_requests')],
										['else' => true, 'type' => API_UNEXPECTED]
			]],
			'sign_logout_responses' => ['type' => API_MULTIPLE, 'rules' => [
										['if' => ['field' => 'idp_type', 'in' => implode(',', [IDP_TYPE_SAML])], 'type' => API_INT32, 'in' => implode(',', ['0', '1']), 'default' => DB::getDefault('userdirectory_saml', 'sign_logout_responses')],
										['else' => true, 'type' => API_UNEXPECTED]
			]],
			'encrypt_nameid' =>		['type' => API_MULTIPLE, 'rules' => [
										['if' => ['field' => 'idp_type', 'in' => implode(',', [IDP_TYPE_SAML])], 'type' => API_INT32, 'in' => implode(',', ['0', '1']), 'default' => DB::getDefault('userdirectory_saml', 'encrypt_nameid')],
										['else' => true, 'type' => API_UNEXPECTED]
			]],
			'encrypt_assertions' => ['type' => API_MULTIPLE, 'rules' => [
										['if' => ['field' => 'idp_type', 'in' => implode(',', [IDP_TYPE_SAML])], 'type' => API_INT32, 'in' => implode(',', ['0', '1']), 'default' => DB::getDefault('userdirectory_saml', 'encrypt_assertions')],
										['else' => true, 'type' => API_UNEXPECTED]
			]],
			'scim_status' =>		['type' => API_MULTIPLE, 'rules' => [
										['if' => ['field' => 'idp_type', 'in' => implode(',', [IDP_TYPE_SAML])], 'type' => API_INT32, 'in' => implode(',', ['0', '1']), 'default' => DB::getDefault('userdirectory_saml', 'scim_status')],
										['else' => true, 'type' => API_UNEXPECTED]
			]],
			'scim_token' =>			['type' => API_MULTIPLE, 'rules' => [
										['if' => ['field' => 'idp_type', 'in' => implode(',', [IDP_TYPE_SAML])], 'type' => API_STRING_UTF8, 'default' => DB::getDefault('userdirectory_saml', 'scim_token')],
										['else' => true, 'type' => API_UNEXPECTED]
			]],
			'provision_media' =>	['type' => API_MULTIPLE, 'rules' => [
										['if' => ['field' => 'provision_status', 'in' => implode(',', [JIT_PROVISIONING_ENABLED])], 'type' => API_OBJECTS, 'flags' => API_NORMALIZE, 'uniq' => [['mediatypeid', 'attribute']], 'fields' => [
											'name' =>			['type' => API_STRING_UTF8, 'flags' => API_REQUIRED | API_NOT_EMPTY, 'length' => DB::getFieldLength('userdirectory_media', 'name')],
											'mediatypeid' =>	['type' => API_ID, 'flags' => API_REQUIRED | API_NOT_EMPTY],
											'attribute' =>		['type' => API_STRING_UTF8, 'flags' => API_REQUIRED | API_NOT_EMPTY, 'length' => DB::getFieldLength('userdirectory_media', 'attribute')]
										]],
										['else' => true, 'type' => API_UNEXPECTED]
			]],
			'provision_groups' =>	['type' => API_MULTIPLE, 'rules' => [
										['if' => ['field' => 'provision_status', 'in' => implode(',', [JIT_PROVISIONING_ENABLED])], 'type' => API_OBJECTS, 'flags' => API_REQUIRED | API_NOT_EMPTY | API_NORMALIZE, 'fields' => [
											'is_fallback' =>		['type' => API_INT32, 'in' => implode(',', [GROUP_MAPPING_REGULAR, GROUP_MAPPING_FALLBACK]), 'default' => GROUP_MAPPING_REGULAR],
											'fallback_status' =>	['type' => API_MULTIPLE, 'rules' => [
																		['if' => function (array $provision_group): bool {
																			return $provision_group['is_fallback'] == GROUP_MAPPING_FALLBACK;
																		}, 'type' => API_INT32, 'in' => implode(',', [GROUP_MAPPING_FALLBACK_OFF, GROUP_MAPPING_FALLBACK_ON]), 'default' => GROUP_MAPPING_FALLBACK_ON],
																		['else' => true, 'type' => API_UNEXPECTED]
																	]],
											'name' =>				['type' => API_MULTIPLE, 'rules' => [
																		['if' => function (array $provision_group): bool {
																			return $provision_group['is_fallback'] == GROUP_MAPPING_REGULAR;
																		}, 'type' => API_STRING_UTF8, 'flags' => API_REQUIRED | API_NOT_EMPTY, 'length' => DB::getFieldLength('userdirectory_idpgroup', 'name')],
																		['else' => true, 'type' => API_UNEXPECTED]
																	]],
											'roleid' =>				['type' => API_ID, 'flags' => API_REQUIRED | API_NOT_EMPTY],
											'user_groups' =>		['type' => API_OBJECTS, 'flags' => API_REQUIRED | API_NOT_EMPTY, 'uniq' => [['usrgrpid']], 'fields' => [
												'usrgrpid' =>		['type' => API_ID, 'flags' => API_REQUIRED]
											]]
										]],
										['else' => true, 'type' => API_UNEXPECTED]
			]]
		]];

		if ($method === 'update') {
			// Make all fields optional and remove default values.
			foreach ($api_input_rules['fields'] as &$field) {
				if (array_key_exists('rules', $field)) {
					foreach ($field['rules'] as &$rule) {
						if (array_key_exists('flags', $rule) && API_REQUIRED & $rule['flags']) {
							$rule['flags'] &= ~API_REQUIRED;
						}
						unset($rule['default']);
					}
					unset($rule);
				}
				else {
					if (array_key_exists('flags', $field) && API_REQUIRED & $field['flags']) {
						$field['flags'] &= ~API_REQUIRED;
					}
					unset($field['default']);
				}
			}
			unset($field);

			$api_input_rules['fields']['userdirectoryid'] = ['type' => API_ID, 'flags' => API_REQUIRED];
		}

		return $api_input_rules;
	}
}<|MERGE_RESOLUTION|>--- conflicted
+++ resolved
@@ -1079,47 +1079,6 @@
 		if (!CApiInputValidator::validate($api_input_rules, $userdirectory, '/', $error)) {
 			self::exception(ZBX_API_ERROR_PARAMETERS, $error);
 		}
-<<<<<<< HEAD
-=======
-
-		if ($userdirectory['userdirectoryid'] != 0) {
-			$db_userdirectory = $this->get([
-				'output' => ['userdirectoryid', 'host', 'port', 'base_dn', 'bind_dn', 'search_attribute', 'start_tls',
-					'search_filter', 'provision_status'
-				],
-				'userdirectoryids' => $userdirectory['userdirectoryid'],
-				'filter' => ['idp_type' => IDP_TYPE_LDAP]
-			]);
-			$db_userdirectory = reset($db_userdirectory);
-
-			if (!$db_userdirectory) {
-				self::exception(ZBX_API_ERROR_PERMISSIONS,
-					_('No permissions to referred object or it does not exist!')
-				);
-			}
-
-			$db_bind_password = DB::select('userdirectory_ldap', [
-				'output' => ['bind_password'],
-				'filter' => ['userdirectoryid' => $db_userdirectory['userdirectoryid']]
-			]);
-
-			$userdirectory += $db_userdirectory + ['bind_password' => $db_bind_password[0]['bind_password']];
-
-			if ($userdirectory['provision_status'] == JIT_PROVISIONING_ENABLED) {
-				[$db_userdirectory] = $this->get([
-					'output' => ['group_basedn', 'group_name', 'group_member', 'group_filter', 'group_membership',
-						'user_username', 'user_lastname'
-					],
-					'userdirectoryids' => $userdirectory['userdirectoryid'],
-					'selectProvisionMedia' => API_OUTPUT_EXTEND,
-					'selectProvisionGroups' => API_OUTPUT_EXTEND
-				]);
-				$userdirectory += $db_userdirectory;
-			}
-		}
-
-		$userdirectory['idp_type'] = IDP_TYPE_LDAP;
->>>>>>> 2241f3e0
 	}
 
 	/**
