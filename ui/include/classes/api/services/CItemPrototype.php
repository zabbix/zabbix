--- conflicted
+++ resolved
@@ -310,31 +310,14 @@
 		return $items;
 	}
 
-<<<<<<< HEAD
-	/**
-	 * Validates the input parameters for the get() method.
-	 *
-	 * @param array $options
-	 *
-	 * @throws APIException if the input is invalid
-	 */
-	protected function validateGet(array $options) {
-		// Validate input parameters.
-		$api_input_rules = ['type' => API_OBJECT, 'fields' => [
-			'selectInheritedTags' =>	['type' => API_OUTPUT, 'flags' => API_ALLOW_NULL | API_NORMALIZE, 'in' => implode(',', ['tag', 'value', 'object', 'objectid'])],
-			'selectValueMap' =>			['type' => API_OUTPUT, 'flags' => API_ALLOW_NULL, 'in' => implode(',', ['valuemapid', 'name', 'mappings'])]
-		]];
-
-		$options_filter = array_intersect_key($options, $api_input_rules['fields']);
-=======
 	private static function validateGet(array &$options) {
 		$api_input_rules = ['type' => API_OBJECT, 'flags' => API_ALLOW_UNEXPECTED, 'fields' => [
-			'selectValueMap' =>					['type' => API_OUTPUT, 'flags' => API_ALLOW_NULL, 'in' => 'valuemapid,name,mappings'],
 			'selectDiscoveryRule' =>			['type' => API_OUTPUT, 'flags' => API_ALLOW_NULL | API_NORMALIZE, 'in' => implode(',', CDiscoveryRule::OUTPUT_FIELDS), 'default' => null],
 			'selectDiscoveryRulePrototype' =>	['type' => API_OUTPUT, 'flags' => API_ALLOW_NULL | API_NORMALIZE, 'in' => implode(',', CDiscoveryRulePrototype::OUTPUT_FIELDS), 'default' => null],
-			'selectDiscoveryData' =>			['type' => API_OUTPUT, 'flags' => API_ALLOW_NULL | API_NORMALIZE, 'in' => implode(',', self::DISCOVERY_DATA_OUTPUT_FIELDS), 'default' => null]
+			'selectDiscoveryData' =>			['type' => API_OUTPUT, 'flags' => API_ALLOW_NULL | API_NORMALIZE, 'in' => implode(',', self::DISCOVERY_DATA_OUTPUT_FIELDS), 'default' => null],
+			'selectInheritedTags' =>			['type' => API_OUTPUT, 'flags' => API_ALLOW_NULL | API_NORMALIZE, 'in' => implode(',', ['tag', 'value', 'object', 'objectid'])],
+			'selectValueMap' =>					['type' => API_OUTPUT, 'flags' => API_ALLOW_NULL, 'in' => implode(',', ['valuemapid', 'name', 'mappings'])]
 		]];
->>>>>>> 45adcb26
 
 		if (!CApiInputValidator::validate($api_input_rules, $options, '/', $error)) {
 			self::exception(ZBX_API_ERROR_PARAMETERS, $error);
@@ -1484,13 +1467,10 @@
 			}
 		}
 
-<<<<<<< HEAD
-		self::addRelatedInheritedTags($options, $result);
-=======
 		self::addRelatedDiscoveryRules($options, $result);
 		self::addRelatedDiscoveryRulePrototypes($options, $result);
 		self::addRelatedDiscoveryData($options, $result);
->>>>>>> 45adcb26
+		self::addRelatedInheritedTags($options, $result);
 
 		return $result;
 	}
