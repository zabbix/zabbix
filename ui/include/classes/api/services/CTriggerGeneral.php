<?php
/*
** Zabbix
** Copyright (C) 2001-2021 Zabbix SIA
**
** This program is free software; you can redistribute it and/or modify
** it under the terms of the GNU General Public License as published by
** the Free Software Foundation; either version 2 of the License, or
** (at your option) any later version.
**
** This program is distributed in the hope that it will be useful,
** but WITHOUT ANY WARRANTY; without even the implied warranty of
** MERCHANTABILITY or FITNESS FOR A PARTICULAR PURPOSE. See the
** GNU General Public License for more details.
**
** You should have received a copy of the GNU General Public License
** along with this program; if not, write to the Free Software
** Foundation, Inc., 51 Franklin Street, Fifth Floor, Boston, MA  02110-1301, USA.
**/


/**
 * Class containing common methods for operations with triggers.
 */
abstract class CTriggerGeneral extends CApiService {

	/**
	 * @abstract
	 *
	 * @param array $options
	 *
	 * @return array
	 */
	abstract public function get(array $options = []);

	/**
	 * Prepares and returns an array of child triggers, inherited from triggers $tpl_triggers on the given hosts.
	 *
	 * @param array  $tpl_triggers
	 * @param string $tpl_triggers[<tnum>]['triggerid']
	 */
	private function prepareInheritedTriggers(array $tpl_triggers, array $hostids = null, array &$ins_triggers = null,
			array &$upd_triggers = null, array &$db_triggers = null) {
		$ins_triggers = [];
		$upd_triggers = [];
		$db_triggers = [];

		$result = DBselect(
			'SELECT DISTINCT t.triggerid,h.hostid'.
			' FROM triggers t,functions f,items i,hosts h'.
			' WHERE t.triggerid=f.triggerid'.
				' AND f.itemid=i.itemid'.
				' AND i.hostid=h.hostid'.
				' AND '.dbConditionInt('t.triggerid', zbx_objectValues($tpl_triggers, 'triggerid')).
				' AND '.dbConditionInt('h.status', [HOST_STATUS_TEMPLATE])
		);

		$tpl_hostids_by_triggerid = [];
		$tpl_hostids = [];

		while ($row = DBfetch($result)) {
			$tpl_hostids_by_triggerid[$row['triggerid']][] = $row['hostid'];
			$tpl_hostids[$row['hostid']] = true;
		}

		// Unset host-level triggers.
		foreach ($tpl_triggers as $tnum => $tpl_trigger) {
			if (!array_key_exists($tpl_trigger['triggerid'], $tpl_hostids_by_triggerid)) {
				unset($tpl_triggers[$tnum]);
			}
		}

		if (!$tpl_triggers) {
			// Nothing to inherit, just exit.
			return;
		}

		$hosts_by_tpl_hostid = self::getLinkedHosts(array_keys($tpl_hostids), $hostids);
		$chd_triggers_tpl = $this->getHostTriggersByTemplateId(array_keys($tpl_hostids_by_triggerid), $hostids);
		$tpl_triggers_by_description = [];

		// Preparing list of missing triggers on linked hosts.
		foreach ($tpl_triggers as $tpl_trigger) {
			$hostids = [];

			foreach ($tpl_hostids_by_triggerid[$tpl_trigger['triggerid']] as $tpl_hostid) {
				if (array_key_exists($tpl_hostid, $hosts_by_tpl_hostid)) {
					foreach ($hosts_by_tpl_hostid[$tpl_hostid] as $host) {
						if (array_key_exists($host['hostid'], $chd_triggers_tpl)
								&& array_key_exists($tpl_trigger['triggerid'], $chd_triggers_tpl[$host['hostid']])) {
							continue;
						}

						$hostids[$host['hostid']] = true;
					}
				}
			}

			if ($hostids) {
				$tpl_triggers_by_description[$tpl_trigger['description']][] = [
					'triggerid' => $tpl_trigger['triggerid'],
					'expression' => $tpl_trigger['expression'],
					'recovery_mode' => $tpl_trigger['recovery_mode'],
					'recovery_expression' => $tpl_trigger['recovery_expression'],
					'hostids' => $hostids
				];
			}
		}

		$chd_triggers_all = array_replace_recursive($chd_triggers_tpl,
			$this->getHostTriggersByDescription($tpl_triggers_by_description)
		);

		$expression_data = new CTriggerExpression(['lldmacros' => $this instanceof CTriggerPrototype]);
		$recovery_expression_data = new CTriggerExpression(['lldmacros' => $this instanceof CTriggerPrototype]);

		// List of triggers to check for duplicates. Grouped by description.
		$descriptions = [];
		$triggerids = [];

		$output = ['url', 'status', 'priority', 'comments', 'type', 'correlation_mode', 'correlation_tag',
			'manual_close', 'opdata', 'event_name'
		];
		if ($this instanceof CTriggerPrototype) {
			$output[] = 'discover';
		}

		$db_tpl_triggers = DB::select('triggers', [
			'output' => $output,
			'triggerids' => array_keys($tpl_hostids_by_triggerid),
			'preservekeys' => true
		]);

		foreach ($tpl_triggers as $tpl_trigger) {
			$db_tpl_trigger = $db_tpl_triggers[$tpl_trigger['triggerid']];

			$tpl_hostid = $tpl_hostids_by_triggerid[$tpl_trigger['triggerid']][0];

			// expression: {template:item.func()} => {host:item.func()}
			if (!$expression_data->parse($tpl_trigger['expression'])) {
				self::exception(ZBX_API_ERROR_PARAMETERS, $expression_data->error);
			}

			// recovery_expression: {template:item.func()} => {host:item.func()}
			if ($tpl_trigger['recovery_mode'] == ZBX_RECOVERY_MODE_RECOVERY_EXPRESSION) {
				if (!$recovery_expression_data->parse($tpl_trigger['recovery_expression'])) {
					self::exception(ZBX_API_ERROR_PARAMETERS, $recovery_expression_data->error);
				}
			}

			$new_trigger = $tpl_trigger;
			unset($new_trigger['triggerid'], $new_trigger['templateid']);

			if (array_key_exists($tpl_hostid, $hosts_by_tpl_hostid)) {
				foreach ($hosts_by_tpl_hostid[$tpl_hostid] as $host) {
					$new_trigger['expression'] = $tpl_trigger['expression'];
					$expr_part = end($expression_data->expressions);
					do {
						$new_trigger['expression'] = substr_replace($new_trigger['expression'],
							'{'.$host['host'].':'.$expr_part['item'].'.'.$expr_part['function'].'}',
							$expr_part['pos'], strlen($expr_part['expression'])
						);
					}
					while ($expr_part = prev($expression_data->expressions));

					if ($tpl_trigger['recovery_mode'] == ZBX_RECOVERY_MODE_RECOVERY_EXPRESSION) {
						$new_trigger['recovery_expression'] = $tpl_trigger['recovery_expression'];
						$expr_part = end($recovery_expression_data->expressions);
						do {
							$new_trigger['recovery_expression'] = substr_replace($new_trigger['recovery_expression'],
								'{'.$host['host'].':'.$expr_part['item'].'.'.$expr_part['function'].'}',
								$expr_part['pos'], strlen($expr_part['expression'])
							);
						}
						while ($expr_part = prev($recovery_expression_data->expressions));
					}

					if (array_key_exists($host['hostid'], $chd_triggers_all)
							&& array_key_exists($tpl_trigger['triggerid'], $chd_triggers_all[$host['hostid']])) {
						$chd_trigger = $chd_triggers_all[$host['hostid']][$tpl_trigger['triggerid']];

						$upd_triggers[] = $new_trigger + [
							'triggerid' => $chd_trigger['triggerid'],
							'templateid' => $tpl_trigger['triggerid']
						];
						$db_triggers[] = $chd_trigger;
						$triggerids[] = $chd_trigger['triggerid'];

						$check_duplicates = ($chd_trigger['description'] !== $new_trigger['description']
							|| $chd_trigger['expression'] !== $new_trigger['expression']
							|| $chd_trigger['recovery_expression'] !== $new_trigger['recovery_expression']);
					}
					else {
						$ins_triggers[] = $new_trigger + $db_tpl_trigger + ['templateid' => $tpl_trigger['triggerid']];
						$check_duplicates = true;
					}

					if ($check_duplicates) {
						$descriptions[$new_trigger['description']][] = [
							'expression' => $new_trigger['expression'],
							'recovery_expression' => $new_trigger['recovery_expression'],
							'hostid' => $host['hostid']
						];
					}
				}
			}
		}

		if ($triggerids) {
			// Add trigger tags.
			$result = DBselect(
				'SELECT tt.triggertagid,tt.triggerid,tt.tag,tt.value'.
				' FROM trigger_tag tt'.
				' WHERE '.dbConditionInt('tt.triggerid', $triggerids)
			);

			$trigger_tags = [];

			while ($row = DBfetch($result)) {
				$trigger_tags[$row['triggerid']][] = [
					'triggertagid' => $row['triggertagid'],
					'tag' => $row['tag'],
					'value' => $row['value']
				];
			}

			foreach ($db_triggers as $tnum => $db_trigger) {
				$db_triggers[$tnum]['tags'] = array_key_exists($db_trigger['triggerid'], $trigger_tags)
					? $trigger_tags[$db_trigger['triggerid']]
					: [];
			}

			// Add discovery rule IDs.
			if ($this instanceof CTriggerPrototype) {
				$result = DBselect(
					'SELECT id.parent_itemid,f.triggerid'.
						' FROM item_discovery id,functions f'.
						' WHERE '.dbConditionInt('f.triggerid', $triggerids).
						' AND f.itemid=id.itemid'
				);

				$drule_by_triggerid = [];

				while ($row = DBfetch($result)) {
					$drule_by_triggerid[$row['triggerid']] = $row['parent_itemid'];
				}

				foreach ($db_triggers as $tnum => $db_trigger) {
					$db_triggers[$tnum]['discoveryRule']['itemid'] = $drule_by_triggerid[$db_trigger['triggerid']];
				}
			}
		}

		$this->checkDuplicates($descriptions);
	}

	/**
	 * Returns list of linked hosts.
	 *
	 * Output format:
	 *   [
	 *     <tpl_hostid> => [
	 *       [
	 *         'hostid' => <hostid>,
	 *         'host' => <host>
	 *       ],
	 *       ...
	 *     ],
	 *     ...
	 *   ]
	 *
	 * @param array  $tpl_hostids
	 * @param array  $hostids      The function will return a list of all linked hosts if no hostids are specified.
	 *
	 * @return array
	 */
	private static function getLinkedHosts(array $tpl_hostids, array $hostids = null) {
		// Fetch all child hosts and templates
		$sql = 'SELECT ht.hostid,ht.templateid,h.host'.
			' FROM hosts_templates ht,hosts h'.
			' WHERE ht.hostid=h.hostid'.
				' AND '.dbConditionInt('ht.templateid', $tpl_hostids).
				' AND '.dbConditionInt('h.flags', [ZBX_FLAG_DISCOVERY_NORMAL, ZBX_FLAG_DISCOVERY_CREATED]);
		if ($hostids !== null) {
			$sql .= ' AND '.dbConditionInt('ht.hostid', $hostids);
		}
		$result = DBselect($sql);

		$hosts_by_tpl_hostid = [];

		while ($row = DBfetch($result)) {
			$hosts_by_tpl_hostid[$row['templateid']][] = [
				'hostid' => $row['hostid'],
				'host' => $row['host']
			];
		}

		return $hosts_by_tpl_hostid;
	}

	/**
	 * Returns list of already linked triggers.
	 *
	 * Output format:
	 *   [
	 *     <hostid> => [
	 *       <tpl_triggerid> => ['triggerid' => <triggerid>],
	 *       ...
	 *     ],
	 *     ...
	 *   ]
	 *
	 * @param array  $tpl_triggerids
	 * @param array  $hostids         The function will return a list of all linked triggers if no hosts are specified.
	 *
	 * @return array
	 */
	private function getHostTriggersByTemplateId(array $tpl_triggerids, array $hostids = null) {
		$output = 't.triggerid,t.expression,t.description,t.url,t.status,t.priority,t.comments,t.type,t.recovery_mode,'.
			't.recovery_expression,t.correlation_mode,t.correlation_tag,t.manual_close,t.opdata,t.templateid,'.
			't.event_name,i.hostid';
		if ($this instanceof CTriggerPrototype) {
			$output .= ',t.discover';
		}

		// Preparing list of triggers by templateid.
		$sql = 'SELECT DISTINCT '.$output.
			' FROM triggers t,functions f,items i'.
			' WHERE t.triggerid=f.triggerid'.
				' AND f.itemid=i.itemid'.
				' AND '.dbConditionInt('t.templateid', $tpl_triggerids);
		if ($hostids !== null) {
			$sql .= ' AND '.dbConditionInt('i.hostid', $hostids);
		}

		$chd_triggers = DBfetchArray(DBselect($sql));
		$chd_triggers = CMacrosResolverHelper::resolveTriggerExpressions($chd_triggers,
			['sources' => ['expression', 'recovery_expression']]
		);

		$chd_triggers_tpl = [];

		foreach ($chd_triggers as $chd_trigger) {
			$hostid = $chd_trigger['hostid'];
			unset($chd_trigger['hostid']);

			$chd_triggers_tpl[$hostid][$chd_trigger['templateid']] = $chd_trigger;
		}

		return $chd_triggers_tpl;
	}

	/**
	 * Returns list of not inherited triggers with same name and expression.
	 *
	 * Output format:
	 *   [
	 *     <hostid> => [
	 *       <tpl_triggerid> => ['triggerid' => <triggerid>],
	 *       ...
	 *     ],
	 *     ...
	 *   ]
	 *
	 * @param array $tpl_triggers_by_description  The list of hostids, grouped by trigger description and expression.
	 *
	 * @return array
	 */
	private function getHostTriggersByDescription(array $tpl_triggers_by_description) {
		$chd_triggers_description = [];

		$expression_data = new CTriggerExpression(['lldmacros' => $this instanceof CTriggerPrototype]);
		$recovery_expression_data = new CTriggerExpression(['lldmacros' => $this instanceof CTriggerPrototype]);

		$output = 't.triggerid,t.expression,t.description,t.url,t.status,t.priority,t.comments,t.type,t.recovery_mode,'.
			't.recovery_expression,t.correlation_mode,t.correlation_tag,t.manual_close,t.opdata,t.event_name,i.hostid,'.
			'h.host';
		if ($this instanceof CTriggerPrototype) {
			$output .= ',t.discover';
		}

		foreach ($tpl_triggers_by_description as $description => $tpl_triggers) {
			$hostids = [];

			foreach ($tpl_triggers as $tpl_trigger) {
				$hostids += $tpl_trigger['hostids'];
			}

			$chd_triggers = DBfetchArray(DBselect(
				'SELECT DISTINCT '.$output.
				' FROM triggers t,functions f,items i,hosts h'.
				' WHERE t.triggerid=f.triggerid'.
					' AND f.itemid=i.itemid'.
					' AND i.hostid=h.hostid'.
					' AND '.dbConditionString('t.description', [$description]).
					' AND '.dbConditionInt('i.hostid', array_keys($hostids))
			));

			$chd_triggers = CMacrosResolverHelper::resolveTriggerExpressions($chd_triggers,
				['sources' => ['expression', 'recovery_expression']]
			);

			foreach ($tpl_triggers as $tpl_trigger) {
				// expression: {template:item.func()} => {host:item.func()}
				if (!$expression_data->parse($tpl_trigger['expression'])) {
					self::exception(ZBX_API_ERROR_PARAMETERS, $expression_data->error);
				}

				// recovery_expression: {template:item.func()} => {host:item.func()}
				if ($tpl_trigger['recovery_mode'] == ZBX_RECOVERY_MODE_RECOVERY_EXPRESSION) {
					if (!$recovery_expression_data->parse($tpl_trigger['recovery_expression'])) {
						self::exception(ZBX_API_ERROR_PARAMETERS, $recovery_expression_data->error);
					}
				}

				foreach ($chd_triggers as $chd_trigger) {
					if (!array_key_exists($chd_trigger['hostid'], $tpl_trigger['hostids'])) {
						continue;
					}

					if ($chd_trigger['recovery_mode'] != $tpl_trigger['recovery_mode']) {
						continue;
					}

					$expression = $tpl_trigger['expression'];
					$expr_part = end($expression_data->expressions);
					do {
						$expression = substr_replace($expression,
							'{'.$chd_trigger['host'].':'.$expr_part['item'].'.'.$expr_part['function'].'}',
							$expr_part['pos'], strlen($expr_part['expression'])
						);
					}
					while ($expr_part = prev($expression_data->expressions));

					if ($chd_trigger['expression'] !== $expression) {
						continue;
					}

					if ($tpl_trigger['recovery_mode'] == ZBX_RECOVERY_MODE_RECOVERY_EXPRESSION) {
						$recovery_expression = $tpl_trigger['recovery_expression'];
						$expr_part = end($recovery_expression_data->expressions);
						do {
							$recovery_expression = substr_replace($recovery_expression,
								'{'.$chd_trigger['host'].':'.$expr_part['item'].'.'.$expr_part['function'].'}',
								$expr_part['pos'], strlen($expr_part['expression'])
							);
						}
						while ($expr_part = prev($recovery_expression_data->expressions));

						if ($chd_trigger['recovery_expression'] !== $recovery_expression) {
							continue;
						}
					}

					$hostid = $chd_trigger['hostid'];
					unset($chd_trigger['hostid'], $chd_trigger['host']);
					$chd_triggers_description[$hostid][$tpl_trigger['triggerid']] = $chd_trigger + ['templateid' => 0];
				}
			}
		}

		return $chd_triggers_description;
	}

	/**
	 * Updates the children of the triggers on the given hosts and propagates the inheritance to all child hosts.
	 * If the given triggers was assigned to a different template or a host, all of the child triggers, that became
	 * obsolete will be deleted.
	 *
	 * @param array  $triggers
	 * @param string $triggers[]['triggerid']
	 * @param string $triggers[]['description']
	 * @param string $triggers[]['expression']
	 * @param int    $triggers[]['recovery mode']
	 * @param string $triggers[]['recovery_expression']
	 * @param array  $hostids
	 */
	protected function inherit(array $triggers, array $hostids = null) {
		$this->prepareInheritedTriggers($triggers, $hostids, $ins_triggers, $upd_triggers, $db_triggers);

		if ($ins_triggers) {
			$this->createReal($ins_triggers, true);
		}

		if ($upd_triggers) {
			$this->updateReal($upd_triggers, $db_triggers, true);
		}

		if ($ins_triggers || $upd_triggers) {
			$this->inherit(array_merge($ins_triggers + $upd_triggers));
		}
	}

	/**
	 * Populate an array by "hostid" keys.
	 *
	 * @param array  $descriptions
	 * @param string $descriptions[<description>][]['expression']
	 *
	 * @throws APIException  If host or template does not exists.
	 *
	 * @return array
	 */
	protected function populateHostIds($descriptions) {
		$expression_data = new CTriggerExpression(['lldmacros' => $this instanceof CTriggerPrototype]);

		$hosts = [];

		foreach ($descriptions as $description => $triggers) {
			foreach ($triggers as $index => $trigger) {
				$expression_data->parse($trigger['expression']);
				$hosts[$expression_data->getHosts()[0]][$description][] = $index;
			}
		}

		$db_hosts = DBselect(
			'SELECT h.hostid,h.host'.
			' FROM hosts h'.
			' WHERE '.dbConditionInt('h.host', array_keys($hosts)).
				' AND '.dbConditionInt('h.status',
					[HOST_STATUS_MONITORED, HOST_STATUS_NOT_MONITORED, HOST_STATUS_TEMPLATE]
				)
		);

		while ($db_host = DBfetch($db_hosts)) {
			foreach ($hosts[$db_host['host']] as $description => $indexes) {
				foreach ($indexes as $index) {
					$descriptions[$description][$index]['hostid'] = $db_host['hostid'];
				}
			}
			unset($hosts[$db_host['host']]);
		}

		if ($hosts) {
			$error_wrong_host = ($this instanceof CTrigger)
				? _('Incorrect trigger expression. Host "%1$s" does not exist or you have no access to this host.')
				: _('Incorrect trigger prototype expression. Host "%1$s" does not exist or you have no access to this host.');
			self::exception(ZBX_API_ERROR_PARAMETERS, _params($error_wrong_host, [key($hosts)]));
		}

		return $descriptions;
	}

	/**
	 * Checks triggers for duplicates.
	 *
	 * @param array  $descriptions
	 * @param string $descriptions[<description>][]['expression']
	 * @param string $descriptions[<description>][]['recovery_expression']
	 * @param string $descriptions[<description>][]['hostid']
	 *
	 * @throws APIException if at least one trigger exists
	 */
	protected function checkDuplicates(array $descriptions) {
		foreach ($descriptions as $description => $triggers) {
			$hostids = [];
			$expressions = [];

			foreach ($triggers as $trigger) {
				$hostids[$trigger['hostid']] = true;
				$expressions[$trigger['expression']][$trigger['recovery_expression']] = $trigger['hostid'];
			}

			$db_triggers = DBfetchArray(DBselect(
				'SELECT DISTINCT t.expression,t.recovery_expression'.
				' FROM triggers t,functions f,items i,hosts h'.
				' WHERE t.triggerid=f.triggerid'.
					' AND f.itemid=i.itemid'.
					' AND i.hostid=h.hostid'.
					' AND '.dbConditionString('t.description', [$description]).
					' AND '.dbConditionInt('i.hostid', array_keys($hostids))
			));

			$db_triggers = CMacrosResolverHelper::resolveTriggerExpressions($db_triggers,
				['sources' => ['expression', 'recovery_expression']]
			);

			foreach ($db_triggers as $db_trigger) {
				$expression = $db_trigger['expression'];
				$recovery_expression = $db_trigger['recovery_expression'];

				if (array_key_exists($expression, $expressions)
						&& array_key_exists($recovery_expression, $expressions[$expression])) {
					$error_already_exists = ($this instanceof CTrigger)
						? _('Trigger "%1$s" already exists on "%2$s".')
						: _('Trigger prototype "%1$s" already exists on "%2$s".');

					$db_hosts = DB::select('hosts', [
						'output' => ['name'],
						'hostids' => $expressions[$expression][$recovery_expression]
					]);

					self::exception(ZBX_API_ERROR_PARAMETERS,
						_params($error_already_exists, [$description, $db_hosts[0]['name']])
					);
				}
			}
		}
	}

	protected function addRelatedObjects(array $options, array $result) {
		$result = parent::addRelatedObjects($options, $result);

		$triggerids = array_keys($result);

		// adding groups
		if ($options['selectGroups'] !== null && $options['selectGroups'] != API_OUTPUT_COUNT) {
			$res = DBselect(
				'SELECT f.triggerid,hg.groupid'.
					' FROM functions f,items i,hosts_groups hg'.
					' WHERE '.dbConditionInt('f.triggerid', $triggerids).
					' AND f.itemid=i.itemid'.
					' AND i.hostid=hg.hostid'
			);
			$relationMap = new CRelationMap();
			while ($relation = DBfetch($res)) {
				$relationMap->addRelation($relation['triggerid'], $relation['groupid']);
			}

			$groups = API::HostGroup()->get([
				'output' => $options['selectGroups'],
				'groupids' => $relationMap->getRelatedIds(),
				'preservekeys' => true
			]);
			$result = $relationMap->mapMany($result, $groups, 'groups');
		}

		// adding hosts
		if ($options['selectHosts'] !== null && $options['selectHosts'] != API_OUTPUT_COUNT) {
			$res = DBselect(
				'SELECT f.triggerid,i.hostid'.
					' FROM functions f,items i'.
					' WHERE '.dbConditionInt('f.triggerid', $triggerids).
					' AND f.itemid=i.itemid'
			);
			$relationMap = new CRelationMap();
			while ($relation = DBfetch($res)) {
				$relationMap->addRelation($relation['triggerid'], $relation['hostid']);
			}

			$hosts = API::Host()->get([
				'output' => $options['selectHosts'],
				'hostids' => $relationMap->getRelatedIds(),
				'templated_hosts' => true,
				'nopermissions' => true,
				'preservekeys' => true
			]);
			if (!is_null($options['limitSelects'])) {
				order_result($hosts, 'host');
			}
			$result = $relationMap->mapMany($result, $hosts, 'hosts', $options['limitSelects']);
		}

		// adding functions
		if ($options['selectFunctions'] !== null && $options['selectFunctions'] != API_OUTPUT_COUNT) {
			$functions = API::getApiService()->select('functions', [
				'output' => $this->outputExtend($options['selectFunctions'], ['triggerid', 'functionid']),
				'filter' => ['triggerid' => $triggerids],
				'preservekeys' => true
			]);

			// Rename column 'name' to 'function'.
			$function = reset($functions);
			if ($function && array_key_exists('name', $function)) {
				$functions = CArrayHelper::renameObjectsKeys($functions, ['name' => 'function']);
			}

			$relationMap = $this->createRelationMap($functions, 'triggerid', 'functionid');

			$functions = $this->unsetExtraFields($functions, ['triggerid', 'functionid'], $options['selectFunctions']);
			$result = $relationMap->mapMany($result, $functions, 'functions');
		}

		// Adding trigger tags.
		if ($options['selectTags'] !== null && $options['selectTags'] != API_OUTPUT_COUNT) {
			$tags = API::getApiService()->select('trigger_tag', [
				'output' => $this->outputExtend($options['selectTags'], ['triggerid']),
				'filter' => ['triggerid' => $triggerids],
				'preservekeys' => true
			]);

			$relationMap = $this->createRelationMap($tags, 'triggerid', 'triggertagid');
			$tags = $this->unsetExtraFields($tags, ['triggertagid', 'triggerid'], []);
			$result = $relationMap->mapMany($result, $tags, 'tags');
		}

		return $result;
	}

	/**
	 * Validate integrity of trigger recovery properties.
	 *
	 * @static
	 *
	 * @param array  $trigger
	 * @param int    $trigger['recovery_mode']
	 * @param string $trigger['recovery_expression']
	 *
	 * @throws APIException if validation failed.
	 */
	private static function checkTriggerRecoveryMode(array $trigger) {
		if ($trigger['recovery_mode'] == ZBX_RECOVERY_MODE_RECOVERY_EXPRESSION) {
			if ($trigger['recovery_expression'] === '') {
				self::exception(ZBX_API_ERROR_PARAMETERS,
					_s('Incorrect value for field "%1$s": %2$s.', 'recovery_expression', _('cannot be empty'))
				);
			}
		}
		elseif ($trigger['recovery_expression'] !== '') {
			self::exception(ZBX_API_ERROR_PARAMETERS,
				_s('Incorrect value for field "%1$s": %2$s.', 'recovery_expression', _('should be empty'))
			);
		}
	}

	/**
	 * Validate trigger correlation mode and related properties.
	 *
	 * @static
	 *
	 * @param array  $trigger
	 * @param int    $trigger['correlation_mode']
	 * @param string $trigger['correlation_tag']
	 * @param int    $trigger['recovery_mode']
	 *
	 * @throws APIException if validation failed.
	 */
	private static function checkTriggerCorrelationMode(array $trigger) {
		if ($trigger['correlation_mode'] == ZBX_TRIGGER_CORRELATION_TAG) {
			if ($trigger['recovery_mode'] == ZBX_RECOVERY_MODE_NONE) {
				self::exception(ZBX_API_ERROR_PARAMETERS, _s('Incorrect value for field "%1$s": %2$s.',
					'correlation_mode', _s('unexpected value "%1$s"', $trigger['correlation_mode'])
				));
			}

			if ($trigger['correlation_tag'] === '') {
				self::exception(ZBX_API_ERROR_PARAMETERS,
					_s('Incorrect value for field "%1$s": %2$s.', 'correlation_tag', _('cannot be empty'))
				);
			}
		}
		elseif ($trigger['correlation_tag'] !== '') {
			self::exception(ZBX_API_ERROR_PARAMETERS,
				_s('Incorrect value for field "%1$s": %2$s.', 'correlation_tag', _('should be empty'))
			);
		}
	}

	/**
	 * Validate trigger to be created.
	 *
	 * @param array  $triggers                                   [IN/OUT]
	 * @param array  $triggers[]['description']                  [IN]
	 * @param string $triggers[]['expression']                   [IN]
	 * @param string $triggers[]['opdata']                       [IN]
	 * @param string $triggers[]['event_name']                   [IN]
	 * @param string $triggers[]['comments']                     [IN] (optional)
	 * @param int    $triggers[]['priority']                     [IN] (optional)
	 * @param int    $triggers[]['status']                       [IN] (optional)
	 * @param int    $triggers[]['type']                         [IN] (optional)
	 * @param string $triggers[]['url']                          [IN] (optional)
	 * @param int    $triggers[]['recovery_mode']                [IN/OUT] (optional)
	 * @param string $triggers[]['recovery_expression']          [IN/OUT] (optional)
	 * @param int    $triggers[]['correlation_mode']             [IN/OUT] (optional)
	 * @param string $triggers[]['correlation_tag']              [IN/OUT] (optional)
	 * @param int    $triggers[]['manual_close']                 [IN] (optional)
	 * @param int    $triggers[]['discover']                     [IN] (optional) for trigger prototypes only
	 * @param array  $triggers[]['tags']                         [IN] (optional)
	 * @param string $triggers[]['tags'][]['tag']                [IN]
	 * @param string $triggers[]['tags'][]['value']              [IN/OUT] (optional)
	 * @param array  $triggers[]['dependencies']                 [IN] (optional)
	 * @param string $triggers[]['dependencies'][]['triggerid']  [IN]
	 *
	 * @throws APIException if validation failed.
	 */
	protected function validateCreate(array &$triggers) {
		$api_input_rules = ['type' => API_OBJECTS, 'flags' => API_NOT_EMPTY | API_NORMALIZE, 'uniq' => [['description', 'expression']], 'fields' => [
			'description' =>			['type' => API_STRING_UTF8, 'flags' => API_REQUIRED | API_NOT_EMPTY, 'length' => DB::getFieldLength('triggers', 'description')],
			'expression' =>				['type' => API_TRIGGER_EXPRESSION, 'flags' => API_REQUIRED | API_NOT_EMPTY | API_ALLOW_LLD_MACRO],
			'event_name' =>				['type' => API_EVENT_NAME, 'length' => DB::getFieldLength('triggers', 'event_name')],
			'opdata' =>					['type' => API_STRING_UTF8, 'length' => DB::getFieldLength('triggers', 'opdata')],
			'comments' =>				['type' => API_STRING_UTF8, 'length' => DB::getFieldLength('triggers', 'comments')],
			'priority' =>				['type' => API_INT32, 'in' => implode(',', range(TRIGGER_SEVERITY_NOT_CLASSIFIED, TRIGGER_SEVERITY_COUNT - 1))],
			'status' =>					['type' => API_INT32, 'in' => implode(',', [TRIGGER_STATUS_ENABLED, TRIGGER_STATUS_DISABLED])],
			'type' =>					['type' => API_INT32, 'in' => implode(',', [TRIGGER_MULT_EVENT_DISABLED, TRIGGER_MULT_EVENT_ENABLED])],
			'url' =>					['type' => API_URL, 'flags' => API_ALLOW_USER_MACRO, 'length' => DB::getFieldLength('triggers', 'url')],
			'recovery_mode' =>			['type' => API_INT32, 'in' => implode(',', [ZBX_RECOVERY_MODE_EXPRESSION, ZBX_RECOVERY_MODE_RECOVERY_EXPRESSION, ZBX_RECOVERY_MODE_NONE]), 'default' => DB::getDefault('triggers', 'recovery_mode')],
			'recovery_expression' =>	['type' => API_TRIGGER_EXPRESSION, 'flags' => API_ALLOW_LLD_MACRO, 'default' => DB::getDefault('triggers', 'recovery_expression')],
			'correlation_mode' =>		['type' => API_INT32, 'in' => implode(',', [ZBX_TRIGGER_CORRELATION_NONE, ZBX_TRIGGER_CORRELATION_TAG]), 'default' => DB::getDefault('triggers', 'correlation_mode')],
			'correlation_tag' =>		['type' => API_STRING_UTF8, 'length' => DB::getFieldLength('triggers', 'correlation_tag'), 'default' => DB::getDefault('triggers', 'correlation_tag')],
			'manual_close' =>			['type' => API_INT32, 'in' => implode(',', [ZBX_TRIGGER_MANUAL_CLOSE_NOT_ALLOWED, ZBX_TRIGGER_MANUAL_CLOSE_ALLOWED])],
			'tags' =>					['type' => API_OBJECTS, 'uniq' => [['tag', 'value']], 'fields' => [
				'tag' =>					['type' => API_STRING_UTF8, 'flags' => API_REQUIRED | API_NOT_EMPTY, 'length' => DB::getFieldLength('trigger_tag', 'tag')],
				'value' =>					['type' => API_STRING_UTF8, 'length' => DB::getFieldLength('trigger_tag', 'value'), 'default' => DB::getDefault('trigger_tag', 'value')]
			]],
			'dependencies' =>			['type' => API_OBJECTS, 'uniq' => [['triggerid']], 'fields'=> [
				'triggerid' =>				['type' => API_ID, 'flags' => API_REQUIRED]
			]]
		]];
		if ($this instanceof CTriggerPrototype) {
			$api_input_rules['fields']['discover'] = ['type' => API_INT32, 'in' => implode(',', [TRIGGER_DISCOVER, TRIGGER_NO_DISCOVER])];
		}
		else {
			$api_input_rules['fields']['expression']['flags'] &= ~API_ALLOW_LLD_MACRO;
			$api_input_rules['fields']['recovery_expression']['flags'] &= ~API_ALLOW_LLD_MACRO;
		}
		if (!CApiInputValidator::validate($api_input_rules, $triggers, '/', $error)) {
			self::exception(ZBX_API_ERROR_PARAMETERS, $error);
		}

<<<<<<< HEAD
		$triggerDbFields = [
			'description' => null,
			'expression' => null
		];
		$read_only_fields = ['triggerid', 'value', 'lastchange', 'error', 'templateid', 'state', 'flags'];

		foreach ($triggers as $key => &$trigger) {
			if (!check_db_fields($triggerDbFields, $trigger)) {
				self::exception(ZBX_API_ERROR_PARAMETERS, $error_wrong_fields);
			}

			if (array_key_exists('url', $trigger) && $trigger['url'] && !CHtmlUrlValidator::validate($trigger['url'])) {
				self::exception(ZBX_API_ERROR_PARAMETERS, _('Wrong value for "url" field.'));
			}

			if (array_key_exists('event_name', $trigger) && !$eventname_validator->validate($trigger['event_name'])) {
				self::exception(ZBX_API_ERROR_PARAMETERS,
					_s('Incorrect value for field "%1$s": %2$s.', 'event_name', $eventname_validator->getError())
				);
			}

			$this->checkNoParameters($trigger, $read_only_fields, $error_cannot_set, $trigger['description']);

			// Validate status and discover status fields.
			$data = array_intersect_key($trigger, $api_input_rules['fields']);

			if (!CApiInputValidator::validate($api_input_rules, $data, '/'.($key + 1), $error)) {
				self::exception(ZBX_API_ERROR_PARAMETERS, $error);
			}

			if (!array_key_exists('recovery_mode', $trigger)) {
				$trigger['recovery_mode'] = ZBX_RECOVERY_MODE_EXPRESSION;
			}

			switch ($trigger['recovery_mode']) {
				case ZBX_RECOVERY_MODE_EXPRESSION:
				case ZBX_RECOVERY_MODE_NONE:
					if (!array_key_exists('recovery_expression', $trigger)) {
						$trigger['recovery_expression'] = '';
					}

					if ($trigger['recovery_expression'] !== '') {
						self::exception(ZBX_API_ERROR_PARAMETERS,
							_s('Incorrect value for field "%1$s": %2$s.', 'recovery_expression', _('should be empty'))
						);
					}
					break;

				case ZBX_RECOVERY_MODE_RECOVERY_EXPRESSION:
					if (!array_key_exists('recovery_expression', $trigger) || $trigger['recovery_expression'] === '') {
						self::exception(ZBX_API_ERROR_PARAMETERS,
							_s('Incorrect value for field "%1$s": %2$s.', 'recovery_expression', _('cannot be empty'))
						);
					}
					break;
			}

			if (!array_key_exists('correlation_mode', $trigger)) {
				$trigger['correlation_mode'] = ZBX_TRIGGER_CORRELATION_NONE;
			}

			switch ($trigger['correlation_mode']) {
				case ZBX_TRIGGER_CORRELATION_NONE:
					if (!array_key_exists('correlation_tag', $trigger)) {
						$trigger['correlation_tag'] = '';
					}

					if ($trigger['correlation_tag'] !== '') {
						self::exception(ZBX_API_ERROR_PARAMETERS,
							_s('Incorrect value for field "%1$s": %2$s.', 'correlation_tag', _('should be empty'))
						);
					}
					break;

				case ZBX_TRIGGER_CORRELATION_TAG:
					if ($trigger['recovery_mode'] == ZBX_RECOVERY_MODE_NONE) {
						self::exception(ZBX_API_ERROR_PARAMETERS, _s('Incorrect value for field "%1$s": %2$s.',
							'correlation_mode', _s('unexpected value "%1$s"', $trigger['correlation_mode'])
						));
					}

					if (!array_key_exists('correlation_tag', $trigger) || $trigger['correlation_tag'] === '') {
						self::exception(ZBX_API_ERROR_PARAMETERS,
							_s('Incorrect value for field "%1$s": %2$s.', 'correlation_tag', _('cannot be empty'))
						);
					}
					break;

				default:
					self::exception(ZBX_API_ERROR_PARAMETERS, _s('Incorrect value for field "%1$s": %2$s.',
						'correlation_mode', _s('unexpected value "%1$s"', $trigger['correlation_mode'])
					));
			}

			if (array_key_exists('manual_close', $trigger)
					&& $trigger['manual_close'] != ZBX_TRIGGER_MANUAL_CLOSE_NOT_ALLOWED
					&& $trigger['manual_close'] != ZBX_TRIGGER_MANUAL_CLOSE_ALLOWED) {
				self::exception(ZBX_API_ERROR_PARAMETERS, _s('Incorrect value for field "%1$s": %2$s.',
					'manual_close', _s('unexpected value "%1$s"', $trigger['manual_close'])
				));
			}
=======
		$descriptions = [];
		foreach ($triggers as $trigger) {
			self::checkTriggerRecoveryMode($trigger);
			self::checkTriggerCorrelationMode($trigger);
>>>>>>> f9b5b0ce

			$descriptions[$trigger['description']][] = [
				'expression' => $trigger['expression'],
				'recovery_expression' => $trigger['recovery_expression']
			];
		}
		$descriptions = $this->populateHostIds($descriptions);
		$this->checkDuplicates($descriptions);
	}

	/**
	 * Validate trigger to be updated.
	 *
	 * @param array  $triggers                                   [IN/OUT]
	 * @param array  $triggers[]['triggerid']                    [IN]
	 * @param array  $triggers[]['description']                  [IN/OUT] (optional)
	 * @param string $triggers[]['expression']                   [IN/OUT] (optional)
	 * @param string $triggers[]['event_name']                   [IN] (optional)
	 * @param string $triggers[]['opdata']                       [IN] (optional)
	 * @param string $triggers[]['comments']                     [IN] (optional)
	 * @param int    $triggers[]['priority']                     [IN] (optional)
	 * @param int    $triggers[]['status']                       [IN] (optional)
	 * @param int    $triggers[]['type']                         [IN] (optional)
	 * @param string $triggers[]['url']                          [IN] (optional)
	 * @param int    $triggers[]['recovery_mode']                [IN/OUT] (optional)
	 * @param string $triggers[]['recovery_expression']          [IN/OUT] (optional)
	 * @param int    $triggers[]['correlation_mode']             [IN/OUT] (optional)
	 * @param string $triggers[]['correlation_tag']              [IN/OUT] (optional)
	 * @param int    $triggers[]['manual_close']                 [IN] (optional)
	 * @param int    $triggers[]['discover']                     [IN] (optional) for trigger prototypes only
	 * @param array  $triggers[]['tags']                         [IN] (optional)
	 * @param string $triggers[]['tags'][]['tag']                [IN]
	 * @param string $triggers[]['tags'][]['value']              [IN/OUT] (optional)
	 * @param array  $triggers[]['dependencies']                 [IN] (optional)
	 * @param string $triggers[]['dependencies'][]['triggerid']  [IN]
	 * @param array  $db_triggers                                [OUT]
	 * @param array  $db_triggers[<tnum>]['triggerid']           [OUT]
	 * @param array  $db_triggers[<tnum>]['description']         [OUT]
	 * @param string $db_triggers[<tnum>]['expression']          [OUT]
	 * @param string $db_triggers[<tnum>]['event_name']          [OUT]
	 * @param string $db_triggers[<tnum>]['opdata']              [OUT]
	 * @param int    $db_triggers[<tnum>]['recovery_mode']       [OUT]
	 * @param string $db_triggers[<tnum>]['recovery_expression'] [OUT]
	 * @param string $db_triggers[<tnum>]['url']                 [OUT]
	 * @param int    $db_triggers[<tnum>]['status']              [OUT]
	 * @param int    $db_triggers[<tnum>]['discover']            [OUT]
	 * @param int    $db_triggers[<tnum>]['priority']            [OUT]
	 * @param string $db_triggers[<tnum>]['comments']            [OUT]
	 * @param int    $db_triggers[<tnum>]['type']                [OUT]
	 * @param string $db_triggers[<tnum>]['templateid']          [OUT]
	 * @param int    $db_triggers[<tnum>]['correlation_mode']    [OUT]
	 * @param string $db_triggers[<tnum>]['correlation_tag']     [OUT]
	 * @param int    $db_triggers[<tnum>]['discover']            [OUT] for trigger prototypes only
	 *
	 * @throws APIException if validation failed.
	 */
	protected function validateUpdate(array &$triggers, array &$db_triggers = null) {
		$db_triggers = [];

		$api_input_rules = ['type' => API_OBJECTS, 'flags' => API_NOT_EMPTY | API_NORMALIZE, 'uniq' => [['description', 'expression']], 'fields' => [
			'triggerid' =>				['type' => API_ID, 'flags' => API_REQUIRED],
			'description' =>			['type' => API_STRING_UTF8, 'flags' => API_NOT_EMPTY, 'length' => DB::getFieldLength('triggers', 'description')],
			'expression' =>				['type' => API_TRIGGER_EXPRESSION, 'flags' => API_NOT_EMPTY | API_ALLOW_LLD_MACRO],
			'event_name' =>				['type' => API_EVENT_NAME, 'length' => DB::getFieldLength('triggers', 'event_name')],
			'opdata' =>					['type' => API_STRING_UTF8, 'length' => DB::getFieldLength('triggers', 'opdata')],
			'comments' =>				['type' => API_STRING_UTF8, 'length' => DB::getFieldLength('triggers', 'comments')],
			'priority' =>				['type' => API_INT32, 'in' => implode(',', range(TRIGGER_SEVERITY_NOT_CLASSIFIED, TRIGGER_SEVERITY_COUNT - 1))],
			'status' =>					['type' => API_INT32, 'in' => implode(',', [TRIGGER_STATUS_ENABLED, TRIGGER_STATUS_DISABLED])],
			'type' =>					['type' => API_INT32, 'in' => implode(',', [TRIGGER_MULT_EVENT_DISABLED, TRIGGER_MULT_EVENT_ENABLED])],
			'url' =>					['type' => API_URL, 'flags' => API_ALLOW_USER_MACRO, 'length' => DB::getFieldLength('triggers', 'url')],
			'recovery_mode' =>			['type' => API_INT32, 'in' => implode(',', [ZBX_RECOVERY_MODE_EXPRESSION, ZBX_RECOVERY_MODE_RECOVERY_EXPRESSION, ZBX_RECOVERY_MODE_NONE])],
			'recovery_expression' =>	['type' => API_TRIGGER_EXPRESSION, 'flags' => API_ALLOW_LLD_MACRO],
			'correlation_mode' =>		['type' => API_INT32, 'in' => implode(',', [ZBX_TRIGGER_CORRELATION_NONE, ZBX_TRIGGER_CORRELATION_TAG])],
			'correlation_tag' =>		['type' => API_STRING_UTF8, 'length' => DB::getFieldLength('triggers', 'correlation_tag')],
			'manual_close' =>			['type' => API_INT32, 'in' => implode(',', [ZBX_TRIGGER_MANUAL_CLOSE_NOT_ALLOWED, ZBX_TRIGGER_MANUAL_CLOSE_ALLOWED])],
			'tags' =>					['type' => API_OBJECTS, 'uniq' => [['tag', 'value']], 'fields' => [
				'tag' =>					['type' => API_STRING_UTF8, 'flags' => API_REQUIRED | API_NOT_EMPTY, 'length' => DB::getFieldLength('trigger_tag', 'tag')],
				'value' =>					['type' => API_STRING_UTF8, 'length' => DB::getFieldLength('trigger_tag', 'value'), 'default' => DB::getDefault('trigger_tag', 'value')]
			]],
			'dependencies' =>			['type' => API_OBJECTS, 'uniq' => [['triggerid']], 'fields'=> [
				'triggerid' =>				['type' => API_ID, 'flags' => API_REQUIRED]
			]]
		]];
		if ($this instanceof CTriggerPrototype) {
			$api_input_rules['fields']['discover'] = ['type' => API_INT32, 'in' => implode(',', [TRIGGER_DISCOVER, TRIGGER_NO_DISCOVER])];
		}
<<<<<<< HEAD

		$triggerDbFields = ['triggerid' => null];
		$read_only_fields = ['value', 'lastchange', 'error', 'templateid', 'state', 'flags'];
		$read_only_fields_tmpl = ['description', 'expression', 'recovery_mode', 'recovery_expression',
			'correlation_mode', 'correlation_tag', 'manual_close'
		];

		foreach ($triggers as $trigger) {
			if (!check_db_fields($triggerDbFields, $trigger)) {
				self::exception(ZBX_API_ERROR_PARAMETERS, $error_wrong_fields);
			}

			if (array_key_exists('url', $trigger) && $trigger['url'] && !CHtmlUrlValidator::validate($trigger['url'])) {
				self::exception(ZBX_API_ERROR_PARAMETERS, _('Wrong value for "url" field.'));
			}
=======
		else {
			$api_input_rules['fields']['expression']['flags'] &= ~API_ALLOW_LLD_MACRO;
			$api_input_rules['fields']['recovery_expression']['flags'] &= ~API_ALLOW_LLD_MACRO;
		}
		if (!CApiInputValidator::validate($api_input_rules, $triggers, '/', $error)) {
			self::exception(ZBX_API_ERROR_PARAMETERS, $error);
>>>>>>> f9b5b0ce
		}

		$options = [
			'output' => ['triggerid', 'description', 'expression', 'url', 'status', 'priority', 'comments', 'type',
				'templateid', 'recovery_mode', 'recovery_expression', 'correlation_mode', 'correlation_tag',
				'manual_close', 'opdata', 'event_name'
			],
			'selectDependencies' => ['triggerid'],
			'triggerids' => zbx_objectValues($triggers, 'triggerid'),
			'editable' => true,
			'preservekeys' => true
		];

		$class = get_class($this);

		switch ($class) {
			case 'CTrigger':
				$error_cannot_update = _('Cannot update "%1$s" for templated trigger "%2$s".');
				$options['output'][] = 'flags';

				// Discovered fields, except status, cannot be updated.
				$update_discovered_validator = new CUpdateDiscoveredValidator([
					'allowed' => ['triggerid', 'status'],
					'messageAllowedField' => _('Cannot update "%2$s" for a discovered trigger "%1$s".')
				]);
				break;

			case 'CTriggerPrototype':
				$error_cannot_update = _('Cannot update "%1$s" for templated trigger prototype "%2$s".');
				$options['output'][] = 'discover';
				$options['selectDiscoveryRule'] = ['itemid'];
				break;

			default:
				self::exception(ZBX_API_ERROR_INTERNAL, _('Internal error.'));
		}

		$_db_triggers = CMacrosResolverHelper::resolveTriggerExpressions($this->get($options),
			['sources' => ['expression', 'recovery_expression']]
		);

		$db_trigger_tags = API::getApiService()->select('trigger_tag', [
			'output' => ['triggertagid', 'triggerid', 'tag', 'value'],
			'filter' => ['triggerid' => array_keys($_db_triggers)],
			'preservekeys' => true
		]);
		$_db_triggers = $this->createRelationMap($db_trigger_tags, 'triggerid', 'triggertagid')
			->mapMany($_db_triggers, $db_trigger_tags, 'tags');

		$read_only_fields = ['description', 'expression', 'recovery_mode', 'recovery_expression', 'correlation_mode',
			'correlation_tag', 'manual_close'
		];

		$descriptions = [];

		foreach ($triggers as $key => &$trigger) {
			if (!array_key_exists($trigger['triggerid'], $_db_triggers)) {
				self::exception(ZBX_API_ERROR_PARAMETERS, _('No permissions to referred object or it does not exist!'));
			}

			$db_trigger = $_db_triggers[$trigger['triggerid']];
			$description = array_key_exists('description', $trigger)
				? $trigger['description']
				: $db_trigger['description'];

			if ($class === 'CTrigger') {
				$update_discovered_validator->setObjectName($description);
				$this->checkPartialValidator($trigger, $update_discovered_validator, $db_trigger);
			}

			if ($db_trigger['templateid'] != 0) {
				$this->checkNoParameters($trigger, $read_only_fields, $error_cannot_update, $description);
			}

			$field_names = ['description', 'expression', 'recovery_mode', 'manual_close'];
			foreach ($field_names as $field_name) {
				if (!array_key_exists($field_name, $trigger)) {
					$trigger[$field_name] = $db_trigger[$field_name];
				}
			}

			if (!array_key_exists('recovery_expression', $trigger)) {
				$trigger['recovery_expression'] = ($trigger['recovery_mode'] == ZBX_RECOVERY_MODE_RECOVERY_EXPRESSION)
					? $db_trigger['recovery_expression']
					: '';
			}
			if (!array_key_exists('correlation_mode', $trigger)) {
				$trigger['correlation_mode'] = ($trigger['recovery_mode'] != ZBX_RECOVERY_MODE_NONE)
					? $db_trigger['correlation_mode']
					: ZBX_TRIGGER_CORRELATION_NONE;
			}
			if (!array_key_exists('correlation_tag', $trigger)) {
				$trigger['correlation_tag'] = ($trigger['correlation_mode'] == ZBX_TRIGGER_CORRELATION_TAG)
					? $db_trigger['correlation_tag']
					: '';
			}

			self::checkTriggerRecoveryMode($trigger);
			self::checkTriggerCorrelationMode($trigger);

			if ($trigger['expression'] !== $db_trigger['expression']
					|| $trigger['recovery_expression'] !== $db_trigger['recovery_expression']
					|| $trigger['description'] !== $db_trigger['description']) {
				$descriptions[$trigger['description']][] = [
					'expression' => $trigger['expression'],
					'recovery_expression' => $trigger['recovery_expression']
				];
			}

			$db_triggers[$key] = $db_trigger;
		}
		unset($trigger);

		if ($descriptions) {
			$descriptions = $this->populateHostIds($descriptions);
			$this->checkDuplicates($descriptions);
		}
	}

	/**
	 * Inserts trigger or trigger prototypes records into the database.
	 *
	 * @param array  $triggers                          [IN/OUT]
	 * @param array  $triggers[]['triggerid']           [OUT]
	 * @param array  $triggers[]['description']         [IN]
	 * @param string $triggers[]['expression']          [IN]
	 * @param int    $triggers[]['recovery_mode']       [IN]
	 * @param string $triggers[]['recovery_expression'] [IN]
	 * @param string $triggers[]['url']                 [IN] (optional)
	 * @param int    $triggers[]['status']              [IN] (optional)
	 * @param int    $triggers[]['priority']            [IN] (optional)
	 * @param string $triggers[]['comments']            [IN] (optional)
	 * @param int    $triggers[]['type']                [IN] (optional)
	 * @param string $triggers[]['templateid']          [IN] (optional)
	 * @param array  $triggers[]['tags']                [IN] (optional)
	 * @param string $triggers[]['tags'][]['tag']       [IN]
	 * @param string $triggers[]['tags'][]['value']     [IN]
	 * @param int    $triggers[]['correlation_mode']    [IN] (optional)
	 * @param string $triggers[]['correlation_tag']     [IN] (optional)
	 * @param bool   $inherited                         [IN] (optional)  If set to true, trigger will be created for
	 *                                                                   non-editable host/template.
	 *
	 * @throws APIException
	 */
	protected function createReal(array &$triggers, $inherited = false) {
		$class = get_class($this);

		switch ($class) {
			case 'CTrigger':
				$resource = AUDIT_RESOURCE_TRIGGER;
				break;

			case 'CTriggerPrototype':
				$resource = AUDIT_RESOURCE_TRIGGER_PROTOTYPE;
				break;

			default:
				self::exception(ZBX_API_ERROR_INTERNAL, _('Internal error.'));
		}

		$new_triggers = $triggers;
		$new_functions = [];
		$triggers_functions = [];
		$new_tags = [];
		$this->implode_expressions($new_triggers, null, $triggers_functions, $inherited);

		$triggerid = DB::reserveIds('triggers', count($new_triggers));

		foreach ($new_triggers as $tnum => &$new_trigger) {
			$new_trigger['triggerid'] = $triggerid;
			$triggers[$tnum]['triggerid'] = $triggerid;

			foreach ($triggers_functions[$tnum] as $trigger_function) {
				$trigger_function['triggerid'] = $triggerid;
				$new_functions[] = $trigger_function;
			}

			if ($class === 'CTriggerPrototype') {
				$new_trigger['flags'] = ZBX_FLAG_DISCOVERY_PROTOTYPE;
			}

			if (array_key_exists('tags', $new_trigger)) {
				foreach ($new_trigger['tags'] as $tag) {
					$tag['triggerid'] = $triggerid;
					$new_tags[] = $tag;
				}
			}

			$triggerid = bcadd($triggerid, 1, 0);
		}
		unset($new_trigger);

		DB::insert('triggers', $new_triggers, false);
		DB::insertBatch('functions', $new_functions, false);

		if ($new_tags) {
			DB::insert('trigger_tag', $new_tags);
		}

		if (!$inherited) {
			$this->addAuditBulk(AUDIT_ACTION_ADD, $resource, $triggers);
		}
	}

	/**
	 * Update trigger or trigger prototypes records in the database.
	 *
	 * @param array  $triggers                                       [IN] list of triggers to be updated
	 * @param array  $triggers[<tnum>]['triggerid']                  [IN]
	 * @param array  $triggers[<tnum>]['description']                [IN]
	 * @param string $triggers[<tnum>]['expression']                 [IN]
	 * @param int    $triggers[<tnum>]['recovery_mode']              [IN]
	 * @param string $triggers[<tnum>]['recovery_expression']        [IN]
	 * @param string $triggers[<tnum>]['url']                        [IN] (optional)
	 * @param int    $triggers[<tnum>]['status']                     [IN] (optional)
	 * @param int    $triggers[<tnum>]['priority']                   [IN] (optional)
	 * @param string $triggers[<tnum>]['comments']                   [IN] (optional)
	 * @param int    $triggers[<tnum>]['type']                       [IN] (optional)
	 * @param string $triggers[<tnum>]['templateid']                 [IN] (optional)
	 * @param array  $triggers[<tnum>]['tags']                       [IN]
	 * @param string $triggers[<tnum>]['tags'][]['tag']              [IN]
	 * @param string $triggers[<tnum>]['tags'][]['value']            [IN]
	 * @param int    $triggers[<tnum>]['correlation_mode']           [IN]
	 * @param string $triggers[<tnum>]['correlation_tag']            [IN]
	 * @param array  $db_triggers                                    [IN]
	 * @param array  $db_triggers[<tnum>]['triggerid']               [IN]
	 * @param array  $db_triggers[<tnum>]['description']             [IN]
	 * @param string $db_triggers[<tnum>]['expression']              [IN]
	 * @param int    $db_triggers[<tnum>]['recovery_mode']           [IN]
	 * @param string $db_triggers[<tnum>]['recovery_expression']     [IN]
	 * @param string $db_triggers[<tnum>]['url']                     [IN]
	 * @param int    $db_triggers[<tnum>]['status']                  [IN]
	 * @param int    $db_triggers[<tnum>]['priority']                [IN]
	 * @param string $db_triggers[<tnum>]['comments']                [IN]
	 * @param int    $db_triggers[<tnum>]['type']                    [IN]
	 * @param string $db_triggers[<tnum>]['templateid']              [IN]
	 * @param array  $db_triggers[<tnum>]['discoveryRule']           [IN] For trigger prototypes only.
	 * @param string $db_triggers[<tnum>]['discoveryRule']['itemid'] [IN]
	 * @param array  $db_triggers[<tnum>]['tags']                    [IN]
	 * @param string $db_triggers[<tnum>]['tags'][]['tag']           [IN]
	 * @param string $db_triggers[<tnum>]['tags'][]['value']         [IN]
	 * @param int    $db_triggers[<tnum>]['correlation_mode']        [IN]
	 * @param string $db_triggers[<tnum>]['correlation_tag']         [IN]
	 * @param bool   $inherited                                      [IN] (optional)  If set to true, trigger will be
	 *                                                                                created for non-editable
	 *                                                                                host/template.
	 *
	 * @throws APIException
	 */
	protected function updateReal(array $triggers, array $db_triggers, $inherited = false) {
		$class = get_class($this);

		switch ($class) {
			case 'CTrigger':
				$resource = AUDIT_RESOURCE_TRIGGER;
				break;

			case 'CTriggerPrototype':
				$resource = AUDIT_RESOURCE_TRIGGER_PROTOTYPE;
				break;

			default:
				self::exception(ZBX_API_ERROR_INTERNAL, _('Internal error.'));
		}

		$upd_triggers = [];
		$new_functions = [];
		$del_functions_triggerids = [];
		$triggers_functions = [];
		$new_tags = [];
		$del_triggertagids = [];
		$save_triggers = $triggers;
		$this->implode_expressions($triggers, $db_triggers, $triggers_functions, $inherited);

		if ($class === 'CTrigger') {
			// The list of the triggers with changed priority.
			$changed_priority_triggerids = [];
		}

		foreach ($triggers as $tnum => $trigger) {
			$db_trigger = $db_triggers[$tnum];
			$upd_trigger = ['values' => [], 'where' => ['triggerid' => $trigger['triggerid']]];

			if (array_key_exists($tnum, $triggers_functions)) {
				$del_functions_triggerids[] = $trigger['triggerid'];

				foreach ($triggers_functions[$tnum] as $trigger_function) {
					$trigger_function['triggerid'] = $trigger['triggerid'];
					$new_functions[] = $trigger_function;
				}

				$upd_trigger['values']['expression'] = $trigger['expression'];
				$upd_trigger['values']['recovery_expression'] = $trigger['recovery_expression'];
			}

			if ($trigger['description'] !== $db_trigger['description']) {
				$upd_trigger['values']['description'] = $trigger['description'];
			}
			if (array_key_exists('event_name', $trigger) && $trigger['event_name'] !== $db_trigger['event_name']) {
				$upd_trigger['values']['event_name'] = $trigger['event_name'];
			}
			if (array_key_exists('opdata', $trigger) && $trigger['opdata'] !== $db_trigger['opdata']) {
				$upd_trigger['values']['opdata'] = $trigger['opdata'];
			}
			if ($trigger['recovery_mode'] != $db_trigger['recovery_mode']) {
				$upd_trigger['values']['recovery_mode'] = $trigger['recovery_mode'];
			}
			if (array_key_exists('url', $trigger) && $trigger['url'] !== $db_trigger['url']) {
				$upd_trigger['values']['url'] = $trigger['url'];
			}
			if (array_key_exists('status', $trigger) && $trigger['status'] != $db_trigger['status']) {
				$upd_trigger['values']['status'] = $trigger['status'];
			}
			if ($class === 'CTriggerPrototype'
					&& array_key_exists('discover', $trigger) && $trigger['discover'] != $db_trigger['discover']) {
				$upd_trigger['values']['discover'] = $trigger['discover'];
			}
			if (array_key_exists('priority', $trigger) && $trigger['priority'] != $db_trigger['priority']) {
				$upd_trigger['values']['priority'] = $trigger['priority'];

				if ($class === 'CTrigger') {
					$changed_priority_triggerids[] = $trigger['triggerid'];
				}
			}
			if (array_key_exists('comments', $trigger) && $trigger['comments'] !== $db_trigger['comments']) {
				$upd_trigger['values']['comments'] = $trigger['comments'];
			}
			if (array_key_exists('type', $trigger) && $trigger['type'] != $db_trigger['type']) {
				$upd_trigger['values']['type'] = $trigger['type'];
			}
			if (array_key_exists('templateid', $trigger) && $trigger['templateid'] != $db_trigger['templateid']) {
				$upd_trigger['values']['templateid'] = $trigger['templateid'];
			}
			if ($trigger['correlation_mode'] != $db_trigger['correlation_mode']) {
				$upd_trigger['values']['correlation_mode'] = $trigger['correlation_mode'];
			}
			if ($trigger['correlation_tag'] !== $db_trigger['correlation_tag']) {
				$upd_trigger['values']['correlation_tag'] = $trigger['correlation_tag'];
			}
			if ($trigger['manual_close'] != $db_trigger['manual_close']) {
				$upd_trigger['values']['manual_close'] = $trigger['manual_close'];
			}

			if ($upd_trigger['values']) {
				$upd_triggers[] = $upd_trigger;
			}

			if (array_key_exists('tags', $trigger)) {
				// Add new trigger tags and replace changed ones.

				CArrayHelper::sort($db_trigger['tags'], ['tag', 'value']);
				CArrayHelper::sort($trigger['tags'], ['tag', 'value']);

				$tags_delete = $db_trigger['tags'];
				$tags_add = $trigger['tags'];

				foreach ($tags_delete as $dt_key => $tag_delete) {
					foreach ($tags_add as $nt_key => $tag_add) {
						if ($tag_delete['tag'] === $tag_add['tag'] && $tag_delete['value'] === $tag_add['value']) {
							unset($tags_delete[$dt_key], $tags_add[$nt_key]);
							continue 2;
						}
					}
				}

				foreach ($tags_delete as $tag_delete) {
					$del_triggertagids[] = $tag_delete['triggertagid'];
				}

				foreach ($tags_add as $tag_add) {
					$tag_add['triggerid'] = $trigger['triggerid'];
					$new_tags[] = $tag_add;
				}
			}
		}

		if ($upd_triggers) {
			DB::update('triggers', $upd_triggers);
		}
		if ($del_functions_triggerids) {
			DB::delete('functions', ['triggerid' => $del_functions_triggerids]);
		}
		if ($new_functions) {
			DB::insertBatch('functions', $new_functions, false);
		}
		if ($del_triggertagids) {
			DB::delete('trigger_tag', ['triggertagid' => $del_triggertagids]);
		}
		if ($new_tags) {
			DB::insert('trigger_tag', $new_tags);
		}

		if ($class === 'CTrigger' && $changed_priority_triggerids
				&& CTriggerManager::usedInItServices($changed_priority_triggerids)) {
			updateItServices();
		}

		if (!$inherited) {
			$this->addAuditBulk(AUDIT_ACTION_UPDATE, $resource, $save_triggers, zbx_toHash($db_triggers, 'triggerid'));
		}
	}

	/**
	 * Implodes expression and recovery_expression for each trigger. Also returns array of functions and
	 * array of hostnames for each trigger.
	 *
	 * For example: {localhost:system.cpu.load.last(0)}>10 will be translated to {12}>10 and
	 *              created database representation.
	 *
	 * Note: All expressions must be already validated and exploded.
	 *
	 * @param array      $triggers                                   [IN]
	 * @param string     $triggers[<tnum>]['description']            [IN]
	 * @param string     $triggers[<tnum>]['expression']             [IN/OUT]
	 * @param int        $triggers[<tnum>]['recovery_mode']          [IN]
	 * @param string     $triggers[<tnum>]['recovery_expression']    [IN/OUT]
	 * @param array|null $db_triggers                                [IN]
	 * @param string     $db_triggers[<tnum>]['triggerid']           [IN]
	 * @param string     $db_triggers[<tnum>]['expression']          [IN]
	 * @param string     $db_triggers[<tnum>]['recovery_expression'] [IN]
	 * @param array      $triggers_functions                         [OUT] array of the new functions which must be
	 *                                                                     inserted into DB
	 * @param string     $triggers_functions[<tnum>][]['functionid'] [OUT]
	 * @param null       $triggers_functions[<tnum>][]['triggerid']  [OUT] must be initialized before insertion into DB
	 * @param string     $triggers_functions[<tnum>][]['itemid']     [OUT]
	 * @param string     $triggers_functions[<tnum>][]['name']       [OUT]
	 * @param string     $triggers_functions[<tnum>][]['parameter']  [OUT]
	 * @param bool       $inherited                                  [IN] (optional)  If set to true, triggers will be
	 *                                                                                created for non-editable
	 *                                                                                hosts/templates.
	 *
	 * @throws APIException if error occurred
	 */
	private function implode_expressions(array &$triggers, array $db_triggers = null, array &$triggers_functions,
			$inherited = false) {
		$class = get_class($this);

		switch ($class) {
			case 'CTrigger':
				$expressionData = new CTriggerExpression(['lldmacros' => false]);
				$error_wrong_host = _('Incorrect trigger expression. Host "%1$s" does not exist or you have no access to this host.');
				$error_host_and_template = _('Incorrect trigger expression. Trigger expression elements should not belong to a template and a host simultaneously.');
				$triggerFunctionValidator = new CFunctionValidator(['lldmacros' => false]);
				break;

			case 'CTriggerPrototype':
				$expressionData = new CTriggerExpression();
				$error_wrong_host = _('Incorrect trigger prototype expression. Host "%1$s" does not exist or you have no access to this host.');
				$error_host_and_template = _('Incorrect trigger prototype expression. Trigger prototype expression elements should not belong to a template and a host simultaneously.');
				$triggerFunctionValidator = new CFunctionValidator();
				break;

			default:
				self::exception(ZBX_API_ERROR_INTERNAL, _('Internal error.'));
		}

		/*
		 * [
		 *     <host> => [
		 *         'hostid' => <hostid>,
		 *         'host' => <host>,
		 *         'status' => <status>,
		 *         'keys' => [
		 *             <key> => [
		 *                 'itemid' => <itemid>,
		 *                 'key' => <key>,
		 *                 'value_type' => <value_type>,
		 *                 'flags' => <flags>,
		 *                 'lld_ruleid' => <itemid> (CTriggerProrotype only)
		 *             ]
		 *         ]
		 *     ]
		 * ]
		 */
		$hosts_keys = [];
		$functions_num = 0;

		foreach ($triggers as $tnum => $trigger) {
			$expressions_changed = ($db_triggers === null
				|| ($trigger['expression'] !== $db_triggers[$tnum]['expression']
					|| $trigger['recovery_expression'] !== $db_triggers[$tnum]['recovery_expression']));

			if (!$expressions_changed) {
				continue;
			}

			$expressionData->parse($trigger['expression']);
			$expressions = $expressionData->expressions;

			if ($trigger['recovery_mode'] == ZBX_RECOVERY_MODE_RECOVERY_EXPRESSION) {
				$expressionData->parse($trigger['recovery_expression']);
				$expressions = array_merge($expressions, $expressionData->expressions);
			}

			foreach ($expressions as $exprPart) {
				if (!array_key_exists($exprPart['host'], $hosts_keys)) {
					$hosts_keys[$exprPart['host']] = [
						'hostid' => null,
						'host' => $exprPart['host'],
						'status' => null,
						'keys' => []
					];
				}

				$hosts_keys[$exprPart['host']]['keys'][$exprPart['item']] = [
					'itemid' => null,
					'key' => $exprPart['item'],
					'value_type' => null,
					'flags' => null
				];
			}
		}

		if (!$hosts_keys) {
			return;
		}

		$permission_check = $inherited
			? ['nopermissions' => true]
			: ['editable' => true];

		$_db_hosts = API::Host()->get([
			'output' => ['hostid', 'host', 'status'],
			'filter' => ['host' => array_keys($hosts_keys)]
		] + $permission_check);

		if (count($hosts_keys) != count($_db_hosts)) {
			$_db_templates = API::Template()->get([
				'output' => ['templateid', 'host', 'status'],
				'filter' => ['host' => array_keys($hosts_keys)]
			] + $permission_check);

			foreach ($_db_templates as &$_db_template) {
				$_db_template['hostid'] = $_db_template['templateid'];
				unset($_db_template['templateid']);
			}
			unset($_db_template);

			$_db_hosts = array_merge($_db_hosts, $_db_templates);
		}

		foreach ($_db_hosts as $_db_host) {
			$host_keys = &$hosts_keys[$_db_host['host']];

			$host_keys['hostid'] = $_db_host['hostid'];
			$host_keys['status'] = $_db_host['status'];

			if ($class === 'CTriggerPrototype') {
				$sql = 'SELECT i.itemid,i.key_,i.value_type,i.flags,id.parent_itemid'.
					' FROM items i'.
						' LEFT JOIN item_discovery id ON i.itemid=id.itemid'.
					' WHERE i.hostid='.$host_keys['hostid'].
						' AND '.dbConditionString('i.key_', array_keys($host_keys['keys'])).
						' AND '.dbConditionInt('i.flags',
							[ZBX_FLAG_DISCOVERY_NORMAL, ZBX_FLAG_DISCOVERY_PROTOTYPE, ZBX_FLAG_DISCOVERY_CREATED]
						);
			}
			else {
				$sql = 'SELECT i.itemid,i.key_,i.value_type,i.flags'.
					' FROM items i'.
					' WHERE i.hostid='.$host_keys['hostid'].
						' AND '.dbConditionString('i.key_', array_keys($host_keys['keys'])).
						' AND '.dbConditionInt('i.flags', [ZBX_FLAG_DISCOVERY_NORMAL, ZBX_FLAG_DISCOVERY_CREATED]);
			}

			$_db_items = DBselect($sql);

			while ($_db_item = DBfetch($_db_items)) {
				$host_keys['keys'][$_db_item['key_']]['itemid'] = $_db_item['itemid'];
				$host_keys['keys'][$_db_item['key_']]['value_type'] = $_db_item['value_type'];
				$host_keys['keys'][$_db_item['key_']]['flags'] = $_db_item['flags'];

				if ($class === 'CTriggerPrototype' && $_db_item['flags'] == ZBX_FLAG_DISCOVERY_PROTOTYPE) {
					$host_keys['keys'][$_db_item['key_']]['lld_ruleid'] = $_db_item['parent_itemid'];
				}
			}

			unset($host_keys);
		}

		/*
		 * The list of triggers with multiple templates.
		 *
		 * [
		 *     [
		 *         'description' => <description>,
		 *         'templateids' => [<templateid>, ...]
		 *     ],
		 *     ...
		 * ]
		 */
		$mt_triggers = [];

		if ($class === 'CTrigger') {
			/*
			 * The list of triggers which are moved from one host or template to another.
			 *
			 * [
			 *     <triggerid> => [
			 *         'description' => <description>
			 *     ],
			 *     ...
			 * ]
			 */
			$moved_triggers = [];
		}

		foreach ($triggers as $tnum => &$trigger) {
			$expressions_changed = $db_triggers === null
				|| ($trigger['expression'] !== $db_triggers[$tnum]['expression']
				|| $trigger['recovery_expression'] !== $db_triggers[$tnum]['recovery_expression']);

			if (!$expressions_changed) {
				continue;
			}

			$expressionData->parse($trigger['expression']);
			$expressions1 = $expressionData->expressions;
			$expressions2 = [];

			if ($trigger['recovery_mode'] == ZBX_RECOVERY_MODE_RECOVERY_EXPRESSION) {
				$expressionData->parse($trigger['recovery_expression']);
				$expressions2 = $expressionData->expressions;
			}

			$triggers_functions[$tnum] = [];
			if ($class === 'CTriggerPrototype') {
				$lld_ruleids = [];
			}

			/*
			 * 0x01 - with templates
			 * 0x02 - with hosts
			 */
			$status_mask = 0x00;
			// The lists of hostids and hosts which are used in the current trigger.
			$hostids = [];
			$hosts = [];

			// Common checks.
			foreach (array_merge($expressions1, $expressions2) as $exprPart) {
				$host_keys = $hosts_keys[$exprPart['host']];
				$key = $host_keys['keys'][$exprPart['item']];

				if ($host_keys['hostid'] === null) {
					self::exception(ZBX_API_ERROR_PARAMETERS, _params($error_wrong_host, [$host_keys['host']]));
				}

				if ($key['itemid'] === null) {
					self::exception(ZBX_API_ERROR_PARAMETERS, _s(
						'Incorrect item key "%1$s" provided for trigger expression on "%2$s".', $key['key'],
						$host_keys['host']
					));
				}

				if (!$triggerFunctionValidator->validate([
						'function' => $exprPart['function'],
						'functionName' => $exprPart['functionName'],
						'functionParamList' => $exprPart['functionParamList'],
						'valueType' => $key['value_type']])) {
					self::exception(ZBX_API_ERROR_PARAMETERS, $triggerFunctionValidator->getError());
				}

				if (!array_key_exists($exprPart['expression'], $triggers_functions[$tnum])) {
					$triggers_functions[$tnum][$exprPart['expression']] = [
						'functionid' => null,
						'triggerid' => null,
						'itemid' => $key['itemid'],
						'name' => $exprPart['functionName'],
						'parameter' => $exprPart['functionParam']
					];
					$functions_num++;
				}

				if ($class === 'CTriggerPrototype' && $key['flags'] == ZBX_FLAG_DISCOVERY_PROTOTYPE) {
					$lld_ruleids[$key['lld_ruleid']] = true;
				}

				$status_mask |= ($host_keys['status'] == HOST_STATUS_TEMPLATE ? 0x01 : 0x02);
				$hostids[$host_keys['hostid']] = true;
				$hosts[$exprPart['host']] = true;
			}

			// When both templates and hosts are referenced in expressions.
			if ($status_mask == 0x03) {
				self::exception(ZBX_API_ERROR_PARAMETERS, $error_host_and_template);
			}

			// Triggers with children cannot be moved from one template to another host or template.
			if ($class === 'CTrigger' && $db_triggers !== null && $expressions_changed) {
				$expressionData->parse($db_triggers[$tnum]['expression']);
				$old_hosts1 = $expressionData->getHosts();
				$old_hosts2 = [];

				if ($trigger['recovery_mode'] == ZBX_RECOVERY_MODE_RECOVERY_EXPRESSION) {
					$expressionData->parse($db_triggers[$tnum]['recovery_expression']);
					$old_hosts2 = $expressionData->getHosts();
				}

				$is_moved = true;
				foreach (array_merge($old_hosts1, $old_hosts2) as $old_host) {
					if (array_key_exists($old_host, $hosts)) {
						$is_moved = false;
						break;
					}
				}

				if ($is_moved) {
					$moved_triggers[$db_triggers[$tnum]['triggerid']] = ['description' => $trigger['description']];
				}
			}

			// The trigger with multiple templates.
			if ($status_mask == 0x01 && count($hostids) > 1) {
				$mt_triggers[] = [
					'description' => $trigger['description'],
					'templateids' => array_keys($hostids)
				];
			}

			if ($class === 'CTriggerPrototype') {
				$lld_ruleids = array_keys($lld_ruleids);

				if (!$lld_ruleids) {
					self::exception(ZBX_API_ERROR_PARAMETERS, _s(
						'Trigger prototype "%1$s" must contain at least one item prototype.', $trigger['description']
					));
				}
				elseif (count($lld_ruleids) > 1) {
					self::exception(ZBX_API_ERROR_PARAMETERS, _s(
						'Trigger prototype "%1$s" contains item prototypes from multiple discovery rules.',
						$trigger['description']
					));
				}
				elseif ($db_triggers !== null
						&& !idcmp($lld_ruleids[0], $db_triggers[$tnum]['discoveryRule']['itemid'])) {
					self::exception(ZBX_API_ERROR_PARAMETERS, _s('Cannot update trigger prototype "%1$s": %2$s.',
						$trigger['description'], _('trigger prototype cannot be moved to another template or host')
					));
				}
			}
		}
		unset($trigger);

		if ($mt_triggers) {
			$this->validateTriggersWithMultipleTemplates($mt_triggers);
		}

		if ($class === 'CTrigger' && $moved_triggers) {
			$this->validateMovedTriggers($moved_triggers);
		}

		$functionid = DB::reserveIds('functions', $functions_num);

		$expression_max_length = DB::getFieldLength('triggers', 'expression');
		$recovery_expression_max_length = DB::getFieldLength('triggers', 'recovery_expression');

		// Replace {host:item.func()} macros with {<functionid>}.
		foreach ($triggers as $tnum => &$trigger) {
			$expressions_changed = $db_triggers === null
				|| ($trigger['expression'] !== $db_triggers[$tnum]['expression']
				|| $trigger['recovery_expression'] !== $db_triggers[$tnum]['recovery_expression']);

			if (!$expressions_changed) {
				continue;
			}

			foreach ($triggers_functions[$tnum] as &$trigger_function) {
				$trigger_function['functionid'] = $functionid;
				$functionid = bcadd($functionid, 1, 0);
			}
			unset($function);

			$expressionData->parse($trigger['expression']);
			$exprPart = end($expressionData->expressions);
			do {
				$trigger['expression'] = substr_replace($trigger['expression'],
					'{'.$triggers_functions[$tnum][$exprPart['expression']]['functionid'].'}',
					$exprPart['pos'], strlen($exprPart['expression'])
				);
			}
			while ($exprPart = prev($expressionData->expressions));

			if (mb_strlen($trigger['expression']) > $expression_max_length) {
				self::exception(ZBX_API_ERROR_PARAMETERS, _s(
					'Invalid parameter "%1$s": %2$s.', '/'.($tnum + 1).'/expression', _('value is too long')
				));
			}

			if ($trigger['recovery_mode'] == ZBX_RECOVERY_MODE_RECOVERY_EXPRESSION) {
				$expressionData->parse($trigger['recovery_expression']);
				$exprPart = end($expressionData->expressions);
				do {
					$trigger['recovery_expression'] = substr_replace($trigger['recovery_expression'],
						'{'.$triggers_functions[$tnum][$exprPart['expression']]['functionid'].'}',
						$exprPart['pos'], strlen($exprPart['expression'])
					);
				}
				while ($exprPart = prev($expressionData->expressions));

				if (mb_strlen($trigger['recovery_expression']) > $recovery_expression_max_length) {
					self::exception(ZBX_API_ERROR_PARAMETERS, _s('Invalid parameter "%1$s": %2$s.',
						'/'.($tnum + 1).'/recovery_expression', _('value is too long')
					));
				}
			}
		}
		unset($trigger);
	}

	/**
	 * Check if all templates trigger belongs to are linked to same hosts.
	 *
	 * @param array  $mt_triggers
	 * @param string $mt_triggers[]['description']
	 * @param array  $mt_triggers[]['templateids']
	 *
	 * @throws APIException
	 */
	protected function validateTriggersWithMultipleTemplates(array $mt_triggers) {
		switch (get_class($this)) {
			case 'CTrigger':
				$error_different_linkages = _('Trigger "%1$s" belongs to templates with different linkages.');
				break;

			case 'CTriggerPrototype':
				$error_different_linkages = _('Trigger prototype "%1$s" belongs to templates with different linkages.');
				break;

			default:
				self::exception(ZBX_API_ERROR_INTERNAL, _('Internal error.'));
		}

		$templateids = [];

		foreach ($mt_triggers as $mt_trigger) {
			foreach ($mt_trigger['templateids'] as $templateid) {
				$templateids[$templateid] = true;
			}
		}

		$templates = API::Template()->get([
			'output' => [],
			'selectHosts' => ['hostid'],
			'selectTemplates' => ['templateid'],
			'templateids' => array_keys($templateids),
			'nopermissions' => true,
			'preservekeys' => true
		]);

		foreach ($templates as &$template) {
			$template = array_merge(
				zbx_objectValues($template['hosts'], 'hostid'),
				zbx_objectValues($template['templates'], 'templateid')
			);
		}
		unset($template);

		foreach ($mt_triggers as $mt_trigger) {
			$compare_links = null;

			foreach ($mt_trigger['templateids'] as $templateid) {
				if ($compare_links === null) {
					$compare_links = $templates[$templateid];
					continue;
				}

				$linked_to = $templates[$templateid];

				if (array_diff($compare_links, $linked_to) || array_diff($linked_to, $compare_links)) {
					self::exception(ZBX_API_ERROR_PARAMETERS,
						_params($error_different_linkages, [$mt_trigger['description']])
					);
				}
			}
		}
	}

	/**
	 * Check if moved triggers does not have children.
	 *
	 * @param array  $moved_triggers
	 * @param string $moved_triggers[<triggerid>]['description']
	 *
	 * @throws APIException
	 */
	protected function validateMovedTriggers(array $moved_triggers) {
		$_db_triggers = DBselect(
			'SELECT t.templateid'.
			' FROM triggers t'.
			' WHERE '.dbConditionInt('t.templateid', array_keys($moved_triggers)),
			1
		);

		if ($_db_trigger = DBfetch($_db_triggers)) {
			self::exception(ZBX_API_ERROR_PARAMETERS, _s('Cannot update trigger "%1$s": %2$s.',
				$moved_triggers[$_db_trigger['templateid']]['description'],
				_('trigger with linkages cannot be moved to another template or host')
			));
		}
	}

	/**
	 * Adds triggers and trigger prototypes from template to hosts.
	 *
	 * @param array $data
	 */
	public function syncTemplates(array $data) {
		$data['templateids'] = zbx_toArray($data['templateids']);
		$data['hostids'] = zbx_toArray($data['hostids']);

		$output = ['triggerid', 'description', 'expression', 'recovery_mode', 'recovery_expression', 'url', 'status',
			'priority', 'comments', 'type', 'correlation_mode', 'correlation_tag', 'manual_close', 'opdata',
			'event_name'
		];
		if ($this instanceof CTriggerPrototype) {
			$output[] = 'discover';
		}

		$triggers = $this->get([
			'output' => $output,
			'selectTags' => ['tag', 'value'],
			'hostids' => $data['templateids'],
			'preservekeys' => true
		]);

		$triggers = CMacrosResolverHelper::resolveTriggerExpressions($triggers,
			['sources' => ['expression', 'recovery_expression']]
		);

		$this->inherit($triggers, $data['hostids']);
	}
}<|MERGE_RESOLUTION|>--- conflicted
+++ resolved
@@ -808,114 +808,10 @@
 			self::exception(ZBX_API_ERROR_PARAMETERS, $error);
 		}
 
-<<<<<<< HEAD
-		$triggerDbFields = [
-			'description' => null,
-			'expression' => null
-		];
-		$read_only_fields = ['triggerid', 'value', 'lastchange', 'error', 'templateid', 'state', 'flags'];
-
-		foreach ($triggers as $key => &$trigger) {
-			if (!check_db_fields($triggerDbFields, $trigger)) {
-				self::exception(ZBX_API_ERROR_PARAMETERS, $error_wrong_fields);
-			}
-
-			if (array_key_exists('url', $trigger) && $trigger['url'] && !CHtmlUrlValidator::validate($trigger['url'])) {
-				self::exception(ZBX_API_ERROR_PARAMETERS, _('Wrong value for "url" field.'));
-			}
-
-			if (array_key_exists('event_name', $trigger) && !$eventname_validator->validate($trigger['event_name'])) {
-				self::exception(ZBX_API_ERROR_PARAMETERS,
-					_s('Incorrect value for field "%1$s": %2$s.', 'event_name', $eventname_validator->getError())
-				);
-			}
-
-			$this->checkNoParameters($trigger, $read_only_fields, $error_cannot_set, $trigger['description']);
-
-			// Validate status and discover status fields.
-			$data = array_intersect_key($trigger, $api_input_rules['fields']);
-
-			if (!CApiInputValidator::validate($api_input_rules, $data, '/'.($key + 1), $error)) {
-				self::exception(ZBX_API_ERROR_PARAMETERS, $error);
-			}
-
-			if (!array_key_exists('recovery_mode', $trigger)) {
-				$trigger['recovery_mode'] = ZBX_RECOVERY_MODE_EXPRESSION;
-			}
-
-			switch ($trigger['recovery_mode']) {
-				case ZBX_RECOVERY_MODE_EXPRESSION:
-				case ZBX_RECOVERY_MODE_NONE:
-					if (!array_key_exists('recovery_expression', $trigger)) {
-						$trigger['recovery_expression'] = '';
-					}
-
-					if ($trigger['recovery_expression'] !== '') {
-						self::exception(ZBX_API_ERROR_PARAMETERS,
-							_s('Incorrect value for field "%1$s": %2$s.', 'recovery_expression', _('should be empty'))
-						);
-					}
-					break;
-
-				case ZBX_RECOVERY_MODE_RECOVERY_EXPRESSION:
-					if (!array_key_exists('recovery_expression', $trigger) || $trigger['recovery_expression'] === '') {
-						self::exception(ZBX_API_ERROR_PARAMETERS,
-							_s('Incorrect value for field "%1$s": %2$s.', 'recovery_expression', _('cannot be empty'))
-						);
-					}
-					break;
-			}
-
-			if (!array_key_exists('correlation_mode', $trigger)) {
-				$trigger['correlation_mode'] = ZBX_TRIGGER_CORRELATION_NONE;
-			}
-
-			switch ($trigger['correlation_mode']) {
-				case ZBX_TRIGGER_CORRELATION_NONE:
-					if (!array_key_exists('correlation_tag', $trigger)) {
-						$trigger['correlation_tag'] = '';
-					}
-
-					if ($trigger['correlation_tag'] !== '') {
-						self::exception(ZBX_API_ERROR_PARAMETERS,
-							_s('Incorrect value for field "%1$s": %2$s.', 'correlation_tag', _('should be empty'))
-						);
-					}
-					break;
-
-				case ZBX_TRIGGER_CORRELATION_TAG:
-					if ($trigger['recovery_mode'] == ZBX_RECOVERY_MODE_NONE) {
-						self::exception(ZBX_API_ERROR_PARAMETERS, _s('Incorrect value for field "%1$s": %2$s.',
-							'correlation_mode', _s('unexpected value "%1$s"', $trigger['correlation_mode'])
-						));
-					}
-
-					if (!array_key_exists('correlation_tag', $trigger) || $trigger['correlation_tag'] === '') {
-						self::exception(ZBX_API_ERROR_PARAMETERS,
-							_s('Incorrect value for field "%1$s": %2$s.', 'correlation_tag', _('cannot be empty'))
-						);
-					}
-					break;
-
-				default:
-					self::exception(ZBX_API_ERROR_PARAMETERS, _s('Incorrect value for field "%1$s": %2$s.',
-						'correlation_mode', _s('unexpected value "%1$s"', $trigger['correlation_mode'])
-					));
-			}
-
-			if (array_key_exists('manual_close', $trigger)
-					&& $trigger['manual_close'] != ZBX_TRIGGER_MANUAL_CLOSE_NOT_ALLOWED
-					&& $trigger['manual_close'] != ZBX_TRIGGER_MANUAL_CLOSE_ALLOWED) {
-				self::exception(ZBX_API_ERROR_PARAMETERS, _s('Incorrect value for field "%1$s": %2$s.',
-					'manual_close', _s('unexpected value "%1$s"', $trigger['manual_close'])
-				));
-			}
-=======
 		$descriptions = [];
 		foreach ($triggers as $trigger) {
 			self::checkTriggerRecoveryMode($trigger);
 			self::checkTriggerCorrelationMode($trigger);
->>>>>>> f9b5b0ce
 
 			$descriptions[$trigger['description']][] = [
 				'expression' => $trigger['expression'],
@@ -1002,30 +898,12 @@
 		if ($this instanceof CTriggerPrototype) {
 			$api_input_rules['fields']['discover'] = ['type' => API_INT32, 'in' => implode(',', [TRIGGER_DISCOVER, TRIGGER_NO_DISCOVER])];
 		}
-<<<<<<< HEAD
-
-		$triggerDbFields = ['triggerid' => null];
-		$read_only_fields = ['value', 'lastchange', 'error', 'templateid', 'state', 'flags'];
-		$read_only_fields_tmpl = ['description', 'expression', 'recovery_mode', 'recovery_expression',
-			'correlation_mode', 'correlation_tag', 'manual_close'
-		];
-
-		foreach ($triggers as $trigger) {
-			if (!check_db_fields($triggerDbFields, $trigger)) {
-				self::exception(ZBX_API_ERROR_PARAMETERS, $error_wrong_fields);
-			}
-
-			if (array_key_exists('url', $trigger) && $trigger['url'] && !CHtmlUrlValidator::validate($trigger['url'])) {
-				self::exception(ZBX_API_ERROR_PARAMETERS, _('Wrong value for "url" field.'));
-			}
-=======
 		else {
 			$api_input_rules['fields']['expression']['flags'] &= ~API_ALLOW_LLD_MACRO;
 			$api_input_rules['fields']['recovery_expression']['flags'] &= ~API_ALLOW_LLD_MACRO;
 		}
 		if (!CApiInputValidator::validate($api_input_rules, $triggers, '/', $error)) {
 			self::exception(ZBX_API_ERROR_PARAMETERS, $error);
->>>>>>> f9b5b0ce
 		}
 
 		$options = [
