--- conflicted
+++ resolved
@@ -214,112 +214,14 @@
 	 */
 	private function validateCreate(array &$usrgrps) {
 		$api_input_rules = ['type' => API_OBJECTS, 'flags' => API_NOT_EMPTY | API_NORMALIZE, 'uniq' => [['name']], 'fields' => [
-<<<<<<< HEAD
 			'name' =>					['type' => API_STRING_UTF8, 'flags' => API_REQUIRED | API_NOT_EMPTY, 'length' => DB::getFieldLength('usrgrp', 'name')],
 			'debug_mode' =>				['type' => API_INT32, 'in' => implode(',', [GROUP_DEBUG_MODE_DISABLED, GROUP_DEBUG_MODE_ENABLED])],
 			'gui_access' =>				['type' => API_INT32, 'in' => implode(',', [GROUP_GUI_ACCESS_SYSTEM, GROUP_GUI_ACCESS_INTERNAL, GROUP_GUI_ACCESS_LDAP, GROUP_GUI_ACCESS_DISABLED])],
 			'users_status' =>			['type' => API_INT32, 'in' => implode(',', [GROUP_STATUS_ENABLED, GROUP_STATUS_DISABLED])],
-			'rights' =>					['type' => API_OBJECTS, 'flags' => API_NORMALIZE | API_DEPRECATED, 'replacement' => 'hostgroup_rights', 'uniq' => [['id']], 'fields' => [
-				'id' =>						['type' => API_ID, 'flags' => API_REQUIRED],
-				'permission' =>				['type' => API_INT32, 'flags' => API_REQUIRED, 'in' => implode(',', [PERM_DENY, PERM_READ, PERM_READ_WRITE])]
+			'userdirectoryid' =>		['type' => API_MULTIPLE, 'rules' => [
+											['if' => ['field' => 'gui_access', 'in' => implode(',', [GROUP_GUI_ACCESS_SYSTEM, GROUP_GUI_ACCESS_LDAP])], 'type' => API_ID],
+											['else' => true, 'type' => API_UNEXPECTED]
 			]],
-			'hostgroup_rights' =>		['type' => API_OBJECTS, 'flags' => API_NORMALIZE, 'uniq' => [['id']], 'fields' => [
-				'id' =>						['type' => API_ID, 'flags' => API_REQUIRED],
-				'permission' =>				['type' => API_INT32, 'flags' => API_REQUIRED, 'in' => implode(',', [PERM_DENY, PERM_READ, PERM_READ_WRITE])]
-			]],
-			'templategroup_rights' =>	['type' => API_OBJECTS, 'flags' => API_NORMALIZE, 'uniq' => [['id']], 'fields' => [
-				'id' =>						['type' => API_ID, 'flags' => API_REQUIRED],
-				'permission' =>				['type' => API_INT32, 'flags' => API_REQUIRED, 'in' => implode(',', [PERM_DENY, PERM_READ, PERM_READ_WRITE])]
-			]],
-			'tag_filters' =>			['type' => API_OBJECTS, 'uniq' => [['groupid', 'tag', 'value']], 'fields' => [
-				'groupid' =>				['type' => API_ID, 'flags' => API_REQUIRED],
-				'tag' =>					['type' => API_STRING_UTF8, 'length' => DB::getFieldLength('tag_filter', 'tag'), 'default' => DB::getDefault('tag_filter', 'tag')],
-				'value' =>					['type' => API_STRING_UTF8, 'length' => DB::getFieldLength('tag_filter', 'value'), 'default' => DB::getDefault('tag_filter', 'value')]
-			]],
-			'userids' =>				['type' => API_IDS, 'flags' => API_NORMALIZE | API_DEPRECATED, 'uniq' => true],
-			'users' =>					['type' => API_OBJECTS, 'flags' => API_NORMALIZE, 'uniq' => [['userid']], 'fields' => [
-				'userid' =>					['type' => API_ID, 'flags' => API_REQUIRED]
-=======
-			'name' =>				['type' => API_STRING_UTF8, 'flags' => API_REQUIRED | API_NOT_EMPTY, 'length' => DB::getFieldLength('usrgrp', 'name')],
-			'debug_mode' =>			['type' => API_INT32, 'in' => implode(',', [GROUP_DEBUG_MODE_DISABLED, GROUP_DEBUG_MODE_ENABLED])],
-			'gui_access' =>			['type' => API_INT32, 'in' => implode(',', [GROUP_GUI_ACCESS_SYSTEM, GROUP_GUI_ACCESS_INTERNAL, GROUP_GUI_ACCESS_LDAP, GROUP_GUI_ACCESS_DISABLED]), 'default' => DB::getDefault('usrgrp', 'gui_access')],
-			'users_status' =>		['type' => API_INT32, 'in' => implode(',', [GROUP_STATUS_ENABLED, GROUP_STATUS_DISABLED])],
-			'userdirectoryid' =>	['type' => API_MULTIPLE, 'rules' => [
-										['if' => ['field' => 'gui_access', 'in' => implode(',', [GROUP_GUI_ACCESS_SYSTEM, GROUP_GUI_ACCESS_LDAP])], 'type' => API_ID],
-										['else' => true, 'type' => API_UNEXPECTED]
-			]],
-			'rights' =>				['type' => API_OBJECTS, 'flags' => API_NORMALIZE, 'uniq' => [['id']], 'fields' => [
-				'id' =>					['type' => API_ID, 'flags' => API_REQUIRED],
-				'permission' =>			['type' => API_INT32, 'flags' => API_REQUIRED, 'in' => implode(',', [PERM_DENY, PERM_READ, PERM_READ_WRITE])]
-			]],
-			'tag_filters' =>		['type' => API_OBJECTS, 'uniq' => [['groupid', 'tag', 'value']], 'fields' => [
-				'groupid' =>			['type' => API_ID, 'flags' => API_REQUIRED],
-				'tag' =>				['type' => API_STRING_UTF8, 'length' => DB::getFieldLength('tag_filter', 'tag'), 'default' => DB::getDefault('tag_filter', 'tag')],
-				'value' =>				['type' => API_STRING_UTF8, 'length' => DB::getFieldLength('tag_filter', 'value'), 'default' => DB::getDefault('tag_filter', 'value')]
-			]],
-			'userids' =>			['type' => API_IDS, 'flags' => API_NORMALIZE | API_DEPRECATED, 'uniq' => true],
-			'users' =>				['type' => API_OBJECTS, 'flags' => API_NORMALIZE, 'uniq' => [['userid']], 'fields' => [
-				'userid' =>				['type' => API_ID, 'flags' => API_REQUIRED]
->>>>>>> 7d57d310
-			]]
-		]];
-		if (!CApiInputValidator::validate($api_input_rules, $usrgrps, '/', $error)) {
-			self::exception(ZBX_API_ERROR_PARAMETERS, $error);
-		}
-
-		foreach ($usrgrps as &$usrgrp) {
-			if (array_key_exists('userids', $usrgrp)) {
-				if (array_key_exists('users', $usrgrp)) {
-					self::exception(ZBX_API_ERROR_PARAMETERS, _s('Parameter "%1$s" is deprecated.', 'userids'));
-				}
-
-				$usrgrp['users'] = zbx_toObject($usrgrp['userids'], 'userid');
-				unset($usrgrp['userids']);
-			}
-		}
-		unset($usrgrp);
-
-		$this->checkDuplicates(array_column($usrgrps, 'name'));
-		$this->checkUsers($usrgrps);
-		$this->checkHimself($usrgrps, __FUNCTION__);
-		$this->checkGroups($usrgrps);
-		$this->checkTagFilters($usrgrps);
-		self::checkUserDirectories($usrgrps);
-	}
-
-	/**
-	 * @param array  $usrgrps
-	 *
-	 * @return array
-	 */
-	public function update($usrgrps) {
-		if (self::$userData['type'] != USER_TYPE_SUPER_ADMIN) {
-			self::exception(ZBX_API_ERROR_PERMISSIONS,
-				_s('No permissions to call "%1$s.%2$s".', 'usergroup', __FUNCTION__)
-			);
-		}
-
-		$this->validateUpdate($usrgrps, $db_usrgrps);
-
-		self::updateForce($usrgrps, $db_usrgrps);
-
-		return ['usrgrpids'=> array_column($usrgrps, 'usrgrpid')];
-	}
-
-	/**
-	 * @param array $usrgrps
-	 * @param array $db_usrgrps
-	 *
-	 * @throws APIException if the input is invalid.
-	 */
-	private function validateUpdate(array &$usrgrps, array &$db_usrgrps = null) {
-<<<<<<< HEAD
-		$api_input_rules = ['type' => API_OBJECTS, 'flags' => API_NOT_EMPTY | API_NORMALIZE, 'uniq' => [['usrgrpid'], ['name']], 'fields' => [
-			'usrgrpid' =>				['type' => API_ID, 'flags' => API_REQUIRED],
-			'name' =>					['type' => API_STRING_UTF8, 'flags' => API_NOT_EMPTY, 'length' => DB::getFieldLength('usrgrp', 'name')],
-			'debug_mode' =>				['type' => API_INT32, 'in' => implode(',', [GROUP_DEBUG_MODE_DISABLED, GROUP_DEBUG_MODE_ENABLED])],
-			'gui_access' =>				['type' => API_INT32, 'in' => implode(',', [GROUP_GUI_ACCESS_SYSTEM, GROUP_GUI_ACCESS_INTERNAL, GROUP_GUI_ACCESS_LDAP, GROUP_GUI_ACCESS_DISABLED])],
-			'users_status' =>			['type' => API_INT32, 'in' => implode(',', [GROUP_STATUS_ENABLED, GROUP_STATUS_DISABLED])],
 			'rights' =>					['type' => API_OBJECTS, 'flags' => API_NORMALIZE | API_DEPRECATED, 'replacement' => 'hostgroup_rights', 'uniq' => [['id']], 'fields' => [
 				'id' =>						['type' => API_ID, 'flags' => API_REQUIRED],
 				'permission' =>				['type' => API_INT32, 'flags' => API_REQUIRED, 'in' => implode(',', [PERM_DENY, PERM_READ, PERM_READ_WRITE])]
@@ -341,10 +243,59 @@
 			'users' =>					['type' => API_OBJECTS, 'flags' => API_NORMALIZE, 'uniq' => [['userid']], 'fields' => [
 				'userid' =>					['type' => API_ID, 'flags' => API_REQUIRED]
 			]]
-=======
+		]];
+		if (!CApiInputValidator::validate($api_input_rules, $usrgrps, '/', $error)) {
+			self::exception(ZBX_API_ERROR_PARAMETERS, $error);
+		}
+
+		foreach ($usrgrps as &$usrgrp) {
+			if (array_key_exists('userids', $usrgrp)) {
+				if (array_key_exists('users', $usrgrp)) {
+					self::exception(ZBX_API_ERROR_PARAMETERS, _s('Parameter "%1$s" is deprecated.', 'userids'));
+				}
+
+				$usrgrp['users'] = zbx_toObject($usrgrp['userids'], 'userid');
+				unset($usrgrp['userids']);
+			}
+		}
+		unset($usrgrp);
+
+		$this->checkDuplicates(array_column($usrgrps, 'name'));
+		$this->checkUsers($usrgrps);
+		$this->checkHimself($usrgrps, __FUNCTION__);
+		$this->checkGroups($usrgrps);
+		$this->checkTagFilters($usrgrps);
+		self::checkUserDirectories($usrgrps);
+	}
+
+	/**
+	 * @param array  $usrgrps
+	 *
+	 * @return array
+	 */
+	public function update($usrgrps) {
+		if (self::$userData['type'] != USER_TYPE_SUPER_ADMIN) {
+			self::exception(ZBX_API_ERROR_PERMISSIONS,
+				_s('No permissions to call "%1$s.%2$s".', 'usergroup', __FUNCTION__)
+			);
+		}
+
+		$this->validateUpdate($usrgrps, $db_usrgrps);
+
+		self::updateForce($usrgrps, $db_usrgrps);
+
+		return ['usrgrpids'=> array_column($usrgrps, 'usrgrpid')];
+	}
+
+	/**
+	 * @param array $usrgrps
+	 * @param array $db_usrgrps
+	 *
+	 * @throws APIException if the input is invalid.
+	 */
+	private function validateUpdate(array &$usrgrps, array &$db_usrgrps = null) {
 		$api_input_rules = ['type' => API_OBJECTS, 'flags' => API_NOT_EMPTY | API_NORMALIZE | API_ALLOW_UNEXPECTED, 'uniq' => [['usrgrpid']], 'fields' => [
 			'usrgrpid' =>	['type' => API_ID, 'flags' => API_REQUIRED]
->>>>>>> 7d57d310
 		]];
 
 		if (!CApiInputValidator::validate($api_input_rules, $usrgrps, '/', $error)) {
@@ -378,6 +329,14 @@
 				'id' =>					['type' => API_ID, 'flags' => API_REQUIRED],
 				'permission' =>			['type' => API_INT32, 'flags' => API_REQUIRED, 'in' => implode(',', [PERM_DENY, PERM_READ, PERM_READ_WRITE])]
 			]],
+			'hostgroup_rights' =>		['type' => API_OBJECTS, 'flags' => API_NORMALIZE, 'uniq' => [['id']], 'fields' => [
+				'id' =>						['type' => API_ID, 'flags' => API_REQUIRED],
+				'permission' =>				['type' => API_INT32, 'flags' => API_REQUIRED, 'in' => implode(',', [PERM_DENY, PERM_READ, PERM_READ_WRITE])]
+			]],
+			'templategroup_rights' =>	['type' => API_OBJECTS, 'flags' => API_NORMALIZE, 'uniq' => [['id']], 'fields' => [
+				'id' =>						['type' => API_ID, 'flags' => API_REQUIRED],
+				'permission' =>				['type' => API_INT32, 'flags' => API_REQUIRED, 'in' => implode(',', [PERM_DENY, PERM_READ, PERM_READ_WRITE])]
+			]],
 			'tag_filters' =>		['type' => API_OBJECTS, 'uniq' => [['groupid', 'tag', 'value']], 'fields' => [
 				'groupid' =>			['type' => API_ID, 'flags' => API_REQUIRED],
 				'tag' =>				['type' => API_STRING_UTF8, 'length' => DB::getFieldLength('tag_filter', 'tag'), 'default' => DB::getDefault('tag_filter', 'tag')],
