--- conflicted
+++ resolved
@@ -372,12 +372,8 @@
 
 		self::checkVendorFields($templates);
 		self::checkAndAddUuid($templates);
-<<<<<<< HEAD
-=======
 		$this->checkDuplicates($templates);
 		$this->checkGroups($templates);
-		$this->checkTemplates($templates);
->>>>>>> f896b34d
 	}
 
 	/**
