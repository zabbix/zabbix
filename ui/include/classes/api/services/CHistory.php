<?php
/*
** Zabbix
** Copyright (C) 2001-2023 Zabbix SIA
**
** This program is free software; you can redistribute it and/or modify
** it under the terms of the GNU General Public License as published by
** the Free Software Foundation; either version 2 of the License, or
** (at your option) any later version.
**
** This program is distributed in the hope that it will be useful,
** but WITHOUT ANY WARRANTY; without even the implied warranty of
** MERCHANTABILITY or FITNESS FOR A PARTICULAR PURPOSE. See the
** GNU General Public License for more details.
**
** You should have received a copy of the GNU General Public License
** along with this program; if not, write to the Free Software
** Foundation, Inc., 51 Franklin Street, Fifth Floor, Boston, MA  02110-1301, USA.
**/


/**
 * Class containing methods for operations with histories.
 */
class CHistory extends CApiService {

	public const ACCESS_RULES = [
		'get' => ['min_user_type' => USER_TYPE_ZABBIX_USER],
		'clear' => ['min_user_type' => USER_TYPE_ZABBIX_ADMIN]
	];

	protected $tableName;
	protected $tableAlias = 'h';
	protected $sortColumns = ['itemid', 'clock'];

	public function __construct() {
		// considering the quirky nature of the history API,
		// the parent::__construct() method should not be called.
	}

	/**
	 * Get history data.
	 *
	 * @param array  $options
	 * @param int    $options['history']                       History object type to return.
	 * @param array  $options['hostids']                       Return only history from the given hosts.
	 * @param array  $options['itemids']                       Return only history from the given items.
	 * @param int    $options['time_from']                     Return only values that have been received after or at
	 *                                                         the given time.
	 * @param int    $options['time_till']                     Return only values that have been received before or at
	 *                                                         the given time.
	 * @param array  $options['filter']                        Return only those results that exactly match the given
	 *                                                         filter.
	 * @param int    $options['filter']['itemid']
	 * @param int    $options['filter']['clock']
	 * @param mixed  $options['filter']['value']
	 * @param int    $options['filter']['ns']
	 * @param array  $options['search']                        Return results that match the given wildcard search
	 *                                                         (case-insensitive).
	 * @param string $options['search']['value']
	 * @param bool   $options['searchByAny']                   If set to true return results that match any of the
	 *                                                         criteria given in the filter or search parameter instead
	 *                                                         of all of them.
	 * @param bool   $options['startSearch']                   Return results that match the given wildcard search
	 *                                                         (case-insensitive).
	 * @param bool   $options['excludeSearch']                 Return results that do not match the criteria given in
	 *                                                         the search parameter.
	 * @param bool   $options['searchWildcardsEnabled']        If set to true enables the use of "*" as a wildcard
	 *                                                         character in the search parameter.
	 * @param array  $options['output']                        Object properties to be returned.
	 * @param bool   $options['countOutput']                   Return the number of records in the result instead of the
	 *                                                         actual data.
	 * @param array  $options['sortfield']                     Sort the result by the given properties. Refer to a
	 *                                                         specific API get method description for a list of
	 *                                                         properties that can be used for sorting. Macros are not
	 *                                                         expanded before sorting.
	 * @param array  $options['sortorder']                     Order of sorting. If an array is passed, each value will
	 *                                                         be matched to the corresponding property given in the
	 *                                                         sortfield parameter.
	 * @param int    $options['limit']                         Limit the number of records returned.
	 * @param int    $options['offset']                        The number of items to skip before returning results.
	 * @param bool   $options['editable']                      If set to true return only objects that the user has
	 *                                                         write permissions to.
	 *
	 * @throws Exception
	 * @return array|int    Data array or number of rows.
	 */
	public function get($options = []) {
		$value_types = [ITEM_VALUE_TYPE_FLOAT, ITEM_VALUE_TYPE_STR, ITEM_VALUE_TYPE_LOG, ITEM_VALUE_TYPE_UINT64,
			ITEM_VALUE_TYPE_TEXT, ITEM_VALUE_TYPE_BINARY
		];

		$api_input_rules = ['type' => API_OBJECT, 'fields' => [
			// filter
			'history' =>				['type' => API_INT32, 'in' => implode(',', $value_types), 'default' => ITEM_VALUE_TYPE_UINT64],
			'hostids' =>				['type' => API_IDS, 'flags' => API_ALLOW_NULL | API_NORMALIZE, 'default' => null],
			'itemids' =>				['type' => API_IDS, 'flags' => API_ALLOW_NULL | API_NORMALIZE, 'default' => null],
			'time_from' =>				['type' => API_INT32, 'flags' => API_ALLOW_NULL, 'default' => null],
			'time_till' =>				['type' => API_INT32, 'flags' => API_ALLOW_NULL, 'default' => null],
			'filter' =>					['type' => API_MULTIPLE, 'default' => null, 'rules' => [
											['if' => ['field' => 'history', 'in' => implode(',', [ITEM_VALUE_TYPE_LOG])], 'type' => API_FILTER, 'flags' => API_ALLOW_NULL, 'fields' => ['itemid', 'clock', 'timestamp', 'source', 'severity', 'logeventid', 'ns']],
											['if' => ['field' => 'history', 'in' => implode(',', [ITEM_VALUE_TYPE_STR, ITEM_VALUE_TYPE_TEXT])], 'type' => API_FILTER, 'flags' => API_ALLOW_NULL, 'fields' => ['itemid', 'clock', 'ns']],
											['else' => true, 'type' => API_FILTER, 'flags' => API_ALLOW_NULL, 'fields' => ['itemid', 'clock', 'ns', 'value']]
			]],
			'search' =>					['type' => API_MULTIPLE, 'default' => null, 'rules' => [
											['if' => ['field' => 'history', 'in' => implode(',', [ITEM_VALUE_TYPE_LOG])], 'type' => API_FILTER, 'flags' => API_ALLOW_NULL, 'fields' => ['source', 'value']],
											['if' => ['field' => 'history', 'in' => implode(',', [ITEM_VALUE_TYPE_STR, ITEM_VALUE_TYPE_TEXT])], 'type' => API_FILTER, 'flags' => API_ALLOW_NULL, 'fields' => ['value']],
											['else' => true, 'type' => API_FILTER, 'flags' => API_ALLOW_NULL, 'fields' => []]
			]],
			'searchByAny' =>			['type' => API_BOOLEAN, 'default' => false],
			'startSearch' =>			['type' => API_FLAG, 'default' => false],
			'excludeSearch' =>			['type' => API_FLAG, 'default' => false],
			'searchWildcardsEnabled' =>	['type' => API_BOOLEAN, 'default' => false],
			// output
			'output' =>					['type' => API_MULTIPLE, 'default' => API_OUTPUT_EXTEND, 'rules' => [
											['if' => ['field' => 'history', 'in' => implode(',', [ITEM_VALUE_TYPE_LOG])], 'type' => API_OUTPUT, 'in' => implode(',', ['itemid', 'clock', 'timestamp', 'source', 'severity', 'value', 'logeventid', 'ns'])],
											['else' => true, 'type' => API_OUTPUT, 'in' => implode(',', ['itemid', 'clock', 'value', 'ns'])]
			]],
			'countOutput' =>			['type' => API_FLAG, 'default' => false],
			// sort and limit
			'sortfield' =>				['type' => API_STRINGS_UTF8, 'flags' => API_NORMALIZE, 'in' => implode(',', $this->sortColumns), 'uniq' => true, 'default' => []],
			'sortorder' =>				['type' => API_SORTORDER, 'default' => []],
			'limit' =>					['type' => API_INT32, 'flags' => API_ALLOW_NULL, 'in' => '1:'.ZBX_MAX_INT32, 'default' => null],
			'offset' =>					['type' => API_INT32, 'flags' => API_ALLOW_NULL, 'in' => '1:'.ZBX_MAX_INT32, 'default' => null],
			// flags
			'editable' =>				['type' => API_BOOLEAN, 'default' => false]
		]];

		
		if (!CApiInputValidator::validate($api_input_rules, $options, '/', $error)) {
			self::exception(ZBX_API_ERROR_PARAMETERS, $error);
		}

		if (self::$userData['type'] != USER_TYPE_SUPER_ADMIN || $options['hostids'] !== null) {
			$items = API::Item()->get([
				'output' => ['itemid'],
				'itemids' => $options['itemids'],
				'hostids' => $options['hostids'],
				'editable' => $options['editable'],
				'webitems' => true,
				'preservekeys' => true
			]);
			$options['itemids'] = array_keys($items);
		}

		$this->tableName = CHistoryManager::getTableName($options['history']);

		switch (CHistoryManager::getDataSourceType($options['history'])) {
			case ZBX_HISTORY_SOURCE_ELASTIC:
<<<<<<< HEAD
				return $this->getFromElasticsearch($options);
				
=======
				$result = $this->getFromElasticsearch($options);
				break;

>>>>>>> 6c6176a1
			default:
				if (CHousekeepingHelper::get(CHousekeepingHelper::HK_HISTORY_GLOBAL) == 1) {
					$hk_history = timeUnitToSeconds(CHousekeepingHelper::get(CHousekeepingHelper::HK_HISTORY));
					$options['time_from'] = max($options['time_from'], time() - $hk_history + 1);
				}

				$result = $this->getFromSql($options);
				break;
		}

		if (!$options['countOutput'] && $options['history'] == ITEM_VALUE_TYPE_BINARY
				&& $this->outputIsRequested('value', $options['output'])) {
			foreach ($result as &$row) {
				$row['value'] = base64_encode($row['value']);
			}
			unset($row);
		}

		return $result;
	}

	/**
	 * SQL specific implementation of get.
	 *
	 * @see CHistory::get
	 */
	private function getFromSql($options) {
		$result = [];
		$sql_parts = [
			'select'	=> ['history' => 'h.itemid'],
			'from'		=> [
				'history' => $this->tableName.' h'
			],
			'where'		=> [],
			'group'		=> [],
			'order'		=> []
		];

		// itemids
		if ($options['itemids'] !== null) {
			$sql_parts['where']['itemid'] = dbConditionId('h.itemid', $options['itemids']);
		}

		// time_from
		if ($options['time_from'] !== null) {
			$sql_parts['where']['clock_from'] = 'h.clock>='.$options['time_from'];
		}

		// time_till
		if ($options['time_till'] !== null) {
			$sql_parts['where']['clock_till'] = 'h.clock<='.$options['time_till'];
		}

		// filter
		if ($options['filter'] !== null) {
			$this->dbFilter($sql_parts['from']['history'], $options, $sql_parts);
		}

		// search
		if ($options['search'] !== null) {
			zbx_db_search($sql_parts['from']['history'], $options, $sql_parts);
		}

		$sql_parts = $this->applyQueryOutputOptions($this->tableName(), $this->tableAlias(), $options, $sql_parts);
		$sql_parts = $this->applyQuerySortOptions($this->tableName, $this->tableAlias(), $options, $sql_parts);

		$db_res = DBselect(self::createSelectQueryFromParts($sql_parts), $options['limit'], $options["offset"] ?? 0);

		while ($data = DBfetch($db_res)) {
			if ($options['countOutput']) {
				$result = $data['rowscount'];
			}
			else {
				$result[] = $data;
			}
		}

		return $result;
	}

	/**
	 * Elasticsearch specific implementation of get.
	 *
	 * @see CHistory::get
	 */
	private function getFromElasticsearch($options) {
		$query = [];
		$schema = DB::getSchema($this->tableName);

		// itemids
		if ($options['itemids'] !== null) {
			$query['query']['bool']['must'][] = [
				'terms' => [
					'itemid' => $options['itemids']
				]
			];
		}

		// time_from
		if ($options['time_from'] !== null) {
			$query['query']['bool']['must'][] = [
				'range' => [
					'clock' => [
						'gte' => $options['time_from']
					]
				]
			];
		}

		// time_till
		if ($options['time_till'] !== null) {
			$query['query']['bool']['must'][] = [
				'range' => [
					'clock' => [
						'lte' => $options['time_till']
					]
				]
			];
		}

		// filter
		if ($options['filter'] !== null) {
			$query = CElasticsearchHelper::addFilter(DB::getSchema($this->tableName), $query, $options);
		}

		// search
		if ($options['search'] !== null) {
			$query = CElasticsearchHelper::addSearch($schema, $query, $options);
		}

		// output
		if ($options['countOutput'] === false && $options['output'] !== API_OUTPUT_EXTEND) {
			$query['_source'] = $options['output'];
		}

		// sorting
		if ($options['sortfield']) {
			$query = CElasticsearchHelper::addSort($query, $options);
		}

		// limit
		if ($options['limit'] !== null) {
			$query['size'] = $options['limit'];
		}

		$endpoints = CHistoryManager::getElasticsearchEndpoints($options['history']);
		if ($endpoints) {
			return CElasticsearchHelper::query('POST', reset($endpoints), $query);
		}

		return null;
	}

	/**
	 * Clear item history. Support web scenario history cleanup.
	 *
	 * @param array $itemids
	 *
	 * @return array
	 */
	public function clear(array $itemids): array {
		self::validateClear($itemids, $db_items);

		Manager::History()->deleteHistory(array_column($db_items, 'value_type', 'itemid'));

		self::addAuditLog(CAudit::ACTION_HISTORY_CLEAR, CAudit::RESOURCE_ITEM, $db_items);

		return ['itemids' => $itemids];
	}

	/**
	 * Validates the input parameters for the clear() method.
	 *
	 * @static
	 *
	 * @param array      $itemids
	 * @param array|null $db_items
	 *
	 * @throws APIException if the input is invalid
	 * @throws APIException if compression is enabled
	 */
	private static function validateClear(array $itemids, array &$db_items = null): void {
		$api_input_rules = ['type' => API_IDS, 'flags' => API_NOT_EMPTY, 'uniq' => true];

		if (!CApiInputValidator::validate($api_input_rules, $itemids, '/', $error)) {
			self::exception(ZBX_API_ERROR_PARAMETERS, $error);
		}

		if (CHousekeepingHelper::get(CHousekeepingHelper::COMPRESSION_STATUS)) {
			self::exception(ZBX_API_ERROR_INTERNAL, _('History cleanup is not supported if compression is enabled'));
		}

		$db_items = API::Item()->get([
			'output' => ['itemid', 'value_type', 'name'],
			'itemids' => $itemids,
			'templated' => false,
			'webitems' => true,
			'editable' => true
		]);

		if (count($db_items) != count($itemids)) {
			self::exception(ZBX_API_ERROR_PERMISSIONS, _('No permissions to referred object or it does not exist!'));
		}
	}
}<|MERGE_RESOLUTION|>--- conflicted
+++ resolved
@@ -147,14 +147,8 @@
 
 		switch (CHistoryManager::getDataSourceType($options['history'])) {
 			case ZBX_HISTORY_SOURCE_ELASTIC:
-<<<<<<< HEAD
-				return $this->getFromElasticsearch($options);
-				
-=======
 				$result = $this->getFromElasticsearch($options);
 				break;
-
->>>>>>> 6c6176a1
 			default:
 				if (CHousekeepingHelper::get(CHousekeepingHelper::HK_HISTORY_GLOBAL) == 1) {
 					$hk_history = timeUnitToSeconds(CHousekeepingHelper::get(CHousekeepingHelper::HK_HISTORY));
