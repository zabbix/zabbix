--- conflicted
+++ resolved
@@ -95,17 +95,7 @@
 		];
 		$options = zbx_array_merge($defOptions, $options);
 
-<<<<<<< HEAD
-		$api_input_rules = ['type' => API_OBJECT, 'flags' => API_ALLOW_UNEXPECTED, 'fields' => [
-			'selectInheritedTags' =>	['type' => API_OUTPUT, 'flags' => API_ALLOW_NULL | API_NORMALIZE, 'in' => implode(',', self::INHERITED_TAG_OUTPUT_FIELDS)]
-		]];
-
-		if (!CApiInputValidator::validate($api_input_rules, $options, '/', $error)) {
-			self::exception(ZBX_API_ERROR_PARAMETERS, $error);
-		}
-=======
 		self::validateGet($options);
->>>>>>> 45adcb26
 
 		// editable + permission check
 		if (self::$userData['type'] != USER_TYPE_SUPER_ADMIN && !$options['nopermissions']) {
@@ -431,9 +421,10 @@
 
 	private static function validateGet(array &$options): void {
 		$api_input_rules = ['type' => API_OBJECT, 'flags' => API_ALLOW_UNEXPECTED, 'fields' => [
+			'selectDiscoveryData' =>			['type' => API_OUTPUT, 'flags' => API_ALLOW_NULL | API_NORMALIZE, 'in' => implode(',', self::DISCOVERY_DATA_OUTPUT_FIELDS), 'default' => null],
 			'selectDiscoveryRule' =>			['type' => API_OUTPUT, 'flags' => API_ALLOW_NULL | API_NORMALIZE, 'in' => implode(',', CDiscoveryRule::OUTPUT_FIELDS), 'default' => null],
 			'selectDiscoveryRulePrototype' =>	['type' => API_OUTPUT, 'flags' => API_ALLOW_NULL | API_NORMALIZE, 'in' => implode(',', CDiscoveryRulePrototype::OUTPUT_FIELDS), 'default' => null],
-			'selectDiscoveryData' =>			['type' => API_OUTPUT, 'flags' => API_ALLOW_NULL | API_NORMALIZE, 'in' => implode(',', self::DISCOVERY_DATA_OUTPUT_FIELDS), 'default' => null]
+			'selectInheritedTags' =>			['type' => API_OUTPUT, 'flags' => API_ALLOW_NULL | API_NORMALIZE, 'in' => implode(',', self::INHERITED_TAG_OUTPUT_FIELDS)]
 		]];
 
 		if (!CApiInputValidator::validate($api_input_rules, $options, '/', $error)) {
