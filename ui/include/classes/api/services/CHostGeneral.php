--- conflicted
+++ resolved
@@ -1374,20 +1374,7 @@
 
 		$hostids = array_keys($result);
 
-<<<<<<< HEAD
-		if ($options['selectGroups'] !== null && $options['selectGroups'] != API_OUTPUT_COUNT) {
-			$relationMap = $this->createRelationMap($result, 'hostid', 'groupid', 'hosts_groups');
-			$groups = API::HostGroup()->get([
-				'output' => $options['selectGroups'],
-				'groupids' => $relationMap->getRelatedIds(),
-				'preservekeys' => true
-			]);
-			$result = $relationMap->mapMany($result, $groups, 'groups');
-		}
-
-=======
 		// Add templates.
->>>>>>> 5795a9e1
 		if ($options['selectParentTemplates'] !== null) {
 			if ($options['selectParentTemplates'] != API_OUTPUT_COUNT) {
 				$templates = [];
@@ -1737,39 +1724,7 @@
 	}
 
 	/**
-<<<<<<< HEAD
-	 * Add the existing host groups, templates, tags, macros.
-=======
-	 * Validates tags.
-	 *
-	 * @param array  $host
-	 * @param int    $host['evaltype']
-	 * @param array  $host['tags']
-	 * @param string $host['tags'][]['tag']
-	 * @param string $host['tags'][]['value']
-	 *
-	 * @throws APIException if the input is invalid.
-	 */
-	protected function validateTags(array $host) {
-		$api_input_rules = ['type' => API_OBJECT, 'fields' => [
-			'evaltype'	=> ['type' => API_INT32, 'in' => implode(',', [TAG_EVAL_TYPE_AND_OR, TAG_EVAL_TYPE_OR])],
-			'tags'		=> ['type' => API_OBJECTS, 'flags' => API_NORMALIZE, 'uniq' => [['tag', 'value']], 'fields' => [
-				'tag'		=> ['type' => API_STRING_UTF8, 'flags' => API_REQUIRED | API_NOT_EMPTY, 'length' => DB::getFieldLength('host_tag', 'tag')],
-				'value'		=> ['type' => API_STRING_UTF8, 'length' => DB::getFieldLength('host_tag', 'value'), 'default' => DB::getDefault('host_tag', 'value')]
-			]]
-		]];
-
-		// Keep values only for fields with defined validation rules.
-		$host = array_intersect_key($host, $api_input_rules['fields']);
-
-		if (!CApiInputValidator::validate($api_input_rules, $host, '/', $error)) {
-			self::exception(ZBX_API_ERROR_PARAMETERS, $error);
-		}
-	}
-
-	/**
 	 * Add the existing host or template groups, templates, tags, macros.
->>>>>>> 5795a9e1
 	 *
 	 * @param array $hosts
 	 * @param array $db_hosts
