<?php
/*
** Zabbix
** Copyright (C) 2001-2021 Zabbix SIA
**
** This program is free software; you can redistribute it and/or modify
** it under the terms of the GNU General Public License as published by
** the Free Software Foundation; either version 2 of the License, or
** (at your option) any later version.
**
** This program is distributed in the hope that it will be useful,
** but WITHOUT ANY WARRANTY; without even the implied warranty of
** MERCHANTABILITY or FITNESS FOR A PARTICULAR PURPOSE. See the
** GNU General Public License for more details.
**
** You should have received a copy of the GNU General Public License
** along with this program; if not, write to the Free Software
** Foundation, Inc., 51 Franklin Street, Fifth Floor, Boston, MA  02110-1301, USA.
**/


/**
 * Template dashboards API implementation.
 */
class CTemplateDashboard extends CDashboardGeneral {

	public const ACCESS_RULES = [
		'get' => ['min_user_type' => USER_TYPE_ZABBIX_USER],
		'create' => ['min_user_type' => USER_TYPE_ZABBIX_ADMIN],
		'update' => ['min_user_type' => USER_TYPE_ZABBIX_ADMIN],
		'delete' => ['min_user_type' => USER_TYPE_ZABBIX_ADMIN]
	];

	protected const AUDIT_RESOURCE = AUDIT_RESOURCE_TEMPLATE_DASHBOARD;

	/**
	 * @param array $options
	 *
	 * @throws APIException if the input is invalid.
	 *
	 * @return array|int
	 */
	public function get(array $options = []) {
		$api_input_rules = ['type' => API_OBJECT, 'fields' => [
			// filter
			'dashboardids' =>			['type' => API_IDS, 'flags' => API_ALLOW_NULL | API_NORMALIZE, 'default' => null],
			'templateids' =>			['type' => API_IDS, 'flags' => API_ALLOW_NULL | API_NORMALIZE, 'default' => null],
			'filter' =>					['type' => API_OBJECT, 'flags' => API_ALLOW_NULL, 'default' => null, 'fields' => [
				'dashboardid' =>			['type' => API_IDS, 'flags' => API_ALLOW_NULL | API_NORMALIZE],
				'name' =>					['type' => API_STRINGS_UTF8, 'flags' => API_ALLOW_NULL | API_NORMALIZE],
				'templateid' =>				['type' => API_IDS, 'flags' => API_ALLOW_NULL | API_NORMALIZE],
				'display_period' =>			['type' => API_INTS32, 'flags' => API_ALLOW_NULL | API_NORMALIZE, 'in' => implode(',', DASHBOARD_DISPLAY_PERIODS)],
				'auto_start' =>				['type' => API_INTS32, 'flags' => API_ALLOW_NULL | API_NORMALIZE, 'in' => '0,1']
			]],
			'search' =>					['type' => API_OBJECT, 'flags' => API_ALLOW_NULL, 'default' => null, 'fields' => [
				'name' =>					['type' => API_STRINGS_UTF8, 'flags' => API_ALLOW_NULL | API_NORMALIZE]
			]],
			'searchByAny' =>			['type' => API_BOOLEAN, 'default' => false],
			'startSearch' =>			['type' => API_FLAG, 'default' => false],
			'excludeSearch' =>			['type' => API_FLAG, 'default' => false],
			'searchWildcardsEnabled' =>	['type' => API_BOOLEAN, 'default' => false],
			// output
			'output' =>					['type' => API_OUTPUT, 'in' => implode(',', ['dashboardid', 'name', 'templateid', 'display_period', 'auto_start']), 'default' => API_OUTPUT_EXTEND],
			'selectPages' =>			['type' => API_OUTPUT, 'flags' => API_ALLOW_NULL, 'in' => implode(',', ['dashboard_pageid', 'name', 'display_period', 'widgets']), 'default' => null],
			'countOutput' =>			['type' => API_FLAG, 'default' => false],
			'groupCount' =>				['type' => API_FLAG, 'default' => false],
			// sort and limit
			'sortfield' =>				['type' => API_STRINGS_UTF8, 'flags' => API_NORMALIZE, 'in' => implode(',', $this->sortColumns), 'uniq' => true, 'default' => []],
			'sortorder' =>				['type' => API_SORTORDER, 'default' => []],
			'limit' =>					['type' => API_INT32, 'flags' => API_ALLOW_NULL, 'in' => '1:'.ZBX_MAX_INT32, 'default' => null],
			// flags
			'editable' =>				['type' => API_BOOLEAN, 'default' => false],
			'preservekeys' =>			['type' => API_BOOLEAN, 'default' => false]
		]];

		if (!CApiInputValidator::validate($api_input_rules, $options, '/', $error)) {
			self::exception(ZBX_API_ERROR_PARAMETERS, $error);
		}

		$sql_parts = [
			'select' => ['dashboard' => 'd.dashboardid'],
			'from' => ['dashboard' => 'dashboard d'],
			'where' => [],
			'order' => [],
			'group' => []
		];

		if (!$options['countOutput'] && $options['output'] === API_OUTPUT_EXTEND) {
			$options['output'] = $this->getTableSchema()['fields'];
			unset($options['output']['userid'], $options['output']['private']);
			$options['output'] = array_keys($options['output']);
		}

		$options['groupCount'] = ($options['groupCount'] && $options['countOutput']);

		// permissions
		if (in_array(self::$userData['type'], [USER_TYPE_ZABBIX_USER, USER_TYPE_ZABBIX_ADMIN])) {
			if ($options['templateids'] !== null) {
				$options['templateids'] = array_keys(API::Template()->get([
					'output' => [],
					'templateids' => $options['templateids'],
					'editable' => $options['editable'],
					'preservekeys' => true
				]));
			}
			else {
				$permission = $options['editable'] ? PERM_READ_WRITE : PERM_READ;
				$user_groups = getUserGroupsByUserId(self::$userData['userid']);

				$sql_parts['where'][] = 'EXISTS ('.
					'SELECT NULL'.
					' FROM hosts_groups hgg'.
						' JOIN rights r'.
							' ON r.id=hgg.groupid'.
								' AND '.dbConditionInt('r.groupid', $user_groups).
					' WHERE d.templateid=hgg.hostid'.
					' GROUP BY hgg.hostid'.
					' HAVING MIN(r.permission)>'.PERM_DENY.
						' AND MAX(r.permission)>='.zbx_dbstr($permission).
					')';
			}
		}

		// dashboardids
		if ($options['dashboardids'] !== null) {
			$sql_parts['where'][] = dbConditionInt('d.dashboardid', $options['dashboardids']);
		}

		// dashboardids
		$sql_parts['where'][] = ($options['templateids'] !== null)
			? dbConditionInt('d.templateid', $options['templateids'])
			: 'd.templateid IS NOT NULL';

		// filter
		if ($options['filter'] !== null) {
			$this->dbFilter('dashboard d', $options, $sql_parts);
		}

		// search
		if ($options['search'] !== null) {
			zbx_db_search('dashboard d', $options, $sql_parts);
		}

		if ($options['groupCount']) {
			$sql_parts['group']['templateid'] = 'd.templateid';
		}

		$sql_parts = $this->applyQueryOutputOptions($this->tableName(), $this->tableAlias(), $options, $sql_parts);
		$sql_parts = $this->applyQuerySortOptions($this->tableName(), $this->tableAlias(), $options, $sql_parts);

		$result = DBselect(self::createSelectQueryFromParts($sql_parts), $options['limit']);

		$db_dashboards = [];

		while ($row = DBfetch($result)) {
			if ($options['countOutput']) {
				if ($options['groupCount']) {
					$db_dashboards[] = $row;
				}
				else {
					return $row['rowscount'];
				}
			}
			else {
				$db_dashboards[$row['dashboardid']] = $row;
			}
		}

		if ($db_dashboards && !$options['groupCount']) {
			$db_dashboards = $this->addRelatedObjects($options, $db_dashboards);
			$db_dashboards = $this->unsetExtraFields($db_dashboards, ['dashboardid'], $options['output']);

			if (!$options['preservekeys']) {
				$db_dashboards = array_values($db_dashboards);
			}
		}

		return $db_dashboards;
	}

	/**
	 * @param array $dashboards
	 *
	 * @return array
	 */
	public function create(array $dashboards): array {
		$this->validateCreate($dashboards);

		$ins_dashboards = [];

		foreach ($dashboards as $dashboard) {
			unset($dashboard['pages']);
			$ins_dashboards[] = $dashboard;
		}

		$dashboardids = DB::insert('dashboard', $ins_dashboards);

		foreach ($dashboards as $index => &$dashboard) {
			$dashboard['dashboardid'] = $dashboardids[$index];
		}
		unset($dashboard);

		$this->updatePages($dashboards);

		$this->addAuditBulk(AUDIT_ACTION_ADD, self::AUDIT_RESOURCE, $dashboards);

		return ['dashboardids' => $dashboardids];
	}

	/**
	 * @param array $dashboards
	 *
	 * @return array
	 */
	public function update(array $dashboards): array {
		$this->validateUpdate($dashboards, $db_dashboards);

		$upd_dashboards = [];

		foreach ($dashboards as $dashboard) {
			$upd_dashboard = DB::getUpdatedValues('dashboard', $dashboard, $db_dashboards[$dashboard['dashboardid']]);

			if ($upd_dashboard) {
				$upd_dashboards[] = [
					'values' => $upd_dashboard,
					'where' => ['dashboardid' => $dashboard['dashboardid']]
				];
			}
		}

		if ($upd_dashboards) {
			DB::update('dashboard', $upd_dashboards);
		}

		$this->updatePages($dashboards, $db_dashboards);

		$this->addAuditBulk(AUDIT_ACTION_UPDATE, self::AUDIT_RESOURCE, $dashboards, $db_dashboards);

		return ['dashboardids' => array_column($dashboards, 'dashboardid')];
	}

	/**
	 * @param array $dashboards
	 *
	 * @throws APIException if the input is invalid.
	 */
	protected function validateCreate(array &$dashboards): void {
		$api_input_rules = ['type' => API_OBJECTS, 'flags' => API_NOT_EMPTY | API_NORMALIZE, 'uniq' => [['templateid', 'name']], 'fields' => [
			'name' =>			['type' => API_STRING_UTF8, 'flags' => API_REQUIRED | API_NOT_EMPTY, 'length' => DB::getFieldLength('dashboard', 'name')],
			'templateid' =>		['type' => API_ID, 'flags' => API_REQUIRED | API_NOT_EMPTY],
			'display_period' =>	['type' => API_INT32, 'in' => implode(',', DASHBOARD_DISPLAY_PERIODS)],
			'auto_start' =>		['type' => API_INT32, 'in' => '0,1'],
			'pages' =>			['type' => API_OBJECTS, 'flags' => API_REQUIRED | API_NOT_EMPTY, 'length' => DASHBOARD_MAX_PAGES, 'fields' => [
				'name' =>			['type' => API_STRING_UTF8, 'length' => DB::getFieldLength('dashboard_page', 'name')],
				'display_period' =>	['type' => API_INT32, 'in' => implode(',', array_merge([0], DASHBOARD_DISPLAY_PERIODS))],
				'widgets' =>		['type' => API_OBJECTS, 'fields' => [
					'type' =>			['type' => API_STRING_UTF8, 'flags' => API_REQUIRED | API_NOT_EMPTY, 'length' => DB::getFieldLength('widget', 'type')],
					'name' =>			['type' => API_STRING_UTF8, 'length' => DB::getFieldLength('widget', 'name')],
					'view_mode' =>		['type' => API_INT32, 'in' => implode(',', [ZBX_WIDGET_VIEW_MODE_NORMAL, ZBX_WIDGET_VIEW_MODE_HIDDEN_HEADER])],
					'x' =>				['type' => API_INT32, 'in' => '0:'.(DASHBOARD_MAX_COLUMNS - 1)],
					'y' =>				['type' => API_INT32, 'in' => '0:'.(DASHBOARD_MAX_ROWS - 2)],
					'width' =>			['type' => API_INT32, 'in' => '1:'.DASHBOARD_MAX_COLUMNS],
					'height' =>			['type' => API_INT32, 'in' => '2:'.DASHBOARD_WIDGET_MAX_ROWS],
					'fields' =>			['type' => API_OBJECTS, 'fields' => [
						'type' =>			['type' => API_INT32, 'flags' => API_REQUIRED, 'in' => implode(',', array_keys(self::WIDGET_FIELD_TYPE_COLUMNS))],
						'name' =>			['type' => API_STRING_UTF8, 'length' => DB::getFieldLength('widget_field', 'name'), 'default' => DB::getDefault('widget_field', 'name')],
						'value' =>			['type' => API_MULTIPLE, 'flags' => API_REQUIRED, 'rules' => [
												['if' => ['field' => 'type', 'in' => implode(',', [ZBX_WIDGET_FIELD_TYPE_INT32])], 'type' => API_INT32],
												['if' => ['field' => 'type', 'in' => implode(',', [ZBX_WIDGET_FIELD_TYPE_STR])], 'type' => API_STRING_UTF8, 'length' => DB::getFieldLength('widget_field', 'value_str')],
												['if' => ['field' => 'type', 'in' => implode(',', array_keys(self::WIDGET_FIELD_TYPE_COLUMNS_FK))], 'type' => API_ID]
						]]
					]]
				]]
			]]
		]];

		if (!CApiInputValidator::validate($api_input_rules, $dashboards, '/', $error)) {
			self::exception(ZBX_API_ERROR_PARAMETERS, $error);
		}

		$templateids = array_column($dashboards, 'templateid', 'templateid');

		$db_templates_count = API::Template()->get([
			'countOutput' => true,
			'templateids' => $templateids
		]);

		if ($db_templates_count != count($templateids)) {
			self::exception(ZBX_API_ERROR_PERMISSIONS, _('No permissions to referred object or it does not exist!'));
		}

		$this->checkDuplicates($dashboards);
		$this->checkWidgets($dashboards);
		$this->checkWidgetFields($dashboards);
	}

	/**
<<<<<<< HEAD
	 * Add UUID for created dashboards.
	 *
	 * @param type $dashboards
	 *
	 * @return void
	 */
	protected function addUuid(array &$dashboards): void {
		foreach($dashboards as &$dashboard) {
			$dashboard['uuid'] = generateUuidV4();
		}
		unset($dashboard);
	}

	/**
	 * @param array $dashboards
	 * @param array $db_dashboards
=======
	 * @param array      $dashboards
	 * @param array|null $db_dashboards
>>>>>>> 483b4bfa
	 *
	 * @throws APIException if the input is invalid.
	 */
	protected function validateUpdate(array &$dashboards, array &$db_dashboards = null): void {
		$api_input_rules = ['type' => API_OBJECTS, 'flags' => API_NOT_EMPTY | API_NORMALIZE, 'uniq' => [['dashboardid']], 'fields' => [
			'dashboardid' =>		['type' => API_ID, 'flags' => API_REQUIRED],
			'name' =>				['type' => API_STRING_UTF8, 'flags' => API_NOT_EMPTY, 'length' => DB::getFieldLength('dashboard', 'name')],
			'display_period' =>		['type' => API_INT32, 'in' => implode(',', DASHBOARD_DISPLAY_PERIODS)],
			'auto_start' =>			['type' => API_INT32, 'in' => '0,1'],
			'pages' =>				['type' => API_OBJECTS, 'flags' => API_NOT_EMPTY, 'uniq' => [['dashboard_pageid']], 'length' => DASHBOARD_MAX_PAGES, 'fields' => [
				'dashboard_pageid' =>	['type' => API_ID],
				'name' =>				['type' => API_STRING_UTF8, 'length' => DB::getFieldLength('dashboard_page', 'name')],
				'display_period' =>		['type' => API_INT32, 'in' => implode(',', array_merge([0], DASHBOARD_DISPLAY_PERIODS))],
				'widgets' =>			['type' => API_OBJECTS, 'uniq' => [['widgetid']], 'fields' => [
					'widgetid' =>			['type' => API_ID],
					'type' =>				['type' => API_STRING_UTF8, 'flags' => API_NOT_EMPTY, 'length' => DB::getFieldLength('widget', 'type')],
					'name' =>				['type' => API_STRING_UTF8, 'length' => DB::getFieldLength('widget', 'name')],
					'view_mode' =>			['type' => API_INT32, 'in' => implode(',', [ZBX_WIDGET_VIEW_MODE_NORMAL, ZBX_WIDGET_VIEW_MODE_HIDDEN_HEADER])],
					'x' =>					['type' => API_INT32, 'in' => '0:'.(DASHBOARD_MAX_COLUMNS - 1)],
					'y' =>					['type' => API_INT32, 'in' => '0:'.(DASHBOARD_MAX_ROWS - 2)],
					'width' =>				['type' => API_INT32, 'in' => '1:'.DASHBOARD_MAX_COLUMNS],
					'height' =>				['type' => API_INT32, 'in' => '2:'.DASHBOARD_WIDGET_MAX_ROWS],
					'fields' =>				['type' => API_OBJECTS, 'fields' => [
						'type' =>				['type' => API_INT32, 'flags' => API_REQUIRED, 'in' => implode(',', array_keys(self::WIDGET_FIELD_TYPE_COLUMNS))],
						'name' =>				['type' => API_STRING_UTF8, 'length' => DB::getFieldLength('widget_field', 'name'), 'default' => DB::getDefault('widget_field', 'name')],
						'value' =>				['type' => API_MULTIPLE, 'flags' => API_REQUIRED, 'rules' => [
													['if' => ['field' => 'type', 'in' => implode(',', [ZBX_WIDGET_FIELD_TYPE_INT32])], 'type' => API_INT32],
													['if' => ['field' => 'type', 'in' => implode(',', [ZBX_WIDGET_FIELD_TYPE_STR])], 'type' => API_STRING_UTF8, 'length' => DB::getFieldLength('widget_field', 'value_str')],
													['if' => ['field' => 'type', 'in' => implode(',', array_keys(self::WIDGET_FIELD_TYPE_COLUMNS_FK))], 'type' => API_ID]
						]]
					]]
				]]
			]]
		]];

		if (!CApiInputValidator::validate($api_input_rules, $dashboards, '/', $error)) {
			self::exception(ZBX_API_ERROR_PARAMETERS, $error);
		}

		$db_dashboards = $this->get([
			'output' => ['dashboardid', 'name', 'templateid', 'display_period', 'auto_start'],
			'dashboardids' => array_column($dashboards, 'dashboardid'),
			'editable' => true,
			'preservekeys' => true
		]);

		if (count($db_dashboards) != count($dashboards)) {
			self::exception(ZBX_API_ERROR_PERMISSIONS, _('No permissions to referred object or it does not exist!'));
		}

		// Copy original dashboard names and templateids when not specified (for validation and error reporting).
		$dashboards = $this->extendObjectsByKey($dashboards, $db_dashboards, 'dashboardid', ['name', 'templateid']);

		$api_input_rules = ['type' => API_OBJECTS, 'uniq' => [['name', 'templateid']]];
		if (!CApiInputValidator::validateUniqueness($api_input_rules, $dashboards, '/', $error)) {
			self::exception(ZBX_API_ERROR_PARAMETERS, $error);
		}

		// Add the existing pages, widgets and widget fields to $db_dashboards.
		$this->addAffectedObjects($dashboards, $db_dashboards);

		// Check ownership of the referenced pages and widgets.
		$this->checkReferences($dashboards, $db_dashboards);

		$this->checkDuplicates($dashboards, $db_dashboards);
		$this->checkWidgets($dashboards, $db_dashboards);
		$this->checkWidgetFields($dashboards, $db_dashboards);
	}

	/**
	 * Check for unique dashboard names per template.
	 *
	 * @param array      $dashboards
	 * @param array|null $db_dashboards
	 *
	 * @throws APIException if dashboard names are not unique.
	 */
	protected function checkDuplicates(array $dashboards, array $db_dashboards = null): void {
		$names_by_templateid = [];

		foreach ($dashboards as $dashboard) {
			if ($db_dashboards === null || $dashboard['name'] !== $db_dashboards[$dashboard['dashboardid']]['name']) {
				$names_by_templateid[$dashboard['templateid']][] = $dashboard['name'];
			}
		}

		if (!$names_by_templateid) {
			return;
		}

		$where = [];
		foreach ($names_by_templateid as $templateid => $names) {
			$where[] = '('.dbConditionId('d.templateid', [$templateid]).' AND '.dbConditionString('d.name', $names).')';
		}

		$duplicate = DBfetch(DBselect('SELECT d.name FROM dashboard d WHERE '.implode(' OR ', $where), 1));

		if ($duplicate) {
			self::exception(ZBX_API_ERROR_PARAMETERS, _s('Dashboard "%1$s" already exists.', $duplicate['name']));
		}
	}
}<|MERGE_RESOLUTION|>--- conflicted
+++ resolved
@@ -60,7 +60,7 @@
 			'excludeSearch' =>			['type' => API_FLAG, 'default' => false],
 			'searchWildcardsEnabled' =>	['type' => API_BOOLEAN, 'default' => false],
 			// output
-			'output' =>					['type' => API_OUTPUT, 'in' => implode(',', ['dashboardid', 'name', 'templateid', 'display_period', 'auto_start']), 'default' => API_OUTPUT_EXTEND],
+			'output' =>					['type' => API_OUTPUT, 'in' => implode(',', ['dashboardid', 'name', 'templateid', 'display_period', 'auto_start', 'uuid']), 'default' => API_OUTPUT_EXTEND],
 			'selectPages' =>			['type' => API_OUTPUT, 'flags' => API_ALLOW_NULL, 'in' => implode(',', ['dashboard_pageid', 'name', 'display_period', 'widgets']), 'default' => null],
 			'countOutput' =>			['type' => API_FLAG, 'default' => false],
 			'groupCount' =>				['type' => API_FLAG, 'default' => false],
@@ -190,6 +190,7 @@
 
 		foreach ($dashboards as $dashboard) {
 			unset($dashboard['pages']);
+			$dashboard['uuid'] = generateUuidV4();
 			$ins_dashboards[] = $dashboard;
 		}
 
@@ -295,27 +296,8 @@
 	}
 
 	/**
-<<<<<<< HEAD
-	 * Add UUID for created dashboards.
-	 *
-	 * @param type $dashboards
-	 *
-	 * @return void
-	 */
-	protected function addUuid(array &$dashboards): void {
-		foreach($dashboards as &$dashboard) {
-			$dashboard['uuid'] = generateUuidV4();
-		}
-		unset($dashboard);
-	}
-
-	/**
-	 * @param array $dashboards
-	 * @param array $db_dashboards
-=======
 	 * @param array      $dashboards
 	 * @param array|null $db_dashboards
->>>>>>> 483b4bfa
 	 *
 	 * @throws APIException if the input is invalid.
 	 */
