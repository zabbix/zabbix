<?php
/*
** Copyright (C) 2001-2025 Zabbix SIA
**
** This program is free software: you can redistribute it and/or modify it under the terms of
** the GNU Affero General Public License as published by the Free Software Foundation, version 3.
**
** This program is distributed in the hope that it will be useful, but WITHOUT ANY WARRANTY;
** without even the implied warranty of MERCHANTABILITY or FITNESS FOR A PARTICULAR PURPOSE.
** See the GNU Affero General Public License for more details.
**
** You should have received a copy of the GNU Affero General Public License along with this program.
** If not, see <https://www.gnu.org/licenses/>.
**/


/**
 * Class containing methods for operations with discovery rules.
 */
class CDiscoveryRule extends CDiscoveryRuleGeneral {

	protected $tableName = 'items';
	protected $tableAlias = 'i';
	protected $sortColumns = ['itemid', 'name', 'key_', 'delay', 'type', 'status'];

	public const OUTPUT_FIELDS = ['itemid', 'type', 'snmp_oid', 'hostid', 'name', 'key_', 'delay', 'status',
		'trapper_hosts', 'templateid', 'params', 'ipmi_sensor', 'authtype', 'username', 'password', 'publickey',
		'privatekey', 'flags', 'interfaceid', 'description', 'lifetime_type', 'lifetime', 'enabled_lifetime_type',
		'enabled_lifetime', 'jmx_endpoint', 'master_itemid', 'timeout', 'url', 'query_fields', 'posts', 'status_codes',
		'follow_redirects', 'post_type', 'http_proxy', 'headers', 'retrieve_mode', 'request_method', 'ssl_cert_file',
		'ssl_key_file', 'ssl_key_password', 'verify_peer', 'verify_host', 'allow_traps', 'state', 'error', 'parameters',
		'uuid'
	];

	public static function getOutputFieldsOnHost(): array {
		return array_diff(self::OUTPUT_FIELDS, ['uuid']);
	}

	public static function getOutputFieldsOnTemplate(): array {
		return array_diff(self::OUTPUT_FIELDS, ['flags', 'interfaceid', 'state', 'error']);
	}

	/**
	 * Get DiscoveryRule data
	 */
	public function get($options = []) {
		$result = [];

		$sqlParts = [
			'select'	=> ['items' => 'i.itemid'],
			'from'		=> ['items' => 'items i'],
			'where'		=> ['i.flags IN ('.ZBX_FLAG_DISCOVERY_RULE.','.ZBX_FLAG_DISCOVERY_RULE_CREATED.')'],
			'group'		=> [],
			'order'		=> [],
			'limit'		=> null
		];

		$defOptions = [
			'groupids'						=> null,
			'templateids'					=> null,
			'hostids'						=> null,
			'itemids'						=> null,
			'interfaceids'					=> null,
			'inherited'						=> null,
			'templated'						=> null,
			'monitored'						=> null,
			'editable'						=> false,
			'nopermissions'					=> null,
			// filter
			'filter'						=> null,
			'search'						=> null,
			'searchByAny'					=> null,
			'startSearch'					=> false,
			'excludeSearch'					=> false,
			'searchWildcardsEnabled'		=> null,
			// output
			'output'						=> API_OUTPUT_EXTEND,
			'selectHosts'					=> null,
			'selectItems'					=> null,
			'selectTriggers'				=> null,
			'selectGraphs'					=> null,
			'selectHostPrototypes'			=> null,
			'selectFilter'					=> null,
			'selectLLDMacroPaths'			=> null,
			'selectPreprocessing'			=> null,
			'selectOverrides'				=> null,
			'countOutput'					=> false,
			'groupCount'					=> false,
			'preservekeys'					=> false,
			'sortfield'						=> '',
			'sortorder'						=> '',
			'limit'							=> null
		];
		$options = zbx_array_merge($defOptions, $options);

		self::validateGet($options);

		// editable + PERMISSION CHECK
		if (self::$userData['type'] != USER_TYPE_SUPER_ADMIN && !$options['nopermissions']) {
			if (self::$userData['ugsetid'] == 0) {
				return $options['countOutput'] ? '0' : [];
			}

			$sqlParts['from'][] = 'host_hgset hh';
			$sqlParts['from'][] = 'permission p';
			$sqlParts['where'][] = 'i.hostid=hh.hostid';
			$sqlParts['where'][] = 'hh.hgsetid=p.hgsetid';
			$sqlParts['where'][] = 'p.ugsetid='.self::$userData['ugsetid'];

			if ($options['editable']) {
				$sqlParts['where'][] = 'p.permission='.PERM_READ_WRITE;
			}
		}

		// templateids
		if (!is_null($options['templateids'])) {
			zbx_value2array($options['templateids']);

			if (!is_null($options['hostids'])) {
				zbx_value2array($options['hostids']);
				$options['hostids'] = array_merge($options['hostids'], $options['templateids']);
			}
			else {
				$options['hostids'] = $options['templateids'];
			}
		}

		// hostids
		if (!is_null($options['hostids'])) {
			zbx_value2array($options['hostids']);

			$sqlParts['where']['hostid'] = dbConditionInt('i.hostid', $options['hostids']);

			if ($options['groupCount']) {
				$sqlParts['group']['i'] = 'i.hostid';
			}
		}

		// itemids
		if (!is_null($options['itemids'])) {
			zbx_value2array($options['itemids']);

			$sqlParts['where']['itemid'] = dbConditionInt('i.itemid', $options['itemids']);
		}

		// interfaceids
		if (!is_null($options['interfaceids'])) {
			zbx_value2array($options['interfaceids']);

			$sqlParts['where']['interfaceid'] = dbConditionId('i.interfaceid', $options['interfaceids']);

			if ($options['groupCount']) {
				$sqlParts['group']['i'] = 'i.interfaceid';
			}
		}

		// groupids
		if ($options['groupids'] !== null) {
			zbx_value2array($options['groupids']);

			$sqlParts['from']['hosts_groups'] = 'hosts_groups hg';
			$sqlParts['where'][] = dbConditionInt('hg.groupid', $options['groupids']);
			$sqlParts['where'][] = 'hg.hostid=i.hostid';

			if ($options['groupCount']) {
				$sqlParts['group']['hg'] = 'hg.groupid';
			}
		}

		// inherited
		if (!is_null($options['inherited'])) {
			if ($options['inherited']) {
				$sqlParts['where'][] = 'i.templateid IS NOT NULL';
			}
			else {
				$sqlParts['where'][] = 'i.templateid IS NULL';
			}
		}

		// templated
		if (!is_null($options['templated'])) {
			$sqlParts['from']['hosts'] = 'hosts h';
			$sqlParts['where']['hi'] = 'h.hostid=i.hostid';

			if ($options['templated']) {
				$sqlParts['where'][] = 'h.status='.HOST_STATUS_TEMPLATE;
			}
			else {
				$sqlParts['where'][] = 'h.status<>'.HOST_STATUS_TEMPLATE;
			}
		}

		// monitored
		if (!is_null($options['monitored'])) {
			$sqlParts['from']['hosts'] = 'hosts h';
			$sqlParts['where']['hi'] = 'h.hostid=i.hostid';

			if ($options['monitored']) {
				$sqlParts['where'][] = 'h.status='.HOST_STATUS_MONITORED;
				$sqlParts['where'][] = 'i.status='.ITEM_STATUS_ACTIVE;
			}
			else {
				$sqlParts['where'][] = '(h.status<>'.HOST_STATUS_MONITORED.' OR i.status<>'.ITEM_STATUS_ACTIVE.')';
			}
		}

		// search
		if (is_array($options['search'])) {
			if (array_key_exists('error', $options['search']) && $options['search']['error'] !== null) {
				zbx_db_search('item_rtdata ir', ['search' => ['error' => $options['search']['error']]] + $options,
					$sqlParts
				);
			}

			zbx_db_search('items i', $options, $sqlParts);
		}

		// filter
		if (is_array($options['filter'])) {
			if (array_key_exists('delay', $options['filter']) && $options['filter']['delay'] !== null) {
				$sqlParts['where'][] = makeUpdateIntervalFilter('i.delay', $options['filter']['delay']);
				unset($options['filter']['delay']);
			}

			if (array_key_exists('lifetime', $options['filter']) && $options['filter']['lifetime'] !== null) {
				$options['filter']['lifetime'] = getTimeUnitFilters($options['filter']['lifetime']);
			}

			if (array_key_exists('enabled_lifetime', $options['filter'])
					&& $options['filter']['enabled_lifetime'] !== null) {
				$options['filter']['enabled_lifetime'] = getTimeUnitFilters($options['filter']['enabled_lifetime']);
			}

			if (array_key_exists('state', $options['filter']) && $options['filter']['state'] !== null) {
				$this->dbFilter('item_rtdata ir', ['filter' => ['state' => $options['filter']['state']]] + $options,
					$sqlParts
				);
			}

			$this->dbFilter('items i', $options, $sqlParts);

			if (isset($options['filter']['host'])) {
				zbx_value2array($options['filter']['host']);

				$sqlParts['from']['hosts'] = 'hosts h';
				$sqlParts['where']['hi'] = 'h.hostid=i.hostid';
				$sqlParts['where']['h'] = dbConditionString('h.host', $options['filter']['host']);
			}
		}

		// limit
		if (zbx_ctype_digit($options['limit']) && $options['limit']) {
			$sqlParts['limit'] = $options['limit'];
		}

		$sqlParts = $this->applyQueryOutputOptions($this->tableName(), $this->tableAlias(), $options, $sqlParts);
		$sqlParts = $this->applyQuerySortOptions($this->tableName(), $this->tableAlias(), $options, $sqlParts);
		$res = DBselect(self::createSelectQueryFromParts($sqlParts), $sqlParts['limit']);
		while ($item = DBfetch($res)) {
			if (!$options['countOutput']) {
				$result[$item['itemid']] = $item;
				continue;
			}

			if ($options['groupCount']) {
				$result[] = $item;
			}
			else {
				$result = $item['rowscount'];
			}
		}

		if ($options['countOutput']) {
			return $result;
		}

		if ($result) {
			self::prepareItemsForApi($result, false);

			$result = $this->addRelatedObjects($options, $result);
			$result = $this->unsetExtraFields($result, ['formula', 'evaltype']);
			$result = $this->unsetExtraFields($result, ['hostid'], $options['output']);
		}

		foreach ($result as &$item) {
			// Option 'Convert to JSON' is not supported for discovery rule.
			unset($item['output_format']);
		}
		unset($item);

		if (!$options['preservekeys']) {
			$result = array_values($result);
		}

		return $result;
	}

	private static function validateGet(array &$options): void {
		$api_input_rules = ['type' => API_OBJECT, 'flags' => API_ALLOW_UNEXPECTED, 'fields' => [
			// Output.
			'selectDiscoveryRule' =>			['type' => API_OUTPUT, 'flags' => API_ALLOW_NULL | API_NORMALIZE, 'in' => implode(',', self::OUTPUT_FIELDS), 'default' => null],
			'selectDiscoveryData' =>			['type' => API_OUTPUT, 'flags' => API_ALLOW_NULL | API_NORMALIZE, 'in' => implode(',', self::DISCOVERY_DATA_OUTPUT_FIELDS), 'default' => null],
			'selectDiscoveryRulePrototypes' =>	['type' => API_OUTPUT, 'flags' => API_ALLOW_NULL | API_NORMALIZE | API_ALLOW_COUNT, 'in' => implode(',', CDiscoveryRulePrototype::OUTPUT_FIELDS), 'default' => null],
			// Sort and limit.
			'limitSelects' =>					['type' => API_INT32, 'flags' => API_ALLOW_NULL, 'in' => '1:'.ZBX_MAX_INT32, 'default' => null]
		]];

		if (!CApiInputValidator::validate($api_input_rules, $options, '/', $error)) {
			self::exception(ZBX_API_ERROR_PARAMETERS, $error);
		}
	}

	protected function applyQueryOutputOptions($tableName, $tableAlias, array $options, array $sqlParts) {
		$sqlParts = parent::applyQueryOutputOptions($tableName, $tableAlias, $options, $sqlParts);

		if ((!$options['countOutput'] && ($this->outputIsRequested('state', $options['output'])
				|| $this->outputIsRequested('error', $options['output'])))
				|| (is_array($options['search']) && array_key_exists('error', $options['search']))
				|| (is_array($options['filter']) && array_key_exists('state', $options['filter']))) {
			$sqlParts['left_join'][] = ['alias' => 'ir', 'table' => 'item_rtdata', 'using' => 'itemid'];
			$sqlParts['left_table'] = ['alias' => $this->tableAlias, 'table' => $this->tableName];
		}

		if (!$options['countOutput']) {
			if ($this->outputIsRequested('state', $options['output'])) {
				$sqlParts = $this->addQuerySelect('ir.state', $sqlParts);
			}
			if ($this->outputIsRequested('error', $options['output'])) {
				/*
				 * SQL func COALESCE use for template items because they don't have record
				 * in item_rtdata table and DBFetch convert null to '0'
				 */
				$sqlParts = $this->addQuerySelect(dbConditionCoalesce('ir.error', '', 'error'), $sqlParts);
			}

			// add filter fields
			if ($this->outputIsRequested('formula', $options['selectFilter'])
					|| $this->outputIsRequested('eval_formula', $options['selectFilter'])
					|| $this->outputIsRequested('conditions', $options['selectFilter'])) {

				$sqlParts = $this->addQuerySelect('i.formula', $sqlParts);
				$sqlParts = $this->addQuerySelect('i.evaltype', $sqlParts);
			}
			if ($this->outputIsRequested('evaltype', $options['selectFilter'])) {
				$sqlParts = $this->addQuerySelect('i.evaltype', $sqlParts);
			}

			if ($options['selectHosts'] !== null) {
				$sqlParts = $this->addQuerySelect('i.hostid', $sqlParts);
			}
		}

		return $sqlParts;
	}

	protected function addRelatedObjects(array $options, array $result) {
		$result = parent::addRelatedObjects($options, $result);

		self::addRelatedDiscoveryRules($options, $result);
		self::addRelatedDiscoveryData($options, $result);
		self::addRelatedChildDiscoveryRulePrototypes($options, $result);

		return $result;
	}

	/**
	 * @param array $items
	 *
	 * @return array
	 */
	public function create(array $items): array {
		self::validateCreate($items);

		self::createForce($items);
		self::inherit($items);

		return ['itemids' => array_column($items, 'itemid')];
	}

	/**
	 * @param array $items
	 *
	 * @throws APIException
	 */
	private static function validateCreate(array &$items): void {
		$api_input_rules = ['type' => API_OBJECTS, 'flags' => API_NOT_EMPTY | API_NORMALIZE | API_ALLOW_UNEXPECTED, 'fields' => [
			'hostid' =>			['type' => API_ID, 'flags' => API_REQUIRED]
		]];

		if (!CApiInputValidator::validate($api_input_rules, $items, '/', $error)) {
			self::exception(ZBX_API_ERROR_PARAMETERS, $error);
		}

		self::checkHostsAndTemplates($items, $db_hosts, $db_templates);
		self::addHostStatus($items, $db_hosts, $db_templates);
		self::addFlags($items, ZBX_FLAG_DISCOVERY_RULE);

		$api_input_rules = ['type' => API_OBJECTS, 'flags' => API_ALLOW_UNEXPECTED, 'uniq' => [['uuid'], ['hostid', 'key_']], 'fields' => [
			'host_status' =>			['type' => API_ANY],
			'flags' =>					['type' => API_ANY],
			'uuid' =>					['type' => API_MULTIPLE, 'rules' => [
											['if' => ['field' => 'host_status', 'in' => implode(',', [HOST_STATUS_TEMPLATE])], 'type' => API_UUID],
											['else' => true, 'type' => API_STRING_UTF8, 'in' => DB::getDefault('items', 'uuid'), 'unset' => true]
			]],
			'hostid' =>					['type' => API_ANY],
			'name' =>					['type' => API_STRING_UTF8, 'flags' => API_REQUIRED | API_NOT_EMPTY, 'length' => DB::getFieldLength('items', 'name')],
			'type' =>					['type' => API_INT32, 'flags' => API_REQUIRED, 'in' => implode(',', self::SUPPORTED_ITEM_TYPES)],
			'key_' =>					['type' => API_ITEM_KEY, 'flags' => API_REQUIRED, 'length' => DB::getFieldLength('items', 'key_')],
			'lifetime_type' =>			['type' => API_INT32, 'in' => implode(',', [ZBX_LLD_DELETE_AFTER, ZBX_LLD_DELETE_NEVER, ZBX_LLD_DELETE_IMMEDIATELY]), 'default' => DB::getDefault('items', 'lifetime_type')],
			'lifetime' =>				['type' => API_MULTIPLE, 'rules' => [
											['if' => ['field' => 'lifetime_type', 'in' => implode(',', [ZBX_LLD_DELETE_AFTER])], 'type' => API_TIME_UNIT, 'flags' => API_NOT_EMPTY | API_ALLOW_USER_MACRO, 'in' => '0,'.implode(':', [SEC_PER_HOUR, 25 * SEC_PER_YEAR]), 'length' => DB::getFieldLength('items', 'lifetime'), 'default' => DB::getDefault('items', 'lifetime')],
											['else' => true, 'type' => API_STRING_UTF8, 'in' => '0', 'default' => '0']
			]],
			'enabled_lifetime_type' =>	['type' => API_MULTIPLE, 'default' => DB::getDefault('items', 'enabled_lifetime_type'), 'rules' => [
											['if' => ['field' => 'lifetime_type', 'in' => implode(',', [ZBX_LLD_DELETE_AFTER, ZBX_LLD_DELETE_NEVER])], 'type' => API_INT32, 'in' => implode(',', [ZBX_LLD_DISABLE_AFTER, ZBX_LLD_DISABLE_NEVER, ZBX_LLD_DISABLE_IMMEDIATELY])],
											['else' => true, 'type' => API_INT32, 'in' => DB::getDefault('items', 'enabled_lifetime_type')]
			]],
			'enabled_lifetime' =>		['type' => API_MULTIPLE, 'rules' => [
											['if' => ['field' => 'lifetime_type', 'in' => implode(',', [ZBX_LLD_DELETE_AFTER, ZBX_LLD_DELETE_NEVER])], 'type' => API_MULTIPLE, 'rules' => [
												['if' => ['field' => 'enabled_lifetime_type', 'in' => implode(',', [ZBX_LLD_DISABLE_AFTER])], 'type' => API_TIME_UNIT, 'flags' => API_NOT_EMPTY | API_ALLOW_USER_MACRO, 'in' => '0,'.implode(':', [SEC_PER_HOUR, 25 * SEC_PER_YEAR]), 'length' => DB::getFieldLength('items', 'enabled_lifetime')],
												['else' => true, 'type' => API_STRING_UTF8, 'in' => DB::getDefault('items', 'enabled_lifetime')]
											]],
											['else' => true, 'type' => API_STRING_UTF8, 'in' => DB::getDefault('items', 'enabled_lifetime')]
			]],
			'description' =>			['type' => API_STRING_UTF8, 'length' => DB::getFieldLength('items', 'description')],
			'status' =>					['type' => API_INT32, 'in' => implode(',', [ITEM_STATUS_ACTIVE, ITEM_STATUS_DISABLED])],
			'preprocessing' =>			self::getPreprocessingValidationRules(),
			'lld_macro_paths' =>		self::getLldMacroPathsValidationRules(),
			'filter' =>					self::getFilterValidationRules('items', 'item_condition'),
			'overrides' =>				self::getOverridesValidationRules()
		]];

		if (!CApiInputValidator::validate($api_input_rules, $items, '/', $error)) {
			self::exception(ZBX_API_ERROR_PARAMETERS, $error);
		}

		self::validateByType(array_keys($api_input_rules['fields']), $items);

		self::addUuid($items);

		self::checkUuidDuplicates($items);
		self::checkDuplicates($items);
		self::checkLifetimeFields($items);
		self::checkHostInterfaces($items);
		self::checkDependentItems($items);
		self::checkNestedItems($items);
		self::checkFilterFormula($items);
		self::checkOverridesFilterFormula($items);
		self::checkOverridesOperationTemplates($items);
	}

	/**
	 * @param array $items
	 */
	private static function createForce(array &$items): void {
		self::addValueType($items);

		self::prepareItemsForDb($items);
		$itemids = DB::insert('items', $items);
		self::prepareItemsForApi($items);

		$ins_items_rtdata = [];
		$host_statuses = [];

		foreach ($items as &$item) {
			$item['itemid'] = array_shift($itemids);

			if (in_array($item['host_status'], [HOST_STATUS_MONITORED, HOST_STATUS_NOT_MONITORED])) {
				$ins_items_rtdata[] = ['itemid' => $item['itemid']];
			}

			$host_statuses[] = $item['host_status'];
			unset($item['host_status'], $item['value_type']);
		}
		unset($item);

		if ($ins_items_rtdata) {
			DB::insertBatch('item_rtdata', $ins_items_rtdata, false);
		}

		self::updateParameters($items);
		self::updatePreprocessing($items);
		self::updateLldMacroPaths($items);
		self::updateItemFilters($items);
		self::updateOverrides($items);

		self::addAuditLog(CAudit::ACTION_ADD, CAudit::RESOURCE_LLD_RULE, $items);

		foreach ($items as &$item) {
			$item['host_status'] = array_shift($host_statuses);
		}
		unset($item);
	}

	/**
	 * @param array $items
	 *
	 * @return array
	 */
	public function update(array $items): array {
		$this->validateUpdate($items, $db_items);

		$itemids = array_column($items, 'itemid');

		self::updateForce($items, $db_items);
		self::inherit($items, $db_items);

		return ['itemids' => $itemids];
	}

	/**
	 * @param array      $items
	 * @param array|null $db_items
	 *
	 * @throws APIException
	 */
	protected function validateUpdate(array &$items, ?array &$db_items): void {
		$api_input_rules = ['type' => API_OBJECTS, 'flags' => API_NOT_EMPTY | API_NORMALIZE | API_ALLOW_UNEXPECTED, 'uniq' => [['itemid']], 'fields' => [
			'itemid' =>	['type' => API_ID, 'flags' => API_REQUIRED]
		]];

		if (!CApiInputValidator::validate($api_input_rules, $items, '/', $error)) {
			self::exception(ZBX_API_ERROR_PARAMETERS, $error);
		}

		$count = $this->get([
			'countOutput' => true,
			'itemids' => array_column($items, 'itemid'),
			'editable' => true
		]);

		if ($count != count($items)) {
			self::exception(ZBX_API_ERROR_PERMISSIONS, _('No permissions to referred object or it does not exist!'));
		}

		$db_items = DB::select('items', [
			'output' => array_merge(['uuid', 'itemid', 'name', 'type', 'key_', 'lifetime_type', 'lifetime',
				'enabled_lifetime_type', 'enabled_lifetime', 'description', 'status'],
				array_diff(CItemType::FIELD_NAMES, ['parameters'])
			),
			'itemids' => array_column($items, 'itemid'),
			'preservekeys' => true
		]);

		self::addInternalFields($db_items);

		foreach ($items as $i => &$item) {
			$db_item = $db_items[$item['itemid']];
			$item['host_status'] = $db_item['host_status'];

			if ($db_item['flags'] == ZBX_FLAG_DISCOVERY_RULE_CREATED) {
				$api_input_rules = self::getDiscoveredValidationRules();
			}
			else {
				$api_input_rules = ['type' => API_OBJECT, 'flags' => API_ALLOW_UNEXPECTED, 'fields' => [
					'lifetime_type' =>	['type' => API_INT32, 'in' => implode(',', [ZBX_LLD_DELETE_AFTER, ZBX_LLD_DELETE_NEVER, ZBX_LLD_DELETE_IMMEDIATELY])]
				]];

				if (!CApiInputValidator::validate($api_input_rules, $item, '/'.($i + 1), $error)) {
					self::exception(ZBX_API_ERROR_PARAMETERS, $error);
				}

				$item += ['lifetime_type' => $db_item['lifetime_type']];

				$item += $item['lifetime_type'] == ZBX_LLD_DELETE_IMMEDIATELY
					? ['enabled_lifetime_type' => DB::getDefault('items', 'enabled_lifetime_type')]
					: ['enabled_lifetime_type' => $db_item['enabled_lifetime_type']];

				$api_input_rules = $db_item['templateid'] == 0
					? self::getValidationRules()
					: self::getInheritedValidationRules();
			}

			if (!CApiInputValidator::validate($api_input_rules, $item, '/'.($i + 1), $error)) {
				self::exception(ZBX_API_ERROR_PARAMETERS, $error);
			}
		}
		unset($item);

		$items = $this->extendObjectsByKey($items, $db_items, 'itemid', ['type', 'key_']);

		self::validateByType(array_keys($api_input_rules['fields']), $items, $db_items);

		$items = $this->extendObjectsByKey($items, $db_items, 'itemid',
			['hostid', 'flags', 'lifetime', 'enabled_lifetime']
		);

		self::validateUniqueness($items);

		self::addAffectedObjects($items, $db_items);

		self::checkUuidDuplicates($items, $db_items);
		self::checkDuplicates($items, $db_items);
		self::checkLifetimeFields($items);
		self::checkHostInterfaces($items, $db_items);
		self::checkDependentItems($items, $db_items);
		self::checkNestedItems($items, $db_items);
		self::checkFilterFormula($items);
		self::checkOverridesFilterFormula($items);
		self::checkOverridesOperationTemplates($items);
	}

	/**
	 * @return array
	 */
	private static function getValidationRules(): array {
		return ['type' => API_OBJECT, 'flags' => API_ALLOW_UNEXPECTED, 'fields' => [
			'host_status' =>			['type' => API_ANY],
			'uuid' =>					['type' => API_MULTIPLE, 'rules' => [
											['if' => ['field' => 'host_status', 'in' => HOST_STATUS_TEMPLATE], 'type' => API_UUID],
											['else' => true, 'type' => API_STRING_UTF8, 'in' => DB::getDefault('items', 'uuid'), 'unset' => true]
			]],
			'itemid' =>					['type' => API_ANY],
			'name' =>					['type' => API_STRING_UTF8, 'flags' => API_NOT_EMPTY, 'length' => DB::getFieldLength('items', 'name')],
			'type' =>					['type' => API_INT32, 'in' => implode(',', self::SUPPORTED_ITEM_TYPES)],
			'key_' =>					['type' => API_ITEM_KEY, 'length' => DB::getFieldLength('items', 'key_')],
			'lifetime_type' =>			['type' => API_ANY],
			'lifetime' =>				['type' => API_MULTIPLE, 'rules' => [
											['if' => ['field' => 'lifetime_type', 'in' => implode(',', [ZBX_LLD_DELETE_AFTER])], 'type' => API_TIME_UNIT, 'flags' => API_NOT_EMPTY | API_ALLOW_USER_MACRO, 'in' => '0,'.implode(':', [SEC_PER_HOUR, 25 * SEC_PER_YEAR]), 'length' => DB::getFieldLength('items', 'lifetime')],
											['else' => true, 'type' => API_STRING_UTF8, 'in' => '0']
			]],
			'enabled_lifetime_type' =>	['type' => API_MULTIPLE, 'rules' => [
											['if' => ['field' => 'lifetime_type', 'in' => implode(',', [ZBX_LLD_DELETE_AFTER, ZBX_LLD_DELETE_NEVER])], 'type' => API_INT32, 'in' => implode(',', [ZBX_LLD_DISABLE_AFTER, ZBX_LLD_DISABLE_NEVER, ZBX_LLD_DISABLE_IMMEDIATELY])],
											['else' => true, 'type' => API_INT32, 'in' => DB::getDefault('items', 'enabled_lifetime_type')]
			]],
			'enabled_lifetime' =>		['type' => API_MULTIPLE, 'rules' => [
											['if' => ['field' => 'lifetime_type', 'in' => implode(',', [ZBX_LLD_DELETE_AFTER, ZBX_LLD_DELETE_NEVER])], 'type' => API_MULTIPLE, 'rules' => [
												['if' => ['field' => 'enabled_lifetime_type', 'in' => implode(',', [ZBX_LLD_DISABLE_AFTER])], 'type' => API_TIME_UNIT, 'flags' => API_NOT_EMPTY | API_ALLOW_USER_MACRO, 'in' => '0,'.implode(':', [SEC_PER_HOUR, 25 * SEC_PER_YEAR]), 'length' => DB::getFieldLength('items', 'enabled_lifetime')],
												['else' => true, 'type' => API_STRING_UTF8, 'in' => DB::getDefault('items', 'enabled_lifetime')]
											]],
											['else' => true, 'type' => API_STRING_UTF8, 'in' => DB::getDefault('items', 'enabled_lifetime')]
			]],
			'description' =>			['type' => API_STRING_UTF8, 'length' => DB::getFieldLength('items', 'description')],
			'status' =>					['type' => API_INT32, 'in' => implode(',', [ITEM_STATUS_ACTIVE, ITEM_STATUS_DISABLED])],
			'preprocessing' =>			self::getPreprocessingValidationRules(),
			'lld_macro_paths' =>		self::getLldMacroPathsValidationRules(),
			'filter' =>					self::getFilterValidationRules('items', 'item_condition'),
			'overrides' =>				self::getOverridesValidationRules()
		]];
	}

	/**
	 * @return array
	 */
	protected static function getInheritedValidationRules(): array {
		return ['type' => API_OBJECT, 'flags' => API_ALLOW_UNEXPECTED, 'fields' => [
			'host_status' =>			['type' => API_ANY],
			'uuid' =>					['type' => API_UNEXPECTED, 'error_type' => API_ERR_INHERITED],
			'itemid' =>					['type' => API_ANY],
			'name' =>					['type' => API_UNEXPECTED, 'error_type' => API_ERR_INHERITED],
			'type' =>					['type' => API_UNEXPECTED, 'error_type' => API_ERR_INHERITED],
			'key_' =>					['type' => API_UNEXPECTED, 'error_type' => API_ERR_INHERITED],
			'lifetime_type' =>			['type' => API_INT32, 'in' => implode(',', [ZBX_LLD_DELETE_AFTER, ZBX_LLD_DELETE_NEVER, ZBX_LLD_DELETE_IMMEDIATELY])],
			'lifetime' =>				['type' => API_MULTIPLE, 'rules' => [
											['if' => ['field' => 'lifetime_type', 'in' => implode(',', [ZBX_LLD_DELETE_AFTER])], 'type' => API_TIME_UNIT, 'flags' => API_NOT_EMPTY | API_ALLOW_USER_MACRO, 'in' => '0,'.implode(':', [SEC_PER_HOUR, 25 * SEC_PER_YEAR]), 'length' => DB::getFieldLength('items', 'lifetime')],
											['else' => true, 'type' => API_STRING_UTF8, 'in' => '0']
			]],
			'enabled_lifetime_type' =>	['type' => API_MULTIPLE, 'rules' => [
											['if' => ['field' => 'lifetime_type', 'in' => implode(',', [ZBX_LLD_DELETE_AFTER, ZBX_LLD_DELETE_NEVER])], 'type' => API_INT32, 'in' => implode(',', [ZBX_LLD_DISABLE_AFTER, ZBX_LLD_DISABLE_NEVER, ZBX_LLD_DISABLE_IMMEDIATELY])],
											['else' => true, 'type' => API_INT32, 'in' => DB::getDefault('items', 'enabled_lifetime_type')]
			]],
			'enabled_lifetime' =>		['type' => API_MULTIPLE, 'rules' => [
											['if' => ['field' => 'lifetime_type', 'in' => implode(',', [ZBX_LLD_DELETE_AFTER, ZBX_LLD_DELETE_NEVER])], 'type' => API_MULTIPLE, 'rules' => [
												['if' => ['field' => 'enabled_lifetime_type', 'in' => implode(',', [ZBX_LLD_DISABLE_AFTER])], 'type' => API_TIME_UNIT, 'flags' => API_NOT_EMPTY | API_ALLOW_USER_MACRO, 'in' => '0,'.implode(':', [SEC_PER_HOUR, 25 * SEC_PER_YEAR]), 'length' => DB::getFieldLength('items', 'enabled_lifetime')],
												['else' => true, 'type' => API_STRING_UTF8, 'in' => DB::getDefault('items', 'enabled_lifetime')]
											]],
											['else' => true, 'type' => API_STRING_UTF8, 'in' => DB::getDefault('items', 'enabled_lifetime')]
			]],
			'description' =>			['type' => API_STRING_UTF8, 'length' => DB::getFieldLength('items', 'description')],
			'status' =>					['type' => API_INT32, 'in' => implode(',', [ITEM_STATUS_ACTIVE, ITEM_STATUS_DISABLED])],
			'preprocessing' =>			['type' => API_UNEXPECTED, 'error_type' => API_ERR_INHERITED],
			'lld_macro_paths' =>		['type' => API_UNEXPECTED, 'error_type' => API_ERR_INHERITED],
			'filter' =>					self::getFilterValidationRules('items', 'item_condition'),
			'overrides' =>				['type' => API_UNEXPECTED, 'error_type' => API_ERR_INHERITED]
		]];
	}

	private static function getDiscoveredValidationRules(): array {
		return ['type' => API_OBJECT, 'flags' => API_ALLOW_UNEXPECTED, 'fields' => [
			'host_status' =>			['type' => API_ANY],
			'uuid' =>					['type' => API_UNEXPECTED, 'error_type' => API_ERR_DISCOVERED],
			'itemid' =>					['type' => API_ANY],
			'name' =>					['type' => API_UNEXPECTED, 'error_type' => API_ERR_DISCOVERED],
			'type' =>					['type' => API_UNEXPECTED, 'error_type' => API_ERR_DISCOVERED],
			'key_' =>					['type' => API_UNEXPECTED, 'error_type' => API_ERR_DISCOVERED],
			'lifetime_type' =>			['type' => API_UNEXPECTED, 'error_type' => API_ERR_DISCOVERED],
			'lifetime' =>				['type' => API_UNEXPECTED, 'error_type' => API_ERR_DISCOVERED],
			'enabled_lifetime_type' =>	['type' => API_UNEXPECTED, 'error_type' => API_ERR_DISCOVERED],
			'enabled_lifetime' =>		['type' => API_UNEXPECTED, 'error_type' => API_ERR_DISCOVERED],
			'description' =>			['type' => API_UNEXPECTED, 'error_type' => API_ERR_DISCOVERED],
			'status' =>					['type' => API_INT32, 'in' => implode(',', [ITEM_STATUS_ACTIVE, ITEM_STATUS_DISABLED])],
			'preprocessing' =>			['type' => API_UNEXPECTED, 'error_type' => API_ERR_DISCOVERED],
			'lld_macro_paths' =>		['type' => API_UNEXPECTED, 'error_type' => API_ERR_DISCOVERED],
			'filter' =>					['type' => API_UNEXPECTED, 'error_type' => API_ERR_DISCOVERED],
			'overrides' =>				['type' => API_UNEXPECTED, 'error_type' => API_ERR_DISCOVERED]
		]];
	}

	private static function checkNestedItems(array $items, ?array $db_items = null): void {
		$item_indexes = [];

		foreach ($items as $i => $item) {
			if (in_array($item['host_status'], [HOST_STATUS_MONITORED, HOST_STATUS_NOT_MONITORED])
					&& $item['type'] == ITEM_TYPE_NESTED
					&& ($db_items === null || $item['type'] != $db_items[$item['itemid']]['type'])) {
				$item_indexes[$item['hostid']][] = $i;
			}
		}

		if (!$item_indexes) {
			return;
		}

		$result = DBselect(
			'SELECT h.hostid'.
			' FROM hosts h'.
			' WHERE '.dbConditionId('h.hostid', array_keys($item_indexes)).
				' AND '.dbConditionInt('h.flags', [ZBX_FLAG_DISCOVERY_CREATED], true).
			' LIMIT 1'
		);

		while ($row = DBfetch($result)) {
			$i = reset($item_indexes[$row['hostid']]);

			self::exception(ZBX_API_ERROR_PARAMETERS, _s('Invalid parameter "%1$s": %2$s.',
				'/'.($i + 1).'/type', _('cannot have a nested LLD rule on a non-discovered host')
			));
		}
	}

	/**
	 * @param array $items
	 * @param array $db_items
	 */
	private static function updateForce(array &$items, array &$db_items): void {
		// Helps to avoid deadlocks.
		CArrayHelper::sort($items, ['itemid']);

		self::addFieldDefaultsByType($items, $db_items);

		$upd_items = [];
		$upd_itemids = [];

		$internal_fields = array_flip(['itemid', 'type', 'key_', 'hostid', 'flags', 'host_status']);
		$nested_object_fields = array_flip(['preprocessing', 'lld_macro_paths', 'filter', 'overrides', 'parameters']);

		self::prepareItemsForDb($items);

		foreach ($items as $i => &$item) {
			$upd_item = DB::getUpdatedValues('items', $item, $db_items[$item['itemid']]);

			if ($upd_item) {
				$upd_items[] = [
					'values' => $upd_item,
					'where' => ['itemid' => $item['itemid']]
				];

<<<<<<< HEAD
		while ($db_condition = DBfetch($db_conditions)) {
			$db_objects[$db_condition[$base_pk]]['filter']['conditions'][$db_condition[$condition_pk]] =
				array_diff_key($db_condition, array_flip([$base_pk]));
		}

		foreach ($db_objects as &$db_object) {
			if ($db_object['filter']['evaltype'] == CONDITION_EVAL_TYPE_EXPRESSION) {
				CConditionHelper::addFormulaIds($db_object['filter']['conditions'], $db_object['filter']['formula']);
				CConditionHelper::replaceConditionIds($db_object['filter']['formula'],
					$db_object['filter']['conditions']
				);
			}
			else {
				foreach ($db_object['filter']['conditions'] as &$condition) {
					$condition['formulaid'] = '';
				}
				unset($condition);
			}
		}
		unset($db_object);
	}

	/**
	 * @param array $items
	 * @param array $db_items
	 */
	private static function addAffectedOverrides(array $items, array &$db_items): void {
		$itemids = [];

		foreach ($items as $item) {
			if (array_key_exists('overrides', $item)) {
				$itemids[] = $item['itemid'];
				$db_items[$item['itemid']]['overrides'] = [];
			}
		}

		if (!$itemids) {
			return;
		}

		$options = [
			'output' => ['lld_overrideid', 'itemid', 'name', 'step', 'stop'],
			'filter' => ['itemid' => $itemids]
		];
		$result = DBselect(DB::makeSql('lld_override', $options));

		$db_overrides = [];

		while ($db_override = DBfetch($result)) {
			$db_items[$db_override['itemid']]['overrides'][$db_override['lld_overrideid']] =
				array_diff_key($db_override, array_flip(['itemid']));

			$db_overrides[$db_override['lld_overrideid']] = &$db_items[$db_override['itemid']]['overrides'][$db_override['lld_overrideid']];
		}

		if (!$db_overrides) {
			return;
		}

		self::addAffectedOverrideFilters($db_overrides);
		self::addAffectedOverrideOperations($db_overrides);
	}

	/**
	 * @param array $db_overrides
	 */
	private static function addAffectedOverrideFilters(array &$db_overrides): void {
		self::addAffectedFilters($db_overrides, 'lld_override', 'lld_override_condition');
	}

	/**
	 * @param array $db_overrides
	 */
	private static function addAffectedOverrideOperations(array &$db_overrides): void {
		foreach ($db_overrides as &$db_override) {
			$db_override['operations'] = [];
		}
		unset($db_override);

		$options = [
			'output' => ['lld_override_operationid', 'lld_overrideid', 'operationobject', 'operator', 'value'],
			'filter' => ['lld_overrideid' => array_keys($db_overrides)]
		];
		$result = DBselect(DB::makeSql('lld_override_operation', $options));

		$db_operations = [];

		while ($db_operation = DBfetch($result)) {
			$db_overrides[$db_operation['lld_overrideid']]['operations'][$db_operation['lld_override_operationid']] =
				array_diff_key($db_operation, array_flip(['lld_overrideid']));

			$db_operations[$db_operation['lld_override_operationid']] =
				&$db_overrides[$db_operation['lld_overrideid']]['operations'][$db_operation['lld_override_operationid']];
		}

		if (!$db_operations) {
			return;
		}

		self::addAffectedOverrideOperationSingleObjectFields($db_operations);
		self::addAffectedOverrideOperationTags($db_operations);
		self::addAffectedOverrideOperationTemplates($db_operations);
	}

	/**
	 * @param array $db_operations
	 */
	private static function addAffectedOverrideOperationSingleObjectFields(array &$db_operations): void {
		$db_op_fields = DBselect(
			'SELECT op.lld_override_operationid,d.discover AS d_discover,s.status AS s_status,p.delay AS p_delay,'.
				'h.history AS h_history,t.trends AS t_trends,ss.severity AS ss_severity,'.
				'i.inventory_mode AS i_inventory_mode'.
			' FROM lld_override_operation op'.
			' LEFT JOIN lld_override_opdiscover d ON op.lld_override_operationid=d.lld_override_operationid'.
			' LEFT JOIN lld_override_opstatus s ON op.lld_override_operationid=s.lld_override_operationid'.
			' LEFT JOIN lld_override_opperiod p ON op.lld_override_operationid=p.lld_override_operationid'.
			' LEFT JOIN lld_override_ophistory h ON op.lld_override_operationid=h.lld_override_operationid'.
			' LEFT JOIN lld_override_optrends t ON op.lld_override_operationid=t.lld_override_operationid'.
			' LEFT JOIN lld_override_opseverity ss ON op.lld_override_operationid=ss.lld_override_operationid'.
			' LEFT JOIN lld_override_opinventory i ON op.lld_override_operationid=i.lld_override_operationid'.
			' WHERE '.dbConditionId('op.lld_override_operationid', array_keys($db_operations))
		);

		$single_op_fields = [
			'd' => 'opdiscover',
			's' => 'opstatus',
			'p' => 'opperiod',
			'h' => 'ophistory',
			't' => 'optrends',
			'ss' => 'opseverity',
			'i' => 'opinventory'
		];

		while ($db_op_field = DBfetch($db_op_fields, false)) {
			foreach ($single_op_fields as $alias => $opfield) {
				$fields = [];
				$has_filled_fields = false;

				foreach ($db_op_field as $aliased_name => $value) {
					if (strncmp($aliased_name, $alias.'_', strlen($alias) + 1) != 0) {
						continue;
					}

					$fields[substr($aliased_name, strlen($alias) + 1)] = $value;

					if ($value !== null) {
						$has_filled_fields = true;
					}
				}

				$db_operations[$db_op_field['lld_override_operationid']][$opfield] = $has_filled_fields ? $fields : [];
			}
		}
	}

	/**
	 * @param array $db_operations
	 */
	private static function addAffectedOverrideOperationTags(array &$db_operations): void {
		$tag_operationobjects = [
			OPERATION_OBJECT_ITEM_PROTOTYPE, OPERATION_OBJECT_TRIGGER_PROTOTYPE, OPERATION_OBJECT_HOST_PROTOTYPE
		];
		$operationids = [];

		foreach ($db_operations as &$db_operation) {
			$db_operation['optag'] = [];

			if (in_array($db_operation['operationobject'], $tag_operationobjects)) {
				$operationids[] = $db_operation['lld_override_operationid'];
			}
		}
		unset($db_operation);

		if (!$operationids) {
			return;
		}

		$options = [
			'output' => ['lld_override_optagid', 'lld_override_operationid', 'tag', 'value'],
			'filter' => ['lld_override_operationid' => $operationids]
		];
		$db_tags = DBselect(DB::makeSql('lld_override_optag', $options));

		while ($db_tag = DBfetch($db_tags)) {
			$db_operations[$db_tag['lld_override_operationid']]['optag'][$db_tag['lld_override_optagid']] =
				array_diff_key($db_tag, array_flip(['lld_override_operationid']));
		}
	}

	/**
	 * @param array $db_operations
	 */
	private static function addAffectedOverrideOperationTemplates(array &$db_operations): void {
		$operationids = [];

		foreach ($db_operations as &$db_operation) {
			$db_operation['optemplate'] = [];

			if ($db_operation['operationobject'] == OPERATION_OBJECT_HOST_PROTOTYPE) {
				$operationids[] = $db_operation['lld_override_operationid'];
			}
		}
		unset($db_operation);

		if (!$operationids) {
			return;
		}

		$options = [
			'output' => ['lld_override_optemplateid', 'lld_override_operationid', 'templateid'],
			'filter' => ['lld_override_operationid' => $operationids]
		];
		$db_templates = DBselect(DB::makeSql('lld_override_optemplate', $options));

		while ($db_template = DBfetch($db_templates)) {
			$db_operations[$db_template['lld_override_operationid']]['optemplate'][$db_template['lld_override_optemplateid']] =
				array_diff_key($db_template, array_flip(['lld_override_operationid']));
		}
	}

	/**
	 * Check if lifetime value is greater than enabled_lifetime value.
	 *
	 * @param array $items
	 */
	private static function checkLifetimeFields(array $items): void {
		foreach ($items as $i => $item) {
			if ($item['lifetime_type'] != ZBX_LLD_DELETE_AFTER
					|| $item['enabled_lifetime_type'] != ZBX_LLD_DISABLE_AFTER || $item['lifetime'][0] === '{'
					|| $item['enabled_lifetime'][0] === '{') {
				continue;
			}

			$item['lifetime'] = timeUnitToSeconds($item['lifetime']);
			$item['enabled_lifetime'] = timeUnitToSeconds($item['enabled_lifetime']);

			if ($item['lifetime'] == 0 && $item['enabled_lifetime'] == 0) {
				continue;
			}

			if ($item['enabled_lifetime'] >= $item['lifetime']) {
				self::exception(ZBX_API_ERROR_PARAMETERS,
					_s('Invalid parameter "%1$s": %2$s.', '/'.($i + 1).'/enabled_lifetime',
						_s('cannot be greater than or equal to the value of parameter "%1$s"', '/'.($i + 1).'/lifetime')
					)
				);
			}
		}
	}

	/**
	 * Check that all constants of formula are specified in the filter conditions of the given LLD rules or overrides.
	 *
	 * @param array  $objects
	 * @param string $path
	 *
	 * @throws APIException
	 */
	private static function checkFilterFormula(array $objects, string $path = '/'): void {
		$condition_formula_parser = new CConditionFormula();

		foreach ($objects as $i => $object) {
			if (!array_key_exists('filter', $object)
					|| $object['filter']['evaltype'] != CONDITION_EVAL_TYPE_EXPRESSION) {
				continue;
			}

			$condition_formula_parser->parse($object['filter']['formula']);

			$constants = array_unique(array_column($condition_formula_parser->constants, 'value'));
			$subpath = ($path === '/' ? $path : $path.'/').($i + 1).'/filter';

			$condition_formulaids = array_column($object['filter']['conditions'], 'formulaid');

			foreach ($constants as $constant) {
				if (!in_array($constant, $condition_formulaids)) {
					self::exception(ZBX_API_ERROR_PARAMETERS, _s('Invalid parameter "%1$s": %2$s.', $subpath.'/formula',
						_s('missing filter condition "%1$s"', $constant)
					));
				}
			}

			foreach ($object['filter']['conditions'] as $j => $condition) {
				if (!in_array($condition['formulaid'], $constants)) {
					self::exception(ZBX_API_ERROR_PARAMETERS, _s('Invalid parameter "%1$s": %2$s.',
						$subpath.'/conditions/'.($j + 1).'/formulaid', _('an identifier is not defined in the formula')
					));
				}
			}
		}
	}

	/**
	 * Check that specific checks for overrides of given LLD rules are valid.
	 *
	 * @param array $items
	 */
	private static function checkOverridesFilterFormula(array $items): void {
		foreach ($items as $i => $item) {
			if (!array_key_exists('overrides', $item)) {
				continue;
			}

			$path = '/'.($i + 1).'/overrides';

			self::checkFilterFormula($item['overrides'], $path);
		}
	}

	/**
	 * Check that templates specified in override operations of the given LLD rules are valid.
	 *
	 * @param array  $items
	 *
	 * @throws APIException
	 */
	private static function checkOverridesOperationTemplates(array $items): void {
		$template_indexes = [];

		foreach ($items as $i1 => $item) {
			if (!array_key_exists('overrides', $item)) {
				continue;
			}

			foreach ($item['overrides'] as $i2 => $override) {
				if (!array_key_exists('operations', $override)) {
					continue;
				}

				foreach ($override['operations'] as $i3 => $operation) {
					if (!array_key_exists('optemplate', $operation)) {
						continue;
					}

					foreach ($operation['optemplate'] as $i4 => $template) {
						$template_indexes[$template['templateid']][$i1][$i2][$i3] = $i4;
					}
				}
			}
		}

		if (!$template_indexes) {
			return;
		}

		$db_templates = API::Template()->get([
			'output' => ['templateid'],
			'templateids' => array_keys($template_indexes),
			'preservekeys' => true
		]);

		$template_indexes = array_diff_key($template_indexes, $db_templates);
		$index = reset($template_indexes);

		if ($index === false) {
			return;
		}

		$i1 = key($index);
		$i2 = key($index[$i1]);
		$i3 = key($index[$i1][$i2]);
		$i4 = $index[$i1][$i2][$i3];

		self::exception(ZBX_API_ERROR_PARAMETERS, _s('Invalid parameter "%1$s": %2$s.',
			'/'.($i1 + 1).'/overrides/'.($i2 + 1).'/operations/'.($i3 + 1).'/optemplate/'.($i4 + 1).'/templateid',
			_('a template ID is expected')
		));
	}

	/**
	 * @param array $items
	 * @param array $db_items
	 */
	private static function updateForce(array &$items, array &$db_items): void {
		// Helps to avoid deadlocks.
		CArrayHelper::sort($items, ['itemid']);

		self::addFieldDefaultsByType($items, $db_items);

		$upd_items = [];
		$upd_itemids = [];

		$internal_fields = array_flip(['itemid', 'type', 'key_', 'hostid', 'flags', 'host_status']);
		$nested_object_fields = array_flip(['preprocessing', 'lld_macro_paths', 'filter', 'overrides', 'parameters']);

		self::prepareItemsForDb($items);

		foreach ($items as $i => &$item) {
			$upd_item = DB::getUpdatedValues('items', $item, $db_items[$item['itemid']]);

			if ($upd_item) {
				$upd_items[] = [
					'values' => $upd_item,
					'where' => ['itemid' => $item['itemid']]
				];

=======
>>>>>>> 897b161e
				if (array_key_exists('type', $item) && $item['type'] == ITEM_TYPE_HTTPAGENT) {
					$item = array_intersect_key($item,
						array_flip(['authtype']) + $internal_fields + $upd_item + $nested_object_fields
					);
<<<<<<< HEAD
				}
				else {
					$item = array_intersect_key($item, $internal_fields + $upd_item + $nested_object_fields);
				}

				$upd_itemids[$i] = $item['itemid'];
			}
			else {
				$item = array_intersect_key($item, $internal_fields + $nested_object_fields);
			}
		}
		unset($item);

		if ($upd_items) {
			DB::update('items', $upd_items);
		}

		self::updateParameters($items, $db_items, $upd_itemids);
		self::updatePreprocessing($items, $db_items, $upd_itemids);
		self::updateLldMacroPaths($items, $db_items, $upd_itemids);
		self::updateItemFilters($items, $db_items, $upd_itemids);
		self::updateOverrides($items, $db_items, $upd_itemids);

		$items = array_intersect_key($items, $upd_itemids);
		$db_items = array_intersect_key($db_items, array_flip($upd_itemids));

		self::prepareItemsForApi($items);
		self::prepareItemsForApi($db_items);

		self::addAuditLog(CAudit::ACTION_UPDATE, CAudit::RESOURCE_LLD_RULE, $items, $db_items);
	}

	protected static function addFieldDefaultsByType(array &$items, array $db_items): void {
		parent::addFieldDefaultsByType($items, $db_items);

		self::addFieldDefaultsByLifetimeType($items, $db_items);
		self::addFieldDefaultsByEnabledLifetimeType($items, $db_items);
	}

	private static function addFieldDefaultsByLifetimeType(array &$items, array $db_items): void {
		$field_defaults = [
			'enabled_lifetime' => DB::getDefault('items', 'enabled_lifetime')
		];

		foreach ($items as &$item) {
			if (array_key_exists('lifetime_type', $item)
					&& $item['lifetime_type'] != $db_items[$item['itemid']]['lifetime_type']) {
				if ($item['lifetime_type'] != ZBX_LLD_DELETE_AFTER) {
					$item['lifetime'] = 0;
				}

				if ($item['lifetime_type'] == ZBX_LLD_DELETE_IMMEDIATELY) {
					$item += $field_defaults;
				}
			}
		}
		unset($item);
	}

	private static function addFieldDefaultsByEnabledLifetimeType(array &$items, array $db_items): void {
		$field_defaults = [
			'enabled_lifetime' => DB::getDefault('items', 'enabled_lifetime')
		];

		foreach ($items as &$item) {
			if (array_key_exists('enabled_lifetime_type', $item)
					&& $item['enabled_lifetime_type'] != $db_items[$item['itemid']]['enabled_lifetime_type']
					&& $item['enabled_lifetime_type'] != ZBX_LLD_DISABLE_AFTER) {
				$item += $field_defaults;
			}
		}
		unset($item);
	}

	/**
	 * @param array      $items
	 * @param array|null $db_items
	 * @param array|null $upd_itemids
	 */
	private static function updateLldMacroPaths(array &$items, ?array &$db_items = null,
			?array &$upd_itemids = null): void {
		$ins_lld_macro_paths = [];
		$upd_lld_macro_paths = [];
		$del_lld_macro_pathids = [];

		foreach ($items as $i => &$item) {
			if (!array_key_exists('lld_macro_paths', $item)) {
				continue;
			}

			$changed = false;
			$db_lld_macro_paths = $db_items !== null
				? array_column($db_items[$item['itemid']]['lld_macro_paths'], null, 'lld_macro')
				: [];

			foreach ($item['lld_macro_paths'] as &$lld_macro_path) {
				if (array_key_exists($lld_macro_path['lld_macro'], $db_lld_macro_paths)) {
					$db_lld_macro_path = $db_lld_macro_paths[$lld_macro_path['lld_macro']];
					$lld_macro_path['lld_macro_pathid'] = $db_lld_macro_path['lld_macro_pathid'];
					unset($db_lld_macro_paths[$lld_macro_path['lld_macro']]);

					$upd_lld_macro_path = DB::getUpdatedValues('lld_macro_path', $lld_macro_path, $db_lld_macro_path);

					if ($upd_lld_macro_path) {
						$upd_lld_macro_paths[] = [
							'values' => $upd_lld_macro_path,
							'where' => ['lld_macro_pathid' => $db_lld_macro_path['lld_macro_pathid']]
						];
						$changed = true;
					}
				}
				else {
					$ins_lld_macro_paths[] = ['itemid' => $item['itemid']] + $lld_macro_path;
					$changed = true;
				}
			}
			unset($lld_macro_path);

			if ($db_lld_macro_paths) {
				$del_lld_macro_pathids =
					array_merge($del_lld_macro_pathids, array_column($db_lld_macro_paths, 'lld_macro_pathid'));
				$changed = true;
			}

			if ($db_items !== null) {
				if ($changed) {
					$upd_itemids[$i] = $item['itemid'];
				}
				else {
					unset($item['lld_macro_paths'], $db_items[$item['itemid']]['lld_macro_paths']);
				}
			}
		}
		unset($item);

		if ($del_lld_macro_pathids) {
			DB::delete('lld_macro_path', ['lld_macro_pathid' => $del_lld_macro_pathids]);
		}

		if ($upd_lld_macro_paths) {
			DB::update('lld_macro_path', $upd_lld_macro_paths);
		}

		if ($ins_lld_macro_paths) {
			$lld_macro_pathids = DB::insert('lld_macro_path', $ins_lld_macro_paths);
		}

		foreach ($items as &$item) {
			if (!array_key_exists('lld_macro_paths', $item)) {
				continue;
			}

			foreach ($item['lld_macro_paths'] as &$lld_macro_path) {
				if (!array_key_exists('lld_macro_pathid', $lld_macro_path)) {
					$lld_macro_path['lld_macro_pathid'] = array_shift($lld_macro_pathids);
				}
			}
			unset($lld_macro_path);
		}
		unset($item);
	}

	/**
	 * @param array      $items
	 * @param array|null $db_items
	 * @param array|null $upd_itemids
	 */
	private static function updateItemFilters(array &$items, ?array &$db_items = null, ?array &$upd_itemids = null): void {
		self::updateFilters($items, $db_items, $upd_itemids, 'items', 'item_condition');
	}

	/**
	 * @param array      $objects
	 * @param array|null $db_objects
	 * @param array|null $upd_objectids
	 * @param string     $base_table
	 * @param string     $condition_table
	 */
	private static function updateFilters(array &$objects, ?array &$db_objects, ?array &$upd_objectids,
			string $base_table, string $condition_table): void {
		$base_pk = DB::getPk($base_table);
		$condition_pk = DB::getPk($condition_table);

		$_upd_objectids = $db_objects !== null ? [] : null;

		self::updateFilterConditions($objects, $db_objects, $_upd_objectids, $base_table, $condition_table);

		$upd_objects = [];

		foreach ($objects as $i => &$object) {
			if (!array_key_exists('filter', $object)) {
				continue;
			}

			$upd_object = [];
			$changed = false;

			if ($db_objects === null
					|| $object['filter']['evaltype'] != $db_objects[$object[$base_pk]]['filter']['evaltype']) {
				$upd_object['evaltype'] = $object['filter']['evaltype'];
			}

			if ($object['filter']['evaltype'] == CONDITION_EVAL_TYPE_EXPRESSION) {
				if ($db_objects === null
						|| $object['filter']['formula'] != $db_objects[$object[$base_pk]]['filter']['formula']
						|| array_key_exists($i, $_upd_objectids)) {
					$upd_object['formula'] = $object['filter']['formula'];
					CConditionHelper::replaceFormulaIds($upd_object['formula'],
						array_column($object['filter']['conditions'], null, $condition_pk)
					);
				}
			}
			elseif ($db_objects !== null
					&& $db_objects[$object[$base_pk]]['filter']['evaltype'] == CONDITION_EVAL_TYPE_EXPRESSION) {
				$upd_object['formula'] = DB::getDefault($base_table, 'formula');
				$object['filter']['formula'] = DB::getDefault($base_table, 'formula');
			}

			if ($upd_object) {
				$upd_objects[] = [
					'values' => $upd_object,
					'where' => [$base_pk => $object[$base_pk]]
				];
				$changed = true;
			}

			if ($db_objects !== null) {
				if ($changed || array_key_exists($i, $_upd_objectids)) {
					$upd_objectids[$i] = $object[$base_pk];
				}
				else {
					unset($object['filter'], $db_objects[$object[$base_pk]]['filter']);
				}
			}
		}
		unset($object);

		if ($upd_objects) {
			DB::update($base_table, $upd_objects);
		}
	}

	/**
	 * @param array      $objects
	 * @param array|null $db_objects
	 * @param array|null $upd_objectids
	 * @param string     $base_table
	 * @param string     $condition_table
	 */
	private static function updateFilterConditions(array &$objects, ?array &$db_objects, ?array &$upd_objectids,
			string $base_table, string $condition_table): void {
		$base_pk = DB::getPk($base_table);
		$condition_pk = DB::getPk($condition_table);

		$ins_conditions = [];
		$del_conditionids = [];

		foreach ($objects as $i => &$object) {
			if (!array_key_exists('filter', $object) || !array_key_exists('conditions', $object['filter'])) {
				continue;
			}

			if ($object['filter']['evaltype'] == CONDITION_EVAL_TYPE_EXPRESSION) {
				CConditionHelper::resetFormulaIds($object['filter']['formula'], $object['filter']['conditions']);
			}

			$changed = false;
			$db_conditions = $db_objects !== null ? $db_objects[$object[$base_pk]]['filter']['conditions'] : [];

			foreach ($object['filter']['conditions'] as &$condition) {
				if ($db_objects !== null
						&& $object['filter']['evaltype'] != $db_objects[$object[$base_pk]]['filter']['evaltype']
						&& $db_objects[$object[$base_pk]]['filter']['evaltype'] == CONDITION_EVAL_TYPE_EXPRESSION) {
					$condition['formulaid'] = '';
				}

				$db_conditionid = self::getConditionId($condition_table, $condition, $db_conditions);

				if ($db_conditionid !== null) {
					$condition[$condition_pk] = $db_conditionid;

					if (array_key_exists('formulaid', $condition)
							&& $condition['formulaid'] != $db_conditions[$db_conditionid]['formulaid']) {
						$changed = true;
					}

					unset($db_conditions[$db_conditionid]);

				} else {
					$ins_conditions[] = [$base_pk => $object[$base_pk]] + $condition;
					$changed = true;
				}
			}
			unset($condition);

			if ($db_conditions) {
				$del_conditionids =
					array_merge($del_conditionids, array_column($db_conditions, $condition_pk));
				$changed = true;
			}

			if ($db_objects !== null) {
				if ($changed) {
					$upd_objectids[$i] = $object[$base_pk];
				}
				elseif ($object['filter']['evaltype'] != CONDITION_EVAL_TYPE_EXPRESSION) {
					unset($object['filter']['conditions'], $db_objects[$object[$base_pk]]['filter']['conditions']);
				}
			}
		}
		unset($object);

		if ($del_conditionids) {
			DB::delete($condition_table, [$condition_pk => $del_conditionids]);
		}

		if ($ins_conditions) {
			$conditionids = DB::insert($condition_table, $ins_conditions);
		}

		foreach ($objects as &$object) {
			if (!array_key_exists('filter', $object) || !array_key_exists('conditions', $object['filter'])) {
				continue;
			}

			foreach ($object['filter']['conditions'] as &$condition) {
				if (!array_key_exists($condition_pk, $condition)) {
					$condition[$condition_pk] = array_shift($conditionids);
				}
			}
			unset($condition);
		}
		unset($object);
	}

	/**
	 * @param string $condition_table
	 * @param array  $condition
	 * @param array  $db_conditions
	 *
	 * @return array|null
	 */
	private static function getConditionId(string $condition_table, array $condition, array $db_conditions): ?string {
		$condition += [
			'operator' => DB::getDefault($condition_table, 'operator'),
			'value' => DB::getDefault($condition_table, 'value')
		];

		$condition_pk = DB::getPk($condition_table);

		foreach ($db_conditions as $db_condition) {
			if (!DB::getUpdatedValues($condition_table, $condition, $db_condition)) {
				return $db_condition[$condition_pk];
			}
		}

		return null;
	}

	/**
	 * @param array      $items
	 * @param array|null $db_items
	 * @param array|null $upd_itemids
	 */
	private static function updateOverrides(array &$items, ?array &$db_items = null,
			?array &$upd_itemids = null): void {
		$ins_overrides = [];
		$upd_overrides = [];
		$del_overrideids = [];

		$_upd_itemids = $db_items !== null ? [] : null;
		$_upd_overrides = [];

		foreach ($items as $i => &$item) {
			if (!array_key_exists('overrides', $item)) {
				continue;
			}

			$changed = false;
			$db_overrides = $db_items !== null
				? array_column($db_items[$item['itemid']]['overrides'], null, 'step')
				: [];
			$db_override_steps = $db_items !== null
				? array_column($db_items[$item['itemid']]['overrides'], 'step', 'name')
				: [];

			foreach ($item['overrides'] as &$override) {
				if (array_key_exists($override['step'], $db_overrides)) {
					$db_override = $db_overrides[$override['step']];
					$override['lld_overrideid'] = $db_override['lld_overrideid'];
					unset($db_overrides[$override['step']]);

					$upd_override = DB::getUpdatedValues('lld_override', $override, $db_override);

					if (array_key_exists($override['name'], $db_override_steps)
							&& $override['step'] != $db_override_steps[$override['name']]) {
						$_upd_overrides[] = [
							'values' => $upd_override,
							'where' => ['lld_overrideid' => $db_override['lld_overrideid']]
						];

						$upd_override = ['name' => '#'.$db_override['lld_overrideid']];
					}

					if ($upd_override) {
						$upd_overrides[] = [
							'values' => $upd_override,
							'where' => ['lld_overrideid' => $db_override['lld_overrideid']]
						];
						$changed = true;
					}
				}
				else {
					$ins_overrides[] = ['itemid' => $item['itemid']] + $override;
					$changed = true;
				}
			}
			unset($override);

			if ($db_overrides) {
				$del_overrideids = array_merge($del_overrideids, array_column($db_overrides, 'lld_overrideid'));
				$changed = true;
			}

			if ($db_items !== null && $changed) {
				$_upd_itemids[$i] = $item['itemid'];
			}
		}
		unset($item);

		if ($del_overrideids) {
			DB::delete('lld_override', ['lld_overrideid' => $del_overrideids]);
		}

		if ($upd_overrides) {
			DB::update('lld_override', array_merge($upd_overrides, $_upd_overrides));
		}

		if ($ins_overrides) {
			$overrideids = DB::insert('lld_override', $ins_overrides);
		}

		$overrides = [];
		$db_overrides = null;
		$upd_overrideids = null;

		if ($db_items !== null) {
			$db_overrides = [];
			$upd_overrideids = [];
			$item_indexes = [];
		}

		foreach ($items as $i => &$item) {
			if (!array_key_exists('overrides', $item)) {
				continue;
			}

			foreach ($item['overrides'] as &$override) {
				if (!array_key_exists('lld_overrideid', $override)) {
					$override['lld_overrideid'] = array_shift($overrideids);

					if ($db_items !== null) {
						$db_overrides[$override['lld_overrideid']] = [
							'lld_overrideid' => $override['lld_overrideid']
						];

						if (array_key_exists('filter', $override)) {
							$db_overrides[$override['lld_overrideid']]['filter'] = [
								'evaltype' => DB::getDefault('lld_override', 'evaltype'),
								'formula' => DB::getDefault('lld_override', 'formula'),
								'conditions' => []
							];
						}

						if (array_key_exists('operations', $override)) {
							$db_overrides[$override['lld_overrideid']]['operations'] = [];
						}
					}
				}
				else {
					$db_overrides[$override['lld_overrideid']] =
						$db_items[$item['itemid']]['overrides'][$override['lld_overrideid']];
				}

				$overrides[] = &$override;

				if ($db_items !== null) {
					$item_indexes[] = $i;
				}
			}
			unset($override);
		}
		unset($item);

		if ($overrides) {
			self::updateOverrideFilters($overrides, $db_overrides, $upd_overrideids);
			self::updateOverrideOperations($overrides, $db_overrides, $upd_overrideids);
		}

		if ($db_items !== null) {
			foreach (array_unique(array_intersect_key($item_indexes, $upd_overrideids)) as $i) {
				$_upd_itemids[$i] = $items[$i]['itemid'];
			}

			foreach ($items as $i => &$item) {
				if (!array_key_exists($i, $_upd_itemids)) {
					unset($item['overrides'], $db_items[$item['itemid']]['overrides']);
				}
			}
			unset($item);

			$upd_itemids += $_upd_itemids;
		}
	}

	/**
	 * @param array      $overrides
	 * @param array|null $db_overrides
	 * @param array|null $upd_overrideids
	 */
	private static function updateOverrideFilters(array &$overrides, ?array &$db_overrides,
			?array &$upd_overrideids): void {
		self::updateFilters($overrides, $db_overrides, $upd_overrideids, 'lld_override', 'lld_override_condition');
	}

	/**
	 * @param array      $overrides
	 * @param array|null $db_overrides
	 * @param array|null $upd_overrideids
	 */
	private static function updateOverrideOperations(array &$overrides, ?array &$db_overrides,
			?array &$upd_overrideids): void {
		$ins_operations = [];
		$del_operationids = [];

		$_upd_overrideids = $db_overrides !== null ? [] : null;

		foreach ($overrides as $i => &$override) {
			if (!array_key_exists('operations', $override)) {
				continue;
			}

			$changed = false;
			$db_operations = $db_overrides !== null ? $db_overrides[$override['lld_overrideid']]['operations'] : [];

			foreach ($override['operations'] as &$operation) {
				self::setOperationId($operation, $db_operations);

				if (array_key_exists('lld_override_operationid', $operation)) {
					unset($db_operations[$operation['lld_override_operationid']]);
				}
				else {
					$ins_operations[] = ['lld_overrideid' => $override['lld_overrideid']] + $operation;
					$changed = true;
				}
			}
			unset($operation);

			if ($db_operations) {
				$del_operationids = array_merge($del_operationids, array_keys($db_operations));
				$changed = true;
			}

			if ($db_overrides !== null && $changed) {
				$_upd_overrideids[$i] = $override['lld_overrideid'];
			}
		}
		unset($override);

		if ($del_operationids) {
			DB::delete('lld_override_operation', ['lld_override_operationid' => $del_operationids]);
		}

		if ($ins_operations) {
			$operationids = DB::insert('lld_override_operation', $ins_operations);
		}

		$operations = [];
		$upd_operationids = null;

		if ($db_overrides !== null) {
			$upd_operationids = [];
			$override_indexes = [];
		}

		foreach ($overrides as $i => &$override) {
			if (!array_key_exists('operations', $override)) {
				continue;
			}

			foreach ($override['operations'] as &$operation) {
				if (!array_key_exists('lld_override_operationid', $operation)) {
					$operation['lld_override_operationid'] = array_shift($operationids);

					$operations[] = &$operation;

					if ($db_overrides !== null) {
						$override_indexes[] = $i;
					}
				}
			}
			unset($operation);
		}
		unset($override);

		if ($operations) {
			self::createOverrideOperationFields($operations, $upd_operationids);
		}

		if ($db_overrides !== null) {
			foreach (array_unique(array_intersect_key($override_indexes, $upd_operationids)) as $i) {
				$_upd_overrideids[$i] = $overrides[$i]['lld_overrideid'];
			}

			foreach ($overrides as $i => &$override) {
				if (!array_key_exists($i, $_upd_overrideids)) {
					unset($override['operations'], $db_overrides[$override['lld_overrideid']]['operations']);
=======
				}
				else {
					$item = array_intersect_key($item, $internal_fields + $upd_item + $nested_object_fields);
>>>>>>> 897b161e
				}

				$upd_itemids[$i] = $item['itemid'];
			}
			else {
				$item = array_intersect_key($item, $internal_fields + $nested_object_fields);
			}
		}
		unset($item);

<<<<<<< HEAD
		$operation['lld_override_operationid'] = $db_operation['lld_override_operationid'];

		return true;
	}

	/**
	 * @param array      $operations
	 * @param array|null $upd_operationids
	 */
	private static function createOverrideOperationFields(array &$operations, ?array &$upd_operationids): void {
		foreach (self::OPERATION_FIELDS as $optable => $opfield) {
			$pk = DB::getPk($optable);

			if (in_array($opfield, ['optag', 'optemplate'])) {
				$ins_opfields = [];

				foreach ($operations as $i => $operation) {
					if (!array_key_exists($opfield, $operation) || !$operation[$opfield]) {
						continue;
					}

					foreach ($operation[$opfield] as $_opfield) {
						$ins_opfields[] =
							['lld_override_operationid' => $operation['lld_override_operationid']] + $_opfield;
					}

					if ($upd_operationids !== null) {
						$upd_operationids[$i] = $operation['lld_override_operationid'];
					}
				}

				if ($ins_opfields) {
					$opfieldids = DB::insert($optable, $ins_opfields);
				}

				foreach ($operations as &$operation) {
					if (!array_key_exists($opfield, $operation)) {
						continue;
					}

					foreach ($operation[$opfield] as &$_opfield) {
						$_opfield[$pk] = array_shift($opfieldids);
					}
					unset($_opfield);
				}
				unset($operation);
			}
			else {
				$ins_opfields = [];

				foreach ($operations as $i => &$operation) {
					if (!array_key_exists($opfield, $operation) || !$operation[$opfield]) {
						continue;
					}
=======
		if ($upd_items) {
			DB::update('items', $upd_items);
		}

		self::updateParameters($items, $db_items, $upd_itemids);
		self::updatePreprocessing($items, $db_items, $upd_itemids);
		self::updateLldMacroPaths($items, $db_items, $upd_itemids);
		self::updateItemFilters($items, $db_items, $upd_itemids);
		self::updateOverrides($items, $db_items, $upd_itemids);
>>>>>>> 897b161e

		$items = array_intersect_key($items, $upd_itemids);
		$db_items = array_intersect_key($db_items, array_flip($upd_itemids));

		self::prepareItemsForApi($items);
		self::prepareItemsForApi($db_items);

		self::addAuditLog(CAudit::ACTION_UPDATE, CAudit::RESOURCE_LLD_RULE, $items, $db_items);
	}

	/**
	 * @param array $templateids
	 * @param array $hostids
	 */
	public static function linkTemplateObjects(array $templateids, array $hostids): void {
		$db_items = DB::select('items', [
			'output' => array_merge(
				['itemid', 'name', 'type', 'key_', 'lifetime_type', 'lifetime', 'enabled_lifetime_type',
					'enabled_lifetime', 'description', 'status'
				],
				array_diff(CItemType::FIELD_NAMES, ['interfaceid', 'parameters'])
			),
			'filter' => [
				'hostid' => $templateids,
				'flags' => [ZBX_FLAG_DISCOVERY_RULE]
			],
			'preservekeys' => true
		]);

		if (!$db_items) {
			return;
		}

		self::prepareItemsForApi($db_items);
		self::addInternalFields($db_items);

		$items = [];

		foreach ($db_items as $db_item) {
			$item = array_intersect_key($db_item, array_flip(['itemid', 'type']));

			if (in_array($db_item['type'], [ITEM_TYPE_SCRIPT, ITEM_TYPE_BROWSER])) {
				$item += ['parameters' => []];
			}

			$items[] = $item + [
				'preprocessing' => [],
				'lld_macro_paths' => [],
				'filter' => [],
				'overrides' => []
			];
		}

		self::addAffectedObjects($items, $db_items);

		$items = array_values($db_items);

		foreach ($items as &$item) {
			if (array_key_exists('parameters', $item)) {
				$item['parameters'] = array_values($item['parameters']);
			}

			$item['preprocessing'] = array_values($item['preprocessing']);
			$item['lld_macro_paths'] = array_values($item['lld_macro_paths']);
			$item['filter']['conditions'] = array_values($item['filter']['conditions']);

			foreach ($item['filter']['conditions'] as &$condition) {
				if ($item['filter']['evaltype'] != CONDITION_EVAL_TYPE_EXPRESSION) {
					unset($condition['formulaid']);
				}
			}
			unset($condition);

			foreach ($item['overrides'] as &$override) {
				foreach ($override['filter']['conditions'] as &$condition) {
					if ($override['filter']['evaltype'] != CONDITION_EVAL_TYPE_EXPRESSION) {
						unset($condition['formulaid']);
					}
				}
				unset($condition);

				$override['filter']['conditions'] = array_values($override['filter']['conditions']);

				foreach ($override['operations'] as &$operation) {
					$operation['optag'] = array_values($operation['optag']);
					$operation['optemplate'] = array_values($operation['optemplate']);
				}
				unset($operation);

				$override['operations'] = array_values($override['operations']);
			}
			unset($override);

			$item['overrides'] = array_values($item['overrides']);
		}
		unset($item);

		self::inherit($items, [], $hostids);

		$ruleids = array_keys($db_items);

		API::ItemPrototype()->linkTemplateObjects($ruleids, $hostids);
		API::TriggerPrototype()->linkTemplateObjects($ruleids, $hostids);
		API::GraphPrototype()->linkTemplateObjects($ruleids, $hostids);
		API::HostPrototype()->linkTemplateObjects($ruleids, $hostids);
		CDiscoveryRulePrototype::linkTemplateObjects($ruleids, $hostids);
	}

	/**
	 * @inheritDoc
	 */
	protected static function inherit(array $items, array $db_items = [], ?array $hostids = null,
			bool $is_dep_items = false): void {
		$tpl_links = self::getTemplateLinks($items, $hostids);

		if ($hostids === null) {
			self::filterObjectsToInherit($items, $db_items, $tpl_links);

			if (!$items) {
				return;
			}
		}

		self::checkDoubleInheritedNames($items, $db_items, $tpl_links);
		self::checkInheritedNestedItems($items, $db_items, $tpl_links);

		$chunks = self::getInheritChunks($items, $tpl_links);

		foreach ($chunks as $chunk) {
			$_items = array_intersect_key($items, array_flip($chunk['item_indexes']));
			$_db_items = array_intersect_key($db_items, array_flip(array_column($_items, 'itemid')));
			$_hostids = array_keys($chunk['hosts']);

			self::inheritChunk($_items, $_db_items, $tpl_links, $_hostids);
		}
	}

	private static function checkInheritedNestedItems(array $items, array $db_items, array $tpl_links): void {
		foreach ($items as $item) {
			$check = false;

			if (array_key_exists($item['itemid'], $db_items)) {
				if ($item['type'] != $db_items[$item['itemid']]['type'] && $item['type'] == ITEM_TYPE_NESTED) {
					$check = true;
				}
			}
			elseif ($item['type'] == ITEM_TYPE_NESTED) {
				$check = true;
			}

			if (!$check) {
				continue;
			}

			foreach ($tpl_links[$item['hostid']] as $host) {
				if (!in_array($host['status'], [HOST_STATUS_MONITORED, HOST_STATUS_NOT_MONITORED])
						|| $host['flags'] != ZBX_FLAG_DISCOVERY_NORMAL) {
					continue;
				}

				$root_item = array_key_exists($item['itemid'], $db_items)
					? $item + ['templateid' => $db_items[$item['itemid']]['templateid']]
					: $item;

				while ($root_item['templateid'] != 0) {
					$root_item = DB::select('items', [
						'output' => ['hostid', 'templateid'],
						'itemids' => $root_item['templateid']
					])[0];
				}

				$db_hosts = DB::select('hosts', [
					'output' => ['host'],
					'hostids' => [$root_item['hostid'], $host['hostid']],
					'preservekeys' => true
				]);

				self::exception(ZBX_API_ERROR_PARAMETERS,
					_s('The nested LLD rule with key "%1$s" of the template "%2$s" cannot be inherited to non-discovered host "%3$s".',
						$item['key_'], $db_hosts[$root_item['hostid']]['host'], $db_hosts[$host['hostid']]['host']
					)
				);
			}
		}
	}

	/**
	 * @param array $items
	 * @param array $db_items
	 * @param array $tpl_links
	 * @param array $hostids
	 */
	private static function inheritChunk(array $items, array $db_items, array $tpl_links, array $hostids): void {
		$items_to_link = [];
		$items_to_update = [];

		foreach ($items as $i => $item) {
			if (!array_key_exists($item['itemid'], $db_items)) {
				$items_to_link[] = $item;
			}
			else {
				$items_to_update[] = $item;
			}

			unset($items[$i]);
		}

		$ins_items = [];
		$upd_items = [];
		$upd_db_items = [];

		if ($items_to_link) {
			$upd_db_items = self::getChildObjectsUsingName($items_to_link, $hostids);

			if ($upd_db_items) {
				$upd_items = self::getUpdChildObjectsUsingName($items_to_link, $upd_db_items);
			}

			$ins_items = self::getInsChildObjects($items_to_link, $upd_db_items, $tpl_links, $hostids);
		}

		if ($items_to_update) {
			$_upd_db_items = self::getChildObjectsUsingTemplateid($items_to_update, $db_items, $hostids);
			$_upd_items = self::getUpdChildObjectsUsingTemplateid($items_to_update, $_upd_db_items);

			self::checkDuplicates($_upd_items, $_upd_db_items);

			$upd_items = array_merge($upd_items, $_upd_items);
			$upd_db_items += $_upd_db_items;
		}

		self::setChildMasterItemIds($upd_items, $ins_items, $hostids);

		self::checkDependentItems(array_merge($upd_items, $ins_items), $upd_db_items, true);

		self::addInterfaceIds($upd_items, $upd_db_items, $ins_items);

		if ($upd_items) {
			self::updateForce($upd_items, $upd_db_items);
		}

		if ($ins_items) {
			self::createForce($ins_items);
		}

		self::inherit(array_merge($upd_items, $ins_items), $upd_db_items);
	}

	/**
	 * @param array $items
	 * @param array $hostids
	 *
	 * @return array
	 */
	private static function getChildObjectsUsingName(array $items, array $hostids): array {
		$result = DBselect(
			'SELECT i.itemid,ht.hostid,i.key_,i.templateid,i.flags,h.status AS host_status,'.
				'ht.templateid AS parent_hostid'.
			' FROM hosts_templates ht,items i,hosts h'.
			' WHERE ht.hostid=i.hostid'.
				' AND ht.hostid=h.hostid'.
				' AND '.dbConditionId('ht.templateid', array_unique(array_column($items, 'hostid'))).
				' AND '.dbConditionString('i.key_', array_unique(array_column($items, 'key_'))).
				' AND '.dbConditionId('ht.hostid', $hostids)
		);

		$upd_db_items = [];
		$parent_indexes = [];

		while ($row = DBfetch($result)) {
			foreach ($items as $i => $item) {
				if (bccomp($row['parent_hostid'], $item['hostid']) == 0 && $row['key_'] === $item['key_']) {
					if ($row['flags'] == $item['flags'] && $row['templateid'] == 0) {
						$upd_db_items[$row['itemid']] = $row;
						$parent_indexes[$row['itemid']] = $i;
					}
					else {
						self::showObjectMismatchError($item, $row);
					}
				}
			}
		}

		if (!$upd_db_items) {
			return [];
		}

		$options = [
			'output' => array_merge(
				['uuid', 'itemid', 'name', 'type', 'key_', 'lifetime_type', 'lifetime', 'enabled_lifetime_type',
					'enabled_lifetime', 'description', 'status'
				],
				array_diff(CItemType::FIELD_NAMES, ['parameters'])
			),
			'itemids' => array_keys($upd_db_items)
		];
		$result = DBselect(DB::makeSql('items', $options));

		while ($row = DBfetch($result)) {
			$upd_db_items[$row['itemid']] = $row + $upd_db_items[$row['itemid']];
		}

		$upd_items = [];

		foreach ($upd_db_items as $upd_db_item) {
			$item = $items[$parent_indexes[$upd_db_item['itemid']]];

			$upd_items[] = [
				'itemid' => $upd_db_item['itemid'],
				'type' => $item['type'],
				'preprocessing' => [],
				'lld_macro_paths' => [],
				'filter' => [],
				'overrides' => [],
				'parameters' => []
			];
		}

		self::addAffectedObjects($upd_items, $upd_db_items);

		return $upd_db_items;
	}

	/**
	 * @param array $items
	 * @param array $upd_db_items
	 *
	 * @return array
	 */
	private static function getUpdChildObjectsUsingName(array $items, array $upd_db_items): array {
		$parent_indexes = [];

		foreach ($items as $i => &$item) {
			$item['uuid'] = '';
			$item = self::unsetNestedObjectIds($item);

			$parent_indexes[$item['hostid']][$item['key_']] = $i;
		}
		unset($item);

		$upd_items = [];

		foreach ($upd_db_items as $upd_db_item) {
			$item = $items[$parent_indexes[$upd_db_item['parent_hostid']][$upd_db_item['key_']]];

			$upd_item = [
				'itemid' => $upd_db_item['itemid'],
				'hostid' => $upd_db_item['hostid'],
				'templateid' => $item['itemid'],
				'host_status' => $upd_db_item['host_status']
			] + $item;

			$upd_item += [
				'preprocessing' => [],
				'lld_macro_paths' => [],
				'filter' => [
					'evaltype' => DB::getDefault('items', 'evaltype'),
					'formula' => DB::getDefault('items', 'formula'),
					'conditions' => []
				],
				'overrides' => [],
				'parameters' => []
			];

			$upd_items[] = $upd_item;
		}

		return $upd_items;
	}

	/**
	 * @param array $items
	 * @param array $upd_db_items
	 * @param array $tpl_links
	 * @param array $hostids
	 *
	 * @return array
	 */
	private static function getInsChildObjects(array $items, array $upd_db_items, array $tpl_links,
			array $hostids): array {
		$ins_items = [];

		$upd_item_keys = [];

		foreach ($upd_db_items as $upd_db_item) {
			$upd_item_keys[$upd_db_item['hostid']][] = $upd_db_item['key_'];
		}

		foreach ($items as $item) {
			$item['uuid'] = '';
			$item = self::unsetNestedObjectIds($item);

			foreach ($tpl_links[$item['hostid']] as $host) {
				if (!in_array($host['hostid'], $hostids)
						|| (array_key_exists($host['hostid'], $upd_item_keys)
							&& in_array($item['key_'], $upd_item_keys[$host['hostid']]))) {
					continue;
				}

				$ins_items[] = [
					'hostid' => $host['hostid'],
					'templateid' => $item['itemid'],
					'host_status' => $host['status']
				] + array_diff_key($item, array_flip(['itemid']));
			}
		}

		return $ins_items;
	}

	/**
	 * @param array $items
	 * @param array $db_items
	 * @param array $hostids
	 *
	 * @return array
	 */
	private static function getChildObjectsUsingTemplateid(array $items, array $db_items, array $hostids): array {
		$upd_db_items = DB::select('items', [
			'output' => array_merge(
				['itemid', 'name', 'type', 'key_', 'lifetime_type', 'lifetime', 'enabled_lifetime_type',
					'enabled_lifetime', 'description', 'status'
				],
				array_diff(CItemType::FIELD_NAMES, ['parameters'])
			),
			'filter' => [
				'templateid' => array_keys($db_items),
				'hostid' => $hostids
			],
			'preservekeys' => true
		]);

		self::addInternalFields($upd_db_items);

		if ($upd_db_items) {
			$parent_indexes = array_flip(array_column($items, 'itemid'));
			$upd_items = [];

			foreach ($upd_db_items as $upd_db_item) {
				$item = $items[$parent_indexes[$upd_db_item['templateid']]];
				$db_item = $db_items[$upd_db_item['templateid']];

				$upd_item = [
					'itemid' => $upd_db_item['itemid'],
					'type' => $item['type']
				];

				$upd_item += array_intersect_key([
					'preprocessing' => [],
					'lld_macro_paths' => [],
					'filter' => [],
					'overrides' => [],
					'parameters' => []
				], $db_item);

				$upd_items[] = $upd_item;
			}

			self::addAffectedObjects($upd_items, $upd_db_items);
		}

		return $upd_db_items;
	}

	/**
	 * @param array $items
	 * @param array $upd_db_items
	 *
	 * @return array
	 */
	private static function getUpdChildObjectsUsingTemplateid(array $items, array $upd_db_items): array {
		$parent_indexes = array_flip(array_column($items, 'itemid'));

		foreach ($items as &$item) {
			unset($item['uuid']);
			$item = self::unsetNestedObjectIds($item);
		}
		unset($item);

		$upd_items = [];

		foreach ($upd_db_items as $upd_db_item) {
			$item = $items[$parent_indexes[$upd_db_item['templateid']]];

			$upd_items[] = array_intersect_key($upd_db_item,
				array_flip(['itemid', 'hostid', 'templateid', 'host_status'])
			) + $item;
		}

		return $upd_items;
	}

	/**
	 * @param array $itemids
	 *
	 * @return array
	 */
	public function delete(array $itemids): array {
		$this->validateDelete($itemids, $db_items);

		self::deleteForce($db_items);

		return ['ruleids' => $itemids];
	}

	private function validateDelete(array $itemids, ?array &$db_items = null): void {
		$api_input_rules = ['type' => API_IDS, 'flags' => API_NOT_EMPTY, 'uniq' => true];

		if (!CApiInputValidator::validate($api_input_rules, $itemids, '/', $error)) {
			self::exception(ZBX_API_ERROR_PARAMETERS, $error);
		}

		$db_items = $this->get([
			'output' => ['itemid', 'name', 'templateid', 'flags'],
			'itemids' => $itemids,
			'editable' => true,
			'preservekeys' => true
		]);

		if (count($db_items) != count($itemids)) {
			self::exception(ZBX_API_ERROR_PERMISSIONS, _('No permissions to referred object or it does not exist!'));
		}

		foreach ($itemids as $i => $itemid) {
			if ($db_items[$itemid]['templateid'] != 0) {
				self::exception(ZBX_API_ERROR_PARAMETERS, _s('Invalid parameter "%1$s": %2$s.', '/'.($i + 1),
					_('cannot delete inherited LLD rule')
				));
			}
		}
	}

	/**
	 * @param array $db_items
	 */
	public static function deleteForce(array $db_items): void {
		self::addInheritedItems($db_items);

		$del_itemids = array_keys($db_items);

		self::deleteAffectedItemPrototypes($del_itemids);
		self::deleteAffectedHostPrototypes($del_itemids);
<<<<<<< HEAD
=======
		self::deleteAffectedLldRulePrototypes($db_items);
		self::deleteAffectedOverrides($del_itemids);
>>>>>>> 897b161e

		DB::delete('item_preproc', ['itemid' => $del_itemids]);
<<<<<<< HEAD
=======
		DB::delete('lld_macro_export', ['itemid' => $del_itemids]);
		DB::delete('lld_macro_path', ['itemid' => $del_itemids]);
		DB::delete('item_condition', ['itemid' => $del_itemids]);
		DB::delete('item_discovery', ['itemid' => $del_itemids]);
>>>>>>> 897b161e
		DB::update('items', [
			'values' => ['templateid' => 0],
			'where' => ['itemid' => $del_itemids]
		]);
		DB::delete('items', ['itemid' => $del_itemids]);

		$ins_housekeeper = [];

		foreach ($del_itemids as $itemid) {
			$ins_housekeeper[] = [
				'tablename' => 'events',
				'field' => 'lldruleid',
				'value' => $itemid
			];
		}

		DB::insertBatch('housekeeper', $ins_housekeeper);

		self::addAuditLog(CAudit::ACTION_DELETE, CAudit::RESOURCE_LLD_RULE, $db_items);
	}

	/**
	 * Delete discovery prototypes which belong to the given LLD rules prototypes.
	 *
	 * @param array $db_items
	 */
	private static function deleteAffectedLldRulePrototypes(array $db_items): void {
		$lldruleids = [];
		$discovered_lldruleids = [];

		foreach ($db_items as $db_item) {
			if ($db_item['flags'] == ZBX_FLAG_DISCOVERY_RULE) {
				$lldruleids[] = $db_item['itemid'];
			}
			else {
				$discovered_lldruleids[] = $db_item['itemid'];
			}
		}

		if ($lldruleids) {
			$db_lld_rule_prototypes = DBfetchArrayAssoc(DBselect(
				'SELECT id.itemid,i.name,i.flags'.
				' FROM item_discovery id,items i'.
				' WHERE id.itemid=i.itemid'.
					' AND '.dbConditionId('id.lldruleid', $lldruleids).
					' AND '.dbConditionInt('i.flags', [ZBX_FLAG_DISCOVERY_RULE_PROTOTYPE])
			), 'itemid');

			if ($db_lld_rule_prototypes) {
				CDiscoveryRulePrototype::deleteForce($db_lld_rule_prototypes);
			}
		}

<<<<<<< HEAD
=======
		if ($discovered_lldruleids) {
			$db_lld_rule_prototypes = DBfetchArrayAssoc(DBselect(
				'SELECT id.itemid,i.name,i.flags'.
				' FROM item_discovery id,items i'.
				' WHERE id.itemid=i.itemid'.
					' AND '.dbConditionId('id.lldruleid', $discovered_lldruleids).
					' AND '.dbConditionInt('i.flags', [ZBX_FLAG_DISCOVERY_RULE_PROTOTYPE_CREATED])
			), 'itemid');

			if ($db_lld_rule_prototypes) {
				CDiscoveryRulePrototype::deleteForce($db_lld_rule_prototypes);
			}
		}
	}

>>>>>>> 897b161e
	/**
	 * @param array      $templateids
	 * @param array|null $hostids
	 */
	public static function unlinkTemplateObjects(array $templateids, ?array $hostids = null): void {
		$hostids_condition = $hostids ? ' AND '.dbConditionId('ii.hostid', $hostids) : '';

		$result = DBselect(
			'SELECT ii.itemid,ii.name,ii.templateid,ii.uuid,h.status AS host_status'.
			' FROM items i,items ii,hosts h'.
			' WHERE i.itemid=ii.templateid'.
				' AND ii.hostid=h.hostid'.
				' AND '.dbConditionId('i.hostid', $templateids).
				' AND '.dbConditionInt('i.flags', [ZBX_FLAG_DISCOVERY_RULE]).
				$hostids_condition
		);

		$items = [];
		$db_items = [];

		while ($row = DBfetch($result)) {
			$item = [
				'itemid' => $row['itemid'],
				'templateid' => 0
			];

			if ($row['host_status'] == HOST_STATUS_TEMPLATE) {
				$item += ['uuid' => generateUuidV4()];
			}

			$items[] = $item;
			$db_items[$row['itemid']] = $row;
		}

		if ($items) {
			self::updateForce($items, $db_items);

			$ruleids = array_keys($db_items);

			CItemPrototype::unlinkTemplateObjects($ruleids);
			API::HostPrototype()->unlinkTemplateObjects($ruleids);
			CDiscoveryRulePrototype::unlinkTemplateObjects($ruleids);
		}
	}

	/**
	 * @param array      $templateids
	 * @param array|null $hostids
	 */
	public static function clearTemplateObjects(array $templateids, ?array $hostids = null): void {
		$hostids_condition = $hostids ? ' AND '.dbConditionId('ii.hostid', $hostids) : '';

		$db_items = DBfetchArrayAssoc(DBselect(
			'SELECT ii.itemid,ii.name,ii.flags'.
			' FROM items i,items ii'.
			' WHERE i.itemid=ii.templateid'.
				' AND '.dbConditionId('i.hostid', $templateids).
				' AND '.dbConditionInt('i.flags', [ZBX_FLAG_DISCOVERY_RULE]).
				$hostids_condition
		), 'itemid');

		if ($db_items) {
			self::deleteForce($db_items);
		}
	}
}<|MERGE_RESOLUTION|>--- conflicted
+++ resolved
@@ -755,410 +755,10 @@
 					'where' => ['itemid' => $item['itemid']]
 				];
 
-<<<<<<< HEAD
-		while ($db_condition = DBfetch($db_conditions)) {
-			$db_objects[$db_condition[$base_pk]]['filter']['conditions'][$db_condition[$condition_pk]] =
-				array_diff_key($db_condition, array_flip([$base_pk]));
-		}
-
-		foreach ($db_objects as &$db_object) {
-			if ($db_object['filter']['evaltype'] == CONDITION_EVAL_TYPE_EXPRESSION) {
-				CConditionHelper::addFormulaIds($db_object['filter']['conditions'], $db_object['filter']['formula']);
-				CConditionHelper::replaceConditionIds($db_object['filter']['formula'],
-					$db_object['filter']['conditions']
-				);
-			}
-			else {
-				foreach ($db_object['filter']['conditions'] as &$condition) {
-					$condition['formulaid'] = '';
-				}
-				unset($condition);
-			}
-		}
-		unset($db_object);
-	}
-
-	/**
-	 * @param array $items
-	 * @param array $db_items
-	 */
-	private static function addAffectedOverrides(array $items, array &$db_items): void {
-		$itemids = [];
-
-		foreach ($items as $item) {
-			if (array_key_exists('overrides', $item)) {
-				$itemids[] = $item['itemid'];
-				$db_items[$item['itemid']]['overrides'] = [];
-			}
-		}
-
-		if (!$itemids) {
-			return;
-		}
-
-		$options = [
-			'output' => ['lld_overrideid', 'itemid', 'name', 'step', 'stop'],
-			'filter' => ['itemid' => $itemids]
-		];
-		$result = DBselect(DB::makeSql('lld_override', $options));
-
-		$db_overrides = [];
-
-		while ($db_override = DBfetch($result)) {
-			$db_items[$db_override['itemid']]['overrides'][$db_override['lld_overrideid']] =
-				array_diff_key($db_override, array_flip(['itemid']));
-
-			$db_overrides[$db_override['lld_overrideid']] = &$db_items[$db_override['itemid']]['overrides'][$db_override['lld_overrideid']];
-		}
-
-		if (!$db_overrides) {
-			return;
-		}
-
-		self::addAffectedOverrideFilters($db_overrides);
-		self::addAffectedOverrideOperations($db_overrides);
-	}
-
-	/**
-	 * @param array $db_overrides
-	 */
-	private static function addAffectedOverrideFilters(array &$db_overrides): void {
-		self::addAffectedFilters($db_overrides, 'lld_override', 'lld_override_condition');
-	}
-
-	/**
-	 * @param array $db_overrides
-	 */
-	private static function addAffectedOverrideOperations(array &$db_overrides): void {
-		foreach ($db_overrides as &$db_override) {
-			$db_override['operations'] = [];
-		}
-		unset($db_override);
-
-		$options = [
-			'output' => ['lld_override_operationid', 'lld_overrideid', 'operationobject', 'operator', 'value'],
-			'filter' => ['lld_overrideid' => array_keys($db_overrides)]
-		];
-		$result = DBselect(DB::makeSql('lld_override_operation', $options));
-
-		$db_operations = [];
-
-		while ($db_operation = DBfetch($result)) {
-			$db_overrides[$db_operation['lld_overrideid']]['operations'][$db_operation['lld_override_operationid']] =
-				array_diff_key($db_operation, array_flip(['lld_overrideid']));
-
-			$db_operations[$db_operation['lld_override_operationid']] =
-				&$db_overrides[$db_operation['lld_overrideid']]['operations'][$db_operation['lld_override_operationid']];
-		}
-
-		if (!$db_operations) {
-			return;
-		}
-
-		self::addAffectedOverrideOperationSingleObjectFields($db_operations);
-		self::addAffectedOverrideOperationTags($db_operations);
-		self::addAffectedOverrideOperationTemplates($db_operations);
-	}
-
-	/**
-	 * @param array $db_operations
-	 */
-	private static function addAffectedOverrideOperationSingleObjectFields(array &$db_operations): void {
-		$db_op_fields = DBselect(
-			'SELECT op.lld_override_operationid,d.discover AS d_discover,s.status AS s_status,p.delay AS p_delay,'.
-				'h.history AS h_history,t.trends AS t_trends,ss.severity AS ss_severity,'.
-				'i.inventory_mode AS i_inventory_mode'.
-			' FROM lld_override_operation op'.
-			' LEFT JOIN lld_override_opdiscover d ON op.lld_override_operationid=d.lld_override_operationid'.
-			' LEFT JOIN lld_override_opstatus s ON op.lld_override_operationid=s.lld_override_operationid'.
-			' LEFT JOIN lld_override_opperiod p ON op.lld_override_operationid=p.lld_override_operationid'.
-			' LEFT JOIN lld_override_ophistory h ON op.lld_override_operationid=h.lld_override_operationid'.
-			' LEFT JOIN lld_override_optrends t ON op.lld_override_operationid=t.lld_override_operationid'.
-			' LEFT JOIN lld_override_opseverity ss ON op.lld_override_operationid=ss.lld_override_operationid'.
-			' LEFT JOIN lld_override_opinventory i ON op.lld_override_operationid=i.lld_override_operationid'.
-			' WHERE '.dbConditionId('op.lld_override_operationid', array_keys($db_operations))
-		);
-
-		$single_op_fields = [
-			'd' => 'opdiscover',
-			's' => 'opstatus',
-			'p' => 'opperiod',
-			'h' => 'ophistory',
-			't' => 'optrends',
-			'ss' => 'opseverity',
-			'i' => 'opinventory'
-		];
-
-		while ($db_op_field = DBfetch($db_op_fields, false)) {
-			foreach ($single_op_fields as $alias => $opfield) {
-				$fields = [];
-				$has_filled_fields = false;
-
-				foreach ($db_op_field as $aliased_name => $value) {
-					if (strncmp($aliased_name, $alias.'_', strlen($alias) + 1) != 0) {
-						continue;
-					}
-
-					$fields[substr($aliased_name, strlen($alias) + 1)] = $value;
-
-					if ($value !== null) {
-						$has_filled_fields = true;
-					}
-				}
-
-				$db_operations[$db_op_field['lld_override_operationid']][$opfield] = $has_filled_fields ? $fields : [];
-			}
-		}
-	}
-
-	/**
-	 * @param array $db_operations
-	 */
-	private static function addAffectedOverrideOperationTags(array &$db_operations): void {
-		$tag_operationobjects = [
-			OPERATION_OBJECT_ITEM_PROTOTYPE, OPERATION_OBJECT_TRIGGER_PROTOTYPE, OPERATION_OBJECT_HOST_PROTOTYPE
-		];
-		$operationids = [];
-
-		foreach ($db_operations as &$db_operation) {
-			$db_operation['optag'] = [];
-
-			if (in_array($db_operation['operationobject'], $tag_operationobjects)) {
-				$operationids[] = $db_operation['lld_override_operationid'];
-			}
-		}
-		unset($db_operation);
-
-		if (!$operationids) {
-			return;
-		}
-
-		$options = [
-			'output' => ['lld_override_optagid', 'lld_override_operationid', 'tag', 'value'],
-			'filter' => ['lld_override_operationid' => $operationids]
-		];
-		$db_tags = DBselect(DB::makeSql('lld_override_optag', $options));
-
-		while ($db_tag = DBfetch($db_tags)) {
-			$db_operations[$db_tag['lld_override_operationid']]['optag'][$db_tag['lld_override_optagid']] =
-				array_diff_key($db_tag, array_flip(['lld_override_operationid']));
-		}
-	}
-
-	/**
-	 * @param array $db_operations
-	 */
-	private static function addAffectedOverrideOperationTemplates(array &$db_operations): void {
-		$operationids = [];
-
-		foreach ($db_operations as &$db_operation) {
-			$db_operation['optemplate'] = [];
-
-			if ($db_operation['operationobject'] == OPERATION_OBJECT_HOST_PROTOTYPE) {
-				$operationids[] = $db_operation['lld_override_operationid'];
-			}
-		}
-		unset($db_operation);
-
-		if (!$operationids) {
-			return;
-		}
-
-		$options = [
-			'output' => ['lld_override_optemplateid', 'lld_override_operationid', 'templateid'],
-			'filter' => ['lld_override_operationid' => $operationids]
-		];
-		$db_templates = DBselect(DB::makeSql('lld_override_optemplate', $options));
-
-		while ($db_template = DBfetch($db_templates)) {
-			$db_operations[$db_template['lld_override_operationid']]['optemplate'][$db_template['lld_override_optemplateid']] =
-				array_diff_key($db_template, array_flip(['lld_override_operationid']));
-		}
-	}
-
-	/**
-	 * Check if lifetime value is greater than enabled_lifetime value.
-	 *
-	 * @param array $items
-	 */
-	private static function checkLifetimeFields(array $items): void {
-		foreach ($items as $i => $item) {
-			if ($item['lifetime_type'] != ZBX_LLD_DELETE_AFTER
-					|| $item['enabled_lifetime_type'] != ZBX_LLD_DISABLE_AFTER || $item['lifetime'][0] === '{'
-					|| $item['enabled_lifetime'][0] === '{') {
-				continue;
-			}
-
-			$item['lifetime'] = timeUnitToSeconds($item['lifetime']);
-			$item['enabled_lifetime'] = timeUnitToSeconds($item['enabled_lifetime']);
-
-			if ($item['lifetime'] == 0 && $item['enabled_lifetime'] == 0) {
-				continue;
-			}
-
-			if ($item['enabled_lifetime'] >= $item['lifetime']) {
-				self::exception(ZBX_API_ERROR_PARAMETERS,
-					_s('Invalid parameter "%1$s": %2$s.', '/'.($i + 1).'/enabled_lifetime',
-						_s('cannot be greater than or equal to the value of parameter "%1$s"', '/'.($i + 1).'/lifetime')
-					)
-				);
-			}
-		}
-	}
-
-	/**
-	 * Check that all constants of formula are specified in the filter conditions of the given LLD rules or overrides.
-	 *
-	 * @param array  $objects
-	 * @param string $path
-	 *
-	 * @throws APIException
-	 */
-	private static function checkFilterFormula(array $objects, string $path = '/'): void {
-		$condition_formula_parser = new CConditionFormula();
-
-		foreach ($objects as $i => $object) {
-			if (!array_key_exists('filter', $object)
-					|| $object['filter']['evaltype'] != CONDITION_EVAL_TYPE_EXPRESSION) {
-				continue;
-			}
-
-			$condition_formula_parser->parse($object['filter']['formula']);
-
-			$constants = array_unique(array_column($condition_formula_parser->constants, 'value'));
-			$subpath = ($path === '/' ? $path : $path.'/').($i + 1).'/filter';
-
-			$condition_formulaids = array_column($object['filter']['conditions'], 'formulaid');
-
-			foreach ($constants as $constant) {
-				if (!in_array($constant, $condition_formulaids)) {
-					self::exception(ZBX_API_ERROR_PARAMETERS, _s('Invalid parameter "%1$s": %2$s.', $subpath.'/formula',
-						_s('missing filter condition "%1$s"', $constant)
-					));
-				}
-			}
-
-			foreach ($object['filter']['conditions'] as $j => $condition) {
-				if (!in_array($condition['formulaid'], $constants)) {
-					self::exception(ZBX_API_ERROR_PARAMETERS, _s('Invalid parameter "%1$s": %2$s.',
-						$subpath.'/conditions/'.($j + 1).'/formulaid', _('an identifier is not defined in the formula')
-					));
-				}
-			}
-		}
-	}
-
-	/**
-	 * Check that specific checks for overrides of given LLD rules are valid.
-	 *
-	 * @param array $items
-	 */
-	private static function checkOverridesFilterFormula(array $items): void {
-		foreach ($items as $i => $item) {
-			if (!array_key_exists('overrides', $item)) {
-				continue;
-			}
-
-			$path = '/'.($i + 1).'/overrides';
-
-			self::checkFilterFormula($item['overrides'], $path);
-		}
-	}
-
-	/**
-	 * Check that templates specified in override operations of the given LLD rules are valid.
-	 *
-	 * @param array  $items
-	 *
-	 * @throws APIException
-	 */
-	private static function checkOverridesOperationTemplates(array $items): void {
-		$template_indexes = [];
-
-		foreach ($items as $i1 => $item) {
-			if (!array_key_exists('overrides', $item)) {
-				continue;
-			}
-
-			foreach ($item['overrides'] as $i2 => $override) {
-				if (!array_key_exists('operations', $override)) {
-					continue;
-				}
-
-				foreach ($override['operations'] as $i3 => $operation) {
-					if (!array_key_exists('optemplate', $operation)) {
-						continue;
-					}
-
-					foreach ($operation['optemplate'] as $i4 => $template) {
-						$template_indexes[$template['templateid']][$i1][$i2][$i3] = $i4;
-					}
-				}
-			}
-		}
-
-		if (!$template_indexes) {
-			return;
-		}
-
-		$db_templates = API::Template()->get([
-			'output' => ['templateid'],
-			'templateids' => array_keys($template_indexes),
-			'preservekeys' => true
-		]);
-
-		$template_indexes = array_diff_key($template_indexes, $db_templates);
-		$index = reset($template_indexes);
-
-		if ($index === false) {
-			return;
-		}
-
-		$i1 = key($index);
-		$i2 = key($index[$i1]);
-		$i3 = key($index[$i1][$i2]);
-		$i4 = $index[$i1][$i2][$i3];
-
-		self::exception(ZBX_API_ERROR_PARAMETERS, _s('Invalid parameter "%1$s": %2$s.',
-			'/'.($i1 + 1).'/overrides/'.($i2 + 1).'/operations/'.($i3 + 1).'/optemplate/'.($i4 + 1).'/templateid',
-			_('a template ID is expected')
-		));
-	}
-
-	/**
-	 * @param array $items
-	 * @param array $db_items
-	 */
-	private static function updateForce(array &$items, array &$db_items): void {
-		// Helps to avoid deadlocks.
-		CArrayHelper::sort($items, ['itemid']);
-
-		self::addFieldDefaultsByType($items, $db_items);
-
-		$upd_items = [];
-		$upd_itemids = [];
-
-		$internal_fields = array_flip(['itemid', 'type', 'key_', 'hostid', 'flags', 'host_status']);
-		$nested_object_fields = array_flip(['preprocessing', 'lld_macro_paths', 'filter', 'overrides', 'parameters']);
-
-		self::prepareItemsForDb($items);
-
-		foreach ($items as $i => &$item) {
-			$upd_item = DB::getUpdatedValues('items', $item, $db_items[$item['itemid']]);
-
-			if ($upd_item) {
-				$upd_items[] = [
-					'values' => $upd_item,
-					'where' => ['itemid' => $item['itemid']]
-				];
-
-=======
->>>>>>> 897b161e
 				if (array_key_exists('type', $item) && $item['type'] == ITEM_TYPE_HTTPAGENT) {
 					$item = array_intersect_key($item,
 						array_flip(['authtype']) + $internal_fields + $upd_item + $nested_object_fields
 					);
-<<<<<<< HEAD
 				}
 				else {
 					$item = array_intersect_key($item, $internal_fields + $upd_item + $nested_object_fields);
@@ -1181,682 +781,6 @@
 		self::updateLldMacroPaths($items, $db_items, $upd_itemids);
 		self::updateItemFilters($items, $db_items, $upd_itemids);
 		self::updateOverrides($items, $db_items, $upd_itemids);
-
-		$items = array_intersect_key($items, $upd_itemids);
-		$db_items = array_intersect_key($db_items, array_flip($upd_itemids));
-
-		self::prepareItemsForApi($items);
-		self::prepareItemsForApi($db_items);
-
-		self::addAuditLog(CAudit::ACTION_UPDATE, CAudit::RESOURCE_LLD_RULE, $items, $db_items);
-	}
-
-	protected static function addFieldDefaultsByType(array &$items, array $db_items): void {
-		parent::addFieldDefaultsByType($items, $db_items);
-
-		self::addFieldDefaultsByLifetimeType($items, $db_items);
-		self::addFieldDefaultsByEnabledLifetimeType($items, $db_items);
-	}
-
-	private static function addFieldDefaultsByLifetimeType(array &$items, array $db_items): void {
-		$field_defaults = [
-			'enabled_lifetime' => DB::getDefault('items', 'enabled_lifetime')
-		];
-
-		foreach ($items as &$item) {
-			if (array_key_exists('lifetime_type', $item)
-					&& $item['lifetime_type'] != $db_items[$item['itemid']]['lifetime_type']) {
-				if ($item['lifetime_type'] != ZBX_LLD_DELETE_AFTER) {
-					$item['lifetime'] = 0;
-				}
-
-				if ($item['lifetime_type'] == ZBX_LLD_DELETE_IMMEDIATELY) {
-					$item += $field_defaults;
-				}
-			}
-		}
-		unset($item);
-	}
-
-	private static function addFieldDefaultsByEnabledLifetimeType(array &$items, array $db_items): void {
-		$field_defaults = [
-			'enabled_lifetime' => DB::getDefault('items', 'enabled_lifetime')
-		];
-
-		foreach ($items as &$item) {
-			if (array_key_exists('enabled_lifetime_type', $item)
-					&& $item['enabled_lifetime_type'] != $db_items[$item['itemid']]['enabled_lifetime_type']
-					&& $item['enabled_lifetime_type'] != ZBX_LLD_DISABLE_AFTER) {
-				$item += $field_defaults;
-			}
-		}
-		unset($item);
-	}
-
-	/**
-	 * @param array      $items
-	 * @param array|null $db_items
-	 * @param array|null $upd_itemids
-	 */
-	private static function updateLldMacroPaths(array &$items, ?array &$db_items = null,
-			?array &$upd_itemids = null): void {
-		$ins_lld_macro_paths = [];
-		$upd_lld_macro_paths = [];
-		$del_lld_macro_pathids = [];
-
-		foreach ($items as $i => &$item) {
-			if (!array_key_exists('lld_macro_paths', $item)) {
-				continue;
-			}
-
-			$changed = false;
-			$db_lld_macro_paths = $db_items !== null
-				? array_column($db_items[$item['itemid']]['lld_macro_paths'], null, 'lld_macro')
-				: [];
-
-			foreach ($item['lld_macro_paths'] as &$lld_macro_path) {
-				if (array_key_exists($lld_macro_path['lld_macro'], $db_lld_macro_paths)) {
-					$db_lld_macro_path = $db_lld_macro_paths[$lld_macro_path['lld_macro']];
-					$lld_macro_path['lld_macro_pathid'] = $db_lld_macro_path['lld_macro_pathid'];
-					unset($db_lld_macro_paths[$lld_macro_path['lld_macro']]);
-
-					$upd_lld_macro_path = DB::getUpdatedValues('lld_macro_path', $lld_macro_path, $db_lld_macro_path);
-
-					if ($upd_lld_macro_path) {
-						$upd_lld_macro_paths[] = [
-							'values' => $upd_lld_macro_path,
-							'where' => ['lld_macro_pathid' => $db_lld_macro_path['lld_macro_pathid']]
-						];
-						$changed = true;
-					}
-				}
-				else {
-					$ins_lld_macro_paths[] = ['itemid' => $item['itemid']] + $lld_macro_path;
-					$changed = true;
-				}
-			}
-			unset($lld_macro_path);
-
-			if ($db_lld_macro_paths) {
-				$del_lld_macro_pathids =
-					array_merge($del_lld_macro_pathids, array_column($db_lld_macro_paths, 'lld_macro_pathid'));
-				$changed = true;
-			}
-
-			if ($db_items !== null) {
-				if ($changed) {
-					$upd_itemids[$i] = $item['itemid'];
-				}
-				else {
-					unset($item['lld_macro_paths'], $db_items[$item['itemid']]['lld_macro_paths']);
-				}
-			}
-		}
-		unset($item);
-
-		if ($del_lld_macro_pathids) {
-			DB::delete('lld_macro_path', ['lld_macro_pathid' => $del_lld_macro_pathids]);
-		}
-
-		if ($upd_lld_macro_paths) {
-			DB::update('lld_macro_path', $upd_lld_macro_paths);
-		}
-
-		if ($ins_lld_macro_paths) {
-			$lld_macro_pathids = DB::insert('lld_macro_path', $ins_lld_macro_paths);
-		}
-
-		foreach ($items as &$item) {
-			if (!array_key_exists('lld_macro_paths', $item)) {
-				continue;
-			}
-
-			foreach ($item['lld_macro_paths'] as &$lld_macro_path) {
-				if (!array_key_exists('lld_macro_pathid', $lld_macro_path)) {
-					$lld_macro_path['lld_macro_pathid'] = array_shift($lld_macro_pathids);
-				}
-			}
-			unset($lld_macro_path);
-		}
-		unset($item);
-	}
-
-	/**
-	 * @param array      $items
-	 * @param array|null $db_items
-	 * @param array|null $upd_itemids
-	 */
-	private static function updateItemFilters(array &$items, ?array &$db_items = null, ?array &$upd_itemids = null): void {
-		self::updateFilters($items, $db_items, $upd_itemids, 'items', 'item_condition');
-	}
-
-	/**
-	 * @param array      $objects
-	 * @param array|null $db_objects
-	 * @param array|null $upd_objectids
-	 * @param string     $base_table
-	 * @param string     $condition_table
-	 */
-	private static function updateFilters(array &$objects, ?array &$db_objects, ?array &$upd_objectids,
-			string $base_table, string $condition_table): void {
-		$base_pk = DB::getPk($base_table);
-		$condition_pk = DB::getPk($condition_table);
-
-		$_upd_objectids = $db_objects !== null ? [] : null;
-
-		self::updateFilterConditions($objects, $db_objects, $_upd_objectids, $base_table, $condition_table);
-
-		$upd_objects = [];
-
-		foreach ($objects as $i => &$object) {
-			if (!array_key_exists('filter', $object)) {
-				continue;
-			}
-
-			$upd_object = [];
-			$changed = false;
-
-			if ($db_objects === null
-					|| $object['filter']['evaltype'] != $db_objects[$object[$base_pk]]['filter']['evaltype']) {
-				$upd_object['evaltype'] = $object['filter']['evaltype'];
-			}
-
-			if ($object['filter']['evaltype'] == CONDITION_EVAL_TYPE_EXPRESSION) {
-				if ($db_objects === null
-						|| $object['filter']['formula'] != $db_objects[$object[$base_pk]]['filter']['formula']
-						|| array_key_exists($i, $_upd_objectids)) {
-					$upd_object['formula'] = $object['filter']['formula'];
-					CConditionHelper::replaceFormulaIds($upd_object['formula'],
-						array_column($object['filter']['conditions'], null, $condition_pk)
-					);
-				}
-			}
-			elseif ($db_objects !== null
-					&& $db_objects[$object[$base_pk]]['filter']['evaltype'] == CONDITION_EVAL_TYPE_EXPRESSION) {
-				$upd_object['formula'] = DB::getDefault($base_table, 'formula');
-				$object['filter']['formula'] = DB::getDefault($base_table, 'formula');
-			}
-
-			if ($upd_object) {
-				$upd_objects[] = [
-					'values' => $upd_object,
-					'where' => [$base_pk => $object[$base_pk]]
-				];
-				$changed = true;
-			}
-
-			if ($db_objects !== null) {
-				if ($changed || array_key_exists($i, $_upd_objectids)) {
-					$upd_objectids[$i] = $object[$base_pk];
-				}
-				else {
-					unset($object['filter'], $db_objects[$object[$base_pk]]['filter']);
-				}
-			}
-		}
-		unset($object);
-
-		if ($upd_objects) {
-			DB::update($base_table, $upd_objects);
-		}
-	}
-
-	/**
-	 * @param array      $objects
-	 * @param array|null $db_objects
-	 * @param array|null $upd_objectids
-	 * @param string     $base_table
-	 * @param string     $condition_table
-	 */
-	private static function updateFilterConditions(array &$objects, ?array &$db_objects, ?array &$upd_objectids,
-			string $base_table, string $condition_table): void {
-		$base_pk = DB::getPk($base_table);
-		$condition_pk = DB::getPk($condition_table);
-
-		$ins_conditions = [];
-		$del_conditionids = [];
-
-		foreach ($objects as $i => &$object) {
-			if (!array_key_exists('filter', $object) || !array_key_exists('conditions', $object['filter'])) {
-				continue;
-			}
-
-			if ($object['filter']['evaltype'] == CONDITION_EVAL_TYPE_EXPRESSION) {
-				CConditionHelper::resetFormulaIds($object['filter']['formula'], $object['filter']['conditions']);
-			}
-
-			$changed = false;
-			$db_conditions = $db_objects !== null ? $db_objects[$object[$base_pk]]['filter']['conditions'] : [];
-
-			foreach ($object['filter']['conditions'] as &$condition) {
-				if ($db_objects !== null
-						&& $object['filter']['evaltype'] != $db_objects[$object[$base_pk]]['filter']['evaltype']
-						&& $db_objects[$object[$base_pk]]['filter']['evaltype'] == CONDITION_EVAL_TYPE_EXPRESSION) {
-					$condition['formulaid'] = '';
-				}
-
-				$db_conditionid = self::getConditionId($condition_table, $condition, $db_conditions);
-
-				if ($db_conditionid !== null) {
-					$condition[$condition_pk] = $db_conditionid;
-
-					if (array_key_exists('formulaid', $condition)
-							&& $condition['formulaid'] != $db_conditions[$db_conditionid]['formulaid']) {
-						$changed = true;
-					}
-
-					unset($db_conditions[$db_conditionid]);
-
-				} else {
-					$ins_conditions[] = [$base_pk => $object[$base_pk]] + $condition;
-					$changed = true;
-				}
-			}
-			unset($condition);
-
-			if ($db_conditions) {
-				$del_conditionids =
-					array_merge($del_conditionids, array_column($db_conditions, $condition_pk));
-				$changed = true;
-			}
-
-			if ($db_objects !== null) {
-				if ($changed) {
-					$upd_objectids[$i] = $object[$base_pk];
-				}
-				elseif ($object['filter']['evaltype'] != CONDITION_EVAL_TYPE_EXPRESSION) {
-					unset($object['filter']['conditions'], $db_objects[$object[$base_pk]]['filter']['conditions']);
-				}
-			}
-		}
-		unset($object);
-
-		if ($del_conditionids) {
-			DB::delete($condition_table, [$condition_pk => $del_conditionids]);
-		}
-
-		if ($ins_conditions) {
-			$conditionids = DB::insert($condition_table, $ins_conditions);
-		}
-
-		foreach ($objects as &$object) {
-			if (!array_key_exists('filter', $object) || !array_key_exists('conditions', $object['filter'])) {
-				continue;
-			}
-
-			foreach ($object['filter']['conditions'] as &$condition) {
-				if (!array_key_exists($condition_pk, $condition)) {
-					$condition[$condition_pk] = array_shift($conditionids);
-				}
-			}
-			unset($condition);
-		}
-		unset($object);
-	}
-
-	/**
-	 * @param string $condition_table
-	 * @param array  $condition
-	 * @param array  $db_conditions
-	 *
-	 * @return array|null
-	 */
-	private static function getConditionId(string $condition_table, array $condition, array $db_conditions): ?string {
-		$condition += [
-			'operator' => DB::getDefault($condition_table, 'operator'),
-			'value' => DB::getDefault($condition_table, 'value')
-		];
-
-		$condition_pk = DB::getPk($condition_table);
-
-		foreach ($db_conditions as $db_condition) {
-			if (!DB::getUpdatedValues($condition_table, $condition, $db_condition)) {
-				return $db_condition[$condition_pk];
-			}
-		}
-
-		return null;
-	}
-
-	/**
-	 * @param array      $items
-	 * @param array|null $db_items
-	 * @param array|null $upd_itemids
-	 */
-	private static function updateOverrides(array &$items, ?array &$db_items = null,
-			?array &$upd_itemids = null): void {
-		$ins_overrides = [];
-		$upd_overrides = [];
-		$del_overrideids = [];
-
-		$_upd_itemids = $db_items !== null ? [] : null;
-		$_upd_overrides = [];
-
-		foreach ($items as $i => &$item) {
-			if (!array_key_exists('overrides', $item)) {
-				continue;
-			}
-
-			$changed = false;
-			$db_overrides = $db_items !== null
-				? array_column($db_items[$item['itemid']]['overrides'], null, 'step')
-				: [];
-			$db_override_steps = $db_items !== null
-				? array_column($db_items[$item['itemid']]['overrides'], 'step', 'name')
-				: [];
-
-			foreach ($item['overrides'] as &$override) {
-				if (array_key_exists($override['step'], $db_overrides)) {
-					$db_override = $db_overrides[$override['step']];
-					$override['lld_overrideid'] = $db_override['lld_overrideid'];
-					unset($db_overrides[$override['step']]);
-
-					$upd_override = DB::getUpdatedValues('lld_override', $override, $db_override);
-
-					if (array_key_exists($override['name'], $db_override_steps)
-							&& $override['step'] != $db_override_steps[$override['name']]) {
-						$_upd_overrides[] = [
-							'values' => $upd_override,
-							'where' => ['lld_overrideid' => $db_override['lld_overrideid']]
-						];
-
-						$upd_override = ['name' => '#'.$db_override['lld_overrideid']];
-					}
-
-					if ($upd_override) {
-						$upd_overrides[] = [
-							'values' => $upd_override,
-							'where' => ['lld_overrideid' => $db_override['lld_overrideid']]
-						];
-						$changed = true;
-					}
-				}
-				else {
-					$ins_overrides[] = ['itemid' => $item['itemid']] + $override;
-					$changed = true;
-				}
-			}
-			unset($override);
-
-			if ($db_overrides) {
-				$del_overrideids = array_merge($del_overrideids, array_column($db_overrides, 'lld_overrideid'));
-				$changed = true;
-			}
-
-			if ($db_items !== null && $changed) {
-				$_upd_itemids[$i] = $item['itemid'];
-			}
-		}
-		unset($item);
-
-		if ($del_overrideids) {
-			DB::delete('lld_override', ['lld_overrideid' => $del_overrideids]);
-		}
-
-		if ($upd_overrides) {
-			DB::update('lld_override', array_merge($upd_overrides, $_upd_overrides));
-		}
-
-		if ($ins_overrides) {
-			$overrideids = DB::insert('lld_override', $ins_overrides);
-		}
-
-		$overrides = [];
-		$db_overrides = null;
-		$upd_overrideids = null;
-
-		if ($db_items !== null) {
-			$db_overrides = [];
-			$upd_overrideids = [];
-			$item_indexes = [];
-		}
-
-		foreach ($items as $i => &$item) {
-			if (!array_key_exists('overrides', $item)) {
-				continue;
-			}
-
-			foreach ($item['overrides'] as &$override) {
-				if (!array_key_exists('lld_overrideid', $override)) {
-					$override['lld_overrideid'] = array_shift($overrideids);
-
-					if ($db_items !== null) {
-						$db_overrides[$override['lld_overrideid']] = [
-							'lld_overrideid' => $override['lld_overrideid']
-						];
-
-						if (array_key_exists('filter', $override)) {
-							$db_overrides[$override['lld_overrideid']]['filter'] = [
-								'evaltype' => DB::getDefault('lld_override', 'evaltype'),
-								'formula' => DB::getDefault('lld_override', 'formula'),
-								'conditions' => []
-							];
-						}
-
-						if (array_key_exists('operations', $override)) {
-							$db_overrides[$override['lld_overrideid']]['operations'] = [];
-						}
-					}
-				}
-				else {
-					$db_overrides[$override['lld_overrideid']] =
-						$db_items[$item['itemid']]['overrides'][$override['lld_overrideid']];
-				}
-
-				$overrides[] = &$override;
-
-				if ($db_items !== null) {
-					$item_indexes[] = $i;
-				}
-			}
-			unset($override);
-		}
-		unset($item);
-
-		if ($overrides) {
-			self::updateOverrideFilters($overrides, $db_overrides, $upd_overrideids);
-			self::updateOverrideOperations($overrides, $db_overrides, $upd_overrideids);
-		}
-
-		if ($db_items !== null) {
-			foreach (array_unique(array_intersect_key($item_indexes, $upd_overrideids)) as $i) {
-				$_upd_itemids[$i] = $items[$i]['itemid'];
-			}
-
-			foreach ($items as $i => &$item) {
-				if (!array_key_exists($i, $_upd_itemids)) {
-					unset($item['overrides'], $db_items[$item['itemid']]['overrides']);
-				}
-			}
-			unset($item);
-
-			$upd_itemids += $_upd_itemids;
-		}
-	}
-
-	/**
-	 * @param array      $overrides
-	 * @param array|null $db_overrides
-	 * @param array|null $upd_overrideids
-	 */
-	private static function updateOverrideFilters(array &$overrides, ?array &$db_overrides,
-			?array &$upd_overrideids): void {
-		self::updateFilters($overrides, $db_overrides, $upd_overrideids, 'lld_override', 'lld_override_condition');
-	}
-
-	/**
-	 * @param array      $overrides
-	 * @param array|null $db_overrides
-	 * @param array|null $upd_overrideids
-	 */
-	private static function updateOverrideOperations(array &$overrides, ?array &$db_overrides,
-			?array &$upd_overrideids): void {
-		$ins_operations = [];
-		$del_operationids = [];
-
-		$_upd_overrideids = $db_overrides !== null ? [] : null;
-
-		foreach ($overrides as $i => &$override) {
-			if (!array_key_exists('operations', $override)) {
-				continue;
-			}
-
-			$changed = false;
-			$db_operations = $db_overrides !== null ? $db_overrides[$override['lld_overrideid']]['operations'] : [];
-
-			foreach ($override['operations'] as &$operation) {
-				self::setOperationId($operation, $db_operations);
-
-				if (array_key_exists('lld_override_operationid', $operation)) {
-					unset($db_operations[$operation['lld_override_operationid']]);
-				}
-				else {
-					$ins_operations[] = ['lld_overrideid' => $override['lld_overrideid']] + $operation;
-					$changed = true;
-				}
-			}
-			unset($operation);
-
-			if ($db_operations) {
-				$del_operationids = array_merge($del_operationids, array_keys($db_operations));
-				$changed = true;
-			}
-
-			if ($db_overrides !== null && $changed) {
-				$_upd_overrideids[$i] = $override['lld_overrideid'];
-			}
-		}
-		unset($override);
-
-		if ($del_operationids) {
-			DB::delete('lld_override_operation', ['lld_override_operationid' => $del_operationids]);
-		}
-
-		if ($ins_operations) {
-			$operationids = DB::insert('lld_override_operation', $ins_operations);
-		}
-
-		$operations = [];
-		$upd_operationids = null;
-
-		if ($db_overrides !== null) {
-			$upd_operationids = [];
-			$override_indexes = [];
-		}
-
-		foreach ($overrides as $i => &$override) {
-			if (!array_key_exists('operations', $override)) {
-				continue;
-			}
-
-			foreach ($override['operations'] as &$operation) {
-				if (!array_key_exists('lld_override_operationid', $operation)) {
-					$operation['lld_override_operationid'] = array_shift($operationids);
-
-					$operations[] = &$operation;
-
-					if ($db_overrides !== null) {
-						$override_indexes[] = $i;
-					}
-				}
-			}
-			unset($operation);
-		}
-		unset($override);
-
-		if ($operations) {
-			self::createOverrideOperationFields($operations, $upd_operationids);
-		}
-
-		if ($db_overrides !== null) {
-			foreach (array_unique(array_intersect_key($override_indexes, $upd_operationids)) as $i) {
-				$_upd_overrideids[$i] = $overrides[$i]['lld_overrideid'];
-			}
-
-			foreach ($overrides as $i => &$override) {
-				if (!array_key_exists($i, $_upd_overrideids)) {
-					unset($override['operations'], $db_overrides[$override['lld_overrideid']]['operations']);
-=======
-				}
-				else {
-					$item = array_intersect_key($item, $internal_fields + $upd_item + $nested_object_fields);
->>>>>>> 897b161e
-				}
-
-				$upd_itemids[$i] = $item['itemid'];
-			}
-			else {
-				$item = array_intersect_key($item, $internal_fields + $nested_object_fields);
-			}
-		}
-		unset($item);
-
-<<<<<<< HEAD
-		$operation['lld_override_operationid'] = $db_operation['lld_override_operationid'];
-
-		return true;
-	}
-
-	/**
-	 * @param array      $operations
-	 * @param array|null $upd_operationids
-	 */
-	private static function createOverrideOperationFields(array &$operations, ?array &$upd_operationids): void {
-		foreach (self::OPERATION_FIELDS as $optable => $opfield) {
-			$pk = DB::getPk($optable);
-
-			if (in_array($opfield, ['optag', 'optemplate'])) {
-				$ins_opfields = [];
-
-				foreach ($operations as $i => $operation) {
-					if (!array_key_exists($opfield, $operation) || !$operation[$opfield]) {
-						continue;
-					}
-
-					foreach ($operation[$opfield] as $_opfield) {
-						$ins_opfields[] =
-							['lld_override_operationid' => $operation['lld_override_operationid']] + $_opfield;
-					}
-
-					if ($upd_operationids !== null) {
-						$upd_operationids[$i] = $operation['lld_override_operationid'];
-					}
-				}
-
-				if ($ins_opfields) {
-					$opfieldids = DB::insert($optable, $ins_opfields);
-				}
-
-				foreach ($operations as &$operation) {
-					if (!array_key_exists($opfield, $operation)) {
-						continue;
-					}
-
-					foreach ($operation[$opfield] as &$_opfield) {
-						$_opfield[$pk] = array_shift($opfieldids);
-					}
-					unset($_opfield);
-				}
-				unset($operation);
-			}
-			else {
-				$ins_opfields = [];
-
-				foreach ($operations as $i => &$operation) {
-					if (!array_key_exists($opfield, $operation) || !$operation[$opfield]) {
-						continue;
-					}
-=======
-		if ($upd_items) {
-			DB::update('items', $upd_items);
-		}
-
-		self::updateParameters($items, $db_items, $upd_itemids);
-		self::updatePreprocessing($items, $db_items, $upd_itemids);
-		self::updateLldMacroPaths($items, $db_items, $upd_itemids);
-		self::updateItemFilters($items, $db_items, $upd_itemids);
-		self::updateOverrides($items, $db_items, $upd_itemids);
->>>>>>> 897b161e
 
 		$items = array_intersect_key($items, $upd_itemids);
 		$db_items = array_intersect_key($db_items, array_flip($upd_itemids));
@@ -2399,20 +1323,9 @@
 
 		self::deleteAffectedItemPrototypes($del_itemids);
 		self::deleteAffectedHostPrototypes($del_itemids);
-<<<<<<< HEAD
-=======
 		self::deleteAffectedLldRulePrototypes($db_items);
-		self::deleteAffectedOverrides($del_itemids);
->>>>>>> 897b161e
 
 		DB::delete('item_preproc', ['itemid' => $del_itemids]);
-<<<<<<< HEAD
-=======
-		DB::delete('lld_macro_export', ['itemid' => $del_itemids]);
-		DB::delete('lld_macro_path', ['itemid' => $del_itemids]);
-		DB::delete('item_condition', ['itemid' => $del_itemids]);
-		DB::delete('item_discovery', ['itemid' => $del_itemids]);
->>>>>>> 897b161e
 		DB::update('items', [
 			'values' => ['templateid' => 0],
 			'where' => ['itemid' => $del_itemids]
@@ -2466,8 +1379,6 @@
 			}
 		}
 
-<<<<<<< HEAD
-=======
 		if ($discovered_lldruleids) {
 			$db_lld_rule_prototypes = DBfetchArrayAssoc(DBselect(
 				'SELECT id.itemid,i.name,i.flags'.
@@ -2483,7 +1394,6 @@
 		}
 	}
 
->>>>>>> 897b161e
 	/**
 	 * @param array      $templateids
 	 * @param array|null $hostids
