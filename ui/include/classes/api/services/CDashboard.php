<?php
/*
** Zabbix
** Copyright (C) 2001-2020 Zabbix SIA
**
** This program is free software; you can redistribute it and/or modify
** it under the terms of the GNU General Public License as published by
** the Free Software Foundation; either version 2 of the License, or
** (at your option) any later version.
**
** This program is distributed in the hope that it will be useful,
** but WITHOUT ANY WARRANTY; without even the implied warranty of
** MERCHANTABILITY or FITNESS FOR A PARTICULAR PURPOSE. See the
** GNU General Public License for more details.
**
** You should have received a copy of the GNU General Public License
** along with this program; if not, write to the Free Software
** Foundation, Inc., 51 Franklin Street, Fifth Floor, Boston, MA  02110-1301, USA.
**/


/**
 * Class containing methods for operations with dashboards.
 */
class CDashboard extends CDashboardGeneral {

<<<<<<< HEAD
	public const ACCESS_RULES = [
		'get' => ['min_user_type' => USER_TYPE_ZABBIX_USER],
		'create' => ['min_user_type' => USER_TYPE_ZABBIX_USER, 'action' => CRoleHelper::ACTIONS_EDIT_DASHBOARDS],
		'update' => ['min_user_type' => USER_TYPE_ZABBIX_USER, 'action' => CRoleHelper::ACTIONS_EDIT_DASHBOARDS],
		'delete' => ['min_user_type' => USER_TYPE_ZABBIX_USER, 'action' => CRoleHelper::ACTIONS_EDIT_DASHBOARDS]
	];

	const MAX_X = 23; // DASHBOARD_MAX_COLUMNS - 1;
	const MAX_Y = 62; // DASHBOARD_MAX_ROWS - 2;

	protected $tableName = 'dashboard';
	protected $tableAlias = 'd';
	protected $sortColumns = ['dashboardid', 'name'];
=======
	protected const AUDIT_RESOURCE = AUDIT_RESOURCE_DASHBOARD;
>>>>>>> bf5cff9a

	/**
	 * @param array $options
	 *
	 * @throws APIException if the input is invalid.
	 *
	 * @return array|int
	 */
	public function get(array $options = []) {
		$api_input_rules = ['type' => API_OBJECT, 'fields' => [
			// filter
			'dashboardids' =>			['type' => API_IDS, 'flags' => API_ALLOW_NULL | API_NORMALIZE, 'default' => null],
			'filter' =>					['type' => API_OBJECT, 'flags' => API_ALLOW_NULL, 'default' => null, 'fields' => [
				'dashboardid' =>			['type' => API_IDS, 'flags' => API_ALLOW_NULL | API_NORMALIZE],
				'name' =>					['type' => API_STRINGS_UTF8, 'flags' => API_ALLOW_NULL | API_NORMALIZE],
				'userid' =>					['type' => API_IDS, 'flags' => API_ALLOW_NULL | API_NORMALIZE],
				'private' =>				['type' => API_INTS32, 'flags' => API_ALLOW_NULL | API_NORMALIZE, 'in' => implode(',', [PUBLIC_SHARING, PRIVATE_SHARING])]
			]],
			'search' =>					['type' => API_OBJECT, 'flags' => API_ALLOW_NULL, 'default' => null, 'fields' => [
				'name' =>					['type' => API_STRINGS_UTF8, 'flags' => API_ALLOW_NULL | API_NORMALIZE]
			]],
			'searchByAny' =>			['type' => API_BOOLEAN, 'default' => false],
			'startSearch' =>			['type' => API_FLAG, 'default' => false],
			'excludeSearch' =>			['type' => API_FLAG, 'default' => false],
			'searchWildcardsEnabled' =>	['type' => API_BOOLEAN, 'default' => false],
			// output
			'output' =>					['type' => API_OUTPUT, 'in' => implode(',', ['dashboardid', 'name', 'userid', 'private']), 'default' => API_OUTPUT_EXTEND],
			'selectUsers' =>			['type' => API_OUTPUT, 'flags' => API_ALLOW_NULL, 'in' => implode(',', ['userid', 'permission']), 'default' => null],
			'selectUserGroups' =>		['type' => API_OUTPUT, 'flags' => API_ALLOW_NULL, 'in' => implode(',', ['usrgrpid', 'permission']), 'default' => null],
			'selectWidgets' =>			['type' => API_OUTPUT, 'flags' => API_ALLOW_NULL, 'in' => implode(',', ['widgetid', 'type', 'name', 'view_mode', 'x', 'y', 'width', 'height', 'fields']), 'default' => null],
			'countOutput' =>			['type' => API_FLAG, 'default' => false],
			// sort and limit
			'sortfield' =>				['type' => API_STRINGS_UTF8, 'flags' => API_NORMALIZE, 'in' => implode(',', $this->sortColumns), 'uniq' => true, 'default' => []],
			'sortorder' =>				['type' => API_SORTORDER, 'default' => []],
			'limit' =>					['type' => API_INT32, 'flags' => API_ALLOW_NULL, 'in' => '1:'.ZBX_MAX_INT32, 'default' => null],
			// flags
			'editable' =>				['type' => API_BOOLEAN, 'default' => false],
			'preservekeys' =>			['type' => API_BOOLEAN, 'default' => false]
		]];
		if (!CApiInputValidator::validate($api_input_rules, $options, '/', $error)) {
			self::exception(ZBX_API_ERROR_PARAMETERS, $error);
		}

		$sql_parts = [
			'select'	=> ['dashboard' => 'd.dashboardid'],
			'from'		=> ['dashboard' => 'dashboard d'],
			'where'		=> ['d.templateid IS NULL'],
			'order'		=> [],
			'group'		=> []
		];

		if (!$options['countOutput'] && $options['output'] === API_OUTPUT_EXTEND) {
			$options['output'] = $this->getTableSchema()['fields'];
			unset($options['output']['templateid']);
			$options['output'] = array_keys($options['output']);
		}

		// permissions
		if (in_array(self::$userData['type'], [USER_TYPE_ZABBIX_USER, USER_TYPE_ZABBIX_ADMIN])) {
			$permission = $options['editable'] ? PERM_READ_WRITE : PERM_READ;

			$user_groups = getUserGroupsByUserId(self::$userData['userid']);

			$sql_where = ['d.userid='.self::$userData['userid']];
			if (!$options['editable']) {
				$sql_where[] = 'd.private='.PUBLIC_SHARING;
			}
			$sql_where[] = 'EXISTS ('.
				'SELECT NULL'.
				' FROM dashboard_user du'.
				' WHERE d.dashboardid=du.dashboardid'.
					' AND du.userid='.self::$userData['userid'].
					' AND du.permission>='.$permission.
			')';
			$sql_where[] = 'EXISTS ('.
				'SELECT NULL'.
				' FROM dashboard_usrgrp dug'.
				' WHERE d.dashboardid=dug.dashboardid'.
					' AND '.dbConditionInt('dug.usrgrpid', $user_groups).
					' AND dug.permission>='.$permission.
			')';

			$sql_parts['where'][] = '('.implode(' OR ', $sql_where).')';
		}

		// dashboardids
		if ($options['dashboardids'] !== null) {
			$sql_parts['where'][] = dbConditionInt('d.dashboardid', $options['dashboardids']);
		}

		// filter
		if ($options['filter'] !== null) {
			$this->dbFilter('dashboard d', $options, $sql_parts);
		}

		// search
		if ($options['search'] !== null) {
			zbx_db_search('dashboard d', $options, $sql_parts);
		}

		$db_dashboards = [];

		$sql_parts = $this->applyQueryOutputOptions($this->tableName(), $this->tableAlias(), $options, $sql_parts);
		$sql_parts = $this->applyQuerySortOptions($this->tableName(), $this->tableAlias(), $options, $sql_parts);

		$result = DBselect(self::createSelectQueryFromParts($sql_parts), $options['limit']);

		while ($row = DBfetch($result)) {
			if ($options['countOutput']) {
				return $row['rowscount'];
			}

			$db_dashboards[$row['dashboardid']] = $row;
		}

		if ($db_dashboards) {
			$db_dashboards = $this->addRelatedObjects($options, $db_dashboards);
			$db_dashboards = $this->unsetExtraFields($db_dashboards, ['dashboardid'], $options['output']);

			if (!$options['preservekeys']) {
				$db_dashboards = array_values($db_dashboards);
			}
		}

		return $db_dashboards;
	}

	/**
	 * @param array $dashboards
	 *
	 * @throws APIException if the input is invalid
	 */
	protected function validateCreate(array &$dashboards): void {
		$ids_widget_field_types = [ZBX_WIDGET_FIELD_TYPE_GROUP, ZBX_WIDGET_FIELD_TYPE_HOST, ZBX_WIDGET_FIELD_TYPE_ITEM,
			ZBX_WIDGET_FIELD_TYPE_ITEM_PROTOTYPE, ZBX_WIDGET_FIELD_TYPE_GRAPH, ZBX_WIDGET_FIELD_TYPE_GRAPH_PROTOTYPE,
			ZBX_WIDGET_FIELD_TYPE_MAP
		];
		$widget_field_types = array_merge($ids_widget_field_types,
			[ZBX_WIDGET_FIELD_TYPE_INT32, ZBX_WIDGET_FIELD_TYPE_STR]
		);

		$api_input_rules = ['type' => API_OBJECTS, 'flags' => API_NOT_EMPTY | API_NORMALIZE, 'uniq' => [['name']], 'fields' => [
			'name' =>			['type' => API_STRING_UTF8, 'flags' => API_REQUIRED | API_NOT_EMPTY, 'length' => DB::getFieldLength('dashboard', 'name')],
			'userid' =>			['type' => API_ID, 'default' => self::$userData['userid']],
			'private' =>		['type' => API_INT32, 'in' => implode(',', [PUBLIC_SHARING, PRIVATE_SHARING])],
			'users' =>			['type' => API_OBJECTS, 'fields' => [
				'userid' =>			['type' => API_ID, 'flags' => API_REQUIRED],
				'permission' =>		['type' => API_INT32, 'flags' => API_REQUIRED, 'in' => implode(',', [PERM_READ, PERM_READ_WRITE])]
			]],
			'userGroups' =>		['type' => API_OBJECTS, 'fields' => [
				'usrgrpid' =>		['type' => API_ID, 'flags' => API_REQUIRED],
				'permission' =>		['type' => API_INT32, 'flags' => API_REQUIRED, 'in' => implode(',', [PERM_READ, PERM_READ_WRITE])]
			]],
			'widgets' =>		['type' => API_OBJECTS, 'fields' => [
				'type' =>			['type' => API_STRING_UTF8, 'flags' => API_REQUIRED | API_NOT_EMPTY, 'length' => DB::getFieldLength('widget', 'type')],
				'name' =>			['type' => API_STRING_UTF8, 'length' => DB::getFieldLength('widget', 'name'), 'default' => DB::getDefault('widget', 'name')],
				'view_mode' =>		['type' => API_INT32, 'in' => implode(',', [ZBX_WIDGET_VIEW_MODE_NORMAL, ZBX_WIDGET_VIEW_MODE_HIDDEN_HEADER]), 'default' => DB::getDefault('widget', 'view_mode')],
				'x' =>				['type' => API_INT32, 'in' => '0:'.self::MAX_X, 'default' => DB::getDefault('widget', 'x')],
				'y' =>				['type' => API_INT32, 'in' => '0:'.self::MAX_Y, 'default' => DB::getDefault('widget', 'y')],
				'width' =>			['type' => API_INT32, 'in' => '1:'.DASHBOARD_MAX_COLUMNS, 'default' => DB::getDefault('widget', 'width')],
				'height' =>			['type' => API_INT32, 'in' => '2:'.DASHBOARD_WIDGET_MAX_ROWS, 'default' => DB::getDefault('widget', 'height')],
				'fields' =>			['type' => API_OBJECTS, 'fields' => [
					'type' =>			['type' => API_INT32, 'flags' => API_REQUIRED, 'in' => implode(',', $widget_field_types)],
					'name' =>			['type' => API_STRING_UTF8, 'length' => DB::getFieldLength('widget_field', 'name'), 'default' => DB::getDefault('widget_field', 'name')],
					'value' =>			['type' => API_MULTIPLE, 'flags' => API_REQUIRED, 'rules' => [
											['if' => ['field' => 'type', 'in' => implode(',', [ZBX_WIDGET_FIELD_TYPE_INT32])], 'type' => API_INT32],
											['if' => ['field' => 'type', 'in' => implode(',', [ZBX_WIDGET_FIELD_TYPE_STR])], 'type' => API_STRING_UTF8, 'length' => DB::getFieldLength('widget_field', 'value_str')],
											['if' => ['field' => 'type', 'in' => implode(',', $ids_widget_field_types)], 'type' => API_ID]
					]]
				]]
			]]
		]];

		if (!CApiInputValidator::validate($api_input_rules, $dashboards, '/', $error)) {
			self::exception(ZBX_API_ERROR_PARAMETERS, $error);
		}

		$this->checkDuplicates(array_column($dashboards, 'name'));
		$this->checkUsers($dashboards);
		$this->checkUserGroups($dashboards);
		$this->checkWidgets($dashboards);
		$this->checkWidgetFields($dashboards, __FUNCTION__);
	}

	/**
	 * @param array $dashboards
	 * @param array $db_dashboards
	 *
	 * @throws APIException if the input is invalid
	 */
	protected function validateUpdate(array &$dashboards, array &$db_dashboards = null): void {
		$ids_widget_field_types = [ZBX_WIDGET_FIELD_TYPE_GROUP, ZBX_WIDGET_FIELD_TYPE_HOST, ZBX_WIDGET_FIELD_TYPE_ITEM,
			ZBX_WIDGET_FIELD_TYPE_ITEM_PROTOTYPE, ZBX_WIDGET_FIELD_TYPE_GRAPH, ZBX_WIDGET_FIELD_TYPE_GRAPH_PROTOTYPE,
			ZBX_WIDGET_FIELD_TYPE_MAP
		];
		$widget_field_types = array_merge($ids_widget_field_types,
			[ZBX_WIDGET_FIELD_TYPE_INT32, ZBX_WIDGET_FIELD_TYPE_STR]
		);

		$api_input_rules = ['type' => API_OBJECTS, 'flags' => API_NOT_EMPTY | API_NORMALIZE, 'uniq' => [['dashboardid'], ['name']], 'fields' => [
			'dashboardid' =>	['type' => API_ID, 'flags' => API_REQUIRED],
			'name' =>			['type' => API_STRING_UTF8, 'flags' => API_NOT_EMPTY, 'length' => DB::getFieldLength('dashboard', 'name')],
			'userid' =>			['type' => API_ID],
			'private' =>		['type' => API_INT32, 'in' => implode(',', [PUBLIC_SHARING, PRIVATE_SHARING])],
			'users' =>			['type' => API_OBJECTS, 'fields' => [
				'userid' =>			['type' => API_ID, 'flags' => API_REQUIRED],
				'permission' =>		['type' => API_INT32, 'flags' => API_REQUIRED, 'in' => implode(',', [PERM_READ, PERM_READ_WRITE])]
			]],
			'userGroups' =>		['type' => API_OBJECTS, 'fields' => [
				'usrgrpid' =>		['type' => API_ID, 'flags' => API_REQUIRED],
				'permission' =>		['type' => API_INT32, 'flags' => API_REQUIRED, 'in' => implode(',', [PERM_READ, PERM_READ_WRITE])]
			]],
			'widgets' =>		['type' => API_OBJECTS, 'fields' => [
				'widgetid' =>		['type' => API_ID],
				'type' =>			['type' => API_STRING_UTF8, 'flags' => API_NOT_EMPTY, 'length' => DB::getFieldLength('widget', 'type')],
				'name' =>			['type' => API_STRING_UTF8, 'length' => DB::getFieldLength('widget', 'name')],
				'view_mode' =>		['type' => API_INT32, 'in' => implode(',', [ZBX_WIDGET_VIEW_MODE_NORMAL, ZBX_WIDGET_VIEW_MODE_HIDDEN_HEADER]), 'default' => DB::getDefault('widget', 'view_mode')],
				'x' =>				['type' => API_INT32, 'in' => '0:'.self::MAX_X],
				'y' =>				['type' => API_INT32, 'in' => '0:'.self::MAX_Y],
				'width' =>			['type' => API_INT32, 'in' => '1:'.DASHBOARD_MAX_COLUMNS],
				'height' =>			['type' => API_INT32, 'in' => '2:'.DASHBOARD_WIDGET_MAX_ROWS],
				'fields' =>			['type' => API_OBJECTS, 'fields' => [
					'type' =>			['type' => API_INT32, 'flags' => API_REQUIRED, 'in' => implode(',', $widget_field_types)],
					'name' =>			['type' => API_STRING_UTF8, 'length' => DB::getFieldLength('widget_field', 'name'), 'default' => DB::getDefault('widget_field', 'name')],
					'value' =>			['type' => API_MULTIPLE, 'flags' => API_REQUIRED, 'rules' => [
											['if' => ['field' => 'type', 'in' => implode(',', [ZBX_WIDGET_FIELD_TYPE_INT32])], 'type' => API_INT32],
											['if' => ['field' => 'type', 'in' => implode(',', [ZBX_WIDGET_FIELD_TYPE_STR])], 'type' => API_STRING_UTF8, 'length' => DB::getFieldLength('widget_field', 'value_str')],
											['if' => ['field' => 'type', 'in' => implode(',', $ids_widget_field_types)], 'type' => API_ID]
					]]
				]]
			]]
		]];
		if (!CApiInputValidator::validate($api_input_rules, $dashboards, '/', $error)) {
			self::exception(ZBX_API_ERROR_PARAMETERS, $error);
		}

		// Check dashboard names.
		$db_dashboards = $this->get([
			'output' => ['dashboardid', 'name', 'userid', 'private'],
			'dashboardids' => array_column($dashboards, 'dashboardid'),
			'selectWidgets' => ['widgetid', 'type', 'name', 'view_mode', 'x', 'y', 'width', 'height'],
			'editable' => true,
			'preservekeys' => true
		]);

		$dashboards = $this->extendObjectsByKey($dashboards, $db_dashboards, 'dashboardid', ['name']);

		$names = [];

		$widget_defaults = [
			'name' => DB::getDefault('widget', 'name'),
			'view_mode' => DB::getDefault('widget', 'view_mode'),
			'x' => DB::getDefault('widget', 'x'),
			'y' => DB::getDefault('widget', 'y'),
			'width' => DB::getDefault('widget', 'width'),
			'height' => DB::getDefault('widget', 'height')
		];

		foreach ($dashboards as &$dashboard) {
			// Check if this dashboard exists.
			if (!array_key_exists($dashboard['dashboardid'], $db_dashboards)) {
				self::exception(ZBX_API_ERROR_PERMISSIONS,
					_('No permissions to referred object or it does not exist!')
				);
			}

			$db_dashboard = $db_dashboards[$dashboard['dashboardid']];

			if ($dashboard['name'] !== $db_dashboard['name']) {
				$names[] = $dashboard['name'];
			}

			if (array_key_exists('widgets', $dashboard)) {
				$db_widgets = zbx_toHash($db_dashboard['widgets'], 'widgetid');

				foreach ($dashboard['widgets'] as &$widget) {
					if (!array_key_exists('widgetid', $widget)) {
						if (!array_key_exists('type', $widget)) {
							self::exception(ZBX_API_ERROR_PARAMETERS, _s(
								'Cannot create widget: %1$s.', _s('the parameter "%1$s" is missing', 'type')
							));
						}

						$widget += $widget_defaults;
					}
					elseif (!array_key_exists($widget['widgetid'], $db_widgets)) {
						self::exception(ZBX_API_ERROR_PERMISSIONS,
							_('No permissions to referred object or it does not exist!')
						);
					}

				}
				unset($widget);

				$dashboard['widgets'] = $this->extendObjectsByKey($dashboard['widgets'], $db_widgets, 'widgetid',
					['x', 'y', 'width', 'height']
				);
			}
		}
		unset($dashboard);

		if ($names) {
			$this->checkDuplicates($names);
		}
		$this->checkUsers($dashboards, $db_dashboards);
		$this->checkUserGroups($dashboards);
		$this->checkWidgets($dashboards);
		$this->checkWidgetFields($dashboards, __FUNCTION__);
	}

	/**
	 * Check for duplicated dashboards.
	 *
	 * @param array  $names
	 *
	 * @throws APIException  if dashboard already exists.
	 */
	protected function checkDuplicates(array $names): void {
		$db_dashboards = DBfetchArray(DBselect(
			'SELECT d.name'.
			' FROM dashboard d'.
			' WHERE d.templateid IS NULL'.
				' AND '.dbConditionString('d.name', $names), 1
		));

		if ($db_dashboards) {
			self::exception(ZBX_API_ERROR_PARAMETERS,
				_s('Dashboard "%1$s" already exists.', $db_dashboards[0]['name'])
			);
		}
	}

	/**
	 * Check for valid users.
	 *
	 * @param array  $dashboards
	 * @param string $dashboards[]['userid']             (optional)
	 * @param array  $dashboards[]['users']              (optional)
	 * @param string $dashboards[]['users'][]['userid']
	 * @param array  $db_dashboards
	 * @param string $db_dashboards[]['userid']
	 *
	 * @throws APIException  if user is not valid.
	 */
	protected function checkUsers(array $dashboards, array $db_dashboards = null): void {
		$userids = [];

		foreach ($dashboards as $dashboard) {
			$db_dashboard = ($db_dashboards !== null) ? $db_dashboards[$dashboard['dashboardid']] : null;

			if (array_key_exists('userid', $dashboard)
					&& ($db_dashboard === null || bccomp($dashboard['userid'], $db_dashboard['userid']) != 0)) {
				if (bccomp($dashboard['userid'], self::$userData['userid']) != 0
						&& in_array(self::$userData['type'], [USER_TYPE_ZABBIX_USER, USER_TYPE_ZABBIX_ADMIN])) {
					self::exception(ZBX_API_ERROR_PARAMETERS, _('Only super admins can set dashboard owner.'));
				}

				$userids[$dashboard['userid']] = true;
			}

			if (array_key_exists('users', $dashboard)) {
				foreach ($dashboard['users'] as $user) {
					$userids[$user['userid']] = true;
				}
			}
		}

		unset($userids[self::$userData['userid']]);

		if (!$userids) {
			return;
		}

		$userids = array_keys($userids);

		$db_users = API::User()->get([
			'output' => [],
			'userids' => $userids,
			'preservekeys' => true
		]);

		foreach ($userids as $userid) {
			if (!array_key_exists($userid, $db_users)) {
				self::exception(ZBX_API_ERROR_PARAMETERS, _s('User with ID "%1$s" is not available.', $userid));
			}
		}
	}

	/**
	 * Check for valid user groups.
	 *
	 * @param array  $dashboards
	 * @param array  $dashboards[]['userGroups']                (optional)
	 * @param string $dashboards[]['userGroups'][]['usrgrpid']
	 *
	 * @throws APIException  if user group is not valid.
	 */
	protected function checkUserGroups(array $dashboards): void {
		$usrgrpids = [];

		foreach ($dashboards as $dashboard) {
			if (array_key_exists('userGroups', $dashboard)) {
				foreach ($dashboard['userGroups'] as $usrgrp) {
					$usrgrpids[$usrgrp['usrgrpid']] = true;
				}
			}
		}

		if (!$usrgrpids) {
			return;
		}

		$usrgrpids = array_keys($usrgrpids);

		$db_usrgrps = API::UserGroup()->get([
			'output' => [],
			'usrgrpids' => $usrgrpids,
			'preservekeys' => true
		]);

		foreach ($usrgrpids as $usrgrpid) {
			if (!array_key_exists($usrgrpid, $db_usrgrps)) {
				self::exception(ZBX_API_ERROR_PARAMETERS, _s('User group with ID "%1$s" is not available.', $usrgrpid));
			}
		}
	}

	/**
	 * Returns widget field name by field type.
	 *
	 * @return array
	 */
	protected static function getFieldNamesByType(): array {
		return [
			ZBX_WIDGET_FIELD_TYPE_INT32 => 'value_int',
			ZBX_WIDGET_FIELD_TYPE_STR => 'value_str',
			ZBX_WIDGET_FIELD_TYPE_GROUP => 'value_groupid',
			ZBX_WIDGET_FIELD_TYPE_HOST => 'value_hostid',
			ZBX_WIDGET_FIELD_TYPE_ITEM => 'value_itemid',
			ZBX_WIDGET_FIELD_TYPE_ITEM_PROTOTYPE => 'value_itemid',
			ZBX_WIDGET_FIELD_TYPE_GRAPH => 'value_graphid',
			ZBX_WIDGET_FIELD_TYPE_GRAPH_PROTOTYPE => 'value_graphid',
			ZBX_WIDGET_FIELD_TYPE_MAP => 'value_sysmapid'
		];
	}

	/**
	 * Update table "dashboard_user".
	 *
	 * @param array  $dashboards
	 * @param string $method
	 */
	protected function updateDashboardUser(array $dashboards, string $method): void {
		$dashboards_users = [];

		foreach ($dashboards as $dashboard) {
			if (array_key_exists('users', $dashboard)) {
				$dashboards_users[$dashboard['dashboardid']] = [];

				foreach ($dashboard['users'] as $user) {
					$dashboards_users[$dashboard['dashboardid']][$user['userid']] = [
						'permission' => $user['permission']
					];
				}
			}
		}

		if (!$dashboards_users) {
			return;
		}

		$db_dashboard_users = ($method === 'update')
			? DB::select('dashboard_user', [
				'output' => ['dashboard_userid', 'dashboardid', 'userid', 'permission'],
				'filter' => ['dashboardid' => array_keys($dashboards_users)]
			])
			: [];

		$userids = [];

		foreach ($db_dashboard_users as $db_dashboard_user) {
			$userids[$db_dashboard_user['userid']] = true;
		}

		// get list of accessible users
		$db_users = $userids
			? API::User()->get([
				'output' => [],
				'preservekeys' => true
			])
			: [];

		$ins_dashboard_users = [];
		$upd_dashboard_users = [];
		$del_dashboard_userids = [];

		foreach ($db_dashboard_users as $db_dashboard_user) {
			$dashboardid = $db_dashboard_user['dashboardid'];
			$userid = $db_dashboard_user['userid'];

			if (array_key_exists($userid, $dashboards_users[$dashboardid])) {
				if ($dashboards_users[$dashboardid][$userid]['permission'] != $db_dashboard_user['permission']) {
					$upd_dashboard_users[] = [
						'values' => ['permission' => $dashboards_users[$dashboardid][$userid]['permission']],
						'where' => ['dashboard_userid' => $db_dashboard_user['dashboard_userid']]
					];
				}

				unset($dashboards_users[$dashboardid][$userid]);
			}
			elseif (array_key_exists($userid, $db_users)) {
				$del_dashboard_userids[] = $db_dashboard_user['dashboard_userid'];
			}
		}

		foreach ($dashboards_users as $dashboardid => $users) {
			foreach ($users as $userid => $user) {
				$ins_dashboard_users[] = [
					'dashboardid' => $dashboardid,
					'userid' => $userid,
					'permission' => $user['permission']
				];
			}
		}

		if ($ins_dashboard_users) {
			DB::insertBatch('dashboard_user', $ins_dashboard_users);
		}

		if ($upd_dashboard_users) {
			DB::update('dashboard_user', $upd_dashboard_users);
		}

		if ($del_dashboard_userids) {
			DB::delete('dashboard_user', ['dashboard_userid' => $del_dashboard_userids]);
		}
	}

	/**
	 * Update table "dashboard_usrgrp".
	 *
	 * @param array  $dashboards
	 * @param string $method
	 */
	protected function updateDashboardUsrgrp(array $dashboards, string $method): void {
		$dashboards_usrgrps = [];

		foreach ($dashboards as $dashboard) {
			if (array_key_exists('userGroups', $dashboard)) {
				$dashboards_usrgrps[$dashboard['dashboardid']] = [];

				foreach ($dashboard['userGroups'] as $usrgrp) {
					$dashboards_usrgrps[$dashboard['dashboardid']][$usrgrp['usrgrpid']] = [
						'permission' => $usrgrp['permission']
					];
				}
			}
		}

		if (!$dashboards_usrgrps) {
			return;
		}

		$db_dashboard_usrgrps = ($method === 'update')
			? DB::select('dashboard_usrgrp', [
				'output' => ['dashboard_usrgrpid', 'dashboardid', 'usrgrpid', 'permission'],
				'filter' => ['dashboardid' => array_keys($dashboards_usrgrps)]
			])
			: [];

		$usrgrpids = [];

		foreach ($db_dashboard_usrgrps as $db_dashboard_usrgrp) {
			$usrgrpids[$db_dashboard_usrgrp['usrgrpid']] = true;
		}

		// get list of accessible user groups
		$db_usrgrps = $usrgrpids
			? API::UserGroup()->get([
				'output' => [],
				'preservekeys' => true
			])
			: [];

		$ins_dashboard_usrgrps = [];
		$upd_dashboard_usrgrps = [];
		$del_dashboard_usrgrpids = [];

		foreach ($db_dashboard_usrgrps as $db_dashboard_usrgrp) {
			$dashboardid = $db_dashboard_usrgrp['dashboardid'];
			$usrgrpid = $db_dashboard_usrgrp['usrgrpid'];

			if (array_key_exists($usrgrpid, $dashboards_usrgrps[$dashboardid])) {
				if ($dashboards_usrgrps[$dashboardid][$usrgrpid]['permission'] != $db_dashboard_usrgrp['permission']) {
					$upd_dashboard_usrgrps[] = [
						'values' => ['permission' => $dashboards_usrgrps[$dashboardid][$usrgrpid]['permission']],
						'where' => ['dashboard_usrgrpid' => $db_dashboard_usrgrp['dashboard_usrgrpid']]
					];
				}

				unset($dashboards_usrgrps[$dashboardid][$usrgrpid]);
			}
			elseif (array_key_exists($usrgrpid, $db_usrgrps)) {
				$del_dashboard_usrgrpids[] = $db_dashboard_usrgrp['dashboard_usrgrpid'];
			}
		}

		foreach ($dashboards_usrgrps as $dashboardid => $usrgrps) {
			foreach ($usrgrps as $usrgrpid => $usrgrp) {
				$ins_dashboard_usrgrps[] = [
					'dashboardid' => $dashboardid,
					'usrgrpid' => $usrgrpid,
					'permission' => $usrgrp['permission']
				];
			}
		}

		if ($ins_dashboard_usrgrps) {
			DB::insertBatch('dashboard_usrgrp', $ins_dashboard_usrgrps);
		}

		if ($upd_dashboard_usrgrps) {
			DB::update('dashboard_usrgrp', $upd_dashboard_usrgrps);
		}

		if ($del_dashboard_usrgrpids) {
			DB::delete('dashboard_usrgrp', ['dashboard_usrgrpid' => $del_dashboard_usrgrpids]);
		}
	}
}<|MERGE_RESOLUTION|>--- conflicted
+++ resolved
@@ -24,7 +24,6 @@
  */
 class CDashboard extends CDashboardGeneral {
 
-<<<<<<< HEAD
 	public const ACCESS_RULES = [
 		'get' => ['min_user_type' => USER_TYPE_ZABBIX_USER],
 		'create' => ['min_user_type' => USER_TYPE_ZABBIX_USER, 'action' => CRoleHelper::ACTIONS_EDIT_DASHBOARDS],
@@ -32,15 +31,7 @@
 		'delete' => ['min_user_type' => USER_TYPE_ZABBIX_USER, 'action' => CRoleHelper::ACTIONS_EDIT_DASHBOARDS]
 	];
 
-	const MAX_X = 23; // DASHBOARD_MAX_COLUMNS - 1;
-	const MAX_Y = 62; // DASHBOARD_MAX_ROWS - 2;
-
-	protected $tableName = 'dashboard';
-	protected $tableAlias = 'd';
-	protected $sortColumns = ['dashboardid', 'name'];
-=======
 	protected const AUDIT_RESOURCE = AUDIT_RESOURCE_DASHBOARD;
->>>>>>> bf5cff9a
 
 	/**
 	 * @param array $options
