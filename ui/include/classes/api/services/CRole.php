--- conflicted
+++ resolved
@@ -378,11 +378,8 @@
 
 		$db_roles = $this->get([
 			'output' => ['roleid', 'name', 'type', 'readonly'],
-<<<<<<< HEAD
 			'roleids' => array_column($roles, 'roleid'),
-=======
 			'selectRules' => [CRoleHelper::UI_DEFAULT_ACCESS],
->>>>>>> 2665414e
 			'preservekeys' => true
 		]);
 		$roles = $this->extendObjectsByKey($roles, $db_roles, 'roleid', ['name', 'type']);
