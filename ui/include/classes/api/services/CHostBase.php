--- conflicted
+++ resolved
@@ -499,11 +499,7 @@
 							: $template_name.' -> '.implode(' -> ', $links_path).' -> '.$template_name;
 
 						self::exception(ZBX_API_ERROR_PARAMETERS, _s(
-<<<<<<< HEAD
-							'Cannot link template "%1$s" to template "%2$s" because a circular linkage (%3$s) will occur.',
-=======
 							'Cannot link template "%1$s" to template "%2$s", because a circular linkage (%3$s) would occur.',
->>>>>>> 0959b17f
 							$templates[$templateid]['host'], $templates[$hostid]['host'], $circular_linkage
 						));
 					}
