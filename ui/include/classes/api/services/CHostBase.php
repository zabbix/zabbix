--- conflicted
+++ resolved
@@ -30,9 +30,8 @@
 	protected $tableName = 'hosts';
 	protected $tableAlias = 'h';
 
-<<<<<<< HEAD
 	protected const INHERITED_TAG_OUTPUT_FIELDS = ['tag', 'value', 'object', 'objectid'];
-=======
+
 	protected static function isHost(): bool {
 		return static::class === 'CHost';
 	}
@@ -44,7 +43,6 @@
 	private static function isHostPrototype(): bool {
 		return static::class === 'CHostPrototype';
 	}
->>>>>>> 45adcb26
 
 	protected function checkTemplates(array &$hosts, ?array &$db_hosts = null, ?string $path = null,
 			?array $template_indexes = null, ?string $path_clear = null, ?array $template_clear_indexes = null): void {
@@ -2115,6 +2113,14 @@
 
 			$db_macros[$db_config['hostmacroid']]['config'] = array_diff_key($db_config, array_flip(['hostmacroid']));
 		}
+	}
+
+	protected function addRelatedObjects(array $options, array $result) {
+		$result = parent::addRelatedObjects($options, $result);
+
+		self::addRelatedInheritedTags($options, $result);
+
+		return $result;
 	}
 
 	protected static function addRelatedMacros(array $options, array &$result): void {
@@ -2187,11 +2193,6 @@
 			$hostids[$row['lldruleid']][] = $row['hostid'];
 		}
 
-<<<<<<< HEAD
-		self::addRelatedInheritedTags($options, $result);
-
-		return $result;
-=======
 		$parent_lld_rules = API::DiscoveryRule()->get([
 			'output' => $options['selectDiscoveryRule'],
 			'itemids' => array_keys($hostids),
@@ -2226,7 +2227,6 @@
 			$result[$discovery_data['hostid']]['discoveryData'] =
 				array_diff_key($discovery_data, array_flip(['hostid']));
 		}
->>>>>>> 45adcb26
 	}
 
 	private static function addRelatedInheritedTags(array $options, array &$result): void {
