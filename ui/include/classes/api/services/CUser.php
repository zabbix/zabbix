--- conflicted
+++ resolved
@@ -2397,6 +2397,7 @@
 
 	private static function addAdditionalFields(array &$db_user): void {
 		$db_user['type'] = self::getUserType($db_user['roleid']);
+		$db_user['ugsetid'] = $this->getUgSetId($db_user);
 		$db_user['userip'] = CWebUser::getIp();
 
 		if ($db_user['lang'] === LANG_DEFAULT) {
@@ -2980,204 +2981,6 @@
 	}
 
 	/**
-<<<<<<< HEAD
-	 * Initialize session for user. Returns user data array with valid sessionid.
-	 *
-	 * @param array  $db_user  User data from database.
-	 *
-	 * @return array
-	 */
-	private static function createSession(array $db_user): array {
-		$db_user['sessionid'] = CEncryptHelper::generateKey();
-		$db_user['secret'] = CEncryptHelper::generateKey();
-
-		DB::insert('sessions', [[
-			'sessionid' => $db_user['sessionid'],
-			'userid' => $db_user['userid'],
-			'lastaccess' => time(),
-			'status' => ZBX_SESSION_ACTIVE,
-			'secret' => $db_user['secret']
-		]], false);
-
-		self::$userData = $db_user;
-
-		if ($db_user['attempt_failed'] != 0) {
-			$upd_user = ['attempt_failed' => 0];
-
-			DB::update('users', [
-				'values' => $upd_user,
-				'where' => ['userid' => $db_user['userid']]
-			]);
-
-			$users = [$upd_user + ['userid' => $db_user['userid']]];
-			$db_users = [$db_user['userid'] => $db_user];
-
-			self::addAuditLog(CAudit::ACTION_UPDATE, CAudit::RESOURCE_USER, $users, $db_users);
-		}
-
-		return $db_user;
-	}
-
-	/**
-	 * Find accessible user by username.
-	 *
-	 * @param string $username          User username to search for.
-	 * @param bool   $case_sensitive    Perform case sensitive search.
-	 * @param int    $default_auth      System default authentication type.
-	 * @param bool   $do_group_check    Is actual only when $case_sensitive equals false. In HTTP authentication case
-	 *                                  user username string is case insensitive string even for groups with frontend
-	 *                                  access GROUP_GUI_ACCESS_INTERNAL.
-	 *
-	 * @return array The array with the following keys:
-	 *                       - 'error' - (optional) the error message;
-	 *                       - 'db_user' - contains user data when at least one user is found;
-	 *                       - 'permissions' - (optional) contains user permissions data.
-	 */
-	public function findAccessibleUser(string $username, bool $case_sensitive, int $default_auth,
-			bool $do_group_check): array {
-		$db_users = [];
-		$group_to_auth_map = [
-			GROUP_GUI_ACCESS_SYSTEM => $default_auth,
-			GROUP_GUI_ACCESS_INTERNAL => ZBX_AUTH_INTERNAL,
-			GROUP_GUI_ACCESS_LDAP => ZBX_AUTH_LDAP,
-			GROUP_GUI_ACCESS_DISABLED => $default_auth
-		];
-		$fields = ['userid', 'username', 'name', 'surname', 'passwd', 'url', 'autologin', 'autologout', 'lang',
-			'refresh', 'theme', 'attempt_failed', 'attempt_ip', 'attempt_clock', 'rows_per_page', 'timezone', 'roleid',
-			'userdirectoryid'
-		];
-
-		if ($case_sensitive) {
-			$db_users = DB::select('users', [
-				'output' => $fields,
-				'filter' => ['username' => $username]
-			]);
-		}
-		else {
-			$db_users_rows = DBfetchArray(DBselect(
-				'SELECT '.implode(',', $fields).
-				' FROM users'.
-					' WHERE LOWER(username)='.zbx_dbstr(strtolower($username))
-			));
-
-			if ($do_group_check) {
-				// Users with ZBX_AUTH_INTERNAL access attribute 'username' is always case sensitive.
-				foreach($db_users_rows as $db_user_row) {
-					$permissions = $this->getUserGroupsPermissions($db_user_row);
-
-					if ($group_to_auth_map[$permissions['gui_access']] != ZBX_AUTH_INTERNAL
-							|| $db_user_row['username'] === $username) {
-						$db_users[] = $db_user_row;
-					}
-				}
-			}
-			else {
-				$db_users = $db_users_rows;
-			}
-		}
-
-		if (!$db_users) {
-			return ['error' => _('Incorrect user name or password or account is temporarily blocked.')];
-		}
-
-		$db_user = reset($db_users);
-
-		if (count($db_users) > 1) {
-			return ['error' => _s('Authentication failed: %1$s.', _('supplied credentials are not unique')),
-				'db_user' => $db_user
-			];
-		}
-
-		$permissions = $this->getUserGroupsPermissions($db_user);
-
-		if ($permissions['users_status'] == GROUP_STATUS_DISABLED) {
-			return ['error' => _('No permissions for system access.'), 'db_user' => $db_user];
-		}
-
-		return ['db_user' => $db_user, 'permissions' => $permissions];
-	}
-
-	/**
-	 * Adds extra fields to database user data.
-	 *
-	 * @param array  $db_user
-	 * @param array  $group_attrs
-	 * @param string $group_attrs['debug_mode']
-	 * @param string $group_attrs['gui_access']
-	 * @param string $group_attrs['userdirectoryid']
-	 * @param bool   $group_attrs['deprovisioned']
-	 *
-	 * @return array $db_user array with extra fields set.
-	 */
-	private function addExtraFields(array $db_user, array $group_attrs): array {
-		$db_user['type'] = $this->getUserType($db_user['roleid']);
-		$db_user['ugsetid'] = $this->getUgSetId($db_user);
-		$db_user['userip'] = CWebUser::getIp();
-		$db_user['debug_mode'] = $group_attrs['debug_mode'];
-		$db_user['gui_access'] = $group_attrs['gui_access'];
-		$db_user['deprovisioned'] = $group_attrs['deprovisioned'];
-
-		if ($db_user['lang'] === LANG_DEFAULT) {
-			$db_user['lang'] = CSettingsHelper::getGlobal(CSettingsHelper::DEFAULT_LANG);
-		}
-
-		if ($db_user['timezone'] === TIMEZONE_DEFAULT) {
-			$db_user['timezone'] = CSettingsHelper::getGlobal(CSettingsHelper::DEFAULT_TIMEZONE);
-		}
-
-		$gui_access = $db_user['gui_access'];
-
-		if ($gui_access == GROUP_GUI_ACCESS_SYSTEM) {
-			$gui_access = CAuthenticationHelper::get(CAuthenticationHelper::AUTHENTICATION_TYPE) == ZBX_AUTH_INTERNAL
-				? GROUP_GUI_ACCESS_INTERNAL : GROUP_GUI_ACCESS_LDAP;
-		}
-
-		switch ($gui_access) {
-			case GROUP_GUI_ACCESS_INTERNAL:
-				$db_user['auth_type'] = ZBX_AUTH_INTERNAL;
-				$userdirectoryid = $db_user['userdirectoryid'] == 0
-					? $group_attrs['userdirectoryid']
-					: $db_user['userdirectoryid'];
-
-				if ($userdirectoryid != 0) {
-					$userdirectories = DB::select('userdirectory', [
-						'output' => ['idp_type'],
-						'userdirectoryids' => [$userdirectoryid]
-					]);
-
-					if ($userdirectories && $userdirectories[0]['idp_type'] == IDP_TYPE_LDAP) {
-						$db_user['auth_type'] = ZBX_AUTH_LDAP;
-					}
-				}
-
-				break;
-
-			case GROUP_GUI_ACCESS_LDAP:
-				$db_user['auth_type'] = ZBX_AUTH_LDAP;
-
-				break;
-
-			default:
-				$db_user['auth_type'] = ZBX_AUTH_NONE;
-		}
-
-		return $db_user;
-	}
-
-	/**
-	 * Sets the default user timezone used by all date/time functions.
-	 *
-	 * @param string|null $timezone
-	 */
-	private function setTimezone(?string $timezone): void {
-		if ($timezone !== null && $timezone !== ZBX_DEFAULT_TIMEZONE) {
-			date_default_timezone_set($timezone);
-		}
-	}
-
-	/**
-=======
->>>>>>> 19294430
 	 * Function to validate if password meets password policy requirements.
 	 *
 	 * @param array  $user
