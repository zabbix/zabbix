<?php
/*
** Zabbix
** Copyright (C) 2001-2025 Zabbix SIA
**
** This program is free software; you can redistribute it and/or modify
** it under the terms of the GNU General Public License as published by
** the Free Software Foundation; either version 2 of the License, or
** (at your option) any later version.
**
** This program is distributed in the hope that it will be useful,
** but WITHOUT ANY WARRANTY; without even the implied warranty of
** MERCHANTABILITY or FITNESS FOR A PARTICULAR PURPOSE. See the
** GNU General Public License for more details.
**
** You should have received a copy of the GNU General Public License
** along with this program; if not, write to the Free Software
** Foundation, Inc., 51 Franklin Street, Fifth Floor, Boston, MA  02110-1301, USA.
**/


/**
 * Class containing methods for operations with users.
 */
class CUser extends CApiService {

	/**
	 * Acceptable execution time of user verification process in seconds.
	 *
	 * @var float
	 */
	public const ACCEPTABLE_USER_VERIFICATION_TIME = 1.0;

	protected $tableName = 'users';
	protected $tableAlias = 'u';
	protected $sortColumns = ['userid', 'alias'];

<<<<<<< HEAD
	public const OUTPUT_FIELDS = ['userid', 'alias', 'name', 'surname', 'url', 'autologin', 'autologout', 'lang',
		'refresh', 'type', 'theme', 'attempt_failed', 'attempt_ip', 'attempt_clock', 'rows_per_page'
	];

	public const LIMITED_OUTPUT_FIELDS = ['userid', 'alias', 'name', 'surname'];
=======
	private static $user_verification_start_time;
>>>>>>> f0a9d2ea

	/**
	 * Get users data.
	 *
	 * @param array  $options
	 * @param array  $options['usrgrpids']		filter by UserGroup IDs
	 * @param array  $options['userids']		filter by User IDs
	 * @param bool   $options['type']			filter by User type [USER_TYPE_ZABBIX_USER: 1, USER_TYPE_ZABBIX_ADMIN: 2, USER_TYPE_SUPER_ADMIN: 3]
	 * @param bool   $options['selectUsrgrps']	extend with UserGroups data for each User
	 * @param bool   $options['getAccess']		extend with access data for each User
	 * @param bool   $options['count']			output only count of objects in result. (result returned in property 'rowscount')
	 * @param string $options['pattern']		filter by Host name containing only give pattern
	 * @param int    $options['limit']			output will be limited to given number
	 * @param string $options['sortfield']		output will be sorted by given property ['userid', 'alias']
	 * @param string $options['sortorder']		output will be sorted in given order ['ASC', 'DESC']
	 *
	 * @return array
	 */
	public function get($options = []) {
		$result = [];

		$sqlParts = [
			'select'	=> ['users' => 'u.userid'],
			'from'		=> ['users' => 'users u'],
			'where'		=> [],
			'order'		=> [],
			'limit'		=> null
		];

		$defOptions = [
			'usrgrpids'					=> null,
			'userids'					=> null,
			'mediaids'					=> null,
			'mediatypeids'				=> null,
			// filter
			'filter'					=> null,
			'search'					=> null,
			'searchByAny'				=> null,
			'startSearch'				=> false,
			'excludeSearch'				=> false,
			'searchWildcardsEnabled'	=> null,
			// output
			'output'					=> API_OUTPUT_EXTEND,
			'editable'					=> false,
			'selectUsrgrps'				=> null,
			'selectMedias'				=> null,
			'selectMediatypes'			=> null,
			'getAccess'					=> null,
			'countOutput'				=> false,
			'preservekeys'				=> false,
			'sortfield'					=> '',
			'sortorder'					=> '',
			'limit'						=> null
		];
		$options = zbx_array_merge($defOptions, $options);

		// permission check
		if (self::$userData['type'] != USER_TYPE_SUPER_ADMIN) {
			if (!$options['editable']) {
				$sqlParts['from']['users_groups'] = 'users_groups ug';
				$sqlParts['where']['uug'] = 'u.userid=ug.userid';
				$sqlParts['where'][] = 'ug.usrgrpid IN ('.
					' SELECT uug.usrgrpid'.
					' FROM users_groups uug'.
					' WHERE uug.userid='.self::$userData['userid'].
				')';
			}
			else {
				$sqlParts['where'][] = 'u.userid='.self::$userData['userid'];
			}
		}

		// output
		if (!$options['countOutput']) {
			if (is_array($options['output'])) {
				$options['output'] = array_intersect($options['output'], self::OUTPUT_FIELDS);
			}
			elseif ($options['output'] === API_OUTPUT_EXTEND) {
				$options['output'] = self::OUTPUT_FIELDS;
			}
		}

		// userids
		if ($options['userids'] !== null) {
			zbx_value2array($options['userids']);

			$sqlParts['where'][] = dbConditionInt('u.userid', $options['userids']);
		}

		// usrgrpids
		if ($options['usrgrpids'] !== null) {
			zbx_value2array($options['usrgrpids']);

			$sqlParts['from']['users_groups'] = 'users_groups ug';
			$sqlParts['where'][] = dbConditionInt('ug.usrgrpid', $options['usrgrpids']);
			$sqlParts['where']['uug'] = 'u.userid=ug.userid';
		}

		// mediaids
		if ($options['mediaids'] !== null) {
			zbx_value2array($options['mediaids']);

			$sqlParts['from']['media'] = 'media m';
			$sqlParts['where'][] = dbConditionInt('m.mediaid', $options['mediaids']);
			$sqlParts['where']['mu'] = 'm.userid=u.userid';

			if (self::$userData['type'] != USER_TYPE_SUPER_ADMIN) {
				$sqlParts['where']['userid'] = 'u.userid='.self::$userData['userid'];
			}
		}

		// mediatypeids
		if ($options['mediatypeids'] !== null) {
			zbx_value2array($options['mediatypeids']);

			$sqlParts['from']['media'] = 'media m';
			$sqlParts['where'][] = dbConditionInt('m.mediatypeid', $options['mediatypeids']);
			$sqlParts['where']['mu'] = 'm.userid=u.userid';

			if (self::$userData['type'] != USER_TYPE_SUPER_ADMIN) {
				$sqlParts['where']['userid'] = 'u.userid='.self::$userData['userid'];
			}
		}

		$limited_output_fields = array_flip(self::LIMITED_OUTPUT_FIELDS);

		// filter
		if (is_array($options['filter'])) {
			if (isset($options['filter']['passwd'])) {
				self::exception(ZBX_API_ERROR_PARAMETERS, _('It is not possible to filter by user password.'));
			}

			if (array_key_exists('autologout', $options['filter']) && $options['filter']['autologout'] !== null) {
				$options['filter']['autologout'] = getTimeUnitFilters($options['filter']['autologout']);
			}

			if (array_key_exists('refresh', $options['filter']) && $options['filter']['refresh'] !== null) {
				$options['filter']['refresh'] = getTimeUnitFilters($options['filter']['refresh']);
			}

			$filter_within_own_user = false;

			if (self::$userData['type'] != USER_TYPE_SUPER_ADMIN) {
				$private_fields_filter = array_diff_key($options['filter'], $limited_output_fields);

				if ($private_fields_filter) {
					if ($options['searchByAny'] !== null && $options['searchByAny'] !== false) {
						$options['filter'] = array_intersect_key($options['filter'], $limited_output_fields);

						$this->dbFilter('users u', ['filter' => $private_fields_filter] + $options, $sqlParts);

						if (array_key_exists('filter', $sqlParts['where'])) {
							$sqlParts['where']['filter'] =
								'(u.userid='.self::$userData['userid'].' AND '.$sqlParts['where']['filter'].')';
						}
					}
					else {
						$filter_within_own_user = true;
					}
				}
			}

			$this->dbFilter('users u', $options, $sqlParts);

			if ($filter_within_own_user && array_key_exists('filter', $sqlParts['where'])) {
				$sqlParts['where']['userid'] = 'u.userid='.self::$userData['userid'];
			}
		}

		// search
		if (is_array($options['search'])) {
			if (isset($options['search']['passwd'])) {
				self::exception(ZBX_API_ERROR_PARAMETERS, _('It is not possible to search by user password.'));
			}

			$search_within_own_user = false;

			if (self::$userData['type'] != USER_TYPE_SUPER_ADMIN) {
				$private_fields_search = array_diff_key($options['search'], $limited_output_fields);

				if ($private_fields_search) {
					if ($options['searchByAny']) {
						$options['search'] = array_intersect_key($options['search'], $limited_output_fields);

						zbx_db_search('users u', ['search' => $private_fields_search] + $options, $sqlParts);

						if (array_key_exists('search', $sqlParts['where'])) {
							$sqlParts['where']['search'] =
								'(u.userid='.self::$userData['userid'].' AND '.$sqlParts['where']['search'].')';
						}
					}
					else {
						$search_within_own_user = true;
					}
				}
			}

			zbx_db_search('users u', $options, $sqlParts);

			if ($search_within_own_user && array_key_exists('filter', $sqlParts['where'])) {
				$sqlParts['where']['userid'] = 'u.userid='.self::$userData['userid'];
			}
		}

		// limit
		if (zbx_ctype_digit($options['limit']) && $options['limit']) {
			$sqlParts['limit'] = $options['limit'];
		}

		$sqlParts = $this->applyQueryOutputOptions($this->tableName(), $this->tableAlias(), $options, $sqlParts);
		$sqlParts = $this->applyQuerySortOptions($this->tableName(), $this->tableAlias(), $options, $sqlParts);
		$res = DBselect(self::createSelectQueryFromParts($sqlParts), $sqlParts['limit']);

		if ($options['countOutput']) {
			return DBfetch($res)['rowscount'];
		}

		if (self::$userData['type'] == USER_TYPE_SUPER_ADMIN) {
			while ($user = DBfetch($res)) {
				$result[$user['userid']] = $user;
			}
		}
		else {
			while ($user = DBfetch($res)) {
				$result[$user['userid']] = bccomp($user['userid'], self::$userData['userid']) == 0
					? $user
					: array_intersect_key($user, $limited_output_fields);
			}
		}

		/*
		 * Adding objects
		 */
		if ($options['getAccess'] !== null
				&& (self::$userData['type'] == USER_TYPE_SUPER_ADMIN
					|| array_key_exists(self::$userData['userid'], $result))) {
			if (self::$userData['type'] == USER_TYPE_SUPER_ADMIN) {
				foreach ($result as $userid => $foo) {
					$result[$userid] += ['gui_access' => 0, 'debug_mode' => 0, 'users_status' => 0];
				}
				$userids = array_keys($result);
			}
			else {
				$result[self::$userData['userid']] += ['gui_access' => 0, 'debug_mode' => 0, 'users_status' => 0];
				$userids = [self::$userData['userid']];
			}

			$access = DBselect(
				'SELECT ug.userid,MAX(g.gui_access) AS gui_access,MAX(g.debug_mode) AS debug_mode,'.
					' MAX(g.users_status) AS users_status'.
				' FROM usrgrp g'.
				' JOIN users_groups ug ON g.usrgrpid=ug.usrgrpid'.
				' WHERE '.dbConditionId('ug.userid', $userids).
				' GROUP BY ug.userid'
			);

			while ($userAccess = DBfetch($access)) {
				$result[$userAccess['userid']] = zbx_array_merge($result[$userAccess['userid']], $userAccess);
			}
		}

		if ($result) {
			$result = $this->addRelatedObjects($options, $result);
		}

		// removing keys
		if (!$options['preservekeys']) {
			$result = zbx_cleanHashes($result);
		}

		return $result;
	}

	/**
	 * @param array $users
	 *
	 * @return array
	 */
	public function create(array $users) {
		$this->validateCreate($users);

		$ins_users = [];

		foreach ($users as $user) {
			unset($user['usrgrps'], $user['user_medias']);
			$ins_users[] = $user;
		}
		$userids = DB::insert('users', $ins_users);

		foreach ($users as $index => &$user) {
			$user['userid'] = $userids[$index];
		}
		unset($user);

		$this->updateUsersGroups($users, __FUNCTION__);
		$this->updateMedias($users, __FUNCTION__);

		$this->addAuditBulk(AUDIT_ACTION_ADD, AUDIT_RESOURCE_USER, $users);

		return ['userids' => $userids];
	}

	/**
	 * @param array $users
	 *
	 * @throws APIException if the input is invalid.
	 */
	private function validateCreate(array &$users) {
		if (self::$userData['type'] != USER_TYPE_SUPER_ADMIN) {
			self::exception(ZBX_API_ERROR_PARAMETERS, _('You do not have permissions to create users.'));
		}

		$locales = array_keys(getLocales());
		$themes = THEME_DEFAULT.','.implode(',', array_keys(APP::getThemes()));

		$api_input_rules = ['type' => API_OBJECTS, 'flags' => API_NOT_EMPTY | API_NORMALIZE, 'uniq' => [['alias']], 'fields' => [
			'alias' =>			['type' => API_STRING_UTF8, 'flags' => API_REQUIRED | API_NOT_EMPTY, 'length' => DB::getFieldLength('users', 'alias')],
			'name' =>			['type' => API_STRING_UTF8, 'length' => DB::getFieldLength('users', 'name')],
			'surname' =>		['type' => API_STRING_UTF8, 'length' => DB::getFieldLength('users', 'surname')],
			'passwd' =>			['type' => API_STRING_UTF8, 'flags' => API_NOT_EMPTY, 'length' => 255],
			'url' =>			['type' => API_URL, 'length' => DB::getFieldLength('users', 'url')],
			'autologin' =>		['type' => API_INT32, 'in' => '0,1'],
			'autologout' =>		['type' => API_TIME_UNIT, 'flags' => API_NOT_EMPTY, 'in' => '0,90:'.SEC_PER_DAY],
			'lang' =>			['type' => API_STRING_UTF8, 'flags' => API_NOT_EMPTY, 'in' => implode(',', $locales)],
			'theme' =>			['type' => API_STRING_UTF8, 'in' => $themes, 'length' => DB::getFieldLength('users', 'theme')],
			'type' =>			['type' => API_INT32, 'in' => implode(',', [USER_TYPE_ZABBIX_USER, USER_TYPE_ZABBIX_ADMIN, USER_TYPE_SUPER_ADMIN])],
			'refresh' =>		['type' => API_TIME_UNIT, 'flags' => API_NOT_EMPTY, 'in' => '0:'.SEC_PER_HOUR],
			'rows_per_page' =>	['type' => API_INT32, 'in' => '1:999999'],
			'usrgrps' =>		['type' => API_OBJECTS, 'flags' => API_REQUIRED | API_NOT_EMPTY, 'uniq' => [['usrgrpid']], 'fields' => [
				'usrgrpid' =>		['type' => API_ID, 'flags' => API_REQUIRED]
			]],
			'user_medias' =>	['type' => API_OBJECTS, 'fields' => [
				'mediatypeid' =>	['type' => API_ID, 'flags' => API_REQUIRED],
				'sendto' =>			['type' => API_STRINGS_UTF8, 'flags' => API_REQUIRED | API_NOT_EMPTY | API_NORMALIZE],
				'active' =>			['type' => API_INT32, 'in' => implode(',', [MEDIA_STATUS_ACTIVE, MEDIA_STATUS_DISABLED])],
				'severity' =>		['type' => API_INT32, 'in' => '0:63'],
				'period' =>			['type' => API_TIME_PERIOD, 'flags' => API_ALLOW_USER_MACRO, 'length' => DB::getFieldLength('media', 'period')]
			]]
		]];
		if (!CApiInputValidator::validate($api_input_rules, $users, '/', $error)) {
			self::exception(ZBX_API_ERROR_PARAMETERS, $error);
		}

		foreach ($users as &$user) {
			$user = $this->checkLoginOptions($user);

			/*
			 * If user is created without a password (e.g. for GROUP_GUI_ACCESS_LDAP), store an empty string
			 * as his password in database.
			 */
			$user['passwd'] = array_key_exists('passwd', $user)
				? password_hash($user['passwd'], PASSWORD_BCRYPT, ['cost' => ZBX_BCRYPT_COST])
				: '';
		}
		unset($user);

		$this->checkDuplicates(zbx_objectValues($users, 'alias'));
		$this->checkLanguages(zbx_objectValues($users, 'lang'));
		$this->checkUserGroups($users, []);
		$db_mediatypes = $this->checkMediaTypes($users);
		$this->validateMediaRecipients($users, $db_mediatypes);
	}

	/**
	 * @param array $users
	 *
	 * @return array
	 */
	public function update(array $users) {
		$this->validateUpdate($users, $db_users);

		$upd_users = [];

		foreach ($users as $user) {
			$db_user = $db_users[$user['userid']];

			$upd_user = [];

			// strings
			$field_names = ['alias', 'name', 'surname', 'autologout', 'passwd', 'refresh', 'url', 'lang', 'theme'];
			foreach ($field_names as $field_name) {
				if (array_key_exists($field_name, $user) && $user[$field_name] !== $db_user[$field_name]) {
					$upd_user[$field_name] = $user[$field_name];
				}
			}

			// integers
			foreach (['autologin', 'type', 'rows_per_page'] as $field_name) {
				if (array_key_exists($field_name, $user) && $user[$field_name] != $db_user[$field_name]) {
					$upd_user[$field_name] = $user[$field_name];
				}
			}

			if ($upd_user) {
				$upd_users[] = [
					'values' => $upd_user,
					'where' => ['userid' => $user['userid']]
				];
			}
		}

		if ($upd_users) {
			DB::update('users', $upd_users);
		}

		$this->updateUsersGroups($users, __FUNCTION__);
		$this->updateMedias($users, __FUNCTION__);

		$this->addAuditBulk(AUDIT_ACTION_UPDATE, AUDIT_RESOURCE_USER, $users, $db_users);

		return ['userids' => zbx_objectValues($users, 'userid')];
	}

	/**
	 * @param array $users
	 * @param array $db_users
	 *
	 * @throws APIException if the input is invalid.
	 */
	private function validateUpdate(array &$users, array &$db_users = null) {
		$locales = array_keys(getLocales());
		$themes = THEME_DEFAULT.','.implode(',', array_keys(APP::getThemes()));

		$api_input_rules = ['type' => API_OBJECTS, 'flags' => API_NOT_EMPTY | API_NORMALIZE, 'uniq' => [['userid'], ['alias']], 'fields' => [
			'userid' =>			['type' => API_ID, 'flags' => API_REQUIRED],
			'alias' =>			['type' => API_STRING_UTF8, 'flags' => API_NOT_EMPTY, 'length' => DB::getFieldLength('users', 'alias')],
			'name' =>			['type' => API_STRING_UTF8, 'length' => DB::getFieldLength('users', 'name')],
			'surname' =>		['type' => API_STRING_UTF8, 'length' => DB::getFieldLength('users', 'surname')],
			'passwd' =>			['type' => API_STRING_UTF8, 'flags' => API_NOT_EMPTY, 'length' => 255],
			'url' =>			['type' => API_URL, 'length' => DB::getFieldLength('users', 'url')],
			'autologin' =>		['type' => API_INT32, 'in' => '0,1'],
			'autologout' =>		['type' => API_TIME_UNIT, 'flags' => API_NOT_EMPTY, 'in' => '0,90:'.SEC_PER_DAY],
			'lang' =>			['type' => API_STRING_UTF8, 'flags' => API_NOT_EMPTY, 'in' => implode(',', $locales)],
			'theme' =>			['type' => API_STRING_UTF8, 'in' => $themes, 'length' => DB::getFieldLength('users', 'theme')],
			'type' =>			['type' => API_INT32, 'in' => implode(',', [USER_TYPE_ZABBIX_USER, USER_TYPE_ZABBIX_ADMIN, USER_TYPE_SUPER_ADMIN])],
			'refresh' =>		['type' => API_TIME_UNIT, 'flags' => API_NOT_EMPTY, 'in' => '0:'.SEC_PER_HOUR],
			'rows_per_page' =>	['type' => API_INT32, 'in' => '1:999999'],
			'usrgrps' =>		['type' => API_OBJECTS, 'flags' => API_NOT_EMPTY, 'uniq' => [['usrgrpid']], 'fields' => [
				'usrgrpid' =>		['type' => API_ID, 'flags' => API_REQUIRED]
			]],
			'user_medias' =>	['type' => API_OBJECTS, 'fields' => [
				'mediatypeid' =>	['type' => API_ID, 'flags' => API_REQUIRED],
				'sendto' =>			['type' => API_STRINGS_UTF8, 'flags' => API_REQUIRED | API_NOT_EMPTY | API_NORMALIZE],
				'active' =>			['type' => API_INT32, 'in' => implode(',', [MEDIA_STATUS_ACTIVE, MEDIA_STATUS_DISABLED])],
				'severity' =>		['type' => API_INT32, 'in' => '0:63'],
				'period' =>			['type' => API_TIME_PERIOD, 'flags' => API_ALLOW_USER_MACRO, 'length' => DB::getFieldLength('media', 'period')]
			]]
		]];
		if (!CApiInputValidator::validate($api_input_rules, $users, '/', $error)) {
			self::exception(ZBX_API_ERROR_PARAMETERS, $error);
		}

		$db_users = $this->get([
			'output' => [],
			'userids' => zbx_objectValues($users, 'userid'),
			'editable' => true,
			'preservekeys' => true
		]);

		// 'passwd' can't be received by the user.get method
		$db_users = DB::select('users', [
			'output' => ['userid', 'alias', 'name', 'surname', 'passwd', 'url', 'autologin', 'autologout', 'lang',
				'theme', 'type', 'refresh', 'rows_per_page'
			],
			'userids' => array_keys($db_users),
			'preservekeys' => true
		]);

		$aliases = [];

		foreach ($users as &$user) {
			if (!array_key_exists($user['userid'], $db_users)) {
				self::exception(ZBX_API_ERROR_PERMISSIONS,
					_('No permissions to referred object or it does not exist!')
				);
			}

			$db_user = $db_users[$user['userid']];

			if (array_key_exists('alias', $user) && $user['alias'] !== $db_user['alias']) {
				if ($db_user['alias'] === ZBX_GUEST_USER) {
					self::exception(ZBX_API_ERROR_PARAMETERS, _('Cannot rename guest user.'));
				}

				$aliases[] = $user['alias'];
			}

			$user = $this->checkLoginOptions($user);

			if (array_key_exists('passwd', $user)) {
				if ($db_user['alias'] == ZBX_GUEST_USER) {
					self::exception(ZBX_API_ERROR_PARAMETERS, _('Not allowed to set password for user "guest".'));
				}

				$user['passwd'] = password_hash($user['passwd'], PASSWORD_BCRYPT, ['cost' => ZBX_BCRYPT_COST]);
			}
		}
		unset($user);

		self::checkOwnParameters($users, $db_users);

		if ($aliases) {
			$this->checkDuplicates($aliases);
		}
		$this->checkLanguages(zbx_objectValues($users, 'lang'));
		$this->checkUserGroups($users, $db_users);
		$db_mediatypes = $this->checkMediaTypes($users);
		$this->validateMediaRecipients($users, $db_mediatypes);
	}

	/**
	 * Check whether current user is allowed to change specific own parameters.
	 *
	 * @param array $users
	 * @param array $db_users
	 *
	 * @throws APIException
	 */
	private static function checkOwnParameters(array $users, array $db_users): void {
		$user = self::getOwnUser($users);

		if ($user === null) {
			return;
		}

		$db_user = $db_users[$user['userid']];

		self::checkOwnAlias($user, $db_user);
		self::checkOwnType($user, $db_user);
		self::checkOwnUserGroups($user);
	}

	private static function getOwnUser(array $users): ?array {
		if (self::$userData['type'] == USER_TYPE_SUPER_ADMIN) {
			foreach ($users as $user) {
				if (bccomp($user['userid'], self::$userData['userid']) == 0) {
					return $user;
				}
			}

			return null;
		}

		return reset($users);
	}

	private static function checkOwnAlias(array $user, array $db_user): void {
		if (self::$userData['type'] == USER_TYPE_SUPER_ADMIN) {
			return;
		}

		if (array_key_exists('alias', $user) && $user['alias'] !== $db_user['alias']) {
			self::exception(ZBX_API_ERROR_PARAMETERS,
				_s('Only Super admin users can update "%1$s" parameter.', 'alias')
			);
		}
	}

	private static function checkOwnType(array $user, array $db_user): void {
		if (array_key_exists('type', $user) && $user['type'] !== $db_user['type']) {
			self::exception(ZBX_API_ERROR_PARAMETERS, _('User cannot change their user type.'));
		}
	}

	private static function checkOwnUserGroups(array $user): void {
		if (!array_key_exists('usrgrps', $user)) {
			return;
		}

		$usrgrpids = array_column($user['usrgrps'], 'usrgrpid');

		if (self::$userData['type'] == USER_TYPE_SUPER_ADMIN) {
			$disabled_user_group = DBfetch(DBselect(
				'SELECT NULL'.
				' FROM usrgrp'.
				' WHERE '.dbConditionId('usrgrpid', $usrgrpids).
					' AND ('.
						'gui_access='.GROUP_GUI_ACCESS_DISABLED.
						' OR users_status='.GROUP_STATUS_DISABLED.
					')',
				1
			));

			if ($disabled_user_group) {
				self::exception(ZBX_API_ERROR_PARAMETERS,
					_('User cannot add himself to a disabled group or a group with disabled GUI access.')
				);
			}
		}
		else {
			$options = [
				'output' => ['usrgrpid'],
				'filter' => ['userid' => $user['userid']]
			];
			$db_usrgrpids = DBfetchColumn(DBselect(DB::makeSql('users_groups', $options)), 'usrgrpid');

			if (array_diff($usrgrpids, $db_usrgrpids) || array_diff($db_usrgrpids, $usrgrpids)) {
				self::exception(ZBX_API_ERROR_PARAMETERS,
					_s('Only Super admin users can update "%1$s" parameter.', 'usrgrps')
				);
			}
		}
	}

	/**
	 * Check for duplicated users.
	 *
	 * @param array $aliases
	 *
	 * @throws APIException  if user already exists.
	 */
	private function checkDuplicates(array $aliases) {
		$db_users = DB::select('users', [
			'output' => ['alias'],
			'filter' => ['alias' => $aliases],
			'limit' => 1
		]);

		if ($db_users) {
			self::exception(ZBX_API_ERROR_PARAMETERS,
				_s('User with alias "%1$s" already exists.', $db_users[0]['alias'])
			);
		}
	}

	/**
	 * Check for valid user groups.
	 *
	 * @param array $users
	 * @param array $users[]['passwd']  (optional)
	 * @param array $users[]['usrgrps']  (optional)
	 * @param array $db_users
	 * @param array $db_users[]['passwd']
	 *
	 * @throws APIException  if user groups is not exists.
	 */
	private function checkUserGroups(array $users, array $db_users) {
		$usrgrpids = [];

		foreach ($users as $user) {
			if (array_key_exists('usrgrps', $user)) {
				foreach ($user['usrgrps'] as $usrgrp) {
					$usrgrpids[$usrgrp['usrgrpid']] = true;
				}
			}
		}

		if (!$usrgrpids) {
			return;
		}

		$usrgrpids = array_keys($usrgrpids);

		$db_usrgrps = DB::select('usrgrp', [
			'output' => ['gui_access'],
			'usrgrpids' => $usrgrpids,
			'preservekeys' => true
		]);

		foreach ($usrgrpids as $usrgrpid) {
			if (!array_key_exists($usrgrpid, $db_usrgrps)) {
				self::exception(ZBX_API_ERROR_PARAMETERS, _s('User group with ID "%1$s" is not available.', $usrgrpid));
			}
		}

		foreach ($users as $user) {
			if (array_key_exists('passwd', $user)) {
				$passwd = $user['passwd'];
			}
			elseif (array_key_exists('userid', $user) && array_key_exists($user['userid'], $db_users)) {
				$passwd = $db_users[$user['userid']]['passwd'];
			}
			else {
				$passwd = '';
			}

			// Do not allow empty password for users with GROUP_GUI_ACCESS_INTERNAL.
			if ($passwd === '' && self::hasInternalAuth($user, $db_usrgrps)) {
				self::exception(ZBX_API_ERROR_PARAMETERS,
					_s('Incorrect value for field "%1$s": %2$s.', 'passwd', _('cannot be empty'))
				);
			}
		}
	}

	/**
	 * Check if specified language has dependent locale installed.
	 *
	 * @param array $languages
	 *
	 * @throws APIException if language locale is not installed.
	 */
	private function checkLanguages(array $languages) {
		foreach ($languages as $lang) {
			if ($lang !== 'en_GB' && !setlocale(LC_MONETARY, zbx_locale_variants($lang))) {
				self::exception(ZBX_API_ERROR_PARAMETERS, _s('Language "%1$s" is not supported.', $lang));
			}
		}
	}

	/**
	 * Returns true if user has internal authentication type.
	 *
	 * @param array  $user
	 * @param string $user['usrgrps'][]['usrgrpid']
	 * @param array  $db_usrgrps
	 * @param int    $db_usrgrps[usrgrpid]['gui_access']
	 *
	 * @return bool
	 */
	private static function hasInternalAuth($user, $db_usrgrps) {
		$config = select_config();
		$system_gui_access = ($config['authentication_type'] == ZBX_AUTH_INTERNAL)
			? GROUP_GUI_ACCESS_INTERNAL
			: GROUP_GUI_ACCESS_LDAP;

		foreach($user['usrgrps'] as $usrgrp) {
			$gui_access = (int) $db_usrgrps[$usrgrp['usrgrpid']]['gui_access'];
			$gui_access = ($gui_access == GROUP_GUI_ACCESS_SYSTEM) ? $system_gui_access : $gui_access;

			if ($gui_access == GROUP_GUI_ACCESS_INTERNAL) {
				return true;
			}
		}

		return false;
	}

	/**
	 * Check for valid media types.
	 *
	 * @param array $users                               Array of users.
	 * @param array $users[]['user_medias']  (optional)  Array of user medias.
	 *
	 * @throws APIException if user media type does not exist.
	 *
	 * @return array                                     Returns valid media types.
	 */
	private function checkMediaTypes(array $users) {
		$mediatypeids = [];

		foreach ($users as $user) {
			if (array_key_exists('user_medias', $user)) {
				foreach ($user['user_medias'] as $media) {
					$mediatypeids[$media['mediatypeid']] = true;
				}
			}
		}

		if (!$mediatypeids) {
			return [];
		}

		$mediatypeids = array_keys($mediatypeids);

		$db_mediatypes = DB::select('media_type', [
			'output' => ['mediatypeid', 'type'],
			'mediatypeids' => $mediatypeids,
			'preservekeys' => true
		]);

		foreach ($mediatypeids as $mediatypeid) {
			if (!array_key_exists($mediatypeid, $db_mediatypes)) {
				self::exception(ZBX_API_ERROR_PARAMETERS,
					_s('Media type with ID "%1$s" is not available.', $mediatypeid)
				);
			}
		}

		return $db_mediatypes;
	}

	/**
	 * Check if the passed 'sendto' value is a valid input according to the mediatype. Currently validates
	 * only e-mail media types.
	 *
	 * @param array         $users                                    Array of users.
	 * @param string        $users[]['user_medias'][]['mediatypeid']  Media type ID.
	 * @param array|string  $users[]['user_medias'][]['sendto']       Address where to send the alert.
	 * @param array         $db_mediatypes                            List of available media types.
	 *
	 * @throws APIException if e-mail is not valid or exceeds maximum DB field length.
	 */
	private function validateMediaRecipients(array $users, array $db_mediatypes) {
		if ($db_mediatypes) {
			$email_mediatypes = [];

			foreach ($db_mediatypes as $db_mediatype) {
				if ($db_mediatype['type'] == MEDIA_TYPE_EMAIL) {
					$email_mediatypes[$db_mediatype['mediatypeid']] = true;
				}
			}

			$max_length = DB::getFieldLength('media', 'sendto');
			$email_validator = new CEmailValidator();

			foreach ($users as $user) {
				if (array_key_exists('user_medias', $user)) {
					foreach ($user['user_medias'] as $media) {
						/*
						 * For non-email media types only one value allowed. Since value is normalized, need to validate
						 * if array contains only one item. If there are more than one string, error message is
						 * displayed, indicating that passed value is not a string.
						 */
						if (!array_key_exists($media['mediatypeid'], $email_mediatypes)
								&& count($media['sendto']) > 1) {
							self::exception(ZBX_API_ERROR_PARAMETERS,
								_s('Invalid parameter "%1$s": %2$s.', 'sendto', _('a character string is expected'))
							);
						}

						/*
						 * If input value is an array with empty string, ApiInputValidator identifies it as valid since
						 * values are normalized. That's why value must be revalidated.
						 */
						foreach ($media['sendto'] as $sendto) {
							if ($sendto === '') {
								self::exception(ZBX_API_ERROR_PARAMETERS,
									_s('Invalid parameter "%1$s": %2$s.', 'sendto', _('cannot be empty'))
								);
							}
						}

						/*
						 * If media type is email, validate each given string against email pattern.
						 * Additionally, total length of emails must be checked, because all media type emails are
						 * separated by newline and stored as a string in single database field. Newline characters
						 * consumes extra space, so additional validation must be made.
						 */
						if (array_key_exists($media['mediatypeid'], $email_mediatypes)) {
							foreach ($media['sendto'] as $sendto) {
								if (!$email_validator->validate($sendto)) {
									self::exception(ZBX_API_ERROR_PARAMETERS,
										_s('Invalid email address for media type with ID "%1$s".',
											$media['mediatypeid']
										)
									);
								}
								elseif (strlen(implode("\n", $media['sendto'])) > $max_length) {
									self::exception(ZBX_API_ERROR_PARAMETERS,
										_s('Maximum total length of email address exceeded for media type with ID "%1$s".',
											$media['mediatypeid']
										)
									);
								}
							}
						}
					}
				}
			}
		}
	}

	/**
	 * Additional check to exclude an opportunity to enable auto-login and auto-logout options together..
	 *
	 * @param array  $user
	 * @param int    $user[]['autologin']   (optional)
	 * @param string $user[]['autologout']  (optional)
	 *
	 * @throws APIException
	 */
	private function checkLoginOptions(array $user) {
		if (!array_key_exists('autologout', $user) && array_key_exists('autologin', $user) && $user['autologin'] != 0) {
			$user['autologout'] = '0';
		}

		if (!array_key_exists('autologin', $user) && array_key_exists('autologout', $user)
				&& timeUnitToSeconds($user['autologout']) != 0) {
			$user['autologin'] = 0;
		}

		if (array_key_exists('autologin', $user) && array_key_exists('autologout', $user)
				&& $user['autologin'] != 0 && timeUnitToSeconds($user['autologout']) != 0) {
			self::exception(ZBX_API_ERROR_PARAMETERS,
				_('Auto-login and auto-logout options cannot be enabled together.')
			);
		}

		return $user;
	}

	/**
	 * Update table "users_groups".
	 *
	 * @param array  $users
	 * @param string $method
	 */
	private function updateUsersGroups(array $users, $method) {
		$users_groups = [];

		foreach ($users as $user) {
			if (array_key_exists('usrgrps', $user)) {
				$users_groups[$user['userid']] = [];

				foreach ($user['usrgrps'] as $usrgrp) {
					$users_groups[$user['userid']][$usrgrp['usrgrpid']] = true;
				}
			}
		}

		if (!$users_groups) {
			return;
		}

		$db_users_groups = ($method === 'update')
			? DB::select('users_groups', [
				'output' => ['id', 'usrgrpid', 'userid'],
				'filter' => ['userid' => array_keys($users_groups)]
			])
			: [];

		$ins_users_groups = [];
		$del_ids = [];

		foreach ($db_users_groups as $db_user_group) {
			if (array_key_exists($db_user_group['usrgrpid'], $users_groups[$db_user_group['userid']])) {
				unset($users_groups[$db_user_group['userid']][$db_user_group['usrgrpid']]);
			}
			else {
				$del_ids[] = $db_user_group['id'];
			}
		}

		foreach ($users_groups as $userid => $usrgrpids) {
			foreach (array_keys($usrgrpids) as $usrgrpid) {
				$ins_users_groups[] = [
					'userid' => $userid,
					'usrgrpid' => $usrgrpid
				];
			}
		}

		if ($ins_users_groups) {
			DB::insertBatch('users_groups', $ins_users_groups);
		}

		if ($del_ids) {
			DB::delete('users_groups', ['id' => $del_ids]);
		}
	}

	/**
	 * Auxiliary function for updateMedias().
	 *
	 * @param array  $medias
	 * @param string $mediatypeid
	 * @param string $sendto
	 *
	 * @return int
	 */
	private function getSimilarMedia(array $medias, $mediatypeid, $sendto) {
		foreach ($medias as $index => $media) {
			if (bccomp($media['mediatypeid'], $mediatypeid) == 0 && $media['sendto'] === $sendto) {
				return $index;
			}
		}

		return -1;
	}

	/**
	 * Update table "media".
	 *
	 * @param array  $users
	 * @param string $method
	 */
	private function updateMedias(array $users, $method) {
		$medias = [];

		foreach ($users as $user) {
			if (array_key_exists('user_medias', $user)) {
				$medias[$user['userid']] = [];

				foreach ($user['user_medias'] as $media) {
					$media['sendto'] = implode("\n", $media['sendto']);
					$medias[$user['userid']][] = $media;
				}
			}
		}

		if (!$medias) {
			return;
		}

		$db_medias = ($method === 'update')
			? DB::select('media', [
				'output' => ['mediaid', 'userid', 'mediatypeid', 'sendto', 'active', 'severity', 'period'],
				'filter' => ['userid' => array_keys($medias)]
			])
			: [];

		$ins_medias = [];
		$upd_medias = [];
		$del_mediaids = [];

		foreach ($db_medias as $db_media) {
			$index = $this->getSimilarMedia($medias[$db_media['userid']], $db_media['mediatypeid'],
				$db_media['sendto']
			);

			if ($index != -1) {
				$media = $medias[$db_media['userid']][$index];

				$upd_media = [];

				if (array_key_exists('active', $media) && $media['active'] != $db_media['active']) {
					$upd_media['active'] = $media['active'];
				}
				if (array_key_exists('severity', $media) && $media['severity'] != $db_media['severity']) {
					$upd_media['severity'] = $media['severity'];
				}
				if (array_key_exists('period', $media) && $media['period'] !== $db_media['period']) {
					$upd_media['period'] = $media['period'];
				}

				if ($upd_media) {
					$upd_medias[] = [
						'values' => $upd_media,
						'where' => ['mediaid' => $db_media['mediaid']]
					];
				}

				unset($medias[$db_media['userid']][$index]);
			}
			else {
				$del_mediaids[] = $db_media['mediaid'];
			}
		}

		foreach ($medias as $userid => $user_medias) {
			foreach ($user_medias as $media) {
				$ins_medias[] = ['userid' => $userid] + $media;
			}
		}

		if ($ins_medias) {
			DB::insert('media', $ins_medias);
		}

		if ($upd_medias) {
			DB::update('media', $upd_medias);
		}

		if ($del_mediaids) {
			DB::delete('media', ['mediaid' => $del_mediaids]);
		}
	}

	/**
	 * @param array $userids
	 *
	 * @return array
	 */
	public function delete(array $userids) {
		$this->validateDelete($userids, $db_users);

		DB::delete('media', ['userid' => $userids]);
		DB::delete('profiles', ['userid' => $userids]);
		DB::delete('users_groups', ['userid' => $userids]);
		DB::delete('users', ['userid' => $userids]);

		$this->addAuditBulk(AUDIT_ACTION_DELETE, AUDIT_RESOURCE_USER, $db_users);

		return ['userids' => $userids];
	}

	/**
	 * @param array $userids
	 * @param array $db_users
	 *
	 * @throws APIException if the input is invalid.
	 */
	private function validateDelete(array &$userids, array &$db_users = null) {
		$api_input_rules = ['type' => API_IDS, 'flags' => API_NOT_EMPTY, 'uniq' => true];
		if (!CApiInputValidator::validate($api_input_rules, $userids, '/', $error)) {
			self::exception(ZBX_API_ERROR_PARAMETERS, $error);
		}

		$db_users = $this->get([
			'output' => ['userid', 'alias'],
			'userids' => $userids,
			'editable' => true,
			'preservekeys' => true
		]);

		foreach ($userids as $userid) {
			if (!array_key_exists($userid, $db_users)) {
				self::exception(ZBX_API_ERROR_PERMISSIONS,
					_('No permissions to referred object or it does not exist!')
				);
			}

			$db_user = $db_users[$userid];

			if (bccomp($userid, self::$userData['userid']) == 0) {
				self::exception(ZBX_API_ERROR_PARAMETERS, _('User is not allowed to delete himself.'));
			}

			if ($db_user['alias'] == ZBX_GUEST_USER) {
				self::exception(ZBX_API_ERROR_PARAMETERS,
					_s('Cannot delete Zabbix internal user "%1$s", try disabling that user.', ZBX_GUEST_USER)
				);
			}
		}

		// Check if deleted users used in actions.
		$db_actions = DBselect(
			'SELECT a.name,om.userid'.
			' FROM opmessage_usr om,operations o,actions a'.
			' WHERE om.operationid=o.operationid'.
				' AND o.actionid=a.actionid'.
				' AND '.dbConditionInt('om.userid', $userids),
			1
		);

		if ($db_action = DBfetch($db_actions)) {
			self::exception(ZBX_API_ERROR_PARAMETERS, _s('User "%1$s" is used in "%2$s" action.',
				$db_users[$db_action['userid']]['alias'], $db_action['name']
			));
		}

		// Check if deleted users have a map.
		$db_maps = API::Map()->get([
			'output' => ['name', 'userid'],
			'userids' => $userids,
			'limit' => 1
		]);

		if ($db_maps) {
			self::exception(ZBX_API_ERROR_PARAMETERS,
				_s('User "%1$s" is map "%2$s" owner.', $db_users[$db_maps[0]['userid']]['alias'], $db_maps[0]['name'])
			);
		}

		// Check if deleted users have a screen.
		$db_screens = API::Screen()->get([
			'output' => ['name', 'userid'],
			'userids' => $userids,
			'limit' => 1
		]);

		if ($db_screens) {
			self::exception(ZBX_API_ERROR_PARAMETERS,
				_s('User "%1$s" is screen "%2$s" owner.', $db_users[$db_screens[0]['userid']]['alias'],
					$db_screens[0]['name']
				)
			);
		}

		// Check if deleted users have a slide show.
		$db_slideshows = DB::select('slideshows', [
			'output' => ['name', 'userid'],
			'filter' => ['userid' => $userids],
			'limit' => 1
		]);

		if ($db_slideshows) {
			self::exception(ZBX_API_ERROR_PARAMETERS,
				_s('User "%1$s" is slide show "%2$s" owner.', $db_users[$db_slideshows[0]['userid']]['alias'],
					$db_slideshows[0]['name']
				)
			);
		}

		// Check if deleted users have dashboards.
		$db_dashboards = API::Dashboard()->get([
			'output' => ['name', 'userid'],
			'filter' => ['userid' => $userids],
			'limit' => 1
		]);

		if ($db_dashboards) {
			self::exception(ZBX_API_ERROR_PARAMETERS,
				_s('User "%1$s" is dashboard "%2$s" owner.', $db_users[$db_dashboards[0]['userid']]['alias'],
					$db_dashboards[0]['name']
				)
			);
		}
	}

	/**
	 * Authenticate a user using LDAP.
	 *
	 * The $user array must have the following attributes:
	 * - user       - user name
	 * - password   - user password
	 *
	 * @param array $user
	 *
	 * @return bool
	 */
	protected function ldapLogin(array $user) {
		$config = select_config();
		$cnf = [];

		foreach ($config as $id => $value) {
			if (strpos($id, 'ldap_') !== false) {
				$cnf[str_replace('ldap_', '', $id)] = $config[$id];
			}
		}

		$ldap_status = (new CFrontendSetup())->checkPhpLdapModule();

		if ($ldap_status['result'] != CFrontendSetup::CHECK_OK) {
			self::exception(ZBX_API_ERROR_PARAMETERS, $ldap_status['error']);
		}

		$ldapValidator = new CLdapAuthValidator(['conf' => $cnf]);

		if (!$ldapValidator->validate($user)) {
			self::exception($ldapValidator->isConnectionError() ? ZBX_API_ERROR_PARAMETERS : ZBX_API_ERROR_PERMISSIONS,
				_('Incorrect user name or password or account is temporarily blocked.')
			);
		}

		return true;
	}

	public function logout($user) {
		$api_input_rules = ['type' => API_OBJECT, 'fields' => []];
		if (!CApiInputValidator::validate($api_input_rules, $user, '/', $error)) {
			self::exception(ZBX_API_ERROR_PARAMETERS, $error);
		}

		$sessionid = self::$userData['sessionid'];

		$db_sessions = DB::select('sessions', [
			'output' => ['userid'],
			'filter' => [
				'sessionid' => $sessionid,
				'status' => ZBX_SESSION_ACTIVE
			],
			'limit' => 1
		]);

		if (!$db_sessions) {
			self::exception(ZBX_API_ERROR_PARAMETERS, _('Cannot logout.'));
		}

		DB::delete('sessions', [
			'status' => ZBX_SESSION_PASSIVE,
			'userid' => $db_sessions[0]['userid']
		]);
		DB::update('sessions', [
			'values' => ['status' => ZBX_SESSION_PASSIVE],
			'where' => ['sessionid' => $sessionid]
		]);

		$this->addAuditDetails(AUDIT_ACTION_LOGOUT, AUDIT_RESOURCE_USER);

		self::$userData = null;

		return true;
	}

	/**
	 * @param array $user
	 *
	 * @return string|array
	 */
	public function login(array $user) {
		self::$user_verification_start_time = microtime(true);

		$api_input_rules = ['type' => API_OBJECT, 'fields' => [
			'user' =>		['type' => API_STRING_UTF8, 'flags' => API_REQUIRED, 'length' => 255],
			'password' =>	['type' => API_STRING_UTF8, 'flags' => API_REQUIRED, 'length' => 255],
			'userData' =>	['type' => API_FLAG]
		]];
		if (!CApiInputValidator::validate($api_input_rules, $user, '/', $error)) {
			self::exception(ZBX_API_ERROR_PARAMETERS, $error);
		}

		$config = select_config();
		$group_to_auth_map = [
			GROUP_GUI_ACCESS_SYSTEM => $config['authentication_type'],
			GROUP_GUI_ACCESS_INTERNAL => ZBX_AUTH_INTERNAL,
			GROUP_GUI_ACCESS_LDAP => ZBX_AUTH_LDAP,
			GROUP_GUI_ACCESS_DISABLED => $config['authentication_type']
		];

		try {
			$db_user = $this->findByAlias($user['user'], ($config['ldap_case_sensitive'] == ZBX_AUTH_CASE_SENSITIVE),
				$config['authentication_type'], true
			);

			if ($db_user['attempt_failed'] >= ZBX_LOGIN_ATTEMPTS) {
				$sec_left = ZBX_LOGIN_BLOCK - (time() - $db_user['attempt_clock']);

				if ($sec_left > 0) {
					self::exception(ZBX_API_ERROR_PERMISSIONS,
						_('Incorrect user name or password or account is temporarily blocked.')
					);
				}
			}
		}
		catch (APIException $e) {
			self::equalizeUserVerificationTime();

			throw $e;
		}

		try {
			if ($group_to_auth_map[$db_user['gui_access']] == ZBX_AUTH_LDAP) {
				$this->ldapLogin($user);
			}
			elseif (!self::verifyPassword($user['password'], $db_user)) {
				self::exception(ZBX_API_ERROR_PERMISSIONS,
					_('Incorrect user name or password or account is temporarily blocked.')
				);
			}
		}
		catch (APIException $e) {
			if ($e->getCode() == ZBX_API_ERROR_PERMISSIONS) {
				++$db_user['attempt_failed'];
			}

			DB::update('users', [
				'values' => [
					'attempt_failed' => $db_user['attempt_failed'],
					'attempt_clock' => time(),
					'attempt_ip' => substr($db_user['userip'], 0, 39)
				],
				'where' => ['userid' => $db_user['userid']]
			]);

			$this->addAuditDetails(AUDIT_ACTION_LOGIN, AUDIT_RESOURCE_USER, _('Login failed.'), $db_user['userid'],
				$db_user['userip']
			);

			self::equalizeUserVerificationTime();

			self::exception(ZBX_API_ERROR_PERMISSIONS, $e->getMessage());
		}

		if ($db_user['users_status'] == GROUP_STATUS_DISABLED) {
			self::exception(ZBX_API_ERROR_PARAMETERS, _('No permissions for system access.'));
		}

		// Start session.
		unset($db_user['passwd'], $db_user['users_status']);
		$db_user = self::createSession($user['user'], $db_user);
		self::$userData = $db_user;

		$this->addAuditDetails(AUDIT_ACTION_LOGIN, AUDIT_RESOURCE_USER);

		return array_key_exists('userData', $user) && $user['userData'] ? $db_user : $db_user['sessionid'];
	}

	/**
	 * @param string $password           User-specified password.
	 * @param array  $db_user            Saved user profile.
	 * @param string $db_user['passwd']  Saved password hash.
	 * @param int    $db_user['userid']  User id.
	 *
	 * @return bool
	 */
	private static function verifyPassword($password, array $db_user) {
		if (strlen($db_user['passwd']) > ZBX_MD5_SIZE) {
			return password_verify($password, $db_user['passwd']);
		}
		elseif (hash_equals($db_user['passwd'], md5($password))) {
			DB::update('users', [
				'values' => ['passwd' => password_hash($password, PASSWORD_BCRYPT, ['cost' => ZBX_BCRYPT_COST])],
				'where' => ['userid' => $db_user['userid']]
			]);

			return true;
		}

		return false;
	}

	/**
	 * Method is ONLY for internal use!
	 * Login user by alias. Return array with user data.
	 *
	 * @param string    $alias           User alias to search for.
	 * @param bool|null $case_sensitive  Perform case-sensitive search.
	 * @param int|null  $default_auth    Default system authentication type.
	 *
	 * @throws APIException if the method is called via an API call or the input is invalid.
	 *
	 * @return array
	 */
	public function loginByAlias($alias, $case_sensitive = null, $default_auth = null) {
		// Check whether the method is called via an API call or from a local php file.
		if ($case_sensitive === null || $default_auth === null) {
			self::exception(ZBX_API_ERROR_PARAMETERS, _s('Incorrect method "%1$s.%2$s".', 'user', 'loginByAlias'));
		}

		$db_user = $this->findByAlias($alias, $case_sensitive, $default_auth, false);

		if ($db_user['users_status'] == GROUP_STATUS_DISABLED) {
			self::exception(ZBX_API_ERROR_PARAMETERS, _('No permissions for system access.'));
		}

		unset($db_user['passwd'], $db_user['users_status']);
		$db_user = self::createSession($alias, $db_user);
		self::$userData = $db_user;

		$this->addAuditDetails(AUDIT_ACTION_LOGIN, AUDIT_RESOURCE_USER);

		return $db_user;
	}

	/**
	 * Check if session id is authenticated.
	 *
	 * @param array  $session
	 * @param string $session[]['sessionid']  (required) session id to be checked
	 * @param bool   $session[]['extend']     (optional) extend session (update lastaccess time)
	 *
	 * @return array
	 */
	public function checkAuthentication(array $session) {
		$api_input_rules = ['type' => API_OBJECT, 'fields' => [
			'sessionid' =>	['type' => API_STRING_UTF8, 'flags' => API_REQUIRED, 'length' => DB::getFieldLength('sessions', 'sessionid')],
			'extend' =>	['type' => API_BOOLEAN, 'default' => true]
		]];
		if (!CApiInputValidator::validate($api_input_rules, $session, '/', $error)) {
			self::exception(ZBX_API_ERROR_PARAMETERS, $error);
		}

		$sessionid = $session['sessionid'];

		// access DB only once per page load
		if (self::$userData !== null && self::$userData['sessionid'] === $sessionid) {
			return self::$userData;
		}

		$time = time();

		$db_sessions = DB::select('sessions', [
			'output' => ['userid', 'lastaccess'],
			'sessionids' => $sessionid,
			'filter' => ['status' => ZBX_SESSION_ACTIVE]
		]);

		if (!$db_sessions) {
			self::exception(ZBX_API_ERROR_PARAMETERS, _('Session terminated, re-login, please.'));
		}

		$db_session = $db_sessions[0];

		$db_users = DB::select('users', [
			'output' => ['userid', 'alias', 'name', 'surname', 'url', 'autologin', 'autologout', 'lang', 'refresh',
				'type', 'theme', 'attempt_failed', 'attempt_ip', 'attempt_clock', 'rows_per_page'
			],
			'userids' => $db_session['userid']
		]);

		if (!$db_users) {
			self::exception(ZBX_API_ERROR_PARAMETERS, _('Session terminated, re-login, please.'));
		}

		$db_user = $db_users[0];

		$usrgrps = $this->getUserGroupsData($db_user['userid']);

		$db_user['sessionid'] = $sessionid;
		$db_user['debug_mode'] = $usrgrps['debug_mode'];
		$db_user['userip'] = $usrgrps['userip'];
		$db_user['gui_access'] = $usrgrps['gui_access'];

		$autologout = timeUnitToSeconds($db_user['autologout']);

		// Check system permissions.
		if (($autologout != 0 && $db_session['lastaccess'] + $autologout <= $time)
				|| $usrgrps['users_status'] == GROUP_STATUS_DISABLED) {
			DB::delete('sessions', [
				'status' => ZBX_SESSION_PASSIVE,
				'userid' => $db_user['userid']
			]);
			DB::update('sessions', [
				'values' => ['status' => ZBX_SESSION_PASSIVE],
				'where' => ['sessionid' => $sessionid]
			]);

			self::exception(ZBX_API_ERROR_PARAMETERS, _('Session terminated, re-login, please.'));
		}

		if ($session['extend'] && $time != $db_session['lastaccess']) {
			DB::update('sessions', [
				'values' => ['lastaccess' => $time],
				'where' => ['sessionid' => $sessionid]
			]);
		}

		self::$userData = $db_user;

		return $db_user;
	}

	private function getUserGroupsData($userid) {
		$usrgrps = [
			'debug_mode' => GROUP_DEBUG_MODE_DISABLED,
			'userip' => CWebUser::getIp(),
			'users_status' => GROUP_STATUS_ENABLED,
			'gui_access' => GROUP_GUI_ACCESS_SYSTEM
		];

		$db_usrgrps = DBselect(
			'SELECT g.debug_mode,g.users_status,g.gui_access'.
			' FROM usrgrp g,users_groups ug'.
			' WHERE g.usrgrpid=ug.usrgrpid'.
				' AND ug.userid='.$userid
		);

		while ($db_usrgrp = DBfetch($db_usrgrps)) {
			if ($db_usrgrp['debug_mode'] == GROUP_DEBUG_MODE_ENABLED) {
				$usrgrps['debug_mode'] = GROUP_DEBUG_MODE_ENABLED;
			}
			if ($db_usrgrp['users_status'] == GROUP_STATUS_DISABLED) {
				$usrgrps['users_status'] = GROUP_STATUS_DISABLED;
			}
			if ($db_usrgrp['gui_access'] > $usrgrps['gui_access']) {
				$usrgrps['gui_access'] = $db_usrgrp['gui_access'];
			}
		}

		return $usrgrps;
	}

	protected function addRelatedObjects(array $options, array $result) {
		$result = parent::addRelatedObjects($options, $result);

		$userIds = zbx_objectValues($result, 'userid');

		// adding usergroups
		if ($options['selectUsrgrps'] !== null && $options['selectUsrgrps'] != API_OUTPUT_COUNT) {
			$relationMap = $this->createRelationMap($result, 'userid', 'usrgrpid', 'users_groups');

			$dbUserGroups = API::UserGroup()->get([
				'output' => $options['selectUsrgrps'],
				'usrgrpids' => $relationMap->getRelatedIds(),
				'preservekeys' => true
			]);

			$result = $relationMap->mapMany($result, $dbUserGroups, 'usrgrps');
		}

		// adding medias
		if ($options['selectMedias'] !== null && $options['selectMedias'] != API_OUTPUT_COUNT
				&& (self::$userData['type'] == USER_TYPE_SUPER_ADMIN
					|| array_key_exists(self::$userData['userid'], $result))) {
			$media_userids = self::$userData['type'] == USER_TYPE_SUPER_ADMIN
				? $userIds
				: [self::$userData['userid']];

			if (!is_array($options['selectMedias']) && $options['selectMedias'] != API_OUTPUT_EXTEND) {
				$options['selectMedias'] = ['mediaid'];
			}

			$db_medias = API::getApiService()->select('media', [
				'output' => $this->outputExtend($options['selectMedias'], ['userid', 'mediaid', 'mediatypeid']),
				'filter' => ['userid' => $media_userids],
				'preservekeys' => true
			]);

			// 'sendto' parameter in media types with 'type' == MEDIA_TYPE_EMAIL are returned as array.
			if (($options['selectMedias'] === API_OUTPUT_EXTEND || in_array('sendto', $options['selectMedias']))
					&& $db_medias) {
				$db_email_medias = DB::select('media_type', [
					'output' => [],
					'filter' => [
						'mediatypeid' => zbx_objectValues($db_medias, 'mediatypeid'),
						'type' => MEDIA_TYPE_EMAIL
					],
					'preservekeys' => true
				]);

				foreach ($db_medias as &$db_media) {
					if (array_key_exists($db_media['mediatypeid'], $db_email_medias)) {
						$db_media['sendto'] = explode("\n", $db_media['sendto']);
					}
				}
				unset($db_media);
			}

			if (self::$userData['type'] == USER_TYPE_SUPER_ADMIN) {
				$relationMap = $this->createRelationMap($db_medias, 'userid', 'mediaid');

				$db_medias = $this->unsetExtraFields($db_medias, ['userid', 'mediaid', 'mediatypeid'],
					$options['selectMedias']
				);
				$result = $relationMap->mapMany($result, $db_medias, 'medias');
			}
			else {
				$db_medias = $this->unsetExtraFields($db_medias, ['userid', 'mediaid', 'mediatypeid'],
					$options['selectMedias']
				);

				$result[self::$userData['userid']]['medias'] = array_values($db_medias);
			}
		}

		// adding media types
		if ($options['selectMediatypes'] !== null && $options['selectMediatypes'] != API_OUTPUT_COUNT
				&& (self::$userData['type'] == USER_TYPE_SUPER_ADMIN
					|| array_key_exists(self::$userData['userid'], $result))) {
			if (self::$userData['type'] == USER_TYPE_SUPER_ADMIN) {
				$relationMap = $this->createRelationMap($result, 'userid', 'mediatypeid', 'media');

				$media_types = API::Mediatype()->get([
					'output' => $options['selectMediatypes'],
					'mediatypeids' => $relationMap->getRelatedIds(),
					'preservekeys' => true
				]);

				$result = $relationMap->mapMany($result, $media_types, 'mediatypes');
			}
			else {
				$media_types = API::Mediatype()->get([
					'output' => $options['selectMediatypes'],
					'userids' => self::$userData['userid'],
					'preservekeys' => true
				]);

				$result[self::$userData['userid']]['mediatypes'] = [];

				foreach ($media_types as $media_type) {
					$result[self::$userData['userid']]['mediatypes'][] = $media_type;
				}
			}
		}

		return $result;
	}

	/**
	 * Initialize session for user. Returns user data array with valid sessionid.
	 *
	 * @param string $alias    User alias value.
	 * @param array  $db_user  User data from database.
	 *
	 * @return array
	 */
	private static function createSession($alias, $db_user) {
		$db_user['sessionid'] = md5(microtime().$alias.mt_rand());

		DB::insert('sessions', [[
			'sessionid' => $db_user['sessionid'],
			'userid' => $db_user['userid'],
			'lastaccess' => time(),
			'status' => ZBX_SESSION_ACTIVE
		]], false);

		if ($db_user['attempt_failed'] != 0) {
			DB::update('users', [
				'values' => ['attempt_failed' => 0],
				'where' => ['userid' => $db_user['userid']]
			]);
		}

		return $db_user;
	}

	/**
	 * Find user by alias. Return user data from database.
	 *
	 * @param string $alias             User alias to search for.
	 * @param bool   $case_sensitive    Perform case sensitive search.
	 * @param int    $default_auth      System default authentication type.
	 * @param bool   $do_group_check    Is actual only when $case_sensitive equals false. In HTTP authentication case
	 *                                  user alias string is case insensitive string even for groups with frontend
	 *                                  access GROUP_GUI_ACCESS_INTERNAL.
	 *
	 * @return array
	 */
	private function findByAlias($alias, $case_sensitive, $default_auth, $do_group_check) {
		$db_users = [];
		$group_to_auth_map = [
			GROUP_GUI_ACCESS_SYSTEM => $default_auth,
			GROUP_GUI_ACCESS_INTERNAL => ZBX_AUTH_INTERNAL,
			GROUP_GUI_ACCESS_LDAP => ZBX_AUTH_LDAP,
			GROUP_GUI_ACCESS_DISABLED => $default_auth
		];
		$fields = ['userid', 'alias', 'name', 'surname', 'url', 'autologin', 'autologout', 'lang', 'refresh',
			'type', 'theme', 'attempt_failed', 'attempt_ip', 'attempt_clock', 'rows_per_page', 'passwd'
		];

		if ($case_sensitive) {
			$db_users = DB::select('users', [
				'output' => $fields,
				'filter' => ['alias' => $alias]
			]);
		}
		else {
			$db_users_rows = DBfetchArray(DBselect(
				'SELECT '.implode(',', $fields).
				' FROM users'.
					' WHERE LOWER(alias)='.zbx_dbstr(strtolower($alias))
			));

			if ($do_group_check) {
				// Users with ZBX_AUTH_INTERNAL access attribute 'alias' is always case sensitive.
				foreach($db_users_rows as $db_user_row) {
					$permissions = $this->getUserGroupsData($db_user_row['userid']);

					if ($group_to_auth_map[$permissions['gui_access']] != ZBX_AUTH_INTERNAL
							|| $db_user_row['alias'] === $alias) {
						$db_users[] = $db_user_row;
					}
				}
			}
			else {
				$db_users = $db_users_rows;
			}
		}

		if (!$db_users) {
			self::exception(ZBX_API_ERROR_PERMISSIONS,
				_('Incorrect user name or password or account is temporarily blocked.')
			);
		}
		elseif (count($db_users) > 1) {
			self::exception(ZBX_API_ERROR_PARAMETERS,
				_s('Authentication failed: %1$s.', _('supplied credentials are not unique'))
			);
		}

		$db_user = reset($db_users);
		$usrgrps = $this->getUserGroupsData($db_user['userid']);

		$db_user['debug_mode'] = $usrgrps['debug_mode'];
		$db_user['userip'] = $usrgrps['userip'];
		$db_user['gui_access'] = $usrgrps['gui_access'];
		$db_user['users_status'] = $usrgrps['users_status'];

		return $db_user;
	}

	/**
	 * Equalizes user verification time to mitigate timing attacks.
	 */
	private static function equalizeUserVerificationTime(): void {
		$actual_time = microtime(true) - self::$user_verification_start_time;

		if ($actual_time < self::ACCEPTABLE_USER_VERIFICATION_TIME) {
			$delay_time = self::ACCEPTABLE_USER_VERIFICATION_TIME - $actual_time;

			$delay_time_sec = (int) $delay_time;
			$delay_time_nsec = (int) (($delay_time - $delay_time_sec) * 10**9);

			time_nanosleep($delay_time_sec, $delay_time_nsec);
		}
	}
}<|MERGE_RESOLUTION|>--- conflicted
+++ resolved
@@ -24,26 +24,24 @@
  */
 class CUser extends CApiService {
 
-	/**
-	 * Acceptable execution time of user verification process in seconds.
-	 *
-	 * @var float
-	 */
-	public const ACCEPTABLE_USER_VERIFICATION_TIME = 1.0;
-
 	protected $tableName = 'users';
 	protected $tableAlias = 'u';
 	protected $sortColumns = ['userid', 'alias'];
 
-<<<<<<< HEAD
 	public const OUTPUT_FIELDS = ['userid', 'alias', 'name', 'surname', 'url', 'autologin', 'autologout', 'lang',
 		'refresh', 'type', 'theme', 'attempt_failed', 'attempt_ip', 'attempt_clock', 'rows_per_page'
 	];
 
 	public const LIMITED_OUTPUT_FIELDS = ['userid', 'alias', 'name', 'surname'];
-=======
+
+	/**
+	 * Acceptable execution time of user verification process in seconds.
+	 *
+	 * @var float
+	 */
+	private const ACCEPTABLE_USER_VERIFICATION_TIME = 1.0;
+
 	private static $user_verification_start_time;
->>>>>>> f0a9d2ea
 
 	/**
 	 * Get users data.
