<?php
/*
** Copyright (C) 2001-2025 Zabbix SIA
**
** This program is free software: you can redistribute it and/or modify it under the terms of
** the GNU Affero General Public License as published by the Free Software Foundation, version 3.
**
** This program is distributed in the hope that it will be useful, but WITHOUT ANY WARRANTY;
** without even the implied warranty of MERCHANTABILITY or FITNESS FOR A PARTICULAR PURPOSE.
** See the GNU Affero General Public License for more details.
**
** You should have received a copy of the GNU Affero General Public License along with this program.
** If not, see <https://www.gnu.org/licenses/>.
**/


/**
 * Class containing methods for operations with autoregistration.
 */
class CAutoregistration extends CApiService {

	public const ACCESS_RULES = [
		'get' => ['min_user_type' => USER_TYPE_SUPER_ADMIN],
		'update' => ['min_user_type' => USER_TYPE_SUPER_ADMIN]
	];

	/**
	 * @param array $options
	 *
	 * @throws APIException
	 *
	 * @return array
	 */
	public function get(array $options) {
		$api_input_rules = ['type' => API_OBJECT, 'fields' => [
			'output' =>	['type' => API_OUTPUT, 'in' => 'tls_accept', 'default' => API_OUTPUT_EXTEND]
		]];

		if (!CApiInputValidator::validate($api_input_rules, $options, '/', $error)) {
			self::exception(ZBX_API_ERROR_PARAMETERS, $error);
		}

		if ($options['output'] === API_OUTPUT_EXTEND) {
			$options['output'] = ['tls_accept'];
		}

		$tls_accept_index = array_search('tls_accept', $options['output']);
		$db_output = $tls_accept_index !== false
			? array_replace($options['output'], [$tls_accept_index => 'autoreg_tls_accept'])
			: $options['output'];

		return CArrayHelper::renameKeys(CApiSettingsHelper::getParameters($db_output),
			['autoreg_tls_accept' => 'tls_accept']
		);
	}

	/**
	 * @param array $autoreg
	 *
	 * @throws APIException
	 *
	 * @return bool
	 */
	public function update(array $autoreg) {
		$this->validateUpdate($autoreg, $db_settings, $db_autoreg_tls);

		self::addFieldDefaultsByTls($autoreg, $db_settings);

		CApiSettingsHelper::updateParameters(['autoreg_tls_accept' => $autoreg['tls_accept']], $db_settings);

		$upd_autoreg_tls = DB::getUpdatedValues('config_autoreg_tls', $autoreg, $db_autoreg_tls);

		if ($upd_autoreg_tls) {
			DB::update('config_autoreg_tls', [
				'values' => $upd_autoreg_tls,
				'where' => ['autoreg_tlsid' => $db_autoreg_tls['autoreg_tlsid']]
			]);
		}

		self::addAuditLog(CAudit::ACTION_UPDATE, CAudit::RESOURCE_AUTOREGISTRATION, [$autoreg],
			[CArrayHelper::renameKeys($db_settings, ['autoreg_tls_accept' => 'tls_accept']) + $db_autoreg_tls]
		);

		return true;
	}

	/**
	 * @param array      $autoreg
	 * @param array|null $db_settings
	 * @param array|null $db_autoreg_tls
	 *
	 * @throws APIException
	 */
<<<<<<< HEAD
	protected function validateUpdate(array &$autoreg, array &$db_settings = null,
			array &$db_autoreg_tls = null): void {
		$api_input_rules = ['type' => API_OBJECT, 'flags' => API_ALLOW_UNEXPECTED, 'fields' => [
			'tls_accept' =>	['type' => API_INT32, 'in' => HOST_ENCRYPTION_NONE.':'.(HOST_ENCRYPTION_NONE | HOST_ENCRYPTION_PSK)]
		]];

		if (!CApiInputValidator::validate($api_input_rules, $autoreg, '/', $error)) {
			self::exception(ZBX_API_ERROR_PARAMETERS, $error);
		}

		$db_settings = CApiSettingsHelper::getParameters(['autoreg_tls_accept']);
		$db_autoreg_tls = current(DB::select('config_autoreg_tls', [
			'output' => ['autoreg_tlsid', 'tls_psk_identity', 'tls_psk'],
			'limit' => 1
		]));

		$autoreg += ['tls_accept' => $db_settings['autoreg_tls_accept']];

		self::addRequiredFieldsByTls($autoreg, $db_settings, $db_autoreg_tls);

=======
	protected function validateUpdate(array &$autoreg, ?array &$db_autoreg = null): void {
>>>>>>> 87cfbaca
		$api_input_rules = ['type' => API_OBJECT, 'fields' => [
			'tls_accept' =>			['type' => API_ANY],
			'tls_psk_identity' =>	['type' => API_MULTIPLE, 'rules' => [
										['if' => static fn(array $data): bool => ($data['tls_accept'] & HOST_ENCRYPTION_PSK) != 0, 'type' => API_STRING_UTF8, 'flags' => API_NOT_EMPTY, 'length' => DB::getFieldLength('config_autoreg_tls', 'tls_psk_identity')],
										['else' => true, 'type' => API_STRING_UTF8, 'in' => DB::getDefault('config_autoreg_tls', 'tls_psk_identity')]
			]],
			'tls_psk' =>			['type' => API_MULTIPLE, 'rules' => [
										['if' => static fn(array $data): bool => ($data['tls_accept'] & HOST_ENCRYPTION_PSK) != 0, 'type' => API_PSK, 'flags' => API_NOT_EMPTY, 'length' => DB::getFieldLength('config_autoreg_tls', 'tls_psk')],
										['else' => true, 'type' => API_STRING_UTF8, 'in' => DB::getDefault('config_autoreg_tls', 'tls_psk')]
			]]
		]];

		if (!CApiInputValidator::validate($api_input_rules, $autoreg, '/', $error)) {
			self::exception(ZBX_API_ERROR_PARAMETERS, $error);
		}

		self::checkTlsPskPairs($autoreg, $db_autoreg_tls);
	}

	private static function addRequiredFieldsByTls(array &$autoreg, array $db_settings, array $db_autoreg_tls): void {
		if ($autoreg['tls_accept'] & HOST_ENCRYPTION_PSK
				&& ($db_settings['autoreg_tls_accept'] & HOST_ENCRYPTION_PSK) == 0) {
			$autoreg += array_intersect_key($db_autoreg_tls, array_flip(['tls_psk_identity', 'tls_psk']));
		}
	}

	private static function checkTlsPskPairs(array $autoreg, array $db_autoreg_tls): void {
		if ($autoreg['tls_accept'] & HOST_ENCRYPTION_PSK) {
			$tls_psk_fields = array_flip(['tls_psk_identity', 'tls_psk']);

			$psk_pair = array_intersect_key($autoreg, $tls_psk_fields);

			if ($psk_pair) {
				$psk_pair += array_intersect_key($db_autoreg_tls, $tls_psk_fields);

				CApiPskHelper::checkPskOfIdentityAmongHosts($psk_pair);
				CApiPskHelper::checkPskOfIdentityAmongProxies($psk_pair);
			}
		}
	}

	private static function addFieldDefaultsByTls(array &$autoreg, array $db_settings): void {
		if (($autoreg['tls_accept'] & HOST_ENCRYPTION_PSK) == 0
				&& $db_settings['autoreg_tls_accept'] & HOST_ENCRYPTION_PSK) {
			$autoreg += [
				'tls_psk_identity' => DB::getDefault('config_autoreg_tls', 'tls_psk_identity'),
				'tls_psk' => DB::getDefault('config_autoreg_tls', 'tls_psk')
			];
		}
	}
}<|MERGE_RESOLUTION|>--- conflicted
+++ resolved
@@ -91,8 +91,7 @@
 	 *
 	 * @throws APIException
 	 */
-<<<<<<< HEAD
-	protected function validateUpdate(array &$autoreg, array &$db_settings = null,
+	protected function validateUpdate(array &$autoreg, ?array &$db_settings = null,
 			array &$db_autoreg_tls = null): void {
 		$api_input_rules = ['type' => API_OBJECT, 'flags' => API_ALLOW_UNEXPECTED, 'fields' => [
 			'tls_accept' =>	['type' => API_INT32, 'in' => HOST_ENCRYPTION_NONE.':'.(HOST_ENCRYPTION_NONE | HOST_ENCRYPTION_PSK)]
@@ -112,9 +111,6 @@
 
 		self::addRequiredFieldsByTls($autoreg, $db_settings, $db_autoreg_tls);
 
-=======
-	protected function validateUpdate(array &$autoreg, ?array &$db_autoreg = null): void {
->>>>>>> 87cfbaca
 		$api_input_rules = ['type' => API_OBJECT, 'fields' => [
 			'tls_accept' =>			['type' => API_ANY],
 			'tls_psk_identity' =>	['type' => API_MULTIPLE, 'rules' => [
