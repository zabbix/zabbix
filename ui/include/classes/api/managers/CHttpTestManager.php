--- conflicted
+++ resolved
@@ -142,30 +142,12 @@
 				' AND '.dbConditionId('ht.httptestid', array_column($httptests, 'httptestid'))
 		), 'httptestid');
 
-<<<<<<< HEAD
 		self::addAffectedObjects($httptests, $db_httptests);
-=======
-		$steps_create = [];
-		$steps_update = [];
-		$del_steps = [];
-		$itemids = [];
->>>>>>> a01f5df4
 
 		$upd_httptests = [];
 
-<<<<<<< HEAD
 		foreach ($httptests as $httptest) {
-			if (array_key_exists('delay', $httptest) && $httptest['delay'] !== $db_httptests[$httptest['httptestid']]) {
-				$httptest['nextcheck'] = 0;
-			}
-
 			$upd_httptest = DB::getUpdatedValues('httptest', $httptest, $db_httptests[$httptest['httptestid']]);
-=======
-			DB::update('httptest', [
-				'values' => $httptest,
-				'where' => ['httptestid' => $httptest['httptestid']]
-			]);
->>>>>>> a01f5df4
 
 			if ($upd_httptest) {
 				$upd_httptests[] = [
@@ -231,7 +213,6 @@
 				' AND '.dbConditionId('hi.httptestid', $httptestids)
 		);
 
-<<<<<<< HEAD
 		while ($row = DBfetch($result)) {
 			$db_httptests[$row['httptestid']]['items'][$row['itemid']] =
 				array_diff_key($row, array_flip(['httptestid']));
@@ -250,9 +231,6 @@
 		foreach ($httptests as $httptest) {
 			if (!array_key_exists('tags', $httptest)) {
 				continue;
-=======
-				$del_steps += $dbSteps;
->>>>>>> a01f5df4
 			}
 
 			$httptestids[] = $httptest['httptestid'];
@@ -263,19 +241,8 @@
 			unset($db_item);
 		}
 
-<<<<<<< HEAD
 		if (!$httptestids) {
 			return;
-=======
-		// Old items must be deleted prior to createStepsReal() since identical items cannot be created in DB.
-		if ($del_steps) {
-			$del_stepids = array_keys($del_steps);
-
-			CHttpTest::deleteAffectedStepItems($del_stepids);
-
-			DB::delete('httpstep_field', ['httpstepid' => $del_stepids]);
-			DB::delete('httpstep', ['httpstepid' => $del_stepids]);
->>>>>>> a01f5df4
 		}
 
 		$result = DBselect(
