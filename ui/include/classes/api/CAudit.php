<?php declare(strict_types = 1);
/*
** Zabbix
** Copyright (C) 2001-2021 Zabbix SIA
**
** This program is free software; you can redistribute it and/or modify
** it under the terms of the GNU General Public License as published by
** the Free Software Foundation; either version 2 of the License, or
** (at your option) any later version.
**
** This program is distributed in the hope that it will be useful,
** but WITHOUT ANY WARRANTY; without even the implied warranty of
** MERCHANTABILITY or FITNESS FOR A PARTICULAR PURPOSE. See the
** GNU General Public License for more details.
**
** You should have received a copy of the GNU General Public License
** along with this program; if not, write to the Free Software
** Foundation, Inc., 51 Franklin Street, Fifth Floor, Boston, MA  02110-1301, USA.
**/


/**
 * Class to log audit records.
 */
class CAudit {
	/**
	 * Audit actions.
	 *
	 * @var int
	 */
	public const ACTION_ADD = 0;
	public const ACTION_UPDATE = 1;
	public const ACTION_DELETE = 2;
	public const ACTION_LOGOUT = 4;
	public const ACTION_EXECUTE = 7;
	public const ACTION_LOGIN_SUCCESS = 8;
	public const ACTION_LOGIN_FAILED = 9;

	/**
	 * Audit resources.
	 *
	 * @var int
	 */
	public const RESOURCE_USER = 0;
	public const RESOURCE_MEDIA_TYPE = 3;
	public const RESOURCE_HOST = 4;
	public const RESOURCE_ACTION = 5;
	public const RESOURCE_GRAPH = 6;
	public const RESOURCE_USER_GROUP = 11;
	public const RESOURCE_TRIGGER = 13;
	public const RESOURCE_HOST_GROUP = 14;
	public const RESOURCE_ITEM = 15;
	public const RESOURCE_IMAGE = 16;
	public const RESOURCE_VALUE_MAP = 17;
	public const RESOURCE_IT_SERVICE = 18;
	public const RESOURCE_MAP = 19;
	public const RESOURCE_SCENARIO = 22;
	public const RESOURCE_DISCOVERY_RULE = 23;
	public const RESOURCE_SCRIPT = 25;
	public const RESOURCE_PROXY = 26;
	public const RESOURCE_MAINTENANCE = 27;
	public const RESOURCE_REGEXP = 28;
	public const RESOURCE_MACRO = 29;
	public const RESOURCE_TEMPLATE = 30;
	public const RESOURCE_TRIGGER_PROTOTYPE = 31;
	public const RESOURCE_ICON_MAP = 32;
	public const RESOURCE_DASHBOARD = 33;
	public const RESOURCE_CORRELATION = 34;
	public const RESOURCE_GRAPH_PROTOTYPE = 35;
	public const RESOURCE_ITEM_PROTOTYPE = 36;
	public const RESOURCE_HOST_PROTOTYPE = 37;
	public const RESOURCE_AUTOREGISTRATION = 38;
	public const RESOURCE_MODULE = 39;
	public const RESOURCE_SETTINGS = 40;
	public const RESOURCE_HOUSEKEEPING = 41;
	public const RESOURCE_AUTHENTICATION = 42;
	public const RESOURCE_TEMPLATE_DASHBOARD = 43;
	public const RESOURCE_USER_ROLE = 44;
	public const RESOURCE_AUTH_TOKEN = 45;
	public const RESOURCE_SCHEDULED_REPORT = 46;

	/**
	 * Audit details actions.
	 *
	 * @var string
	 */
	public const DETAILS_ACTION_ADD = 'add';
	public const DETAILS_ACTION_UPDATE = 'update';
	public const DETAILS_ACTION_DELETE = 'delete';

	/**
	 * Auditlog enabled value.
	 *
	 * @var int
	 */
	private const AUDITLOG_ENABLE = 1;

	/**
	 * Table names of audit resources.
	 * resource => table name
	 *
	 * @var array
	 */
	private const TABLE_NAMES = [
		self::RESOURCE_AUTHENTICATION => 'config',
		self::RESOURCE_AUTH_TOKEN => 'token',
<<<<<<< HEAD
		self::RESOURCE_ICON_MAP => 'icon_map',
		self::RESOURCE_IMAGE => 'images',
=======
		self::RESOURCE_AUTOREGISTRATION => 'config',
		self::RESOURCE_DASHBOARD => 'dashboard',
		self::RESOURCE_HOUSEKEEPING => 'config',
		self::RESOURCE_MODULE => 'module',
		self::RESOURCE_PROXY => 'hosts',
>>>>>>> 66197e57
		self::RESOURCE_REGEXP => 'regexps',
		self::RESOURCE_SCHEDULED_REPORT => 'report',
		self::RESOURCE_SETTINGS => 'config',
		self::RESOURCE_TEMPLATE_DASHBOARD => 'dashboard',
		self::RESOURCE_USER => 'users',
		self::RESOURCE_USER_GROUP => 'usrgrp'
	];

	/**
	 * Table primary keys of audit resources.
	 * resource => table key
	 *
	 * @var array
	 */
	private const TABLE_PKS = [
		self::RESOURCE_PROXY => 'proxyid'
	];

	/**
	 * Name field names of audit resources.
	 * resource => name field
	 *
	 * @var array
	 */
	private const FIELD_NAMES = [
		self::RESOURCE_AUTHENTICATION => null,
		self::RESOURCE_AUTH_TOKEN => 'name',
<<<<<<< HEAD
		self::RESOURCE_ICON_MAP => 'name',
		self::RESOURCE_IMAGE => 'name',
=======
		self::RESOURCE_AUTOREGISTRATION => null,
		self::RESOURCE_DASHBOARD => 'name',
		self::RESOURCE_HOUSEKEEPING => null,
		self::RESOURCE_MODULE => 'id',
		self::RESOURCE_PROXY => 'host',
>>>>>>> 66197e57
		self::RESOURCE_REGEXP => 'name',
		self::RESOURCE_SCHEDULED_REPORT => 'name',
		self::RESOURCE_SETTINGS => null,
		self::RESOURCE_TEMPLATE_DASHBOARD => 'name',
		self::RESOURCE_USER => 'username',
		self::RESOURCE_USER_GROUP => 'name'
	];

	/**
	 * API names of audit resources.
	 * resource => API name
	 *
	 * @var array
	 */
	private const API_NAMES = [
		self::RESOURCE_AUTHENTICATION => 'authentication',
		self::RESOURCE_AUTH_TOKEN => 'token',
<<<<<<< HEAD
		self::RESOURCE_ICON_MAP => 'iconmap',
		self::RESOURCE_IMAGE => 'image',
=======
		self::RESOURCE_AUTOREGISTRATION => 'autoregistration',
		self::RESOURCE_DASHBOARD => 'dashboard',
		self::RESOURCE_HOUSEKEEPING => 'housekeeping',
		self::RESOURCE_MODULE => 'module',
		self::RESOURCE_PROXY => 'proxy',
>>>>>>> 66197e57
		self::RESOURCE_REGEXP => 'regexp',
		self::RESOURCE_SETTINGS => 'settings',
		self::RESOURCE_SCHEDULED_REPORT => 'report',
		self::RESOURCE_TEMPLATE_DASHBOARD => 'templatedashboard',
		self::RESOURCE_USER => 'user',
		self::RESOURCE_USER_GROUP => 'usergroup'
	];

	/**
	 * Array of paths that should be masked in audit details.
	 *
	 * @var array
	 */
	private const MASKED_PATHS = [
		self::RESOURCE_AUTHENTICATION => ['paths' => ['authentication.ldap_bind_password']],
		self::RESOURCE_AUTH_TOKEN => ['paths' => ['token.token']],
		self::RESOURCE_AUTOREGISTRATION => ['paths' => ['autoregistration.tls_psk_identity', 'autoregistration.tls_psk']],
		// self::RESOURCE_MACRO => [
		// 	'paths' => ['usermacro.value'],
		// 	'conditions' => ['usermacro.type' => ZBX_MACRO_TYPE_SECRET]
		// ],
		self::RESOURCE_PROXY => ['paths' => ['proxy.tls_psk_identity', 'proxy.tls_psk']],
		self::RESOURCE_USER => ['paths' => ['user.passwd']]
	];

	/**
	 * Table names of nested objects to check default values.
	 * path => table name
	 *
	 * @var array
	 */
	private const NESTED_OBJECTS_TABLE_NAMES = [
<<<<<<< HEAD
		'iconmap.mappings' => 'icon_mapping',
=======
		'dashboard.users' => 'dashboard_user',
		'dashboard.userGroups' => 'dashboard_usrgrp',
		'dashboard.pages' => 'dashboard_page',
		'dashboard.pages.widgets' => 'widget',
		'dashboard.pages.widgets.fields' => 'widget_field',
		'proxy.hosts' => 'hosts',
		'proxy.interface' => 'interface',
		'regexp.expressions' => 'expressions',
		'report.users' => 'report_user',
		'report.user_groups' => 'report_usrgrp',
		'templatedashboard.pages' => 'dashboard_page',
		'templatedashboard.pages.widgets' => 'widget',
		'templatedashboard.pages.widgets.fields' => 'widget_field',
>>>>>>> 66197e57
		'user.medias' => 'media',
		'user.usrgrps' => 'users_groups',
		'usergroup.rights' => 'rights',
		'usergroup.tag_filters' => 'tag_filter',
		'usergroup.users' => 'users_groups'
	];

	/**
	 * ID field names for arrays of nested objects.
	 * path => id field
	 *
	 * @var array
	 */
	private const NESTED_OBJECTS_IDS = [
<<<<<<< HEAD
		'iconmap.mappings' => 'iconmappingid',
=======
		'dashboard.users' => 'dashboard_userid',
		'dashboard.userGroups' => 'dashboard_usrgrpid',
		'dashboard.pages' => 'dashboard_pageid',
		'dashboard.pages.widgets' => 'widgetid',
		'dashboard.pages.widgets.fields' => 'widget_fieldid',
		'proxy.hosts' => 'hostid',
		'regexp.expressions' => 'expressionid',
		'report.users' => 'reportuserid',
		'report.user_groups' => 'reportusrgrpid',
		'templatedashboard.pages' => 'dashboard_pageid',
		'templatedashboard.pages.widgets' => 'widgetid',
		'templatedashboard.pages.widgets.fields' => 'widget_fieldid',
>>>>>>> 66197e57
		'user.medias' => 'mediaid',
		'user.usrgrps' => 'id',
		'usergroup.rights' => 'rightid',
		'usergroup.tag_filters' => 'tag_filterid',
		'usergroup.users' => 'id'
	];

	/**
	 * ID field names for single nested objects.
	 * path => id field
	 *
	 * @var array
	 */
	private const NESTED_SINGLE_OBJECTS_IDS = [
		'proxy.interface' => 'interfaceid'
	];

	/**
	 * Array of paths that should be skipped in audit details.
	 *
	 * @var array
	 */
	private const SKIP_FIELDS = ['token.creator_userid', 'token.created_at'];

	/**
	 * Array of paths that contain blob fields.
	 *
	 * @var array
	 */
	private const BLOB_FIELDS = ['image.image'];

	/**
	 * Add audit records.
	 *
	 * @param string|null $userid
	 * @param string      $ip
	 * @param string      $username
	 * @param int         $action      CAudit::ACTION_*
	 * @param int         $resource    CAudit::RESOURCE_*
	 * @param array       $objects
	 * @param array       $db_objects
	 */
	public static function log(?string $userid, string $ip, string $username, int $action, int $resource,
			array $objects, array $db_objects): void {
		if (!self::isAuditEnabled() && ($resource != self::RESOURCE_SETTINGS
					|| !array_key_exists(CSettingsHelper::AUDITLOG_ENABLED, current($objects)))) {
			return;
		}

		$auditlog = [];
		$clock = time();
		$ip = substr($ip, 0, DB::getFieldLength('auditlog', 'ip'));
		$recordsetid = self::getRecordSetId();

		switch ($action) {
			case self::ACTION_LOGOUT:
			case self::ACTION_LOGIN_SUCCESS:
			case self::ACTION_LOGIN_FAILED:
				$auditlog[] = [
					'userid' => $userid,
					'username' => $username,
					'clock' => $clock,
					'ip' => $ip,
					'action' => $action,
					'resourcetype' => $resource,
					'resourceid' => $userid,
					'resourcename' => '',
					'recordsetid' => $recordsetid,
					'details' => ''
				];
				break;

			default:
				$table_key = array_key_exists($resource, self::TABLE_PKS)
					? self::TABLE_PKS[$resource]
					: DB::getPk(self::TABLE_NAMES[$resource]);

				foreach ($objects as $object) {
					$resourceid = $object[$table_key];
					$db_object = ($action == self::ACTION_UPDATE) ? $db_objects[$resourceid] : [];
					$resource_name = self::getResourceName($resource, $action, $object, $db_object);

					$diff = self::handleObjectDiff($resource, $action, $object, $db_object);

					if ($action == self::ACTION_UPDATE && count($diff) === 0) {
						continue;
					}

					$auditlog[] = [
						'userid' => $userid,
						'username' => $username,
						'clock' => $clock,
						'ip' => $ip,
						'action' => $action,
						'resourcetype' => $resource,
						'resourceid' => $resourceid,
						'resourcename' => $resource_name,
						'recordsetid' => $recordsetid,
						'details' => (count($diff) == 0) ? '' : json_encode($diff)
					];
				}
		}

		DB::insertBatch('auditlog', $auditlog);
	}

	/**
	 * Return recordsetid. Generate recordsetid if its not been generated yet.
	 *
	 * @return string
	 */
	private static function getRecordSetId(): string {
		static $recordsetid = null;

		if ($recordsetid === null) {
			$recordsetid = CCuid::generate();
		}

		return $recordsetid;
	}

	/**
	 * Check audit logging is enabled.
	 *
	 * @return bool
	 */
	private static function isAuditEnabled(): bool {
		return CSettingsHelper::get(CSettingsHelper::AUDITLOG_ENABLED) == self::AUDITLOG_ENABLE;
	}

	/**
	 * Return resource name of logging object.
	 *
	 * @param int   $resource
	 * @param int   $action
	 * @param array $object
	 * @param array $db_object
	 *
	 * @return string
	 */
	private static function getResourceName(int $resource, int $action, array $object, array $db_object): string {
		$field_name = self::FIELD_NAMES[$resource];
		$resource_name = ($field_name !== null)
			? (($action == self::ACTION_UPDATE)
				? $db_object[$field_name]
				: $object[$field_name])
			: '';

		if (mb_strlen($resource_name) > 255) {
			$resource_name = mb_substr($resource_name, 0, 252).'...';
		}

		return $resource_name;
	}

	/**
	 * Prepares the details for audit log.
	 *
	 * @param int   $resource
	 * @param int   $action
	 * @param array $object
	 * @param array $db_object
	 *
	 * @return array
	 */
	private static function handleObjectDiff(int $resource, int $action, array $object, array $db_object): array {
		if (!in_array($action, [self::ACTION_ADD, self::ACTION_UPDATE])) {
			return [];
		}

		$api_name = self::API_NAMES[$resource];
		$details = self::convertKeysToPaths($api_name, $object);

		switch ($action) {
			case self::ACTION_ADD:
				return self::handleAdd($resource, $details);

			case self::ACTION_UPDATE:
				$db_details = self::convertKeysToPaths($api_name, array_intersect_key($db_object, $object));
				return self::handleUpdate($resource, $details, $db_details);
		}
	}

	/**
	 * Checks by path, whether the value of the object should be masked.
	 *
	 * @param int    $resource
	 * @param string $path
	 * @param array  $object
	 *
	 * @return bool
	 */
	private static function isValueToMask(int $resource, string $path, array $object): bool {
		if (!array_key_exists($resource, self::MASKED_PATHS)) {
			return false;
		}

		if (strpos($path, '[') !== false) {
			$path = preg_replace('/\[[0-9]+\]/', '', $path);
		}

		if (!array_key_exists('conditions', self::MASKED_PATHS[$resource])) {
			return in_array($path, self::MASKED_PATHS[$resource]['paths']);
		}

		if (in_array($path, self::MASKED_PATHS[$resource])) {
			$all_counditions = count(self::MASKED_PATHS[$resource]['conditions']);
			$true_conditions = 0;

			foreach (self::MASKED_PATHS[$resource]['conditions'] as $condition_path => $value) {
				if (array_key_exists($condition_path, $object) && $object[$condition_path] == $value) {
					$true_conditions++;
				}
			}

			return ($true_conditions == $all_counditions);
		}

		return false;
	}

	/**
	 * Converts the object properties to the one-dimensional array where the key is a path.
	 *
	 * @param string $prefix
	 * @param array  $object
	 *
	 * @return array
	 */
	private static function convertKeysToPaths(string $prefix, array $object): array {
		$result = [];

		$is_nested_single_object = array_key_exists($prefix, self::NESTED_SINGLE_OBJECTS_IDS);
		$is_nested_object = false;

		if ($is_nested_single_object) {
			$pk = self::NESTED_SINGLE_OBJECTS_IDS[$prefix];
		}
		elseif (!preg_match('/\[[0-9]+\]$/', $prefix)) {
			$object_prefix = preg_replace('/\[[0-9]+\]/', '', $prefix);
			$is_nested_object = array_key_exists($object_prefix, self::NESTED_OBJECTS_IDS);

			if ($is_nested_object) {
				$pk = self::NESTED_OBJECTS_IDS[$object_prefix];
			}
		}

		foreach ($object as $key => $value) {
			if ($is_nested_single_object) {
				$index = '['.$object[$pk].'].'.$key;
			}
			elseif ($is_nested_object) {
				$index = '['.$value[$pk].']';
			}
			else {
				$index = '.'.$key;
			}

			$new_prefix = $prefix.$index;

			if (in_array($new_prefix, self::SKIP_FIELDS)) {
				continue;
			}

			if (is_array($value)) {
				$result += self::convertKeysToPaths($new_prefix, $value);
			}
			else {
				$result[$new_prefix] = (string) $value;
			}
		}

		return $result;
	}

	/**
	 * Checks by path, whether the value is equal to default value from the database schema.
	 *
	 * @param int     $resource
	 * @param string  $path
	 * @param string  $value
	 *
	 * @return bool
	 */
	private static function isDefaultValue(int $resource, string $path, string $value): bool {
		$object_path = self::getLastObjectPath($path);
		$table_name = self::TABLE_NAMES[$resource];

		if ($object_path !== self::API_NAMES[$resource]) {
			if (strpos($object_path, '[') !== false) {
				$object_path = preg_replace('/\[[0-9]+\]/', '', $object_path);
			}

			$table_name = self::NESTED_OBJECTS_TABLE_NAMES[$object_path];
		}

		$schema_fields = DB::getSchema($table_name)['fields'];
		$field_name = substr($path, strrpos($path, '.') + 1);

		if (!array_key_exists($field_name, $schema_fields)) {
			return false;
		}

		if (!array_key_exists('default', $schema_fields[$field_name])) {
			return false;
		}

		return $value == $schema_fields[$field_name]['default'];
	}

	/**
	 * Checks whether a path is path to nested object property.
	 *
	 * @param string $path
	 *
	 * @return bool
	 */
	private static function isNestedObjectProperty(string $path): bool {
		return (count(explode('.', $path)) > 2);
	}

	/**
	 * Return the path to the parent property object from the passed path.
	 *
	 * @param string $path
	 *
	 * @return string
	 */
	private static function getLastObjectPath(string $path): string {
		return substr($path, 0, strrpos($path, '.'));
	}

	/**
	 * Return the paths to nested object properties from the paths of passing object.
	 *
	 * @param array $object
	 *
	 * @return array
	 */
	private static function getNestedObjectsPaths(array $object): array {
		$paths = [];

		foreach ($object as $path => $foo) {
			if (!self::isNestedObjectProperty($path)) {
				continue;
			}

			$object_path = self::getLastObjectPath($path);

			if (!in_array($object_path, $paths)) {
				$paths[] = $object_path;
			}
		}

		return $paths;
	}

	/**
	 * Prepares the audit details for add action.
	 *
	 * @param int   $resource
	 * @param array $object
	 *
	 * @return array
	 */
	private static function handleAdd(int $resource, array $object): array {
		$result = [];

		foreach ($object as $path => $value) {
			if (self::isNestedObjectProperty($path)) {
				$result[self::getLastObjectPath($path)] = [self::DETAILS_ACTION_ADD];
			}

			if (self::isDefaultValue($resource, $path, $value)) {
				continue;
			}

			if (self::isValueToMask($resource, $path, $object)) {
				$result[$path] = [self::DETAILS_ACTION_ADD, ZBX_SECRET_MASK];
			}
			elseif (in_array($path, self::BLOB_FIELDS)) {
				$result[$path] = [self::DETAILS_ACTION_ADD];
			}
			else {
				$result[$path] = [self::DETAILS_ACTION_ADD, $value];
			}
		}

		return $result;
	}

	/**
	 * Prepares the audit details for update action.
	 *
	 * @param int   $resource
	 * @param array $object
	 * @param array $db_object
	 *
	 * @return array
	 */
	private static function handleUpdate(int $resource, array $object, array $db_object): array {
		$result = [];
		$full_object = $object + $db_object;
		$nested_objects_paths = self::getNestedObjectsPaths($object);
		$db_nested_objects_paths = self::getNestedObjectsPaths($db_object);

		foreach ($db_nested_objects_paths as $path) {
			if (!in_array($path, $nested_objects_paths)) {
				$result[$path] = [self::DETAILS_ACTION_DELETE];
			}
		}

		foreach ($nested_objects_paths as $path) {
			if (!in_array($path, $db_nested_objects_paths)) {
				$result[$path] = [self::DETAILS_ACTION_ADD];
			}
		}

		foreach ($object as $path => $foo) {
			$value = array_key_exists($path, $object) ? $object[$path] : null;
			$db_value = array_key_exists($path, $db_object) ? $db_object[$path] : null;

			if ($db_value === null) {
				if (self::isDefaultValue($resource, $path, $value)) {
					continue;
				}

				if (self::isValueToMask($resource, $path, $object)) {
					$result[$path] = [self::DETAILS_ACTION_ADD, ZBX_SECRET_MASK];
				}
				elseif (in_array($path, self::BLOB_FIELDS)) {
					$result[$path] = [self::DETAILS_ACTION_ADD];
				}
				else {
					$result[$path] = [self::DETAILS_ACTION_ADD, $value];
				}
			}
			elseif ($value != $db_value) {
				if (self::isNestedObjectProperty($path)) {
					$result[self::getLastObjectPath($path)] = [self::DETAILS_ACTION_UPDATE];
				}

<<<<<<< HEAD
					if ($is_value_to_mask) {
						$result[$path] = [self::DETAILS_ACTION_UPDATE, ZBX_SECRET_MASK, ZBX_SECRET_MASK];
					}
					elseif (in_array($path, self::BLOB_FIELDS)) {
						$result[$path] = [self::DETAILS_ACTION_UPDATE];
					}
					else {
						$result[$path] = [self::DETAILS_ACTION_UPDATE, $value, $db_value];
					}
=======
				if (self::isValueToMask($resource, $path, $full_object)) {
					$result[$path] = [self::DETAILS_ACTION_UPDATE, ZBX_SECRET_MASK, ZBX_SECRET_MASK];
				}
				else {
					$result[$path] = [self::DETAILS_ACTION_UPDATE, $value, $db_value];
>>>>>>> 66197e57
				}
			}
		}

		return $result;
	}
}<|MERGE_RESOLUTION|>--- conflicted
+++ resolved
@@ -104,16 +104,13 @@
 	private const TABLE_NAMES = [
 		self::RESOURCE_AUTHENTICATION => 'config',
 		self::RESOURCE_AUTH_TOKEN => 'token',
-<<<<<<< HEAD
-		self::RESOURCE_ICON_MAP => 'icon_map',
-		self::RESOURCE_IMAGE => 'images',
-=======
 		self::RESOURCE_AUTOREGISTRATION => 'config',
 		self::RESOURCE_DASHBOARD => 'dashboard',
 		self::RESOURCE_HOUSEKEEPING => 'config',
+		self::RESOURCE_ICON_MAP => 'icon_map',
+		self::RESOURCE_IMAGE => 'images',
 		self::RESOURCE_MODULE => 'module',
 		self::RESOURCE_PROXY => 'hosts',
->>>>>>> 66197e57
 		self::RESOURCE_REGEXP => 'regexps',
 		self::RESOURCE_SCHEDULED_REPORT => 'report',
 		self::RESOURCE_SETTINGS => 'config',
@@ -141,16 +138,13 @@
 	private const FIELD_NAMES = [
 		self::RESOURCE_AUTHENTICATION => null,
 		self::RESOURCE_AUTH_TOKEN => 'name',
-<<<<<<< HEAD
-		self::RESOURCE_ICON_MAP => 'name',
-		self::RESOURCE_IMAGE => 'name',
-=======
 		self::RESOURCE_AUTOREGISTRATION => null,
 		self::RESOURCE_DASHBOARD => 'name',
 		self::RESOURCE_HOUSEKEEPING => null,
+		self::RESOURCE_ICON_MAP => 'name',
+		self::RESOURCE_IMAGE => 'name',
 		self::RESOURCE_MODULE => 'id',
 		self::RESOURCE_PROXY => 'host',
->>>>>>> 66197e57
 		self::RESOURCE_REGEXP => 'name',
 		self::RESOURCE_SCHEDULED_REPORT => 'name',
 		self::RESOURCE_SETTINGS => null,
@@ -168,16 +162,13 @@
 	private const API_NAMES = [
 		self::RESOURCE_AUTHENTICATION => 'authentication',
 		self::RESOURCE_AUTH_TOKEN => 'token',
-<<<<<<< HEAD
-		self::RESOURCE_ICON_MAP => 'iconmap',
-		self::RESOURCE_IMAGE => 'image',
-=======
 		self::RESOURCE_AUTOREGISTRATION => 'autoregistration',
 		self::RESOURCE_DASHBOARD => 'dashboard',
 		self::RESOURCE_HOUSEKEEPING => 'housekeeping',
+		self::RESOURCE_ICON_MAP => 'iconmap',
+		self::RESOURCE_IMAGE => 'image',
 		self::RESOURCE_MODULE => 'module',
 		self::RESOURCE_PROXY => 'proxy',
->>>>>>> 66197e57
 		self::RESOURCE_REGEXP => 'regexp',
 		self::RESOURCE_SETTINGS => 'settings',
 		self::RESOURCE_SCHEDULED_REPORT => 'report',
@@ -210,14 +201,12 @@
 	 * @var array
 	 */
 	private const NESTED_OBJECTS_TABLE_NAMES = [
-<<<<<<< HEAD
-		'iconmap.mappings' => 'icon_mapping',
-=======
 		'dashboard.users' => 'dashboard_user',
 		'dashboard.userGroups' => 'dashboard_usrgrp',
 		'dashboard.pages' => 'dashboard_page',
 		'dashboard.pages.widgets' => 'widget',
 		'dashboard.pages.widgets.fields' => 'widget_field',
+		'iconmap.mappings' => 'icon_mapping',
 		'proxy.hosts' => 'hosts',
 		'proxy.interface' => 'interface',
 		'regexp.expressions' => 'expressions',
@@ -226,7 +215,6 @@
 		'templatedashboard.pages' => 'dashboard_page',
 		'templatedashboard.pages.widgets' => 'widget',
 		'templatedashboard.pages.widgets.fields' => 'widget_field',
->>>>>>> 66197e57
 		'user.medias' => 'media',
 		'user.usrgrps' => 'users_groups',
 		'usergroup.rights' => 'rights',
@@ -241,14 +229,12 @@
 	 * @var array
 	 */
 	private const NESTED_OBJECTS_IDS = [
-<<<<<<< HEAD
-		'iconmap.mappings' => 'iconmappingid',
-=======
 		'dashboard.users' => 'dashboard_userid',
 		'dashboard.userGroups' => 'dashboard_usrgrpid',
 		'dashboard.pages' => 'dashboard_pageid',
 		'dashboard.pages.widgets' => 'widgetid',
 		'dashboard.pages.widgets.fields' => 'widget_fieldid',
+		'iconmap.mappings' => 'iconmappingid',
 		'proxy.hosts' => 'hostid',
 		'regexp.expressions' => 'expressionid',
 		'report.users' => 'reportuserid',
@@ -256,7 +242,6 @@
 		'templatedashboard.pages' => 'dashboard_pageid',
 		'templatedashboard.pages.widgets' => 'widgetid',
 		'templatedashboard.pages.widgets.fields' => 'widget_fieldid',
->>>>>>> 66197e57
 		'user.medias' => 'mediaid',
 		'user.usrgrps' => 'id',
 		'usergroup.rights' => 'rightid',
@@ -699,23 +684,14 @@
 					$result[self::getLastObjectPath($path)] = [self::DETAILS_ACTION_UPDATE];
 				}
 
-<<<<<<< HEAD
-					if ($is_value_to_mask) {
-						$result[$path] = [self::DETAILS_ACTION_UPDATE, ZBX_SECRET_MASK, ZBX_SECRET_MASK];
-					}
-					elseif (in_array($path, self::BLOB_FIELDS)) {
-						$result[$path] = [self::DETAILS_ACTION_UPDATE];
-					}
-					else {
-						$result[$path] = [self::DETAILS_ACTION_UPDATE, $value, $db_value];
-					}
-=======
 				if (self::isValueToMask($resource, $path, $full_object)) {
 					$result[$path] = [self::DETAILS_ACTION_UPDATE, ZBX_SECRET_MASK, ZBX_SECRET_MASK];
 				}
+				elseif (in_array($path, self::BLOB_FIELDS)) {
+					$result[$path] = [self::DETAILS_ACTION_UPDATE];
+				}
 				else {
 					$result[$path] = [self::DETAILS_ACTION_UPDATE, $value, $db_value];
->>>>>>> 66197e57
 				}
 			}
 		}
