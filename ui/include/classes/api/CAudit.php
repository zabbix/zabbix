<?php declare(strict_types = 1);
/*
** Zabbix
** Copyright (C) 2001-2021 Zabbix SIA
**
** This program is free software; you can redistribute it and/or modify
** it under the terms of the GNU General Public License as published by
** the Free Software Foundation; either version 2 of the License, or
** (at your option) any later version.
**
** This program is distributed in the hope that it will be useful,
** but WITHOUT ANY WARRANTY; without even the implied warranty of
** MERCHANTABILITY or FITNESS FOR A PARTICULAR PURPOSE. See the
** GNU General Public License for more details.
**
** You should have received a copy of the GNU General Public License
** along with this program; if not, write to the Free Software
** Foundation, Inc., 51 Franklin Street, Fifth Floor, Boston, MA  02110-1301, USA.
**/


/**
 * Class to log audit records.
 */
class CAudit {
	/**
	 * Audit actions.
	 *
	 * @var int
	 */
	public const ACTION_ADD = 0;
	public const ACTION_UPDATE = 1;
	public const ACTION_DELETE = 2;
	public const ACTION_LOGOUT = 4;
	public const ACTION_EXECUTE = 7;
	public const ACTION_LOGIN_SUCCESS = 8;
	public const ACTION_LOGIN_FAILED = 9;

	/**
	 * Audit resources.
	 *
	 * @var int
	 */
	public const RESOURCE_USER = 0;
	public const RESOURCE_MEDIA_TYPE = 3;
	public const RESOURCE_HOST = 4;
	public const RESOURCE_ACTION = 5;
	public const RESOURCE_GRAPH = 6;
	public const RESOURCE_USER_GROUP = 11;
	public const RESOURCE_TRIGGER = 13;
	public const RESOURCE_HOST_GROUP = 14;
	public const RESOURCE_ITEM = 15;
	public const RESOURCE_IMAGE = 16;
	public const RESOURCE_VALUE_MAP = 17;
	public const RESOURCE_IT_SERVICE = 18;
	public const RESOURCE_MAP = 19;
	public const RESOURCE_SCENARIO = 22;
	public const RESOURCE_DISCOVERY_RULE = 23;
	public const RESOURCE_SCRIPT = 25;
	public const RESOURCE_PROXY = 26;
	public const RESOURCE_MAINTENANCE = 27;
	public const RESOURCE_REGEXP = 28;
	public const RESOURCE_MACRO = 29;
	public const RESOURCE_TEMPLATE = 30;
	public const RESOURCE_TRIGGER_PROTOTYPE = 31;
	public const RESOURCE_ICON_MAP = 32;
	public const RESOURCE_DASHBOARD = 33;
	public const RESOURCE_CORRELATION = 34;
	public const RESOURCE_GRAPH_PROTOTYPE = 35;
	public const RESOURCE_ITEM_PROTOTYPE = 36;
	public const RESOURCE_HOST_PROTOTYPE = 37;
	public const RESOURCE_AUTOREGISTRATION = 38;
	public const RESOURCE_MODULE = 39;
	public const RESOURCE_SETTINGS = 40;
	public const RESOURCE_HOUSEKEEPING = 41;
	public const RESOURCE_AUTHENTICATION = 42;
	public const RESOURCE_TEMPLATE_DASHBOARD = 43;
	public const RESOURCE_USER_ROLE = 44;
	public const RESOURCE_AUTH_TOKEN = 45;
	public const RESOURCE_SCHEDULED_REPORT = 46;

	/**
	 * Audit details actions.
	 *
	 * @var string
	 */
	public const DETAILS_ACTION_ADD = 'add';
	public const DETAILS_ACTION_UPDATE = 'update';
	public const DETAILS_ACTION_DELETE = 'delete';

	/**
	 * Auditlog enabled value.
	 *
	 * @var int
	 */
	private const AUDITLOG_ENABLE = 1;

	/**
	 * Table names of audit resources.
	 * resource => table name
	 *
	 * @var array
	 */
	private const TABLE_NAMES = [
		self::RESOURCE_AUTH_TOKEN => 'token',
		self::RESOURCE_USER => 'users'
	];

	/**
	 * Name field names of audit resources.
	 * resource => name field
	 *
	 * @var array
	 */
	private const FIELD_NAMES = [
		self::RESOURCE_AUTH_TOKEN => 'name',
		self::RESOURCE_USER => 'username'
	];

	/**
	 * API names of audit resources.
	 * resource => API name
	 *
	 * @var array
	 */
	private const API_NAMES = [
		self::RESOURCE_AUTH_TOKEN => 'token',
		self::RESOURCE_USER => 'user'
	];

	/**
	 * Array of paths that should be masked in audit details.
	 *
	 * @var array
	 */
	private const MASKED_PATHS = [
		self::RESOURCE_AUTH_TOKEN => ['paths' => ['token.token']],
		// self::RESOURCE_MACRO => [
		// 	'paths' => ['usermacro.value'],
		// 	'conditions' => ['usermacro.type' => ZBX_MACRO_TYPE_SECRET]
		// ],
		self::RESOURCE_USER => ['paths' => ['user.passwd']]
	];

	/**
	 * Table names of nested objects.
	 * path => table name
	 *
	 * @var array
	 */
	private const NESTED_OBJECTS_TABLE_NAMES = [
		'user.medias' => 'media',
		'user.usrgrps' => 'users_groups'
	];

	/**
	 * ID field names of nested objects.
	 * path => id field
	 *
	 * @var array
	 */
	private const NESTED_OBJECTS_IDS = [
		'user.medias' => 'mediaid',
		'user.usrgrps' => 'id'
	];

	/**
	 * Array of paths that should be skipped in audit details.
	 *
	 * @var array
	 */
	private const SKIP_FIELDS = ['token.creator_userid', 'token.created_at'];

	/**
	 * Add audit records.
	 *
	 * @param string     $userid
	 * @param string     $ip
	 * @param string     $username
	 * @param int        $action
	 * @param int        $resource
	 * @param array      $objects
	 * @param array|null $db_objects
	 */
	public static function log(string $userid, string $ip, string $username, int $action, int $resource, array $objects,
			?array $db_objects): void {
		if (!self::isAuditEnabled() && ($resource != self::RESOURCE_SETTINGS
					|| !array_key_exists(CSettingsHelper::AUDITLOG_ENABLED, current($objects)))) {
			return;
		}

		$auditlog = [];
<<<<<<< HEAD
		$clock = time();
		$ip = substr($ip, 0, 39);
=======
		$table_key = DB::getPk(self::TABLE_NAMES[$resource]);
		$clock = time();
		$ip = substr($ip, 0, DB::getFieldLength('auditlog', 'ip'));
>>>>>>> 6c2343d8
		$recordsetid = self::getRecordSetId();

		switch ($action) {
			case self::ACTION_LOGOUT:
			case self::ACTION_LOGIN_SUCCESS:
			case self::ACTION_LOGIN_FAILED:
				$auditlog[] = [
					'userid' => $userid,
					'username' => $username,
					'clock' => $clock,
					'ip' => $ip,
					'action' => $action,
					'resourcetype' => $resource,
					'resourceid' => $userid,
					'resourcename' => '',
					'recordsetid' => $recordsetid,
					'details' => ''
				];
				break;

			default:
				$table_key = DB::getSchema(self::TABLE_NAMES[$resource])['key'];

				foreach ($objects as $object) {
					$resourceid = $object[$table_key];
					$db_object = ($action == self::ACTION_UPDATE) ? $db_objects[$resourceid] : [];
					$resource_name = self::getResourceName($resource, $action, $object, $db_object);

					$diff = self::handleObjectDiff($resource, $action, $object, $db_object);

					if ($action == self::ACTION_UPDATE && count($diff) === 0) {
						continue;
					}

<<<<<<< HEAD
					$auditlog[] = [
						'userid' => $userid,
						'username' => $username,
						'clock' => $clock,
						'ip' => $ip,
						'action' => $action,
						'resourcetype' => $resource,
						'resourceid' => $resourceid,
						'resourcename' => $resource_name,
						'recordsetid' => $recordsetid,
						'details' => (count($diff) == 0) ? '' : json_encode($diff)
					];
				}
=======
			$auditlog[] = [
				'userid' => $userid,
				'username' => $username,
				'clock' => $clock,
				'ip' => $ip,
				'action' => $action,
				'resourcetype' => $resource,
				'resourceid' => $resourceid,
				'resourcename' => $resource_name,
				'recordsetid' => $recordsetid,
				'details' => (count($diff) == 0) ? '' : json_encode($diff)
			];
>>>>>>> 6c2343d8
		}

		DB::insertBatch('auditlog', $auditlog);
	}

	/**
	 * Return recordsetid. Generate recordsetid if its not been generated yet.
	 *
	 * @return string
	 */
	private static function getRecordSetId(): string {
		static $recordsetid = null;

		if ($recordsetid === null) {
			$recordsetid = CCuid::generate();
		}

		return $recordsetid;
	}

	/**
	 * Check audit logging is enabled.
	 *
	 * @return bool
	 */
	private static function isAuditEnabled(): bool {
		return CSettingsHelper::get(CSettingsHelper::AUDITLOG_ENABLED) == self::AUDITLOG_ENABLE;
	}

	/**
	 * Return resource name of logging object.
	 *
	 * @param int   $resource
	 * @param int   $action
	 * @param array $object
	 * @param array $db_object
	 *
	 * @return string
	 */
	private static function getResourceName(int $resource, int $action, array $object, array $db_object): string {
		$field_name = self::FIELD_NAMES[$resource];
		$resource_name = ($field_name !== null)
			? (($action == self::ACTION_UPDATE)
				? $db_object[$field_name]
				: $object[$field_name])
			: '';

		if (mb_strlen($resource_name) > 255) {
			$resource_name = mb_substr($resource_name, 0, 252).'...';
		}

		return $resource_name;
	}

	/**
	 * Prepares the details for audit log.
	 *
	 * @param int   $resource
	 * @param int   $action
	 * @param array $object
	 * @param array $db_object
	 *
	 * @return array
	 */
	private static function handleObjectDiff(int $resource, int $action, array $object, array $db_object): array {
		if (!in_array($action, [self::ACTION_ADD, self::ACTION_UPDATE])) {
			return [];
		}

		$api_name = self::API_NAMES[$resource];
		$object = self::convertKeysToPaths($api_name, $object);

		switch ($action) {
			case self::ACTION_ADD:
				return self::handleAdd($resource, $object);

			case self::ACTION_UPDATE:
				$db_object = self::convertKeysToPaths($api_name, $db_object);
				return self::handleUpdate($resource, $object, $db_object);
		}
	}

	/**
	 * Checks by path, whether the value of the object should be masked.
	 *
	 * @param int    $resource
	 * @param string $path
	 * @param array  $object
	 *
	 * @return bool
	 */
	private static function isValueToMask(int $resource, string $path, array $object): bool {
		if (!array_key_exists($resource, self::MASKED_PATHS)) {
			return false;
		}

		if (strpos($path, '[') !== false) {
			$path = preg_replace('/\[[0-9]+\]/', '', $path);
		}

		if (!array_key_exists('conditions', self::MASKED_PATHS[$resource])) {
			return in_array($path, self::MASKED_PATHS[$resource]['paths']);
		}

		if (in_array($path, self::MASKED_PATHS[$resource])) {
			$all_counditions = count(self::MASKED_PATHS[$resource]['conditions']);
			$true_conditions = 0;

			foreach (self::MASKED_PATHS[$resource]['conditions'] as $condition_path => $value) {
				if (array_key_exists($condition_path, $object) && $object[$condition_path] == $value) {
					$true_conditions++;
				}
			}

			return ($true_conditions == $all_counditions);
		}

		return false;
	}

	/**
	 * Converts the object properties to the one-dimensional array where the key is a path.
	 *
	 * @param string $prefix
	 * @param array  $object
	 *
	 * @return array
	 */
	private static function convertKeysToPaths(string $prefix, array $object): array {
		$result = [];

		foreach ($object as $key => $value) {
			$index = '.'.$key;

			if (array_key_exists($prefix, self::NESTED_OBJECTS_IDS)) {
				$index = '['.$value[self::NESTED_OBJECTS_IDS[$prefix]].']';
				unset($value[self::NESTED_OBJECTS_IDS[$prefix]]);
			}

			$new_prefix = $prefix.$index;

			if (in_array($new_prefix, self::SKIP_FIELDS)) {
				continue;
			}

			if (is_array($value)) {
				$result += self::convertKeysToPaths($new_prefix, $value);
			}
			else {
				$result[$new_prefix] = (string) $value;
			}
		}

		return $result;
	}

	/**
	 * Checks by path, whether the value is equal to default value from the database schema.
	 *
	 * @param int     $resource
	 * @param string  $path
	 * @param string  $value
	 *
	 * @return bool
	 */
	private static function isDefaultValue(int $resource, string $path, string $value): bool {
		$object_path = self::getLastObjectPath($path);
		$table_name = self::TABLE_NAMES[$resource];

		if ($object_path !== self::API_NAMES[$resource]) {
			if (strpos($object_path, '[') !== false) {
				$object_path = preg_replace('/\[[0-9]+\]/', '', $object_path);
			}

			$table_name = self::NESTED_OBJECTS_TABLE_NAMES[$object_path];
		}

		$schema_fields = DB::getSchema($table_name)['fields'];
		$field_name = substr($path, strrpos($path, '.') + 1);

		if (!array_key_exists($field_name, $schema_fields)) {
			return false;
		}

		if (!array_key_exists('default', $schema_fields[$field_name])) {
			return false;
		}

		return $value == $schema_fields[$field_name]['default'];
	}

	/**
	 * Checks whether a path is path to nested object property.
	 *
	 * @param string $path
	 *
	 * @return bool
	 */
	private static function isNestedObjectProperty(string $path): bool {
		return (count(explode('.', $path)) > 2);
	}

	/**
	 * Return the path to the parent property object from the passed path.
	 *
	 * @param string $path
	 *
	 * @return string
	 */
	private static function getLastObjectPath(string $path): string {
		return substr($path, 0, strrpos($path, '.'));
	}

	/**
	 * Return the paths to nested object properties from the paths of passing object.
	 *
	 * @param array $object
	 *
	 * @return array
	 */
	private static function getNestedObjectsPaths(array $object): array {
		$paths = [];

		foreach ($object as $path => $foo) {
			if (!self::isNestedObjectProperty($path)) {
				continue;
			}

			$object_path = self::getLastObjectPath($path);

			if (!in_array($object_path, $paths)) {
				$paths[] = $object_path;
			}
		}

		return $paths;
	}

	/**
	 * Prepares the audit details for add action.
	 *
	 * @param int   $resource
	 * @param array $object
	 *
	 * @return array
	 */
	private static function handleAdd(int $resource, array $object): array {
		$result = [];

		foreach ($object as $path => $value) {
			if (self::isNestedObjectProperty($path)) {
				$result[self::getLastObjectPath($path)] = [self::DETAILS_ACTION_ADD];
			}

			if (self::isDefaultValue($resource, $path, $value)) {
				continue;
			}

			if (self::isValueToMask($resource, $path, $object)) {
				$result[$path] = [self::DETAILS_ACTION_ADD, ZBX_SECRET_MASK];
			}
			else {
				$result[$path] = [self::DETAILS_ACTION_ADD, $value];
			}
		}

		return $result;
	}

	/**
	 * Prepares the audit details for update action.
	 *
	 * @param int   $resource
	 * @param array $object
	 * @param array $db_object
	 *
	 * @return array
	 */
	private static function handleUpdate(int $resource, array $object, array $db_object): array {
		$result = [];
		$full_object = $object + $db_object;
		$nested_objects_paths = self::getNestedObjectsPaths($object);
		$db_nested_objects_paths = self::getNestedObjectsPaths($db_object);

		foreach ($db_nested_objects_paths as $path) {
			if (!in_array($path, $nested_objects_paths)) {
				$result[$path] = [self::DETAILS_ACTION_DELETE];
			}
		}

		foreach ($nested_objects_paths as $path) {
			if (!in_array($path, $db_nested_objects_paths)) {
				$result[$path] = [self::DETAILS_ACTION_ADD];
			}
		}

		foreach ($object as $path => $foo) {
			$value = array_key_exists($path, $object) ? $object[$path] : null;
			$db_value = array_key_exists($path, $db_object) ? $db_object[$path] : null;

			if ($db_value === null) {
				if (self::isDefaultValue($resource, $path, $value)) {
					continue;
				}

				if (self::isValueToMask($resource, $path, $object)) {
					$result[$path] = [self::DETAILS_ACTION_ADD, ZBX_SECRET_MASK];
				}
				else {
					$result[$path] = [self::DETAILS_ACTION_ADD, $value];
				}
			}
			else {
				$is_value_to_mask = self::isValueToMask($resource, $path, $full_object);
				if ($is_value_to_mask || $value != $db_value) {
					if (self::isNestedObjectProperty($path)) {
						$result[self::getLastObjectPath($path)] = [self::DETAILS_ACTION_UPDATE];
					}

					if ($is_value_to_mask) {
						$result[$path] = [self::DETAILS_ACTION_UPDATE, ZBX_SECRET_MASK, ZBX_SECRET_MASK];
					}
					else {
						$result[$path] = [self::DETAILS_ACTION_UPDATE, $value, $db_value];
					}
				}
			}
		}

		return $result;
	}
}<|MERGE_RESOLUTION|>--- conflicted
+++ resolved
@@ -190,14 +190,8 @@
 		}
 
 		$auditlog = [];
-<<<<<<< HEAD
-		$clock = time();
-		$ip = substr($ip, 0, 39);
-=======
-		$table_key = DB::getPk(self::TABLE_NAMES[$resource]);
 		$clock = time();
 		$ip = substr($ip, 0, DB::getFieldLength('auditlog', 'ip'));
->>>>>>> 6c2343d8
 		$recordsetid = self::getRecordSetId();
 
 		switch ($action) {
@@ -219,7 +213,7 @@
 				break;
 
 			default:
-				$table_key = DB::getSchema(self::TABLE_NAMES[$resource])['key'];
+				$table_key = DB::getPk(self::TABLE_NAMES[$resource]);
 
 				foreach ($objects as $object) {
 					$resourceid = $object[$table_key];
@@ -232,7 +226,6 @@
 						continue;
 					}
 
-<<<<<<< HEAD
 					$auditlog[] = [
 						'userid' => $userid,
 						'username' => $username,
@@ -246,20 +239,6 @@
 						'details' => (count($diff) == 0) ? '' : json_encode($diff)
 					];
 				}
-=======
-			$auditlog[] = [
-				'userid' => $userid,
-				'username' => $username,
-				'clock' => $clock,
-				'ip' => $ip,
-				'action' => $action,
-				'resourcetype' => $resource,
-				'resourceid' => $resourceid,
-				'resourcename' => $resource_name,
-				'recordsetid' => $recordsetid,
-				'details' => (count($diff) == 0) ? '' : json_encode($diff)
-			];
->>>>>>> 6c2343d8
 		}
 
 		DB::insertBatch('auditlog', $auditlog);
