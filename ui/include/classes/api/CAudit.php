<?php declare(strict_types = 1);
/*
** Zabbix
** Copyright (C) 2001-2021 Zabbix SIA
**
** This program is free software; you can redistribute it and/or modify
** it under the terms of the GNU General Public License as published by
** the Free Software Foundation; either version 2 of the License, or
** (at your option) any later version.
**
** This program is distributed in the hope that it will be useful,
** but WITHOUT ANY WARRANTY; without even the implied warranty of
** MERCHANTABILITY or FITNESS FOR A PARTICULAR PURPOSE. See the
** GNU General Public License for more details.
**
** You should have received a copy of the GNU General Public License
** along with this program; if not, write to the Free Software
** Foundation, Inc., 51 Franklin Street, Fifth Floor, Boston, MA  02110-1301, USA.
**/


/**
 * Class to log audit records.
 */
class CAudit {
	/**
	 * Audit actions.
	 *
	 * @var int
	 */
	public const ACTION_ADD = 0;
	public const ACTION_UPDATE = 1;
	public const ACTION_DELETE = 2;
	public const ACTION_LOGOUT = 4;
	public const ACTION_EXECUTE = 7;
	public const ACTION_LOGIN_SUCCESS = 8;
	public const ACTION_LOGIN_FAILED = 9;
	public const ACTION_HISTORY_CLEAR = 10;

	/**
	 * Audit resources.
	 *
	 * @var int
	 */
	public const RESOURCE_USER = 0;
	public const RESOURCE_MEDIA_TYPE = 3;
	public const RESOURCE_HOST = 4;
	public const RESOURCE_ACTION = 5;
	public const RESOURCE_GRAPH = 6;
	public const RESOURCE_USER_GROUP = 11;
	public const RESOURCE_TRIGGER = 13;
	public const RESOURCE_HOST_GROUP = 14;
	public const RESOURCE_ITEM = 15;
	public const RESOURCE_IMAGE = 16;
	public const RESOURCE_VALUE_MAP = 17;
	public const RESOURCE_IT_SERVICE = 18;
	public const RESOURCE_MAP = 19;
	public const RESOURCE_SCENARIO = 22;
	public const RESOURCE_DISCOVERY_RULE = 23;
	public const RESOURCE_SCRIPT = 25;
	public const RESOURCE_PROXY = 26;
	public const RESOURCE_MAINTENANCE = 27;
	public const RESOURCE_REGEXP = 28;
	public const RESOURCE_MACRO = 29;
	public const RESOURCE_TEMPLATE = 30;
	public const RESOURCE_TRIGGER_PROTOTYPE = 31;
	public const RESOURCE_ICON_MAP = 32;
	public const RESOURCE_DASHBOARD = 33;
	public const RESOURCE_CORRELATION = 34;
	public const RESOURCE_GRAPH_PROTOTYPE = 35;
	public const RESOURCE_ITEM_PROTOTYPE = 36;
	public const RESOURCE_HOST_PROTOTYPE = 37;
	public const RESOURCE_AUTOREGISTRATION = 38;
	public const RESOURCE_MODULE = 39;
	public const RESOURCE_SETTINGS = 40;
	public const RESOURCE_HOUSEKEEPING = 41;
	public const RESOURCE_AUTHENTICATION = 42;
	public const RESOURCE_TEMPLATE_DASHBOARD = 43;
	public const RESOURCE_USER_ROLE = 44;
	public const RESOURCE_AUTH_TOKEN = 45;
	public const RESOURCE_SCHEDULED_REPORT = 46;

	/**
	 * Audit details actions.
	 *
	 * @var string
	 */
	public const DETAILS_ACTION_ADD = 'add';
	public const DETAILS_ACTION_UPDATE = 'update';
	public const DETAILS_ACTION_DELETE = 'delete';

	/**
	 * Auditlog enabled value.
	 *
	 * @var int
	 */
	private const AUDITLOG_ENABLE = 1;

	/**
	 * Table names of audit resources.
	 * resource => table name
	 *
	 * @var array
	 */
	private const TABLE_NAMES = [
		self::RESOURCE_AUTHENTICATION => 'config',
		self::RESOURCE_AUTH_TOKEN => 'token',
		self::RESOURCE_AUTOREGISTRATION => 'config',
		self::RESOURCE_CORRELATION => 'correlation',
		self::RESOURCE_DASHBOARD => 'dashboard',
<<<<<<< HEAD
		self::RESOURCE_HOST_PROTOTYPE => 'hosts',
=======
		self::RESOURCE_HOST_GROUP => 'hstgrp',
>>>>>>> 81eecea2
		self::RESOURCE_HOUSEKEEPING => 'config',
		self::RESOURCE_ICON_MAP => 'icon_map',
		self::RESOURCE_IMAGE => 'images',
		self::RESOURCE_ITEM => 'items',
		self::RESOURCE_MACRO => 'globalmacro',
		self::RESOURCE_MEDIA_TYPE => 'media_type',
		self::RESOURCE_MODULE => 'module',
		self::RESOURCE_PROXY => 'hosts',
		self::RESOURCE_REGEXP => 'regexps',
		self::RESOURCE_SCHEDULED_REPORT => 'report',
		self::RESOURCE_SCRIPT => 'scripts',
		self::RESOURCE_SETTINGS => 'config',
		self::RESOURCE_TEMPLATE_DASHBOARD => 'dashboard',
		self::RESOURCE_USER => 'users',
		self::RESOURCE_USER_GROUP => 'usrgrp'
	];

	/**
	 * Table primary keys of audit resources.
	 * resource => table key
	 *
	 * @var array
	 */
	private const TABLE_PKS = [
		self::RESOURCE_PROXY => 'proxyid'
	];

	/**
	 * Name field names of audit resources.
	 * resource => name field
	 *
	 * @var array
	 */
	private const FIELD_NAMES = [
		self::RESOURCE_AUTHENTICATION => null,
		self::RESOURCE_AUTH_TOKEN => 'name',
		self::RESOURCE_AUTOREGISTRATION => null,
		self::RESOURCE_CORRELATION => 'name',
		self::RESOURCE_DASHBOARD => 'name',
<<<<<<< HEAD
		self::RESOURCE_HOST_PROTOTYPE => 'host',
=======
		self::RESOURCE_HOST_GROUP => 'name',
>>>>>>> 81eecea2
		self::RESOURCE_HOUSEKEEPING => null,
		self::RESOURCE_ICON_MAP => 'name',
		self::RESOURCE_IMAGE => 'name',
		self::RESOURCE_ITEM => 'name',
		self::RESOURCE_MACRO => 'macro',
		self::RESOURCE_MEDIA_TYPE => 'name',
		self::RESOURCE_MODULE => 'id',
		self::RESOURCE_PROXY => 'host',
		self::RESOURCE_REGEXP => 'name',
		self::RESOURCE_SCHEDULED_REPORT => 'name',
		self::RESOURCE_SCRIPT => 'name',
		self::RESOURCE_SETTINGS => null,
		self::RESOURCE_TEMPLATE_DASHBOARD => 'name',
		self::RESOURCE_USER => 'username',
		self::RESOURCE_USER_GROUP => 'name'
	];

	/**
	 * API names of audit resources.
	 * resource => API name
	 *
	 * @var array
	 */
	private const API_NAMES = [
		self::RESOURCE_AUTHENTICATION => 'authentication',
		self::RESOURCE_AUTH_TOKEN => 'token',
		self::RESOURCE_AUTOREGISTRATION => 'autoregistration',
		self::RESOURCE_CORRELATION => 'correlation',
		self::RESOURCE_DASHBOARD => 'dashboard',
<<<<<<< HEAD
		self::RESOURCE_HOST_PROTOTYPE => 'hostprototype',
=======
		self::RESOURCE_HOST_GROUP => 'hostgroup',
>>>>>>> 81eecea2
		self::RESOURCE_HOUSEKEEPING => 'housekeeping',
		self::RESOURCE_ICON_MAP => 'iconmap',
		self::RESOURCE_IMAGE => 'image',
		self::RESOURCE_ITEM => 'item',
		self::RESOURCE_MACRO => 'usermacro',
		self::RESOURCE_MEDIA_TYPE => 'mediatype',
		self::RESOURCE_MODULE => 'module',
		self::RESOURCE_PROXY => 'proxy',
		self::RESOURCE_REGEXP => 'regexp',
		self::RESOURCE_SCHEDULED_REPORT => 'report',
		self::RESOURCE_SCRIPT => 'script',
		self::RESOURCE_SETTINGS => 'settings',
		self::RESOURCE_TEMPLATE_DASHBOARD => 'templatedashboard',
		self::RESOURCE_USER => 'user',
		self::RESOURCE_USER_GROUP => 'usergroup'
	];

	/**
	 * Array of paths that should be masked in audit details.
	 *
	 * @var array
	 */
	private const MASKED_PATHS = [
		self::RESOURCE_AUTHENTICATION => ['paths' => ['authentication.ldap_bind_password']],
		self::RESOURCE_AUTH_TOKEN => ['paths' => ['token.token']],
		self::RESOURCE_AUTOREGISTRATION => [
			'paths' => ['autoregistration.tls_psk_identity', 'autoregistration.tls_psk']
		],
		self::RESOURCE_MACRO => [
			'paths' => ['usermacro.value'],
			'conditions' => ['type' => ZBX_MACRO_TYPE_SECRET]
		],
		self::RESOURCE_HOST_PROTOTYPE => [
			'paths' => ['hostprototype.macros.value'],
			'conditions' => ['type' => ZBX_MACRO_TYPE_SECRET]
		],
		self::RESOURCE_MEDIA_TYPE => ['paths' => ['mediatype.passwd']],
		self::RESOURCE_PROXY => ['paths' => ['proxy.tls_psk_identity', 'proxy.tls_psk']],
		self::RESOURCE_SCRIPT => ['paths' => ['script.password']],
		self::RESOURCE_USER => ['paths' => ['user.passwd']]
	];

	/**
	 * Table names of nested objects to check default values.
	 * path => table name
	 *
	 * @var array
	 */
	private const NESTED_OBJECTS_TABLE_NAMES = [
		'correlation.filter' => 'correlation',
		'correlation.filter.conditions' => 'corr_condition',
		'correlation.operations' => 'corr_operation',
		'dashboard.users' => 'dashboard_user',
		'dashboard.userGroups' => 'dashboard_usrgrp',
		'dashboard.pages' => 'dashboard_page',
		'dashboard.pages.widgets' => 'widget',
		'dashboard.pages.widgets.fields' => 'widget_field',
<<<<<<< HEAD
		'hostprototype.groupLinks' => 'group_prototype',
		'hostprototype.groupPrototypes' => 'group_prototype',
		'hostprototype.interfaces' => 'interface',
		'hostprototype.interfaces.details' => 'interface_snmp',
		'hostprototype.macros' => 'hostmacro',
		'hostprototype.tags' => 'host_tag',
		'hostprototype.templates' => 'hosts_templates',
=======
		'hostgroup.hosts' => 'hosts_groups',
		'hostgroup.templates' => 'hosts_groups',
		'iconmap.mappings' => 'icon_mapping',
		'mediatype.message_templates' => 'media_type_message',
		'mediatype.parameters' => 'media_type_param',
>>>>>>> 81eecea2
		'proxy.hosts' => 'hosts',
		'proxy.interface' => 'interface',
		'regexp.expressions' => 'expressions',
		'report.users' => 'report_user',
		'report.user_groups' => 'report_usrgrp',
		'script.parameters' => 'script_param',
		'templatedashboard.pages' => 'dashboard_page',
		'templatedashboard.pages.widgets' => 'widget',
		'templatedashboard.pages.widgets.fields' => 'widget_field',
		'user.medias' => 'media',
		'user.usrgrps' => 'users_groups',
		'usergroup.rights' => 'rights',
		'usergroup.tag_filters' => 'tag_filter',
		'usergroup.users' => 'users_groups'
	];

	/**
	 * ID field names for arrays of nested objects.
	 * path => id field
	 *
	 * @var array
	 */
	private const NESTED_OBJECTS_IDS = [
		'correlation.filter.conditions' => 'corr_conditionid',
		'correlation.operations' => 'corr_operationid',
		'dashboard.users' => 'dashboard_userid',
		'dashboard.userGroups' => 'dashboard_usrgrpid',
		'dashboard.pages' => 'dashboard_pageid',
		'dashboard.pages.widgets' => 'widgetid',
		'dashboard.pages.widgets.fields' => 'widget_fieldid',
<<<<<<< HEAD
		'hostprototype.groupLinks' => 'group_prototypeid',
		'hostprototype.groupPrototypes' => 'group_prototypeid',
		'hostprototype.interfaces' => 'interfaceid',
		'hostprototype.macros' => 'hostmacroid',
		'hostprototype.tags' => 'hosttagid',
		'hostprototype.templates' => 'hosttemplateid',
=======
		'hostgroup.hosts' => 'hostgroupid',
		'hostgroup.templates' => 'hostgroupid',
		'iconmap.mappings' => 'iconmappingid',
		'mediatype.message_templates' => 'mediatype_messageid',
		'mediatype.parameters' => 'mediatype_paramid',
>>>>>>> 81eecea2
		'proxy.hosts' => 'hostid',
		'regexp.expressions' => 'expressionid',
		'report.users' => 'reportuserid',
		'report.user_groups' => 'reportusrgrpid',
		'script.parameters' => 'script_paramid',
		'templatedashboard.pages' => 'dashboard_pageid',
		'templatedashboard.pages.widgets' => 'widgetid',
		'templatedashboard.pages.widgets.fields' => 'widget_fieldid',
		'user.medias' => 'mediaid',
		'user.usrgrps' => 'id',
		'usergroup.rights' => 'rightid',
		'usergroup.tag_filters' => 'tag_filterid',
		'usergroup.users' => 'id'
	];

	/**
	 * ID field names for single nested objects.
	 * path => id field
	 *
	 * @var array
	 */
	private const NESTED_SINGLE_OBJECTS_IDS = [
		'proxy.interface' => 'interfaceid'
	];

	/**
	 * Array of paths that should be skipped in audit details.
	 *
	 * @var array
	 */
	private const SKIP_FIELDS = ['token.creator_userid', 'token.created_at'];

	/**
	 * Array of paths that contain blob fields.
	 *
	 * @var array
	 */
	private const BLOB_FIELDS = ['image.image'];

	/**
	 * Add audit records.
	 *
	 * @param string|null $userid
	 * @param string      $ip
	 * @param string      $username
	 * @param int         $action      CAudit::ACTION_*
	 * @param int         $resource    CAudit::RESOURCE_*
	 * @param array       $objects
	 * @param array       $db_objects
	 */
	public static function log(?string $userid, string $ip, string $username, int $action, int $resource,
			array $objects, array $db_objects): void {
		if (!self::isAuditEnabled() && ($resource != self::RESOURCE_SETTINGS
					|| !array_key_exists(CSettingsHelper::AUDITLOG_ENABLED, current($objects)))) {
			return;
		}

		$auditlog = [];
		$clock = time();
		$ip = substr($ip, 0, DB::getFieldLength('auditlog', 'ip'));
		$recordsetid = self::getRecordSetId();

		switch ($action) {
			case self::ACTION_LOGOUT:
			case self::ACTION_LOGIN_SUCCESS:
			case self::ACTION_LOGIN_FAILED:
				$auditlog[] = [
					'userid' => $userid,
					'username' => $username,
					'clock' => $clock,
					'ip' => $ip,
					'action' => $action,
					'resourcetype' => $resource,
					'resourceid' => $userid,
					'resourcename' => '',
					'recordsetid' => $recordsetid,
					'details' => ''
				];
				break;

			default:
				$table_key = array_key_exists($resource, self::TABLE_PKS)
					? self::TABLE_PKS[$resource]
					: DB::getPk(self::TABLE_NAMES[$resource]);

				foreach ($objects as $object) {
					$resourceid = $object[$table_key];
					$db_object = ($action == self::ACTION_UPDATE) ? $db_objects[$resourceid] : [];
					$resource_name = self::getResourceName($resource, $action, $object, $db_object);

					$diff = self::handleObjectDiff($resource, $action, $object, $db_object);

					if ($action == self::ACTION_UPDATE && count($diff) === 0) {
						continue;
					}

					$auditlog[] = [
						'userid' => $userid,
						'username' => $username,
						'clock' => $clock,
						'ip' => $ip,
						'action' => $action,
						'resourcetype' => $resource,
						'resourceid' => $resourceid,
						'resourcename' => $resource_name,
						'recordsetid' => $recordsetid,
						'details' => (count($diff) == 0) ? '' : json_encode($diff)
					];
				}
		}

		DB::insertBatch('auditlog', $auditlog);
	}

	/**
	 * Return recordsetid. Generate recordsetid if its not been generated yet.
	 *
	 * @return string
	 */
	private static function getRecordSetId(): string {
		static $recordsetid = null;

		if ($recordsetid === null) {
			$recordsetid = CCuid::generate();
		}

		return $recordsetid;
	}

	/**
	 * Check audit logging is enabled.
	 *
	 * @return bool
	 */
	private static function isAuditEnabled(): bool {
		return CSettingsHelper::get(CSettingsHelper::AUDITLOG_ENABLED) == self::AUDITLOG_ENABLE;
	}

	/**
	 * Return resource name of logging object.
	 *
	 * @param int   $resource
	 * @param int   $action
	 * @param array $object
	 * @param array $db_object
	 *
	 * @return string
	 */
	private static function getResourceName(int $resource, int $action, array $object, array $db_object): string {
		$field_name = self::FIELD_NAMES[$resource];
		$resource_name = ($field_name !== null)
			? (($action == self::ACTION_UPDATE)
				? $db_object[$field_name]
				: $object[$field_name])
			: '';

		if (mb_strlen($resource_name) > 255) {
			$resource_name = mb_substr($resource_name, 0, 252).'...';
		}

		return $resource_name;
	}

	/**
	 * Prepares the details for audit log.
	 *
	 * @param int   $resource
	 * @param int   $action
	 * @param array $object
	 * @param array $db_object
	 *
	 * @return array
	 */
	private static function handleObjectDiff(int $resource, int $action, array $object, array $db_object): array {
		if (!in_array($action, [self::ACTION_ADD, self::ACTION_UPDATE])) {
			return [];
		}

		$api_name = self::API_NAMES[$resource];
		$details = self::convertKeysToPaths($api_name, $object);

		switch ($action) {
			case self::ACTION_ADD:
				return self::handleAdd($resource, $details);

			case self::ACTION_UPDATE:
				$db_details = self::convertKeysToPaths($api_name, array_intersect_key($db_object, $object));
				return self::handleUpdate($resource, $details, $db_details);
		}
	}

	/**
	 * Checks by path, whether the value of the object should be masked.
	 *
	 * @param int    $resource
	 * @param string $real_path
	 * @param array  $object
	 *
	 * @return bool
	 */
	private static function isValueToMask(int $resource, string $real_path, array $object): bool {
		if (!array_key_exists($resource, self::MASKED_PATHS)) {
			return false;
		}

		$path_object = substr($real_path, 0, strrpos($real_path, '.'));
		$path = preg_replace('/\[[0-9]+\]/', '', $real_path);

		if (!in_array($path, self::MASKED_PATHS[$resource]['paths'])) {
			return false;
		}

		if (!array_key_exists('conditions', self::MASKED_PATHS[$resource])) {
			return true;
		}

		$all_counditions = count(self::MASKED_PATHS[$resource]['conditions']);
		$true_conditions = 0;

		foreach (self::MASKED_PATHS[$resource]['conditions'] as $condition_key => $value) {
			$condition_path = $path_object.'.'.$condition_key;
			if (array_key_exists($condition_path, $object) && $object[$condition_path] == $value) {
				$true_conditions++;
			}
		}

		return ($true_conditions == $all_counditions);
	}

	/**
	 * Converts the object properties to the one-dimensional array where the key is a path.
	 *
	 * @param string $prefix
	 * @param array  $object
	 *
	 * @return array
	 */
	private static function convertKeysToPaths(string $prefix, array $object): array {
		$result = [];

		$is_nested_single_object = array_key_exists($prefix, self::NESTED_SINGLE_OBJECTS_IDS);
		$is_nested_object = false;

		if ($is_nested_single_object) {
			$pk = self::NESTED_SINGLE_OBJECTS_IDS[$prefix];
		}
		elseif (!preg_match('/\[[0-9]+\]$/', $prefix)) {
			$object_prefix = preg_replace('/\[[0-9]+\]/', '', $prefix);
			$is_nested_object = array_key_exists($object_prefix, self::NESTED_OBJECTS_IDS);

			if ($is_nested_object) {
				$pk = self::NESTED_OBJECTS_IDS[$object_prefix];
			}
		}

		foreach ($object as $key => $value) {
			if ($is_nested_single_object) {
				$index = '['.$object[$pk].'].'.$key;
			}
			elseif ($is_nested_object) {
				$index = '['.$value[$pk].']';
			}
			else {
				$index = '.'.$key;
			}

			$new_prefix = $prefix.$index;

			if (in_array($new_prefix, self::SKIP_FIELDS)) {
				continue;
			}

			if (is_array($value)) {
				$result += self::convertKeysToPaths($new_prefix, $value);
			}
			else {
				$result[$new_prefix] = (string) $value;
			}
		}

		return $result;
	}

	/**
	 * Checks by path, whether the value is equal to default value from the database schema.
	 *
	 * @param int     $resource
	 * @param string  $path
	 * @param string  $value
	 *
	 * @return bool
	 */
	private static function isDefaultValue(int $resource, string $path, string $value): bool {
		$object_path = self::getLastObjectPath($path);
		$table_name = self::TABLE_NAMES[$resource];

		if ($object_path !== self::API_NAMES[$resource]) {
			if (strpos($object_path, '[') !== false) {
				$object_path = preg_replace('/\[[0-9]+\]/', '', $object_path);
			}

			$table_name = self::NESTED_OBJECTS_TABLE_NAMES[$object_path];
		}

		$schema_fields = DB::getSchema($table_name)['fields'];
		$field_name = substr($path, strrpos($path, '.') + 1);

		if (!array_key_exists($field_name, $schema_fields)) {
			return false;
		}

		if (!array_key_exists('default', $schema_fields[$field_name])) {
			return false;
		}

		return $value == $schema_fields[$field_name]['default'];
	}

	/**
	 * Checks whether a path is path to nested object property.
	 *
	 * @param string $path
	 *
	 * @return bool
	 */
	private static function isNestedObjectProperty(string $path): bool {
		return (count(explode('.', $path)) > 2);
	}

	/**
	 * Return the path to the parent property object from the passed path.
	 *
	 * @param string $path
	 *
	 * @return string
	 */
	private static function getLastObjectPath(string $path): string {
		return substr($path, 0, strrpos($path, '.'));
	}

	/**
	 * Return the paths to nested object properties from the paths of passing object.
	 *
	 * @param array $object
	 *
	 * @return array
	 */
	private static function getNestedObjectsPaths(array $object): array {
		$paths = [];

		foreach ($object as $path => $foo) {
			if (!self::isNestedObjectProperty($path)) {
				continue;
			}

			$object_path = self::getLastObjectPath($path);

			if (!in_array($object_path, $paths)) {
				$paths[] = $object_path;
			}
		}

		return $paths;
	}

	/**
	 * Prepares the audit details for add action.
	 *
	 * @param int   $resource
	 * @param array $object
	 *
	 * @return array
	 */
	private static function handleAdd(int $resource, array $object): array {
		$result = [];

		foreach ($object as $path => $value) {
			if (self::isNestedObjectProperty($path)) {
				$result[self::getLastObjectPath($path)] = [self::DETAILS_ACTION_ADD];
			}

			if (self::isDefaultValue($resource, $path, $value)) {
				continue;
			}

			if (self::isValueToMask($resource, $path, $object)) {
				$result[$path] = [self::DETAILS_ACTION_ADD, ZBX_SECRET_MASK];
			}
			elseif (in_array($path, self::BLOB_FIELDS)) {
				$result[$path] = [self::DETAILS_ACTION_ADD];
			}
			else {
				$result[$path] = [self::DETAILS_ACTION_ADD, $value];
			}
		}

		return $result;
	}

	/**
	 * Prepares the audit details for update action.
	 *
	 * @param int   $resource
	 * @param array $object
	 * @param array $db_object
	 *
	 * @return array
	 */
	private static function handleUpdate(int $resource, array $object, array $db_object): array {
		$result = [];
		$full_object = $object + $db_object;
		$nested_objects_paths = self::getNestedObjectsPaths($object);
		$db_nested_objects_paths = self::getNestedObjectsPaths($db_object);

		foreach ($db_nested_objects_paths as $path) {
			if (!in_array($path, $nested_objects_paths)) {
				$result[$path] = [self::DETAILS_ACTION_DELETE];
			}
		}

		foreach ($nested_objects_paths as $path) {
			if (!in_array($path, $db_nested_objects_paths)) {
				$result[$path] = [self::DETAILS_ACTION_ADD];
			}
		}

		foreach ($object as $path => $value) {
			$db_value = array_key_exists($path, $db_object) ? $db_object[$path] : null;

			if ($db_value === null) {
				if (self::isDefaultValue($resource, $path, $value)) {
					continue;
				}

				if (in_array($path, self::BLOB_FIELDS)) {
					$result[$path] = [self::DETAILS_ACTION_ADD];
				}
				else {
					$result[$path] = [
						self::DETAILS_ACTION_ADD,
						self::isValueToMask($resource, $path, $object) ? ZBX_SECRET_MASK : $value
					];
				}
			}
			else {
				$is_mask_value = self::isValueToMask($resource, $path, $full_object);
				$is_mask_db_value = self::isValueToMask($resource, $path, $db_object);

<<<<<<< HEAD
				if ($value != $db_value || $is_mask_value || $is_mask_db_value) {
					if (self::isNestedObjectProperty($path)) {
						$result[self::getLastObjectPath($path)] = [self::DETAILS_ACTION_UPDATE];
					}

					$result[$path] = [
						self::DETAILS_ACTION_UPDATE,
						$is_mask_value ? ZBX_SECRET_MASK : $value,
						$is_mask_db_value ? ZBX_SECRET_MASK : $db_value
=======
				if (in_array($path, self::BLOB_FIELDS)) {
					$result[$path] = [self::DETAILS_ACTION_UPDATE];
				}
				else {
					$result[$path] = [
						self::DETAILS_ACTION_UPDATE,
						self::isValueToMask($resource, $path, $full_object) ? ZBX_SECRET_MASK : $value,
						self::isValueToMask($resource, $path, $db_object) ? ZBX_SECRET_MASK : $db_value
>>>>>>> 81eecea2
					];
				}
			}
		}

		return $result;
	}
}<|MERGE_RESOLUTION|>--- conflicted
+++ resolved
@@ -108,11 +108,8 @@
 		self::RESOURCE_AUTOREGISTRATION => 'config',
 		self::RESOURCE_CORRELATION => 'correlation',
 		self::RESOURCE_DASHBOARD => 'dashboard',
-<<<<<<< HEAD
+		self::RESOURCE_HOST_GROUP => 'hstgrp',
 		self::RESOURCE_HOST_PROTOTYPE => 'hosts',
-=======
-		self::RESOURCE_HOST_GROUP => 'hstgrp',
->>>>>>> 81eecea2
 		self::RESOURCE_HOUSEKEEPING => 'config',
 		self::RESOURCE_ICON_MAP => 'icon_map',
 		self::RESOURCE_IMAGE => 'images',
@@ -152,11 +149,8 @@
 		self::RESOURCE_AUTOREGISTRATION => null,
 		self::RESOURCE_CORRELATION => 'name',
 		self::RESOURCE_DASHBOARD => 'name',
-<<<<<<< HEAD
+		self::RESOURCE_HOST_GROUP => 'name',
 		self::RESOURCE_HOST_PROTOTYPE => 'host',
-=======
-		self::RESOURCE_HOST_GROUP => 'name',
->>>>>>> 81eecea2
 		self::RESOURCE_HOUSEKEEPING => null,
 		self::RESOURCE_ICON_MAP => 'name',
 		self::RESOURCE_IMAGE => 'name',
@@ -186,11 +180,8 @@
 		self::RESOURCE_AUTOREGISTRATION => 'autoregistration',
 		self::RESOURCE_CORRELATION => 'correlation',
 		self::RESOURCE_DASHBOARD => 'dashboard',
-<<<<<<< HEAD
+		self::RESOURCE_HOST_GROUP => 'hostgroup',
 		self::RESOURCE_HOST_PROTOTYPE => 'hostprototype',
-=======
-		self::RESOURCE_HOST_GROUP => 'hostgroup',
->>>>>>> 81eecea2
 		self::RESOURCE_HOUSEKEEPING => 'housekeeping',
 		self::RESOURCE_ICON_MAP => 'iconmap',
 		self::RESOURCE_IMAGE => 'image',
@@ -248,7 +239,8 @@
 		'dashboard.pages' => 'dashboard_page',
 		'dashboard.pages.widgets' => 'widget',
 		'dashboard.pages.widgets.fields' => 'widget_field',
-<<<<<<< HEAD
+		'hostgroup.hosts' => 'hosts_groups',
+		'hostgroup.templates' => 'hosts_groups',
 		'hostprototype.groupLinks' => 'group_prototype',
 		'hostprototype.groupPrototypes' => 'group_prototype',
 		'hostprototype.interfaces' => 'interface',
@@ -256,13 +248,9 @@
 		'hostprototype.macros' => 'hostmacro',
 		'hostprototype.tags' => 'host_tag',
 		'hostprototype.templates' => 'hosts_templates',
-=======
-		'hostgroup.hosts' => 'hosts_groups',
-		'hostgroup.templates' => 'hosts_groups',
 		'iconmap.mappings' => 'icon_mapping',
 		'mediatype.message_templates' => 'media_type_message',
 		'mediatype.parameters' => 'media_type_param',
->>>>>>> 81eecea2
 		'proxy.hosts' => 'hosts',
 		'proxy.interface' => 'interface',
 		'regexp.expressions' => 'expressions',
@@ -293,20 +281,17 @@
 		'dashboard.pages' => 'dashboard_pageid',
 		'dashboard.pages.widgets' => 'widgetid',
 		'dashboard.pages.widgets.fields' => 'widget_fieldid',
-<<<<<<< HEAD
+		'hostgroup.hosts' => 'hostgroupid',
+		'hostgroup.templates' => 'hostgroupid',
 		'hostprototype.groupLinks' => 'group_prototypeid',
 		'hostprototype.groupPrototypes' => 'group_prototypeid',
 		'hostprototype.interfaces' => 'interfaceid',
 		'hostprototype.macros' => 'hostmacroid',
 		'hostprototype.tags' => 'hosttagid',
 		'hostprototype.templates' => 'hosttemplateid',
-=======
-		'hostgroup.hosts' => 'hostgroupid',
-		'hostgroup.templates' => 'hostgroupid',
 		'iconmap.mappings' => 'iconmappingid',
 		'mediatype.message_templates' => 'mediatype_messageid',
 		'mediatype.parameters' => 'mediatype_paramid',
->>>>>>> 81eecea2
 		'proxy.hosts' => 'hostid',
 		'regexp.expressions' => 'expressionid',
 		'report.users' => 'reportuserid',
@@ -751,21 +736,11 @@
 					];
 				}
 			}
-			else {
-				$is_mask_value = self::isValueToMask($resource, $path, $full_object);
-				$is_mask_db_value = self::isValueToMask($resource, $path, $db_object);
-
-<<<<<<< HEAD
-				if ($value != $db_value || $is_mask_value || $is_mask_db_value) {
-					if (self::isNestedObjectProperty($path)) {
-						$result[self::getLastObjectPath($path)] = [self::DETAILS_ACTION_UPDATE];
-					}
-
-					$result[$path] = [
-						self::DETAILS_ACTION_UPDATE,
-						$is_mask_value ? ZBX_SECRET_MASK : $value,
-						$is_mask_db_value ? ZBX_SECRET_MASK : $db_value
-=======
+			elseif ($value != $db_value) {
+				if (self::isNestedObjectProperty($path)) {
+					$result[self::getLastObjectPath($path)] = [self::DETAILS_ACTION_UPDATE];
+				}
+
 				if (in_array($path, self::BLOB_FIELDS)) {
 					$result[$path] = [self::DETAILS_ACTION_UPDATE];
 				}
@@ -774,7 +749,6 @@
 						self::DETAILS_ACTION_UPDATE,
 						self::isValueToMask($resource, $path, $full_object) ? ZBX_SECRET_MASK : $value,
 						self::isValueToMask($resource, $path, $db_object) ? ZBX_SECRET_MASK : $db_value
->>>>>>> 81eecea2
 					];
 				}
 			}
