<?php declare(strict_types = 1);
/*
** Zabbix
** Copyright (C) 2001-2021 Zabbix SIA
**
** This program is free software; you can redistribute it and/or modify
** it under the terms of the GNU General Public License as published by
** the Free Software Foundation; either version 2 of the License, or
** (at your option) any later version.
**
** This program is distributed in the hope that it will be useful,
** but WITHOUT ANY WARRANTY; without even the implied warranty of
** MERCHANTABILITY or FITNESS FOR A PARTICULAR PURPOSE. See the
** GNU General Public License for more details.
**
** You should have received a copy of the GNU General Public License
** along with this program; if not, write to the Free Software
** Foundation, Inc., 51 Franklin Street, Fifth Floor, Boston, MA  02110-1301, USA.
**/


/**
 * Class to log audit records.
 */
class CAudit {
	/**
	 * Audit actions.
	 *
	 * @var int
	 */
	public const ACTION_ADD = 0;
	public const ACTION_UPDATE = 1;
	public const ACTION_DELETE = 2;
	public const ACTION_LOGOUT = 4;
	public const ACTION_EXECUTE = 7;
	public const ACTION_LOGIN_SUCCESS = 8;
	public const ACTION_LOGIN_FAILED = 9;
	public const ACTION_HISTORY_CLEAR = 10;

	/**
	 * Audit resources.
	 *
	 * @var int
	 */
	public const RESOURCE_USER = 0;
	public const RESOURCE_MEDIA_TYPE = 3;
	public const RESOURCE_HOST = 4;
	public const RESOURCE_ACTION = 5;
	public const RESOURCE_GRAPH = 6;
	public const RESOURCE_USER_GROUP = 11;
	public const RESOURCE_TRIGGER = 13;
	public const RESOURCE_HOST_GROUP = 14;
	public const RESOURCE_ITEM = 15;
	public const RESOURCE_IMAGE = 16;
	public const RESOURCE_VALUE_MAP = 17;
	public const RESOURCE_IT_SERVICE = 18;
	public const RESOURCE_MAP = 19;
	public const RESOURCE_SCENARIO = 22;
	public const RESOURCE_DISCOVERY_RULE = 23;
	public const RESOURCE_SCRIPT = 25;
	public const RESOURCE_PROXY = 26;
	public const RESOURCE_MAINTENANCE = 27;
	public const RESOURCE_REGEXP = 28;
	public const RESOURCE_MACRO = 29;
	public const RESOURCE_TEMPLATE = 30;
	public const RESOURCE_TRIGGER_PROTOTYPE = 31;
	public const RESOURCE_ICON_MAP = 32;
	public const RESOURCE_DASHBOARD = 33;
	public const RESOURCE_CORRELATION = 34;
	public const RESOURCE_GRAPH_PROTOTYPE = 35;
	public const RESOURCE_ITEM_PROTOTYPE = 36;
	public const RESOURCE_HOST_PROTOTYPE = 37;
	public const RESOURCE_AUTOREGISTRATION = 38;
	public const RESOURCE_MODULE = 39;
	public const RESOURCE_SETTINGS = 40;
	public const RESOURCE_HOUSEKEEPING = 41;
	public const RESOURCE_AUTHENTICATION = 42;
	public const RESOURCE_TEMPLATE_DASHBOARD = 43;
	public const RESOURCE_USER_ROLE = 44;
	public const RESOURCE_AUTH_TOKEN = 45;
	public const RESOURCE_SCHEDULED_REPORT = 46;

	/**
	 * Audit details actions.
	 *
	 * @var string
	 */
	public const DETAILS_ACTION_ADD = 'add';
	public const DETAILS_ACTION_UPDATE = 'update';
	public const DETAILS_ACTION_DELETE = 'delete';

	/**
	 * Auditlog enabled value.
	 *
	 * @var int
	 */
	private const AUDITLOG_ENABLE = 1;

	/**
	 * Table names of audit resources.
	 * resource => table name
	 *
	 * @var array
	 */
	private const TABLE_NAMES = [
		self::RESOURCE_AUTHENTICATION => 'config',
		self::RESOURCE_AUTH_TOKEN => 'token',
		self::RESOURCE_AUTOREGISTRATION => 'config',
		self::RESOURCE_DASHBOARD => 'dashboard',
		self::RESOURCE_HOST_GROUP => 'hstgrp',
		self::RESOURCE_HOUSEKEEPING => 'config',
		self::RESOURCE_ICON_MAP => 'icon_map',
		self::RESOURCE_IMAGE => 'images',
		self::RESOURCE_ITEM => 'items',
		self::RESOURCE_MACRO => 'globalmacro',
		self::RESOURCE_MEDIA_TYPE => 'media_type',
		self::RESOURCE_MODULE => 'module',
		self::RESOURCE_PROXY => 'hosts',
		self::RESOURCE_REGEXP => 'regexps',
		self::RESOURCE_SCHEDULED_REPORT => 'report',
		self::RESOURCE_SCRIPT => 'scripts',
		self::RESOURCE_SETTINGS => 'config',
		self::RESOURCE_TEMPLATE_DASHBOARD => 'dashboard',
		self::RESOURCE_USER => 'users',
		self::RESOURCE_USER_GROUP => 'usrgrp'
	];

	/**
	 * Table primary keys of audit resources.
	 * resource => table key
	 *
	 * @var array
	 */
	private const TABLE_PKS = [
		self::RESOURCE_PROXY => 'proxyid'
	];

	/**
	 * Name field names of audit resources.
	 * resource => name field
	 *
	 * @var array
	 */
	private const FIELD_NAMES = [
		self::RESOURCE_AUTHENTICATION => null,
		self::RESOURCE_AUTH_TOKEN => 'name',
		self::RESOURCE_AUTOREGISTRATION => null,
		self::RESOURCE_DASHBOARD => 'name',
		self::RESOURCE_HOST_GROUP => 'name',
		self::RESOURCE_HOUSEKEEPING => null,
		self::RESOURCE_ICON_MAP => 'name',
		self::RESOURCE_IMAGE => 'name',
		self::RESOURCE_ITEM => 'name',
		self::RESOURCE_MACRO => 'macro',
		self::RESOURCE_MEDIA_TYPE => 'name',
		self::RESOURCE_MODULE => 'id',
		self::RESOURCE_PROXY => 'host',
		self::RESOURCE_REGEXP => 'name',
		self::RESOURCE_SCHEDULED_REPORT => 'name',
		self::RESOURCE_SCRIPT => 'name',
		self::RESOURCE_SETTINGS => null,
		self::RESOURCE_TEMPLATE_DASHBOARD => 'name',
		self::RESOURCE_USER => 'username',
		self::RESOURCE_USER_GROUP => 'name'
	];

	/**
	 * API names of audit resources.
	 * resource => API name
	 *
	 * @var array
	 */
	private const API_NAMES = [
		self::RESOURCE_AUTHENTICATION => 'authentication',
		self::RESOURCE_AUTH_TOKEN => 'token',
		self::RESOURCE_AUTOREGISTRATION => 'autoregistration',
		self::RESOURCE_DASHBOARD => 'dashboard',
		self::RESOURCE_HOST_GROUP => 'hostgroup',
		self::RESOURCE_HOUSEKEEPING => 'housekeeping',
		self::RESOURCE_ICON_MAP => 'iconmap',
		self::RESOURCE_IMAGE => 'image',
		self::RESOURCE_ITEM => 'item',
		self::RESOURCE_MACRO => 'usermacro',
		self::RESOURCE_MEDIA_TYPE => 'mediatype',
		self::RESOURCE_MODULE => 'module',
		self::RESOURCE_PROXY => 'proxy',
		self::RESOURCE_REGEXP => 'regexp',
		self::RESOURCE_SCHEDULED_REPORT => 'report',
		self::RESOURCE_SCRIPT => 'script',
		self::RESOURCE_SETTINGS => 'settings',
		self::RESOURCE_TEMPLATE_DASHBOARD => 'templatedashboard',
		self::RESOURCE_USER => 'user',
		self::RESOURCE_USER_GROUP => 'usergroup'
	];

	/**
	 * Array of paths that should be masked in audit details.
	 *
	 * @var array
	 */
	private const MASKED_PATHS = [
		self::RESOURCE_AUTHENTICATION => ['paths' => ['authentication.ldap_bind_password']],
		self::RESOURCE_AUTH_TOKEN => ['paths' => ['token.token']],
		self::RESOURCE_AUTOREGISTRATION => [
			'paths' => ['autoregistration.tls_psk_identity', 'autoregistration.tls_psk']
		],
		self::RESOURCE_MACRO => [
			'paths' => ['usermacro.value'],
			'conditions' => ['usermacro.type' => ZBX_MACRO_TYPE_SECRET]
		],
		self::RESOURCE_MEDIA_TYPE => ['paths' => ['mediatype.passwd']],
		self::RESOURCE_PROXY => ['paths' => ['proxy.tls_psk_identity', 'proxy.tls_psk']],
		self::RESOURCE_SCRIPT => ['paths' => ['script.password']],
		self::RESOURCE_USER => ['paths' => ['user.passwd']]
	];

	/**
	 * Table names of nested objects to check default values.
	 * path => table name
	 *
	 * @var array
	 */
	private const NESTED_OBJECTS_TABLE_NAMES = [
		'dashboard.users' => 'dashboard_user',
		'dashboard.userGroups' => 'dashboard_usrgrp',
		'dashboard.pages' => 'dashboard_page',
		'dashboard.pages.widgets' => 'widget',
		'dashboard.pages.widgets.fields' => 'widget_field',
<<<<<<< HEAD
		'hostgroup.hosts' => 'hosts_groups',
		'hostgroup.templates' => 'hosts_groups',
=======
		'iconmap.mappings' => 'icon_mapping',
		'mediatype.message_templates' => 'media_type_message',
		'mediatype.parameters' => 'media_type_param',
>>>>>>> 6fac363b
		'proxy.hosts' => 'hosts',
		'proxy.interface' => 'interface',
		'regexp.expressions' => 'expressions',
		'report.users' => 'report_user',
		'report.user_groups' => 'report_usrgrp',
		'script.parameters' => 'script_param',
		'templatedashboard.pages' => 'dashboard_page',
		'templatedashboard.pages.widgets' => 'widget',
		'templatedashboard.pages.widgets.fields' => 'widget_field',
		'user.medias' => 'media',
		'user.usrgrps' => 'users_groups',
		'usergroup.rights' => 'rights',
		'usergroup.tag_filters' => 'tag_filter',
		'usergroup.users' => 'users_groups'
	];

	/**
	 * ID field names for arrays of nested objects.
	 * path => id field
	 *
	 * @var array
	 */
	private const NESTED_OBJECTS_IDS = [
		'dashboard.users' => 'dashboard_userid',
		'dashboard.userGroups' => 'dashboard_usrgrpid',
		'dashboard.pages' => 'dashboard_pageid',
		'dashboard.pages.widgets' => 'widgetid',
		'dashboard.pages.widgets.fields' => 'widget_fieldid',
<<<<<<< HEAD
		'hostgroup.hosts' => 'hostgroupid',
		'hostgroup.templates' => 'hostgroupid',
=======
		'iconmap.mappings' => 'iconmappingid',
		'mediatype.message_templates' => 'mediatype_messageid',
		'mediatype.parameters' => 'mediatype_paramid',
>>>>>>> 6fac363b
		'proxy.hosts' => 'hostid',
		'regexp.expressions' => 'expressionid',
		'report.users' => 'reportuserid',
		'report.user_groups' => 'reportusrgrpid',
		'script.parameters' => 'script_paramid',
		'templatedashboard.pages' => 'dashboard_pageid',
		'templatedashboard.pages.widgets' => 'widgetid',
		'templatedashboard.pages.widgets.fields' => 'widget_fieldid',
		'user.medias' => 'mediaid',
		'user.usrgrps' => 'id',
		'usergroup.rights' => 'rightid',
		'usergroup.tag_filters' => 'tag_filterid',
		'usergroup.users' => 'id'
	];

	/**
	 * ID field names for single nested objects.
	 * path => id field
	 *
	 * @var array
	 */
	private const NESTED_SINGLE_OBJECTS_IDS = [
		'proxy.interface' => 'interfaceid'
	];

	/**
	 * Array of paths that should be skipped in audit details.
	 *
	 * @var array
	 */
	private const SKIP_FIELDS = ['token.creator_userid', 'token.created_at'];

	/**
	 * Array of paths that contain blob fields.
	 *
	 * @var array
	 */
	private const BLOB_FIELDS = ['image.image'];

	/**
	 * Add audit records.
	 *
	 * @param string|null $userid
	 * @param string      $ip
	 * @param string      $username
	 * @param int         $action      CAudit::ACTION_*
	 * @param int         $resource    CAudit::RESOURCE_*
	 * @param array       $objects
	 * @param array       $db_objects
	 */
	public static function log(?string $userid, string $ip, string $username, int $action, int $resource,
			array $objects, array $db_objects): void {
		if (!self::isAuditEnabled() && ($resource != self::RESOURCE_SETTINGS
					|| !array_key_exists(CSettingsHelper::AUDITLOG_ENABLED, current($objects)))) {
			return;
		}

		$auditlog = [];
		$clock = time();
		$ip = substr($ip, 0, DB::getFieldLength('auditlog', 'ip'));
		$recordsetid = self::getRecordSetId();

		switch ($action) {
			case self::ACTION_LOGOUT:
			case self::ACTION_LOGIN_SUCCESS:
			case self::ACTION_LOGIN_FAILED:
				$auditlog[] = [
					'userid' => $userid,
					'username' => $username,
					'clock' => $clock,
					'ip' => $ip,
					'action' => $action,
					'resourcetype' => $resource,
					'resourceid' => $userid,
					'resourcename' => '',
					'recordsetid' => $recordsetid,
					'details' => ''
				];
				break;

			default:
				$table_key = array_key_exists($resource, self::TABLE_PKS)
					? self::TABLE_PKS[$resource]
					: DB::getPk(self::TABLE_NAMES[$resource]);

				foreach ($objects as $object) {
					$resourceid = $object[$table_key];
					$db_object = ($action == self::ACTION_UPDATE) ? $db_objects[$resourceid] : [];
					$resource_name = self::getResourceName($resource, $action, $object, $db_object);

					$diff = self::handleObjectDiff($resource, $action, $object, $db_object);

					if ($action == self::ACTION_UPDATE && count($diff) === 0) {
						continue;
					}

					$auditlog[] = [
						'userid' => $userid,
						'username' => $username,
						'clock' => $clock,
						'ip' => $ip,
						'action' => $action,
						'resourcetype' => $resource,
						'resourceid' => $resourceid,
						'resourcename' => $resource_name,
						'recordsetid' => $recordsetid,
						'details' => (count($diff) == 0) ? '' : json_encode($diff)
					];
				}
		}

		DB::insertBatch('auditlog', $auditlog);
	}

	/**
	 * Return recordsetid. Generate recordsetid if its not been generated yet.
	 *
	 * @return string
	 */
	private static function getRecordSetId(): string {
		static $recordsetid = null;

		if ($recordsetid === null) {
			$recordsetid = CCuid::generate();
		}

		return $recordsetid;
	}

	/**
	 * Check audit logging is enabled.
	 *
	 * @return bool
	 */
	private static function isAuditEnabled(): bool {
		return CSettingsHelper::get(CSettingsHelper::AUDITLOG_ENABLED) == self::AUDITLOG_ENABLE;
	}

	/**
	 * Return resource name of logging object.
	 *
	 * @param int   $resource
	 * @param int   $action
	 * @param array $object
	 * @param array $db_object
	 *
	 * @return string
	 */
	private static function getResourceName(int $resource, int $action, array $object, array $db_object): string {
		$field_name = self::FIELD_NAMES[$resource];
		$resource_name = ($field_name !== null)
			? (($action == self::ACTION_UPDATE)
				? $db_object[$field_name]
				: $object[$field_name])
			: '';

		if (mb_strlen($resource_name) > 255) {
			$resource_name = mb_substr($resource_name, 0, 252).'...';
		}

		return $resource_name;
	}

	/**
	 * Prepares the details for audit log.
	 *
	 * @param int   $resource
	 * @param int   $action
	 * @param array $object
	 * @param array $db_object
	 *
	 * @return array
	 */
	private static function handleObjectDiff(int $resource, int $action, array $object, array $db_object): array {
		if (!in_array($action, [self::ACTION_ADD, self::ACTION_UPDATE])) {
			return [];
		}

		$api_name = self::API_NAMES[$resource];
		$details = self::convertKeysToPaths($api_name, $object);

		switch ($action) {
			case self::ACTION_ADD:
				return self::handleAdd($resource, $details);

			case self::ACTION_UPDATE:
				$db_details = self::convertKeysToPaths($api_name, array_intersect_key($db_object, $object));
				return self::handleUpdate($resource, $details, $db_details);
		}
	}

	/**
	 * Checks by path, whether the value of the object should be masked.
	 *
	 * @param int    $resource
	 * @param string $path
	 * @param array  $object
	 *
	 * @return bool
	 */
	private static function isValueToMask(int $resource, string $path, array $object): bool {
		if (!array_key_exists($resource, self::MASKED_PATHS)) {
			return false;
		}

		if (strpos($path, '[') !== false) {
			$path = preg_replace('/\[[0-9]+\]/', '', $path);
		}

		if (!in_array($path, self::MASKED_PATHS[$resource]['paths'])) {
			return false;
		}

		if (!array_key_exists('conditions', self::MASKED_PATHS[$resource])) {
			return true;
		}

		$all_counditions = count(self::MASKED_PATHS[$resource]['conditions']);
		$true_conditions = 0;

		foreach (self::MASKED_PATHS[$resource]['conditions'] as $condition_path => $value) {
			if (array_key_exists($condition_path, $object) && $object[$condition_path] == $value) {
				$true_conditions++;
			}
		}

		return ($true_conditions == $all_counditions);
	}

	/**
	 * Converts the object properties to the one-dimensional array where the key is a path.
	 *
	 * @param string $prefix
	 * @param array  $object
	 *
	 * @return array
	 */
	private static function convertKeysToPaths(string $prefix, array $object): array {
		$result = [];

		$is_nested_single_object = array_key_exists($prefix, self::NESTED_SINGLE_OBJECTS_IDS);
		$is_nested_object = false;

		if ($is_nested_single_object) {
			$pk = self::NESTED_SINGLE_OBJECTS_IDS[$prefix];
		}
		elseif (!preg_match('/\[[0-9]+\]$/', $prefix)) {
			$object_prefix = preg_replace('/\[[0-9]+\]/', '', $prefix);
			$is_nested_object = array_key_exists($object_prefix, self::NESTED_OBJECTS_IDS);

			if ($is_nested_object) {
				$pk = self::NESTED_OBJECTS_IDS[$object_prefix];
			}
		}

		foreach ($object as $key => $value) {
			if ($is_nested_single_object) {
				$index = '['.$object[$pk].'].'.$key;
			}
			elseif ($is_nested_object) {
				$index = '['.$value[$pk].']';
			}
			else {
				$index = '.'.$key;
			}

			$new_prefix = $prefix.$index;

			if (in_array($new_prefix, self::SKIP_FIELDS)) {
				continue;
			}

			if (is_array($value)) {
				$result += self::convertKeysToPaths($new_prefix, $value);
			}
			else {
				$result[$new_prefix] = (string) $value;
			}
		}

		return $result;
	}

	/**
	 * Checks by path, whether the value is equal to default value from the database schema.
	 *
	 * @param int     $resource
	 * @param string  $path
	 * @param string  $value
	 *
	 * @return bool
	 */
	private static function isDefaultValue(int $resource, string $path, string $value): bool {
		$object_path = self::getLastObjectPath($path);
		$table_name = self::TABLE_NAMES[$resource];

		if ($object_path !== self::API_NAMES[$resource]) {
			if (strpos($object_path, '[') !== false) {
				$object_path = preg_replace('/\[[0-9]+\]/', '', $object_path);
			}

			$table_name = self::NESTED_OBJECTS_TABLE_NAMES[$object_path];
		}

		$schema_fields = DB::getSchema($table_name)['fields'];
		$field_name = substr($path, strrpos($path, '.') + 1);

		if (!array_key_exists($field_name, $schema_fields)) {
			return false;
		}

		if (!array_key_exists('default', $schema_fields[$field_name])) {
			return false;
		}

		return $value == $schema_fields[$field_name]['default'];
	}

	/**
	 * Checks whether a path is path to nested object property.
	 *
	 * @param string $path
	 *
	 * @return bool
	 */
	private static function isNestedObjectProperty(string $path): bool {
		return (count(explode('.', $path)) > 2);
	}

	/**
	 * Return the path to the parent property object from the passed path.
	 *
	 * @param string $path
	 *
	 * @return string
	 */
	private static function getLastObjectPath(string $path): string {
		return substr($path, 0, strrpos($path, '.'));
	}

	/**
	 * Return the paths to nested object properties from the paths of passing object.
	 *
	 * @param array $object
	 *
	 * @return array
	 */
	private static function getNestedObjectsPaths(array $object): array {
		$paths = [];

		foreach ($object as $path => $foo) {
			if (!self::isNestedObjectProperty($path)) {
				continue;
			}

			$object_path = self::getLastObjectPath($path);

			if (!in_array($object_path, $paths)) {
				$paths[] = $object_path;
			}
		}

		return $paths;
	}

	/**
	 * Prepares the audit details for add action.
	 *
	 * @param int   $resource
	 * @param array $object
	 *
	 * @return array
	 */
	private static function handleAdd(int $resource, array $object): array {
		$result = [];

		foreach ($object as $path => $value) {
			if (self::isNestedObjectProperty($path)) {
				$result[self::getLastObjectPath($path)] = [self::DETAILS_ACTION_ADD];
			}

			if (self::isDefaultValue($resource, $path, $value)) {
				continue;
			}

			if (self::isValueToMask($resource, $path, $object)) {
				$result[$path] = [self::DETAILS_ACTION_ADD, ZBX_SECRET_MASK];
			}
			elseif (in_array($path, self::BLOB_FIELDS)) {
				$result[$path] = [self::DETAILS_ACTION_ADD];
			}
			else {
				$result[$path] = [self::DETAILS_ACTION_ADD, $value];
			}
		}

		return $result;
	}

	/**
	 * Prepares the audit details for update action.
	 *
	 * @param int   $resource
	 * @param array $object
	 * @param array $db_object
	 *
	 * @return array
	 */
	private static function handleUpdate(int $resource, array $object, array $db_object): array {
		$result = [];
		$full_object = $object + $db_object;
		$nested_objects_paths = self::getNestedObjectsPaths($object);
		$db_nested_objects_paths = self::getNestedObjectsPaths($db_object);

		foreach ($db_nested_objects_paths as $path) {
			if (!in_array($path, $nested_objects_paths)) {
				$result[$path] = [self::DETAILS_ACTION_DELETE];
			}
		}

		foreach ($nested_objects_paths as $path) {
			if (!in_array($path, $db_nested_objects_paths)) {
				$result[$path] = [self::DETAILS_ACTION_ADD];
			}
		}

		foreach ($object as $path => $value) {
			$db_value = array_key_exists($path, $db_object) ? $db_object[$path] : null;

			if ($db_value === null) {
				if (self::isDefaultValue($resource, $path, $value)) {
					continue;
				}

				if (in_array($path, self::BLOB_FIELDS)) {
					$result[$path] = [self::DETAILS_ACTION_ADD];
				}
				else {
					$result[$path] = [
						self::DETAILS_ACTION_ADD,
						self::isValueToMask($resource, $path, $object) ? ZBX_SECRET_MASK : $value
					];
				}
			}
			elseif ($value != $db_value) {
				if (self::isNestedObjectProperty($path)) {
					$result[self::getLastObjectPath($path)] = [self::DETAILS_ACTION_UPDATE];
				}

				if (in_array($path, self::BLOB_FIELDS)) {
					$result[$path] = [self::DETAILS_ACTION_UPDATE];
				}
				else {
					$result[$path] = [
						self::DETAILS_ACTION_UPDATE,
						self::isValueToMask($resource, $path, $full_object) ? ZBX_SECRET_MASK : $value,
						self::isValueToMask($resource, $path, $db_object) ? ZBX_SECRET_MASK : $db_value
					];
				}
			}
		}

		return $result;
	}
}<|MERGE_RESOLUTION|>--- conflicted
+++ resolved
@@ -226,14 +226,11 @@
 		'dashboard.pages' => 'dashboard_page',
 		'dashboard.pages.widgets' => 'widget',
 		'dashboard.pages.widgets.fields' => 'widget_field',
-<<<<<<< HEAD
 		'hostgroup.hosts' => 'hosts_groups',
 		'hostgroup.templates' => 'hosts_groups',
-=======
 		'iconmap.mappings' => 'icon_mapping',
 		'mediatype.message_templates' => 'media_type_message',
 		'mediatype.parameters' => 'media_type_param',
->>>>>>> 6fac363b
 		'proxy.hosts' => 'hosts',
 		'proxy.interface' => 'interface',
 		'regexp.expressions' => 'expressions',
@@ -262,14 +259,11 @@
 		'dashboard.pages' => 'dashboard_pageid',
 		'dashboard.pages.widgets' => 'widgetid',
 		'dashboard.pages.widgets.fields' => 'widget_fieldid',
-<<<<<<< HEAD
 		'hostgroup.hosts' => 'hostgroupid',
 		'hostgroup.templates' => 'hostgroupid',
-=======
 		'iconmap.mappings' => 'iconmappingid',
 		'mediatype.message_templates' => 'mediatype_messageid',
 		'mediatype.parameters' => 'mediatype_paramid',
->>>>>>> 6fac363b
 		'proxy.hosts' => 'hostid',
 		'regexp.expressions' => 'expressionid',
 		'report.users' => 'reportuserid',
