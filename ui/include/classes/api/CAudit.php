--- conflicted
+++ resolved
@@ -103,16 +103,13 @@
 	private const TABLE_NAMES = [
 		self::RESOURCE_AUTHENTICATION => 'config',
 		self::RESOURCE_AUTH_TOKEN => 'token',
-<<<<<<< HEAD
-		self::RESOURCE_MEDIA_TYPE => 'media_type',
-=======
 		self::RESOURCE_AUTOREGISTRATION => 'config',
 		self::RESOURCE_HOUSEKEEPING => 'config',
+		self::RESOURCE_MEDIA_TYPE => 'media_type',
 		self::RESOURCE_MODULE => 'module',
 		self::RESOURCE_REGEXP => 'regexps',
 		self::RESOURCE_SCHEDULED_REPORT => 'report',
 		self::RESOURCE_SETTINGS => 'config',
->>>>>>> 54b4f044
 		self::RESOURCE_USER => 'users',
 		self::RESOURCE_USER_GROUP => 'usrgrp'
 	];
@@ -126,16 +123,13 @@
 	private const FIELD_NAMES = [
 		self::RESOURCE_AUTHENTICATION => null,
 		self::RESOURCE_AUTH_TOKEN => 'name',
-<<<<<<< HEAD
-		self::RESOURCE_MEDIA_TYPE => 'name',
-=======
 		self::RESOURCE_AUTOREGISTRATION => null,
 		self::RESOURCE_HOUSEKEEPING => null,
+		self::RESOURCE_MEDIA_TYPE => 'name',
 		self::RESOURCE_MODULE => 'id',
 		self::RESOURCE_REGEXP => 'name',
 		self::RESOURCE_SCHEDULED_REPORT => 'name',
 		self::RESOURCE_SETTINGS => null,
->>>>>>> 54b4f044
 		self::RESOURCE_USER => 'username',
 		self::RESOURCE_USER_GROUP => 'name'
 	];
@@ -149,16 +143,13 @@
 	private const API_NAMES = [
 		self::RESOURCE_AUTHENTICATION => 'authentication',
 		self::RESOURCE_AUTH_TOKEN => 'token',
-<<<<<<< HEAD
-		self::RESOURCE_MEDIA_TYPE => 'mediatype',
-=======
 		self::RESOURCE_AUTOREGISTRATION => 'autoregistration',
 		self::RESOURCE_HOUSEKEEPING => 'housekeeping',
+		self::RESOURCE_MEDIA_TYPE => 'mediatype',
 		self::RESOURCE_MODULE => 'module',
 		self::RESOURCE_REGEXP => 'regexp',
 		self::RESOURCE_SETTINGS => 'settings',
 		self::RESOURCE_SCHEDULED_REPORT => 'report',
->>>>>>> 54b4f044
 		self::RESOURCE_USER => 'user',
 		self::RESOURCE_USER_GROUP => 'usergroup'
 	];
@@ -187,14 +178,11 @@
 	 * @var array
 	 */
 	private const NESTED_OBJECTS_TABLE_NAMES = [
-<<<<<<< HEAD
 		'mediatype.message_templates' => 'media_type_message',
 		'mediatype.parameters' => 'media_type_param',
-=======
 		'regexp.expressions' => 'expressions',
 		'report.users' => 'report_user',
 		'report.user_groups' => 'report_usrgrp',
->>>>>>> 54b4f044
 		'user.medias' => 'media',
 		'user.usrgrps' => 'users_groups',
 		'usergroup.rights' => 'rights',
@@ -209,14 +197,11 @@
 	 * @var array
 	 */
 	private const NESTED_OBJECTS_IDS = [
-<<<<<<< HEAD
 		'mediatype.message_templates' => 'mediatype_messageid',
 		'mediatype.parameters' => 'mediatype_paramid',
-=======
 		'regexp.expressions' => 'expressionid',
 		'report.users' => 'reportuserid',
 		'report.user_groups' => 'reportusrgrpid',
->>>>>>> 54b4f044
 		'user.medias' => 'mediaid',
 		'user.usrgrps' => 'id',
 		'usergroup.rights' => 'rightid',
