<?php declare(strict_types = 1);
/*
** Zabbix
** Copyright (C) 2001-2021 Zabbix SIA
**
** This program is free software; you can redistribute it and/or modify
** it under the terms of the GNU General Public License as published by
** the Free Software Foundation; either version 2 of the License, or
** (at your option) any later version.
**
** This program is distributed in the hope that it will be useful,
** but WITHOUT ANY WARRANTY; without even the implied warranty of
** MERCHANTABILITY or FITNESS FOR A PARTICULAR PURPOSE. See the
** GNU General Public License for more details.
**
** You should have received a copy of the GNU General Public License
** along with this program; if not, write to the Free Software
** Foundation, Inc., 51 Franklin Street, Fifth Floor, Boston, MA  02110-1301, USA.
**/


/**
 * Class to log audit records.
 */
class CAudit {
	/**
	 * Audit actions.
	 *
	 * @var int
	 */
	public const ACTION_ADD = 0;
	public const ACTION_UPDATE = 1;
	public const ACTION_DELETE = 2;
	public const ACTION_LOGOUT = 4;
	public const ACTION_EXECUTE = 7;
	public const ACTION_LOGIN_SUCCESS = 8;
	public const ACTION_LOGIN_FAILED = 9;

	/**
	 * Audit resources.
	 *
	 * @var int
	 */
	public const RESOURCE_USER = 0;
	public const RESOURCE_MEDIA_TYPE = 3;
	public const RESOURCE_HOST = 4;
	public const RESOURCE_ACTION = 5;
	public const RESOURCE_GRAPH = 6;
	public const RESOURCE_USER_GROUP = 11;
	public const RESOURCE_TRIGGER = 13;
	public const RESOURCE_HOST_GROUP = 14;
	public const RESOURCE_ITEM = 15;
	public const RESOURCE_IMAGE = 16;
	public const RESOURCE_VALUE_MAP = 17;
	public const RESOURCE_IT_SERVICE = 18;
	public const RESOURCE_MAP = 19;
	public const RESOURCE_SCENARIO = 22;
	public const RESOURCE_DISCOVERY_RULE = 23;
	public const RESOURCE_SCRIPT = 25;
	public const RESOURCE_PROXY = 26;
	public const RESOURCE_MAINTENANCE = 27;
	public const RESOURCE_REGEXP = 28;
	public const RESOURCE_MACRO = 29;
	public const RESOURCE_TEMPLATE = 30;
	public const RESOURCE_TRIGGER_PROTOTYPE = 31;
	public const RESOURCE_ICON_MAP = 32;
	public const RESOURCE_DASHBOARD = 33;
	public const RESOURCE_CORRELATION = 34;
	public const RESOURCE_GRAPH_PROTOTYPE = 35;
	public const RESOURCE_ITEM_PROTOTYPE = 36;
	public const RESOURCE_HOST_PROTOTYPE = 37;
	public const RESOURCE_AUTOREGISTRATION = 38;
	public const RESOURCE_MODULE = 39;
	public const RESOURCE_SETTINGS = 40;
	public const RESOURCE_HOUSEKEEPING = 41;
	public const RESOURCE_AUTHENTICATION = 42;
	public const RESOURCE_TEMPLATE_DASHBOARD = 43;
	public const RESOURCE_USER_ROLE = 44;
	public const RESOURCE_AUTH_TOKEN = 45;
	public const RESOURCE_SCHEDULED_REPORT = 46;

	/**
	 * Audit details actions.
	 *
	 * @var string
	 */
	public const DETAILS_ACTION_ADD = 'add';
	public const DETAILS_ACTION_UPDATE = 'update';
	public const DETAILS_ACTION_DELETE = 'delete';

	/**
	 * Auditlog enabled value.
	 *
	 * @var int
	 */
	private const AUDITLOG_ENABLE = 1;

	/**
	 * Table names of audit resources.
	 * resource => table name
	 *
	 * @var array
	 */
	private const TABLE_NAMES = [
		self::RESOURCE_AUTHENTICATION => 'config',
		self::RESOURCE_AUTH_TOKEN => 'token',
<<<<<<< HEAD
		self::RESOURCE_HOST_GROUP => 'hstgrp',
=======
		self::RESOURCE_AUTOREGISTRATION => 'config',
		self::RESOURCE_DASHBOARD => 'dashboard',
		self::RESOURCE_HOUSEKEEPING => 'config',
		self::RESOURCE_MACRO => 'globalmacro',
		self::RESOURCE_MODULE => 'module',
		self::RESOURCE_PROXY => 'hosts',
>>>>>>> bbc1cf41
		self::RESOURCE_REGEXP => 'regexps',
		self::RESOURCE_SCHEDULED_REPORT => 'report',
		self::RESOURCE_SETTINGS => 'config',
		self::RESOURCE_TEMPLATE_DASHBOARD => 'dashboard',
		self::RESOURCE_USER => 'users',
		self::RESOURCE_USER_GROUP => 'usrgrp'
	];

	/**
	 * Table primary keys of audit resources.
	 * resource => table key
	 *
	 * @var array
	 */
	private const TABLE_PKS = [
		self::RESOURCE_PROXY => 'proxyid'
	];

	/**
	 * Name field names of audit resources.
	 * resource => name field
	 *
	 * @var array
	 */
	private const FIELD_NAMES = [
		self::RESOURCE_AUTHENTICATION => null,
		self::RESOURCE_AUTH_TOKEN => 'name',
<<<<<<< HEAD
		self::RESOURCE_HOST_GROUP => 'name',
=======
		self::RESOURCE_AUTOREGISTRATION => null,
		self::RESOURCE_DASHBOARD => 'name',
		self::RESOURCE_HOUSEKEEPING => null,
		self::RESOURCE_MACRO => 'macro',
		self::RESOURCE_MODULE => 'id',
		self::RESOURCE_PROXY => 'host',
>>>>>>> bbc1cf41
		self::RESOURCE_REGEXP => 'name',
		self::RESOURCE_SCHEDULED_REPORT => 'name',
		self::RESOURCE_SETTINGS => null,
		self::RESOURCE_TEMPLATE_DASHBOARD => 'name',
		self::RESOURCE_USER => 'username',
		self::RESOURCE_USER_GROUP => 'name'
	];

	/**
	 * API names of audit resources.
	 * resource => API name
	 *
	 * @var array
	 */
	private const API_NAMES = [
		self::RESOURCE_AUTHENTICATION => 'authentication',
		self::RESOURCE_AUTH_TOKEN => 'token',
<<<<<<< HEAD
		self::RESOURCE_HOST_GROUP => 'hostgroup',
=======
		self::RESOURCE_AUTOREGISTRATION => 'autoregistration',
		self::RESOURCE_DASHBOARD => 'dashboard',
		self::RESOURCE_HOUSEKEEPING => 'housekeeping',
		self::RESOURCE_MACRO => 'usermacro',
		self::RESOURCE_MODULE => 'module',
		self::RESOURCE_PROXY => 'proxy',
>>>>>>> bbc1cf41
		self::RESOURCE_REGEXP => 'regexp',
		self::RESOURCE_SETTINGS => 'settings',
		self::RESOURCE_SCHEDULED_REPORT => 'report',
		self::RESOURCE_TEMPLATE_DASHBOARD => 'templatedashboard',
		self::RESOURCE_USER => 'user',
		self::RESOURCE_USER_GROUP => 'usergroup'
	];

	/**
	 * Array of paths that should be masked in audit details.
	 *
	 * @var array
	 */
	private const MASKED_PATHS = [
		self::RESOURCE_AUTHENTICATION => ['paths' => ['authentication.ldap_bind_password']],
		self::RESOURCE_AUTH_TOKEN => ['paths' => ['token.token']],
		self::RESOURCE_AUTOREGISTRATION => [
			'paths' => ['autoregistration.tls_psk_identity', 'autoregistration.tls_psk']
		],
		self::RESOURCE_MACRO => [
			'paths' => ['usermacro.value'],
			'conditions' => ['usermacro.type' => ZBX_MACRO_TYPE_SECRET]
		],
		self::RESOURCE_PROXY => ['paths' => ['proxy.tls_psk_identity', 'proxy.tls_psk']],
		self::RESOURCE_USER => ['paths' => ['user.passwd']]
	];

	/**
	 * Table names of nested objects to check default values.
	 * path => table name
	 *
	 * @var array
	 */
	private const NESTED_OBJECTS_TABLE_NAMES = [
<<<<<<< HEAD
		'hostgroup.hosts' => 'hosts_groups',
		'hostgroup.templates' => 'hosts_groups',
=======
		'dashboard.users' => 'dashboard_user',
		'dashboard.userGroups' => 'dashboard_usrgrp',
		'dashboard.pages' => 'dashboard_page',
		'dashboard.pages.widgets' => 'widget',
		'dashboard.pages.widgets.fields' => 'widget_field',
		'proxy.hosts' => 'hosts',
		'proxy.interface' => 'interface',
		'regexp.expressions' => 'expressions',
		'report.users' => 'report_user',
		'report.user_groups' => 'report_usrgrp',
		'templatedashboard.pages' => 'dashboard_page',
		'templatedashboard.pages.widgets' => 'widget',
		'templatedashboard.pages.widgets.fields' => 'widget_field',
>>>>>>> bbc1cf41
		'user.medias' => 'media',
		'user.usrgrps' => 'users_groups',
		'usergroup.rights' => 'rights',
		'usergroup.tag_filters' => 'tag_filter',
		'usergroup.users' => 'users_groups'
	];

	/**
	 * ID field names for arrays of nested objects.
	 * path => id field
	 *
	 * @var array
	 */
	private const NESTED_OBJECTS_IDS = [
<<<<<<< HEAD
		'hostgroup.hosts' => 'hostgroupid',
		'hostgroup.templates' => 'hostgroupid',
=======
		'dashboard.users' => 'dashboard_userid',
		'dashboard.userGroups' => 'dashboard_usrgrpid',
		'dashboard.pages' => 'dashboard_pageid',
		'dashboard.pages.widgets' => 'widgetid',
		'dashboard.pages.widgets.fields' => 'widget_fieldid',
		'proxy.hosts' => 'hostid',
		'regexp.expressions' => 'expressionid',
		'report.users' => 'reportuserid',
		'report.user_groups' => 'reportusrgrpid',
		'templatedashboard.pages' => 'dashboard_pageid',
		'templatedashboard.pages.widgets' => 'widgetid',
		'templatedashboard.pages.widgets.fields' => 'widget_fieldid',
>>>>>>> bbc1cf41
		'user.medias' => 'mediaid',
		'user.usrgrps' => 'id',
		'usergroup.rights' => 'rightid',
		'usergroup.tag_filters' => 'tag_filterid',
		'usergroup.users' => 'id'
	];

	/**
	 * ID field names for single nested objects.
	 * path => id field
	 *
	 * @var array
	 */
	private const NESTED_SINGLE_OBJECTS_IDS = [
		'proxy.interface' => 'interfaceid'
	];

	/**
	 * Array of paths that should be skipped in audit details.
	 *
	 * @var array
	 */
	private const SKIP_FIELDS = ['token.creator_userid', 'token.created_at'];

	/**
	 * Add audit records.
	 *
	 * @param string|null $userid
	 * @param string      $ip
	 * @param string      $username
	 * @param int         $action      CAudit::ACTION_*
	 * @param int         $resource    CAudit::RESOURCE_*
	 * @param array       $objects
	 * @param array       $db_objects
	 */
	public static function log(?string $userid, string $ip, string $username, int $action, int $resource,
			array $objects, array $db_objects): void {
		if (!self::isAuditEnabled() && ($resource != self::RESOURCE_SETTINGS
					|| !array_key_exists(CSettingsHelper::AUDITLOG_ENABLED, current($objects)))) {
			return;
		}

		$auditlog = [];
		$clock = time();
		$ip = substr($ip, 0, DB::getFieldLength('auditlog', 'ip'));
		$recordsetid = self::getRecordSetId();

		switch ($action) {
			case self::ACTION_LOGOUT:
			case self::ACTION_LOGIN_SUCCESS:
			case self::ACTION_LOGIN_FAILED:
				$auditlog[] = [
					'userid' => $userid,
					'username' => $username,
					'clock' => $clock,
					'ip' => $ip,
					'action' => $action,
					'resourcetype' => $resource,
					'resourceid' => $userid,
					'resourcename' => '',
					'recordsetid' => $recordsetid,
					'details' => ''
				];
				break;

			default:
				$table_key = array_key_exists($resource, self::TABLE_PKS)
					? self::TABLE_PKS[$resource]
					: DB::getPk(self::TABLE_NAMES[$resource]);

				foreach ($objects as $object) {
					$resourceid = $object[$table_key];
					$db_object = ($action == self::ACTION_UPDATE) ? $db_objects[$resourceid] : [];
					$resource_name = self::getResourceName($resource, $action, $object, $db_object);

					$diff = self::handleObjectDiff($resource, $action, $object, $db_object);

					if ($action == self::ACTION_UPDATE && count($diff) === 0) {
						continue;
					}

					$auditlog[] = [
						'userid' => $userid,
						'username' => $username,
						'clock' => $clock,
						'ip' => $ip,
						'action' => $action,
						'resourcetype' => $resource,
						'resourceid' => $resourceid,
						'resourcename' => $resource_name,
						'recordsetid' => $recordsetid,
						'details' => (count($diff) == 0) ? '' : json_encode($diff)
					];
				}
		}

		DB::insertBatch('auditlog', $auditlog);
	}

	/**
	 * Return recordsetid. Generate recordsetid if its not been generated yet.
	 *
	 * @return string
	 */
	private static function getRecordSetId(): string {
		static $recordsetid = null;

		if ($recordsetid === null) {
			$recordsetid = CCuid::generate();
		}

		return $recordsetid;
	}

	/**
	 * Check audit logging is enabled.
	 *
	 * @return bool
	 */
	private static function isAuditEnabled(): bool {
		return CSettingsHelper::get(CSettingsHelper::AUDITLOG_ENABLED) == self::AUDITLOG_ENABLE;
	}

	/**
	 * Return resource name of logging object.
	 *
	 * @param int   $resource
	 * @param int   $action
	 * @param array $object
	 * @param array $db_object
	 *
	 * @return string
	 */
	private static function getResourceName(int $resource, int $action, array $object, array $db_object): string {
		$field_name = self::FIELD_NAMES[$resource];
		$resource_name = ($field_name !== null)
			? (($action == self::ACTION_UPDATE)
				? $db_object[$field_name]
				: $object[$field_name])
			: '';

		if (mb_strlen($resource_name) > 255) {
			$resource_name = mb_substr($resource_name, 0, 252).'...';
		}

		return $resource_name;
	}

	/**
	 * Prepares the details for audit log.
	 *
	 * @param int   $resource
	 * @param int   $action
	 * @param array $object
	 * @param array $db_object
	 *
	 * @return array
	 */
	private static function handleObjectDiff(int $resource, int $action, array $object, array $db_object): array {
		if (!in_array($action, [self::ACTION_ADD, self::ACTION_UPDATE])) {
			return [];
		}

		$api_name = self::API_NAMES[$resource];
		$details = self::convertKeysToPaths($api_name, $object);

		switch ($action) {
			case self::ACTION_ADD:
				return self::handleAdd($resource, $details);

			case self::ACTION_UPDATE:
				$db_details = self::convertKeysToPaths($api_name, array_intersect_key($db_object, $object));
				return self::handleUpdate($resource, $details, $db_details);
		}
	}

	/**
	 * Checks by path, whether the value of the object should be masked.
	 *
	 * @param int    $resource
	 * @param string $path
	 * @param array  $object
	 *
	 * @return bool
	 */
	private static function isValueToMask(int $resource, string $path, array $object): bool {
		if (!array_key_exists($resource, self::MASKED_PATHS)) {
			return false;
		}

		if (strpos($path, '[') !== false) {
			$path = preg_replace('/\[[0-9]+\]/', '', $path);
		}

		if (!in_array($path, self::MASKED_PATHS[$resource]['paths'])) {
			return false;
		}

		if (!array_key_exists('conditions', self::MASKED_PATHS[$resource])) {
			return true;
		}

		$all_counditions = count(self::MASKED_PATHS[$resource]['conditions']);
		$true_conditions = 0;

		foreach (self::MASKED_PATHS[$resource]['conditions'] as $condition_path => $value) {
			if (array_key_exists($condition_path, $object) && $object[$condition_path] == $value) {
				$true_conditions++;
			}
		}

		return ($true_conditions == $all_counditions);
	}

	/**
	 * Converts the object properties to the one-dimensional array where the key is a path.
	 *
	 * @param string $prefix
	 * @param array  $object
	 *
	 * @return array
	 */
	private static function convertKeysToPaths(string $prefix, array $object): array {
		$result = [];

		$is_nested_single_object = array_key_exists($prefix, self::NESTED_SINGLE_OBJECTS_IDS);
		$is_nested_object = false;

		if ($is_nested_single_object) {
			$pk = self::NESTED_SINGLE_OBJECTS_IDS[$prefix];
		}
		elseif (!preg_match('/\[[0-9]+\]$/', $prefix)) {
			$object_prefix = preg_replace('/\[[0-9]+\]/', '', $prefix);
			$is_nested_object = array_key_exists($object_prefix, self::NESTED_OBJECTS_IDS);

			if ($is_nested_object) {
				$pk = self::NESTED_OBJECTS_IDS[$object_prefix];
			}
		}

		foreach ($object as $key => $value) {
			if ($is_nested_single_object) {
				$index = '['.$object[$pk].'].'.$key;
			}
			elseif ($is_nested_object) {
				$index = '['.$value[$pk].']';
			}
			else {
				$index = '.'.$key;
			}

			$new_prefix = $prefix.$index;

			if (in_array($new_prefix, self::SKIP_FIELDS)) {
				continue;
			}

			if (is_array($value)) {
				$result += self::convertKeysToPaths($new_prefix, $value);
			}
			else {
				$result[$new_prefix] = (string) $value;
			}
		}

		return $result;
	}

	/**
	 * Checks by path, whether the value is equal to default value from the database schema.
	 *
	 * @param int     $resource
	 * @param string  $path
	 * @param string  $value
	 *
	 * @return bool
	 */
	private static function isDefaultValue(int $resource, string $path, string $value): bool {
		$object_path = self::getLastObjectPath($path);
		$table_name = self::TABLE_NAMES[$resource];

		if ($object_path !== self::API_NAMES[$resource]) {
			if (strpos($object_path, '[') !== false) {
				$object_path = preg_replace('/\[[0-9]+\]/', '', $object_path);
			}

			$table_name = self::NESTED_OBJECTS_TABLE_NAMES[$object_path];
		}

		$schema_fields = DB::getSchema($table_name)['fields'];
		$field_name = substr($path, strrpos($path, '.') + 1);

		if (!array_key_exists($field_name, $schema_fields)) {
			return false;
		}

		if (!array_key_exists('default', $schema_fields[$field_name])) {
			return false;
		}

		return $value == $schema_fields[$field_name]['default'];
	}

	/**
	 * Checks whether a path is path to nested object property.
	 *
	 * @param string $path
	 *
	 * @return bool
	 */
	private static function isNestedObjectProperty(string $path): bool {
		return (count(explode('.', $path)) > 2);
	}

	/**
	 * Return the path to the parent property object from the passed path.
	 *
	 * @param string $path
	 *
	 * @return string
	 */
	private static function getLastObjectPath(string $path): string {
		return substr($path, 0, strrpos($path, '.'));
	}

	/**
	 * Return the paths to nested object properties from the paths of passing object.
	 *
	 * @param array $object
	 *
	 * @return array
	 */
	private static function getNestedObjectsPaths(array $object): array {
		$paths = [];

		foreach ($object as $path => $foo) {
			if (!self::isNestedObjectProperty($path)) {
				continue;
			}

			$object_path = self::getLastObjectPath($path);

			if (!in_array($object_path, $paths)) {
				$paths[] = $object_path;
			}
		}

		return $paths;
	}

	/**
	 * Prepares the audit details for add action.
	 *
	 * @param int   $resource
	 * @param array $object
	 *
	 * @return array
	 */
	private static function handleAdd(int $resource, array $object): array {
		$result = [];

		foreach ($object as $path => $value) {
			if (self::isNestedObjectProperty($path)) {
				$result[self::getLastObjectPath($path)] = [self::DETAILS_ACTION_ADD];
			}

			if (self::isDefaultValue($resource, $path, $value)) {
				continue;
			}

			if (self::isValueToMask($resource, $path, $object)) {
				$result[$path] = [self::DETAILS_ACTION_ADD, ZBX_SECRET_MASK];
			}
			else {
				$result[$path] = [self::DETAILS_ACTION_ADD, $value];
			}
		}

		return $result;
	}

	/**
	 * Prepares the audit details for update action.
	 *
	 * @param int   $resource
	 * @param array $object
	 * @param array $db_object
	 *
	 * @return array
	 */
	private static function handleUpdate(int $resource, array $object, array $db_object): array {
		$result = [];
		$full_object = $object + $db_object;
		$nested_objects_paths = self::getNestedObjectsPaths($object);
		$db_nested_objects_paths = self::getNestedObjectsPaths($db_object);

		foreach ($db_nested_objects_paths as $path) {
			if (!in_array($path, $nested_objects_paths)) {
				$result[$path] = [self::DETAILS_ACTION_DELETE];
			}
		}

		foreach ($nested_objects_paths as $path) {
			if (!in_array($path, $db_nested_objects_paths)) {
				$result[$path] = [self::DETAILS_ACTION_ADD];
			}
		}

		foreach ($object as $path => $value) {
			$db_value = array_key_exists($path, $db_object) ? $db_object[$path] : null;

			if ($db_value === null) {
				if (self::isDefaultValue($resource, $path, $value)) {
					continue;
				}

				$result[$path] = [
					self::DETAILS_ACTION_ADD,
					self::isValueToMask($resource, $path, $object) ? ZBX_SECRET_MASK : $value
				];
			}
			elseif ($value != $db_value) {
				if (self::isNestedObjectProperty($path)) {
					$result[self::getLastObjectPath($path)] = [self::DETAILS_ACTION_UPDATE];
				}

				$result[$path] = [
					self::DETAILS_ACTION_UPDATE,
					self::isValueToMask($resource, $path, $full_object) ? ZBX_SECRET_MASK : $value,
					self::isValueToMask($resource, $path, $db_object) ? ZBX_SECRET_MASK : $db_value
				];
			}
		}

		return $result;
	}
}<|MERGE_RESOLUTION|>--- conflicted
+++ resolved
@@ -104,16 +104,13 @@
 	private const TABLE_NAMES = [
 		self::RESOURCE_AUTHENTICATION => 'config',
 		self::RESOURCE_AUTH_TOKEN => 'token',
-<<<<<<< HEAD
-		self::RESOURCE_HOST_GROUP => 'hstgrp',
-=======
 		self::RESOURCE_AUTOREGISTRATION => 'config',
 		self::RESOURCE_DASHBOARD => 'dashboard',
+		self::RESOURCE_HOST_GROUP => 'hstgrp',
 		self::RESOURCE_HOUSEKEEPING => 'config',
 		self::RESOURCE_MACRO => 'globalmacro',
 		self::RESOURCE_MODULE => 'module',
 		self::RESOURCE_PROXY => 'hosts',
->>>>>>> bbc1cf41
 		self::RESOURCE_REGEXP => 'regexps',
 		self::RESOURCE_SCHEDULED_REPORT => 'report',
 		self::RESOURCE_SETTINGS => 'config',
@@ -141,16 +138,13 @@
 	private const FIELD_NAMES = [
 		self::RESOURCE_AUTHENTICATION => null,
 		self::RESOURCE_AUTH_TOKEN => 'name',
-<<<<<<< HEAD
-		self::RESOURCE_HOST_GROUP => 'name',
-=======
 		self::RESOURCE_AUTOREGISTRATION => null,
 		self::RESOURCE_DASHBOARD => 'name',
+		self::RESOURCE_HOST_GROUP => 'name',
 		self::RESOURCE_HOUSEKEEPING => null,
 		self::RESOURCE_MACRO => 'macro',
 		self::RESOURCE_MODULE => 'id',
 		self::RESOURCE_PROXY => 'host',
->>>>>>> bbc1cf41
 		self::RESOURCE_REGEXP => 'name',
 		self::RESOURCE_SCHEDULED_REPORT => 'name',
 		self::RESOURCE_SETTINGS => null,
@@ -168,16 +162,13 @@
 	private const API_NAMES = [
 		self::RESOURCE_AUTHENTICATION => 'authentication',
 		self::RESOURCE_AUTH_TOKEN => 'token',
-<<<<<<< HEAD
-		self::RESOURCE_HOST_GROUP => 'hostgroup',
-=======
 		self::RESOURCE_AUTOREGISTRATION => 'autoregistration',
 		self::RESOURCE_DASHBOARD => 'dashboard',
+		self::RESOURCE_HOST_GROUP => 'hostgroup',
 		self::RESOURCE_HOUSEKEEPING => 'housekeeping',
 		self::RESOURCE_MACRO => 'usermacro',
 		self::RESOURCE_MODULE => 'module',
 		self::RESOURCE_PROXY => 'proxy',
->>>>>>> bbc1cf41
 		self::RESOURCE_REGEXP => 'regexp',
 		self::RESOURCE_SETTINGS => 'settings',
 		self::RESOURCE_SCHEDULED_REPORT => 'report',
@@ -212,15 +203,13 @@
 	 * @var array
 	 */
 	private const NESTED_OBJECTS_TABLE_NAMES = [
-<<<<<<< HEAD
-		'hostgroup.hosts' => 'hosts_groups',
-		'hostgroup.templates' => 'hosts_groups',
-=======
 		'dashboard.users' => 'dashboard_user',
 		'dashboard.userGroups' => 'dashboard_usrgrp',
 		'dashboard.pages' => 'dashboard_page',
 		'dashboard.pages.widgets' => 'widget',
 		'dashboard.pages.widgets.fields' => 'widget_field',
+		'hostgroup.hosts' => 'hosts_groups',
+		'hostgroup.templates' => 'hosts_groups',
 		'proxy.hosts' => 'hosts',
 		'proxy.interface' => 'interface',
 		'regexp.expressions' => 'expressions',
@@ -229,7 +218,6 @@
 		'templatedashboard.pages' => 'dashboard_page',
 		'templatedashboard.pages.widgets' => 'widget',
 		'templatedashboard.pages.widgets.fields' => 'widget_field',
->>>>>>> bbc1cf41
 		'user.medias' => 'media',
 		'user.usrgrps' => 'users_groups',
 		'usergroup.rights' => 'rights',
@@ -244,15 +232,13 @@
 	 * @var array
 	 */
 	private const NESTED_OBJECTS_IDS = [
-<<<<<<< HEAD
-		'hostgroup.hosts' => 'hostgroupid',
-		'hostgroup.templates' => 'hostgroupid',
-=======
 		'dashboard.users' => 'dashboard_userid',
 		'dashboard.userGroups' => 'dashboard_usrgrpid',
 		'dashboard.pages' => 'dashboard_pageid',
 		'dashboard.pages.widgets' => 'widgetid',
 		'dashboard.pages.widgets.fields' => 'widget_fieldid',
+		'hostgroup.hosts' => 'hostgroupid',
+		'hostgroup.templates' => 'hostgroupid',
 		'proxy.hosts' => 'hostid',
 		'regexp.expressions' => 'expressionid',
 		'report.users' => 'reportuserid',
@@ -260,7 +246,6 @@
 		'templatedashboard.pages' => 'dashboard_pageid',
 		'templatedashboard.pages.widgets' => 'widgetid',
 		'templatedashboard.pages.widgets.fields' => 'widget_fieldid',
->>>>>>> bbc1cf41
 		'user.medias' => 'mediaid',
 		'user.usrgrps' => 'id',
 		'usergroup.rights' => 'rightid',
