--- conflicted
+++ resolved
@@ -105,11 +105,8 @@
 		self::RESOURCE_AUTHENTICATION => 'config',
 		self::RESOURCE_AUTH_TOKEN => 'token',
 		self::RESOURCE_AUTOREGISTRATION => 'config',
-<<<<<<< HEAD
 		self::RESOURCE_CORRELATION => 'correlation',
-=======
 		self::RESOURCE_DASHBOARD => 'dashboard',
->>>>>>> 42d0a2c6
 		self::RESOURCE_HOUSEKEEPING => 'config',
 		self::RESOURCE_MACRO => 'globalmacro',
 		self::RESOURCE_MODULE => 'module',
@@ -142,11 +139,8 @@
 		self::RESOURCE_AUTHENTICATION => null,
 		self::RESOURCE_AUTH_TOKEN => 'name',
 		self::RESOURCE_AUTOREGISTRATION => null,
-<<<<<<< HEAD
 		self::RESOURCE_CORRELATION => 'name',
-=======
 		self::RESOURCE_DASHBOARD => 'name',
->>>>>>> 42d0a2c6
 		self::RESOURCE_HOUSEKEEPING => null,
 		self::RESOURCE_MACRO => 'macro',
 		self::RESOURCE_MODULE => 'id',
@@ -169,11 +163,8 @@
 		self::RESOURCE_AUTHENTICATION => 'authentication',
 		self::RESOURCE_AUTH_TOKEN => 'token',
 		self::RESOURCE_AUTOREGISTRATION => 'autoregistration',
-<<<<<<< HEAD
 		self::RESOURCE_CORRELATION => 'correlation',
-=======
 		self::RESOURCE_DASHBOARD => 'dashboard',
->>>>>>> 42d0a2c6
 		self::RESOURCE_HOUSEKEEPING => 'housekeeping',
 		self::RESOURCE_MACRO => 'usermacro',
 		self::RESOURCE_MODULE => 'module',
@@ -212,17 +203,14 @@
 	 * @var array
 	 */
 	private const NESTED_OBJECTS_TABLE_NAMES = [
-<<<<<<< HEAD
 		'correlation.filter' => 'correlation',
 		'correlation.filter.conditions' => 'corr_condition',
 		'correlation.operations' => 'corr_operation',
-=======
 		'dashboard.users' => 'dashboard_user',
 		'dashboard.userGroups' => 'dashboard_usrgrp',
 		'dashboard.pages' => 'dashboard_page',
 		'dashboard.pages.widgets' => 'widget',
 		'dashboard.pages.widgets.fields' => 'widget_field',
->>>>>>> 42d0a2c6
 		'proxy.hosts' => 'hosts',
 		'proxy.interface' => 'interface',
 		'regexp.expressions' => 'expressions',
@@ -245,16 +233,13 @@
 	 * @var array
 	 */
 	private const NESTED_OBJECTS_IDS = [
-<<<<<<< HEAD
 		'correlation.filter.conditions' => 'corr_conditionid',
 		'correlation.operations' => 'corr_operationid',
-=======
 		'dashboard.users' => 'dashboard_userid',
 		'dashboard.userGroups' => 'dashboard_usrgrpid',
 		'dashboard.pages' => 'dashboard_pageid',
 		'dashboard.pages.widgets' => 'widgetid',
 		'dashboard.pages.widgets.fields' => 'widget_fieldid',
->>>>>>> 42d0a2c6
 		'proxy.hosts' => 'hostid',
 		'regexp.expressions' => 'expressionid',
 		'report.users' => 'reportuserid',
