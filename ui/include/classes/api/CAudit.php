--- conflicted
+++ resolved
@@ -85,22 +85,19 @@
 	 */
 	static public function addBulk($userid, $ip, $action, $resourcetype, array $objects, array $objects_old = null) {
 		$masked_fields = [
-<<<<<<< HEAD
-			'users' => ['passwd' => true],
-			'config' => ['tls_psk_identity' => true, 'tls_psk' => true],
-			'media_type' => ['passwd' => true]
-=======
 			'users' => [
 				'fields' => ['passwd' => true]
 			],
 			'config' => [
 				'fields' => ['tls_psk_identity' => true, 'tls_psk' => true]
 			],
+			'media_type' => [
+				'fields' => ['passwd' => true]
+			],
 			'globalmacro' => [
 				'fields' => ['value' => true],
 				'conditions' => ['type' => ZBX_MACRO_TYPE_SECRET]
 			]
->>>>>>> 95d26edb
 		];
 
 		if (!array_key_exists($resourcetype, self::$supported_type)) {
@@ -138,14 +135,8 @@
 					continue;
 				}
 
-<<<<<<< HEAD
-				foreach ($object_diff as $field_name => &$values) {
-					if (array_key_exists($table_name, $masked_fields)
-							&& array_key_exists($field_name, $masked_fields[$table_name])) {
-						$object_old[$field_name] = ZBX_MACRO_SECRET_MASK;
-						$object[$field_name] = ZBX_MACRO_SECRET_MASK;
-=======
 				if (array_key_exists($table_name, $masked_fields)) {
+					$table_masked_fields = $masked_fields[$table_name]['fields'];
 					$mask_object_old = true;
 					$mask_object = true;
 
@@ -154,27 +145,29 @@
 							$mask_object_old = $mask_object_old && ($object_old[$field_name] == $value);
 							$mask_object = $mask_object && ($object[$field_name] == $value);
 						}
->>>>>>> 95d26edb
-					}
-
-					foreach ($object_diff as $field_name => &$values) {
-						if (array_key_exists($field_name, $masked_fields[$table_name]['fields'])) {
-							if ($mask_object_old) {
-								$object_old[$field_name] = ZBX_SECRET_MASK;
-							}
-
-							if ($mask_object) {
-								$object[$field_name] = ZBX_SECRET_MASK;
-							}
-						}
-
-						$values = [
-							'old' => $object_old[$field_name],
-							'new' => $object[$field_name]
-						];
-					}
-					unset($values);
-				}
+					}
+				}
+				else {
+					$table_masked_fields = [];
+					$mask_object_old = false;
+					$mask_object = false;
+				}
+
+				foreach ($object_diff as $field_name => &$values) {
+					if ($mask_object_old && array_key_exists($field_name, $table_masked_fields)) {
+						$object_old[$field_name] = ZBX_SECRET_MASK;
+					}
+
+					if ($mask_object && array_key_exists($field_name, $table_masked_fields)) {
+						$object[$field_name] = ZBX_SECRET_MASK;
+					}
+
+					$values = [
+						'old' => $object_old[$field_name],
+						'new' => $object[$field_name]
+					];
+				}
+				unset($values);
 
 				$objects_diff[] = $object_diff;
 
