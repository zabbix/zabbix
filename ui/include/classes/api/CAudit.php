--- conflicted
+++ resolved
@@ -103,16 +103,13 @@
 	private const TABLE_NAMES = [
 		self::RESOURCE_AUTHENTICATION => 'config',
 		self::RESOURCE_AUTH_TOKEN => 'token',
-<<<<<<< HEAD
-		self::RESOURCE_PROXY => 'hosts',
-=======
 		self::RESOURCE_AUTOREGISTRATION => 'config',
 		self::RESOURCE_HOUSEKEEPING => 'config',
 		self::RESOURCE_MODULE => 'module',
+		self::RESOURCE_PROXY => 'hosts',
 		self::RESOURCE_REGEXP => 'regexps',
 		self::RESOURCE_SCHEDULED_REPORT => 'report',
 		self::RESOURCE_SETTINGS => 'config',
->>>>>>> d03c0e75
 		self::RESOURCE_USER => 'users',
 		self::RESOURCE_USER_GROUP => 'usrgrp'
 	];
@@ -136,16 +133,13 @@
 	private const FIELD_NAMES = [
 		self::RESOURCE_AUTHENTICATION => null,
 		self::RESOURCE_AUTH_TOKEN => 'name',
-<<<<<<< HEAD
-		self::RESOURCE_PROXY => 'host',
-=======
 		self::RESOURCE_AUTOREGISTRATION => null,
 		self::RESOURCE_HOUSEKEEPING => null,
 		self::RESOURCE_MODULE => 'id',
+		self::RESOURCE_PROXY => 'host',
 		self::RESOURCE_REGEXP => 'name',
 		self::RESOURCE_SCHEDULED_REPORT => 'name',
 		self::RESOURCE_SETTINGS => null,
->>>>>>> d03c0e75
 		self::RESOURCE_USER => 'username',
 		self::RESOURCE_USER_GROUP => 'name'
 	];
@@ -159,16 +153,13 @@
 	private const API_NAMES = [
 		self::RESOURCE_AUTHENTICATION => 'authentication',
 		self::RESOURCE_AUTH_TOKEN => 'token',
-<<<<<<< HEAD
-		self::RESOURCE_PROXY => 'proxy',
-=======
 		self::RESOURCE_AUTOREGISTRATION => 'autoregistration',
 		self::RESOURCE_HOUSEKEEPING => 'housekeeping',
 		self::RESOURCE_MODULE => 'module',
+		self::RESOURCE_PROXY => 'proxy',
 		self::RESOURCE_REGEXP => 'regexp',
 		self::RESOURCE_SETTINGS => 'settings',
 		self::RESOURCE_SCHEDULED_REPORT => 'report',
->>>>>>> d03c0e75
 		self::RESOURCE_USER => 'user',
 		self::RESOURCE_USER_GROUP => 'usergroup'
 	];
@@ -197,14 +188,11 @@
 	 * @var array
 	 */
 	private const NESTED_OBJECTS_TABLE_NAMES = [
-<<<<<<< HEAD
 		'proxy.hosts' => 'hosts',
 		'proxy.interface' => 'interface',
-=======
 		'regexp.expressions' => 'expressions',
 		'report.users' => 'report_user',
 		'report.user_groups' => 'report_usrgrp',
->>>>>>> d03c0e75
 		'user.medias' => 'media',
 		'user.usrgrps' => 'users_groups',
 		'usergroup.rights' => 'rights',
@@ -219,13 +207,10 @@
 	 * @var array
 	 */
 	private const NESTED_OBJECTS_IDS = [
-<<<<<<< HEAD
 		'proxy.hosts' => 'hostid',
-=======
 		'regexp.expressions' => 'expressionid',
 		'report.users' => 'reportuserid',
 		'report.user_groups' => 'reportusrgrpid',
->>>>>>> d03c0e75
 		'user.medias' => 'mediaid',
 		'user.usrgrps' => 'id',
 		'usergroup.rights' => 'rightid',
