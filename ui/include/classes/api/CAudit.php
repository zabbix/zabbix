--- conflicted
+++ resolved
@@ -103,17 +103,14 @@
 	private const TABLE_NAMES = [
 		self::RESOURCE_AUTHENTICATION => 'config',
 		self::RESOURCE_AUTH_TOKEN => 'token',
-<<<<<<< HEAD
+		self::RESOURCE_AUTOREGISTRATION => 'config',
 		self::RESOURCE_DASHBOARD => 'dashboard',
-		self::RESOURCE_TEMPLATE_DASHBOARD => 'dashboard',
-=======
-		self::RESOURCE_AUTOREGISTRATION => 'config',
 		self::RESOURCE_HOUSEKEEPING => 'config',
 		self::RESOURCE_MODULE => 'module',
 		self::RESOURCE_REGEXP => 'regexps',
 		self::RESOURCE_SCHEDULED_REPORT => 'report',
 		self::RESOURCE_SETTINGS => 'config',
->>>>>>> 54b4f044
+		self::RESOURCE_TEMPLATE_DASHBOARD => 'dashboard',
 		self::RESOURCE_USER => 'users',
 		self::RESOURCE_USER_GROUP => 'usrgrp'
 	];
@@ -127,17 +124,14 @@
 	private const FIELD_NAMES = [
 		self::RESOURCE_AUTHENTICATION => null,
 		self::RESOURCE_AUTH_TOKEN => 'name',
-<<<<<<< HEAD
+		self::RESOURCE_AUTOREGISTRATION => null,
 		self::RESOURCE_DASHBOARD => 'name',
-		self::RESOURCE_TEMPLATE_DASHBOARD => 'name',
-=======
-		self::RESOURCE_AUTOREGISTRATION => null,
 		self::RESOURCE_HOUSEKEEPING => null,
 		self::RESOURCE_MODULE => 'id',
 		self::RESOURCE_REGEXP => 'name',
 		self::RESOURCE_SCHEDULED_REPORT => 'name',
 		self::RESOURCE_SETTINGS => null,
->>>>>>> 54b4f044
+		self::RESOURCE_TEMPLATE_DASHBOARD => 'name',
 		self::RESOURCE_USER => 'username',
 		self::RESOURCE_USER_GROUP => 'name'
 	];
@@ -151,17 +145,14 @@
 	private const API_NAMES = [
 		self::RESOURCE_AUTHENTICATION => 'authentication',
 		self::RESOURCE_AUTH_TOKEN => 'token',
-<<<<<<< HEAD
+		self::RESOURCE_AUTOREGISTRATION => 'autoregistration',
 		self::RESOURCE_DASHBOARD => 'dashboard',
-		self::RESOURCE_TEMPLATE_DASHBOARD => 'templatedashboard',
-=======
-		self::RESOURCE_AUTOREGISTRATION => 'autoregistration',
 		self::RESOURCE_HOUSEKEEPING => 'housekeeping',
 		self::RESOURCE_MODULE => 'module',
 		self::RESOURCE_REGEXP => 'regexp',
 		self::RESOURCE_SETTINGS => 'settings',
 		self::RESOURCE_SCHEDULED_REPORT => 'report',
->>>>>>> 54b4f044
+		self::RESOURCE_TEMPLATE_DASHBOARD => 'templatedashboard',
 		self::RESOURCE_USER => 'user',
 		self::RESOURCE_USER_GROUP => 'usergroup'
 	];
@@ -189,20 +180,17 @@
 	 * @var array
 	 */
 	private const NESTED_OBJECTS_TABLE_NAMES = [
-<<<<<<< HEAD
 		'dashboard.users' => 'dashboard_user',
 		'dashboard.userGroups' => 'dashboard_usrgrp',
 		'dashboard.pages' => 'dashboard_page',
 		'dashboard.pages.widgets' => 'widget',
 		'dashboard.pages.widgets.fields' => 'widget_field',
+		'regexp.expressions' => 'expressions',
+		'report.users' => 'report_user',
+		'report.user_groups' => 'report_usrgrp',
 		'templatedashboard.pages' => 'dashboard_page',
 		'templatedashboard.pages.widgets' => 'widget',
 		'templatedashboard.pages.widgets.fields' => 'widget_field',
-=======
-		'regexp.expressions' => 'expressions',
-		'report.users' => 'report_user',
-		'report.user_groups' => 'report_usrgrp',
->>>>>>> 54b4f044
 		'user.medias' => 'media',
 		'user.usrgrps' => 'users_groups',
 		'usergroup.rights' => 'rights',
@@ -217,20 +205,17 @@
 	 * @var array
 	 */
 	private const NESTED_OBJECTS_IDS = [
-<<<<<<< HEAD
 		'dashboard.users' => 'dashboard_userid',
 		'dashboard.userGroups' => 'dashboard_usrgrpid',
 		'dashboard.pages' => 'dashboard_pageid',
 		'dashboard.pages.widgets' => 'widgetid',
 		'dashboard.pages.widgets.fields' => 'widget_fieldid',
+		'regexp.expressions' => 'expressionid',
+		'report.users' => 'reportuserid',
+		'report.user_groups' => 'reportusrgrpid',
 		'templatedashboard.pages' => 'dashboard_pageid',
 		'templatedashboard.pages.widgets' => 'widgetid',
 		'templatedashboard.pages.widgets.fields' => 'widget_fieldid',
-=======
-		'regexp.expressions' => 'expressionid',
-		'report.users' => 'reportuserid',
-		'report.user_groups' => 'reportusrgrpid',
->>>>>>> 54b4f044
 		'user.medias' => 'mediaid',
 		'user.usrgrps' => 'id',
 		'usergroup.rights' => 'rightid',
