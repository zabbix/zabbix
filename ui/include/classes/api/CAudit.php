<?php declare(strict_types = 1);
/*
** Zabbix
** Copyright (C) 2001-2021 Zabbix SIA
**
** This program is free software; you can redistribute it and/or modify
** it under the terms of the GNU General Public License as published by
** the Free Software Foundation; either version 2 of the License, or
** (at your option) any later version.
**
** This program is distributed in the hope that it will be useful,
** but WITHOUT ANY WARRANTY; without even the implied warranty of
** MERCHANTABILITY or FITNESS FOR A PARTICULAR PURPOSE. See the
** GNU General Public License for more details.
**
** You should have received a copy of the GNU General Public License
** along with this program; if not, write to the Free Software
** Foundation, Inc., 51 Franklin Street, Fifth Floor, Boston, MA  02110-1301, USA.
**/


/**
 * Class to log audit records.
 */
class CAudit {
	/**
	 * Audit actions.
	 *
	 * @var int
	 */
	public const ACTION_ADD = 0;
	public const ACTION_UPDATE = 1;
	public const ACTION_DELETE = 2;
	public const ACTION_LOGOUT = 4;
	public const ACTION_EXECUTE = 7;
	public const ACTION_LOGIN_SUCCESS = 8;
	public const ACTION_LOGIN_FAILED = 9;
	public const ACTION_HISTORY_CLEAR = 10;

	/**
	 * Audit resources.
	 *
	 * @var int
	 */
	public const RESOURCE_USER = 0;
	public const RESOURCE_MEDIA_TYPE = 3;
	public const RESOURCE_HOST = 4;
	public const RESOURCE_ACTION = 5;
	public const RESOURCE_GRAPH = 6;
	public const RESOURCE_USER_GROUP = 11;
	public const RESOURCE_TRIGGER = 13;
	public const RESOURCE_HOST_GROUP = 14;
	public const RESOURCE_ITEM = 15;
	public const RESOURCE_IMAGE = 16;
	public const RESOURCE_VALUE_MAP = 17;
	public const RESOURCE_IT_SERVICE = 18;
	public const RESOURCE_MAP = 19;
	public const RESOURCE_SCENARIO = 22;
	public const RESOURCE_DISCOVERY_RULE = 23;
	public const RESOURCE_SCRIPT = 25;
	public const RESOURCE_PROXY = 26;
	public const RESOURCE_MAINTENANCE = 27;
	public const RESOURCE_REGEXP = 28;
	public const RESOURCE_MACRO = 29;
	public const RESOURCE_TEMPLATE = 30;
	public const RESOURCE_TRIGGER_PROTOTYPE = 31;
	public const RESOURCE_ICON_MAP = 32;
	public const RESOURCE_DASHBOARD = 33;
	public const RESOURCE_CORRELATION = 34;
	public const RESOURCE_GRAPH_PROTOTYPE = 35;
	public const RESOURCE_ITEM_PROTOTYPE = 36;
	public const RESOURCE_HOST_PROTOTYPE = 37;
	public const RESOURCE_AUTOREGISTRATION = 38;
	public const RESOURCE_MODULE = 39;
	public const RESOURCE_SETTINGS = 40;
	public const RESOURCE_HOUSEKEEPING = 41;
	public const RESOURCE_AUTHENTICATION = 42;
	public const RESOURCE_TEMPLATE_DASHBOARD = 43;
	public const RESOURCE_USER_ROLE = 44;
	public const RESOURCE_AUTH_TOKEN = 45;
	public const RESOURCE_SCHEDULED_REPORT = 46;

	/**
	 * Audit details actions.
	 *
	 * @var string
	 */
	public const DETAILS_ACTION_ADD = 'add';
	public const DETAILS_ACTION_UPDATE = 'update';
	public const DETAILS_ACTION_DELETE = 'delete';

	/**
	 * Auditlog enabled value.
	 *
	 * @var int
	 */
	private const AUDITLOG_ENABLE = 1;

	/**
	 * Table names of audit resources.
	 * resource => table name
	 *
	 * @var array
	 */
	private const TABLE_NAMES = [
		self::RESOURCE_AUTHENTICATION => 'config',
		self::RESOURCE_AUTH_TOKEN => 'token',
		self::RESOURCE_AUTOREGISTRATION => 'config',
		self::RESOURCE_DASHBOARD => 'dashboard',
		self::RESOURCE_HOUSEKEEPING => 'config',
<<<<<<< HEAD
		self::RESOURCE_ICON_MAP => 'icon_map',
		self::RESOURCE_IMAGE => 'images',
=======
		self::RESOURCE_ITEM => 'items',
>>>>>>> 1b859e25
		self::RESOURCE_MACRO => 'globalmacro',
		self::RESOURCE_MODULE => 'module',
		self::RESOURCE_PROXY => 'hosts',
		self::RESOURCE_REGEXP => 'regexps',
		self::RESOURCE_SCHEDULED_REPORT => 'report',
		self::RESOURCE_SCRIPT => 'scripts',
		self::RESOURCE_SETTINGS => 'config',
		self::RESOURCE_TEMPLATE_DASHBOARD => 'dashboard',
		self::RESOURCE_USER => 'users',
		self::RESOURCE_USER_GROUP => 'usrgrp'
	];

	/**
	 * Table primary keys of audit resources.
	 * resource => table key
	 *
	 * @var array
	 */
	private const TABLE_PKS = [
		self::RESOURCE_PROXY => 'proxyid'
	];

	/**
	 * Name field names of audit resources.
	 * resource => name field
	 *
	 * @var array
	 */
	private const FIELD_NAMES = [
		self::RESOURCE_AUTHENTICATION => null,
		self::RESOURCE_AUTH_TOKEN => 'name',
		self::RESOURCE_AUTOREGISTRATION => null,
		self::RESOURCE_DASHBOARD => 'name',
		self::RESOURCE_HOUSEKEEPING => null,
<<<<<<< HEAD
		self::RESOURCE_ICON_MAP => 'name',
		self::RESOURCE_IMAGE => 'name',
=======
		self::RESOURCE_ITEM => 'name',
>>>>>>> 1b859e25
		self::RESOURCE_MACRO => 'macro',
		self::RESOURCE_MODULE => 'id',
		self::RESOURCE_PROXY => 'host',
		self::RESOURCE_REGEXP => 'name',
		self::RESOURCE_SCHEDULED_REPORT => 'name',
		self::RESOURCE_SCRIPT => 'name',
		self::RESOURCE_SETTINGS => null,
		self::RESOURCE_TEMPLATE_DASHBOARD => 'name',
		self::RESOURCE_USER => 'username',
		self::RESOURCE_USER_GROUP => 'name'
	];

	/**
	 * API names of audit resources.
	 * resource => API name
	 *
	 * @var array
	 */
	private const API_NAMES = [
		self::RESOURCE_AUTHENTICATION => 'authentication',
		self::RESOURCE_AUTH_TOKEN => 'token',
		self::RESOURCE_AUTOREGISTRATION => 'autoregistration',
		self::RESOURCE_DASHBOARD => 'dashboard',
		self::RESOURCE_HOUSEKEEPING => 'housekeeping',
<<<<<<< HEAD
		self::RESOURCE_ICON_MAP => 'iconmap',
		self::RESOURCE_IMAGE => 'image',
=======
		self::RESOURCE_ITEM => 'item',
>>>>>>> 1b859e25
		self::RESOURCE_MACRO => 'usermacro',
		self::RESOURCE_MODULE => 'module',
		self::RESOURCE_PROXY => 'proxy',
		self::RESOURCE_REGEXP => 'regexp',
		self::RESOURCE_SCHEDULED_REPORT => 'report',
		self::RESOURCE_SCRIPT => 'script',
		self::RESOURCE_SETTINGS => 'settings',
		self::RESOURCE_TEMPLATE_DASHBOARD => 'templatedashboard',
		self::RESOURCE_USER => 'user',
		self::RESOURCE_USER_GROUP => 'usergroup'
	];

	/**
	 * Array of paths that should be masked in audit details.
	 *
	 * @var array
	 */
	private const MASKED_PATHS = [
		self::RESOURCE_AUTHENTICATION => ['paths' => ['authentication.ldap_bind_password']],
		self::RESOURCE_AUTH_TOKEN => ['paths' => ['token.token']],
		self::RESOURCE_AUTOREGISTRATION => [
			'paths' => ['autoregistration.tls_psk_identity', 'autoregistration.tls_psk']
		],
		self::RESOURCE_MACRO => [
			'paths' => ['usermacro.value'],
			'conditions' => ['usermacro.type' => ZBX_MACRO_TYPE_SECRET]
		],
		self::RESOURCE_PROXY => ['paths' => ['proxy.tls_psk_identity', 'proxy.tls_psk']],
		self::RESOURCE_SCRIPT => ['paths' => ['script.password']],
		self::RESOURCE_USER => ['paths' => ['user.passwd']]
	];

	/**
	 * Table names of nested objects to check default values.
	 * path => table name
	 *
	 * @var array
	 */
	private const NESTED_OBJECTS_TABLE_NAMES = [
		'dashboard.users' => 'dashboard_user',
		'dashboard.userGroups' => 'dashboard_usrgrp',
		'dashboard.pages' => 'dashboard_page',
		'dashboard.pages.widgets' => 'widget',
		'dashboard.pages.widgets.fields' => 'widget_field',
		'iconmap.mappings' => 'icon_mapping',
		'proxy.hosts' => 'hosts',
		'proxy.interface' => 'interface',
		'regexp.expressions' => 'expressions',
		'report.users' => 'report_user',
		'report.user_groups' => 'report_usrgrp',
		'script.parameters' => 'script_param',
		'templatedashboard.pages' => 'dashboard_page',
		'templatedashboard.pages.widgets' => 'widget',
		'templatedashboard.pages.widgets.fields' => 'widget_field',
		'user.medias' => 'media',
		'user.usrgrps' => 'users_groups',
		'usergroup.rights' => 'rights',
		'usergroup.tag_filters' => 'tag_filter',
		'usergroup.users' => 'users_groups'
	];

	/**
	 * ID field names for arrays of nested objects.
	 * path => id field
	 *
	 * @var array
	 */
	private const NESTED_OBJECTS_IDS = [
		'dashboard.users' => 'dashboard_userid',
		'dashboard.userGroups' => 'dashboard_usrgrpid',
		'dashboard.pages' => 'dashboard_pageid',
		'dashboard.pages.widgets' => 'widgetid',
		'dashboard.pages.widgets.fields' => 'widget_fieldid',
		'iconmap.mappings' => 'iconmappingid',
		'proxy.hosts' => 'hostid',
		'regexp.expressions' => 'expressionid',
		'report.users' => 'reportuserid',
		'report.user_groups' => 'reportusrgrpid',
		'script.parameters' => 'script_paramid',
		'templatedashboard.pages' => 'dashboard_pageid',
		'templatedashboard.pages.widgets' => 'widgetid',
		'templatedashboard.pages.widgets.fields' => 'widget_fieldid',
		'user.medias' => 'mediaid',
		'user.usrgrps' => 'id',
		'usergroup.rights' => 'rightid',
		'usergroup.tag_filters' => 'tag_filterid',
		'usergroup.users' => 'id'
	];

	/**
	 * ID field names for single nested objects.
	 * path => id field
	 *
	 * @var array
	 */
	private const NESTED_SINGLE_OBJECTS_IDS = [
		'proxy.interface' => 'interfaceid'
	];

	/**
	 * Array of paths that should be skipped in audit details.
	 *
	 * @var array
	 */
	private const SKIP_FIELDS = ['token.creator_userid', 'token.created_at'];

	/**
	 * Array of paths that contain blob fields.
	 *
	 * @var array
	 */
	private const BLOB_FIELDS = ['image.image'];

	/**
	 * Add audit records.
	 *
	 * @param string|null $userid
	 * @param string      $ip
	 * @param string      $username
	 * @param int         $action      CAudit::ACTION_*
	 * @param int         $resource    CAudit::RESOURCE_*
	 * @param array       $objects
	 * @param array       $db_objects
	 */
	public static function log(?string $userid, string $ip, string $username, int $action, int $resource,
			array $objects, array $db_objects): void {
		if (!self::isAuditEnabled() && ($resource != self::RESOURCE_SETTINGS
					|| !array_key_exists(CSettingsHelper::AUDITLOG_ENABLED, current($objects)))) {
			return;
		}

		$auditlog = [];
		$clock = time();
		$ip = substr($ip, 0, DB::getFieldLength('auditlog', 'ip'));
		$recordsetid = self::getRecordSetId();

		switch ($action) {
			case self::ACTION_LOGOUT:
			case self::ACTION_LOGIN_SUCCESS:
			case self::ACTION_LOGIN_FAILED:
				$auditlog[] = [
					'userid' => $userid,
					'username' => $username,
					'clock' => $clock,
					'ip' => $ip,
					'action' => $action,
					'resourcetype' => $resource,
					'resourceid' => $userid,
					'resourcename' => '',
					'recordsetid' => $recordsetid,
					'details' => ''
				];
				break;

			default:
				$table_key = array_key_exists($resource, self::TABLE_PKS)
					? self::TABLE_PKS[$resource]
					: DB::getPk(self::TABLE_NAMES[$resource]);

				foreach ($objects as $object) {
					$resourceid = $object[$table_key];
					$db_object = ($action == self::ACTION_UPDATE) ? $db_objects[$resourceid] : [];
					$resource_name = self::getResourceName($resource, $action, $object, $db_object);

					$diff = self::handleObjectDiff($resource, $action, $object, $db_object);

					if ($action == self::ACTION_UPDATE && count($diff) === 0) {
						continue;
					}

					$auditlog[] = [
						'userid' => $userid,
						'username' => $username,
						'clock' => $clock,
						'ip' => $ip,
						'action' => $action,
						'resourcetype' => $resource,
						'resourceid' => $resourceid,
						'resourcename' => $resource_name,
						'recordsetid' => $recordsetid,
						'details' => (count($diff) == 0) ? '' : json_encode($diff)
					];
				}
		}

		DB::insertBatch('auditlog', $auditlog);
	}

	/**
	 * Return recordsetid. Generate recordsetid if its not been generated yet.
	 *
	 * @return string
	 */
	private static function getRecordSetId(): string {
		static $recordsetid = null;

		if ($recordsetid === null) {
			$recordsetid = CCuid::generate();
		}

		return $recordsetid;
	}

	/**
	 * Check audit logging is enabled.
	 *
	 * @return bool
	 */
	private static function isAuditEnabled(): bool {
		return CSettingsHelper::get(CSettingsHelper::AUDITLOG_ENABLED) == self::AUDITLOG_ENABLE;
	}

	/**
	 * Return resource name of logging object.
	 *
	 * @param int   $resource
	 * @param int   $action
	 * @param array $object
	 * @param array $db_object
	 *
	 * @return string
	 */
	private static function getResourceName(int $resource, int $action, array $object, array $db_object): string {
		$field_name = self::FIELD_NAMES[$resource];
		$resource_name = ($field_name !== null)
			? (($action == self::ACTION_UPDATE)
				? $db_object[$field_name]
				: $object[$field_name])
			: '';

		if (mb_strlen($resource_name) > 255) {
			$resource_name = mb_substr($resource_name, 0, 252).'...';
		}

		return $resource_name;
	}

	/**
	 * Prepares the details for audit log.
	 *
	 * @param int   $resource
	 * @param int   $action
	 * @param array $object
	 * @param array $db_object
	 *
	 * @return array
	 */
	private static function handleObjectDiff(int $resource, int $action, array $object, array $db_object): array {
		if (!in_array($action, [self::ACTION_ADD, self::ACTION_UPDATE])) {
			return [];
		}

		$api_name = self::API_NAMES[$resource];
		$details = self::convertKeysToPaths($api_name, $object);

		switch ($action) {
			case self::ACTION_ADD:
				return self::handleAdd($resource, $details);

			case self::ACTION_UPDATE:
				$db_details = self::convertKeysToPaths($api_name, array_intersect_key($db_object, $object));
				return self::handleUpdate($resource, $details, $db_details);
		}
	}

	/**
	 * Checks by path, whether the value of the object should be masked.
	 *
	 * @param int    $resource
	 * @param string $path
	 * @param array  $object
	 *
	 * @return bool
	 */
	private static function isValueToMask(int $resource, string $path, array $object): bool {
		if (!array_key_exists($resource, self::MASKED_PATHS)) {
			return false;
		}

		if (strpos($path, '[') !== false) {
			$path = preg_replace('/\[[0-9]+\]/', '', $path);
		}

		if (!in_array($path, self::MASKED_PATHS[$resource]['paths'])) {
			return false;
		}

		if (!array_key_exists('conditions', self::MASKED_PATHS[$resource])) {
			return true;
		}

		$all_counditions = count(self::MASKED_PATHS[$resource]['conditions']);
		$true_conditions = 0;

		foreach (self::MASKED_PATHS[$resource]['conditions'] as $condition_path => $value) {
			if (array_key_exists($condition_path, $object) && $object[$condition_path] == $value) {
				$true_conditions++;
			}
		}

		return ($true_conditions == $all_counditions);
	}

	/**
	 * Converts the object properties to the one-dimensional array where the key is a path.
	 *
	 * @param string $prefix
	 * @param array  $object
	 *
	 * @return array
	 */
	private static function convertKeysToPaths(string $prefix, array $object): array {
		$result = [];

		$is_nested_single_object = array_key_exists($prefix, self::NESTED_SINGLE_OBJECTS_IDS);
		$is_nested_object = false;

		if ($is_nested_single_object) {
			$pk = self::NESTED_SINGLE_OBJECTS_IDS[$prefix];
		}
		elseif (!preg_match('/\[[0-9]+\]$/', $prefix)) {
			$object_prefix = preg_replace('/\[[0-9]+\]/', '', $prefix);
			$is_nested_object = array_key_exists($object_prefix, self::NESTED_OBJECTS_IDS);

			if ($is_nested_object) {
				$pk = self::NESTED_OBJECTS_IDS[$object_prefix];
			}
		}

		foreach ($object as $key => $value) {
			if ($is_nested_single_object) {
				$index = '['.$object[$pk].'].'.$key;
			}
			elseif ($is_nested_object) {
				$index = '['.$value[$pk].']';
			}
			else {
				$index = '.'.$key;
			}

			$new_prefix = $prefix.$index;

			if (in_array($new_prefix, self::SKIP_FIELDS)) {
				continue;
			}

			if (is_array($value)) {
				$result += self::convertKeysToPaths($new_prefix, $value);
			}
			else {
				$result[$new_prefix] = (string) $value;
			}
		}

		return $result;
	}

	/**
	 * Checks by path, whether the value is equal to default value from the database schema.
	 *
	 * @param int     $resource
	 * @param string  $path
	 * @param string  $value
	 *
	 * @return bool
	 */
	private static function isDefaultValue(int $resource, string $path, string $value): bool {
		$object_path = self::getLastObjectPath($path);
		$table_name = self::TABLE_NAMES[$resource];

		if ($object_path !== self::API_NAMES[$resource]) {
			if (strpos($object_path, '[') !== false) {
				$object_path = preg_replace('/\[[0-9]+\]/', '', $object_path);
			}

			$table_name = self::NESTED_OBJECTS_TABLE_NAMES[$object_path];
		}

		$schema_fields = DB::getSchema($table_name)['fields'];
		$field_name = substr($path, strrpos($path, '.') + 1);

		if (!array_key_exists($field_name, $schema_fields)) {
			return false;
		}

		if (!array_key_exists('default', $schema_fields[$field_name])) {
			return false;
		}

		return $value == $schema_fields[$field_name]['default'];
	}

	/**
	 * Checks whether a path is path to nested object property.
	 *
	 * @param string $path
	 *
	 * @return bool
	 */
	private static function isNestedObjectProperty(string $path): bool {
		return (count(explode('.', $path)) > 2);
	}

	/**
	 * Return the path to the parent property object from the passed path.
	 *
	 * @param string $path
	 *
	 * @return string
	 */
	private static function getLastObjectPath(string $path): string {
		return substr($path, 0, strrpos($path, '.'));
	}

	/**
	 * Return the paths to nested object properties from the paths of passing object.
	 *
	 * @param array $object
	 *
	 * @return array
	 */
	private static function getNestedObjectsPaths(array $object): array {
		$paths = [];

		foreach ($object as $path => $foo) {
			if (!self::isNestedObjectProperty($path)) {
				continue;
			}

			$object_path = self::getLastObjectPath($path);

			if (!in_array($object_path, $paths)) {
				$paths[] = $object_path;
			}
		}

		return $paths;
	}

	/**
	 * Prepares the audit details for add action.
	 *
	 * @param int   $resource
	 * @param array $object
	 *
	 * @return array
	 */
	private static function handleAdd(int $resource, array $object): array {
		$result = [];

		foreach ($object as $path => $value) {
			if (self::isNestedObjectProperty($path)) {
				$result[self::getLastObjectPath($path)] = [self::DETAILS_ACTION_ADD];
			}

			if (self::isDefaultValue($resource, $path, $value)) {
				continue;
			}

			if (self::isValueToMask($resource, $path, $object)) {
				$result[$path] = [self::DETAILS_ACTION_ADD, ZBX_SECRET_MASK];
			}
			elseif (in_array($path, self::BLOB_FIELDS)) {
				$result[$path] = [self::DETAILS_ACTION_ADD];
			}
			else {
				$result[$path] = [self::DETAILS_ACTION_ADD, $value];
			}
		}

		return $result;
	}

	/**
	 * Prepares the audit details for update action.
	 *
	 * @param int   $resource
	 * @param array $object
	 * @param array $db_object
	 *
	 * @return array
	 */
	private static function handleUpdate(int $resource, array $object, array $db_object): array {
		$result = [];
		$full_object = $object + $db_object;
		$nested_objects_paths = self::getNestedObjectsPaths($object);
		$db_nested_objects_paths = self::getNestedObjectsPaths($db_object);

		foreach ($db_nested_objects_paths as $path) {
			if (!in_array($path, $nested_objects_paths)) {
				$result[$path] = [self::DETAILS_ACTION_DELETE];
			}
		}

		foreach ($nested_objects_paths as $path) {
			if (!in_array($path, $db_nested_objects_paths)) {
				$result[$path] = [self::DETAILS_ACTION_ADD];
			}
		}

		foreach ($object as $path => $value) {
			$db_value = array_key_exists($path, $db_object) ? $db_object[$path] : null;

			if ($db_value === null) {
				if (self::isDefaultValue($resource, $path, $value)) {
					continue;
				}

				if (in_array($path, self::BLOB_FIELDS)) {
					$result[$path] = [self::DETAILS_ACTION_ADD];
				}
				else {
					$result[$path] = [
						self::DETAILS_ACTION_ADD,
						self::isValueToMask($resource, $path, $object) ? ZBX_SECRET_MASK : $value
					];
				}
			}
			elseif ($value != $db_value) {
				if (self::isNestedObjectProperty($path)) {
					$result[self::getLastObjectPath($path)] = [self::DETAILS_ACTION_UPDATE];
				}

				if (in_array($path, self::BLOB_FIELDS)) {
					$result[$path] = [self::DETAILS_ACTION_UPDATE];
				}
				else {
					$result[$path] = [
						self::DETAILS_ACTION_UPDATE,
						self::isValueToMask($resource, $path, $full_object) ? ZBX_SECRET_MASK : $value,
						self::isValueToMask($resource, $path, $db_object) ? ZBX_SECRET_MASK : $db_value
					];
				}
			}
		}

		return $result;
	}
}<|MERGE_RESOLUTION|>--- conflicted
+++ resolved
@@ -108,12 +108,9 @@
 		self::RESOURCE_AUTOREGISTRATION => 'config',
 		self::RESOURCE_DASHBOARD => 'dashboard',
 		self::RESOURCE_HOUSEKEEPING => 'config',
-<<<<<<< HEAD
 		self::RESOURCE_ICON_MAP => 'icon_map',
 		self::RESOURCE_IMAGE => 'images',
-=======
 		self::RESOURCE_ITEM => 'items',
->>>>>>> 1b859e25
 		self::RESOURCE_MACRO => 'globalmacro',
 		self::RESOURCE_MODULE => 'module',
 		self::RESOURCE_PROXY => 'hosts',
@@ -148,12 +145,9 @@
 		self::RESOURCE_AUTOREGISTRATION => null,
 		self::RESOURCE_DASHBOARD => 'name',
 		self::RESOURCE_HOUSEKEEPING => null,
-<<<<<<< HEAD
 		self::RESOURCE_ICON_MAP => 'name',
 		self::RESOURCE_IMAGE => 'name',
-=======
 		self::RESOURCE_ITEM => 'name',
->>>>>>> 1b859e25
 		self::RESOURCE_MACRO => 'macro',
 		self::RESOURCE_MODULE => 'id',
 		self::RESOURCE_PROXY => 'host',
@@ -178,12 +172,9 @@
 		self::RESOURCE_AUTOREGISTRATION => 'autoregistration',
 		self::RESOURCE_DASHBOARD => 'dashboard',
 		self::RESOURCE_HOUSEKEEPING => 'housekeeping',
-<<<<<<< HEAD
 		self::RESOURCE_ICON_MAP => 'iconmap',
 		self::RESOURCE_IMAGE => 'image',
-=======
 		self::RESOURCE_ITEM => 'item',
->>>>>>> 1b859e25
 		self::RESOURCE_MACRO => 'usermacro',
 		self::RESOURCE_MODULE => 'module',
 		self::RESOURCE_PROXY => 'proxy',
