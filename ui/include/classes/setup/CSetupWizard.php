<?php
/*
** Zabbix
** Copyright (C) 2001-2024 Zabbix SIA
**
** This program is free software; you can redistribute it and/or modify
** it under the terms of the GNU General Public License as published by
** the Free Software Foundation; either version 2 of the License, or
** (at your option) any later version.
**
** This program is distributed in the hope that it will be useful,
** but WITHOUT ANY WARRANTY; without even the implied warranty of
** MERCHANTABILITY or FITNESS FOR A PARTICULAR PURPOSE. See the
** GNU General Public License for more details.
**
** You should have received a copy of the GNU General Public License
** along with this program; if not, write to the Free Software
** Foundation, Inc., 51 Franklin Street, Fifth Floor, Boston, MA  02110-1301, USA.
**/


/**
 * Setup wizard form.
 */
class CSetupWizard extends CForm {

	public const STAGE_WELCOME			= 1;
	public const STAGE_REQUIREMENTS		= 2;
	public const STAGE_DB_CONNECTION	= 3;
	public const STAGE_SETTINGS			= 4;
	public const STAGE_SUMMARY			= 5;
	public const STAGE_INSTALL			= 6;

	private $frontend_setup;
	private $stages;

	private $disable_cancel_button = false;
	private $disable_back_button = false;
	private $show_retry_button = false;

	private $step_failed = false;

	public function __construct() {
		parent::__construct();

		$this->setId('setup-form');

		$this->frontend_setup = new CFrontendSetup();

		$this->stages = [
			self::STAGE_WELCOME => [
				'title' => _('Welcome'),
				'fn' => 'stageWelcome'
			],
			self::STAGE_REQUIREMENTS => [
				'title' => _('Check of pre-requisites'),
				'fn' => 'stageRequirements'
			],
			self::STAGE_DB_CONNECTION => [
				'title' => _('Configure DB connection'),
				'fn' => 'stageDbConnection'
			],
			self::STAGE_SETTINGS => [
				'title' => _('Settings'),
				'fn' => 'stageSettings'
			],
			self::STAGE_SUMMARY => [
				'title' => _('Pre-installation summary'),
				'fn' => 'stageSummary'
			],
			self::STAGE_INSTALL => [
				'title' => _('Install'),
				'fn' => 'stageInstall'
			]
		];

		$this->doAction();
	}

	public function getStep(): int {
		$step = $this->getConfig('step');

		return array_key_exists($step, $this->stages) ? $step : self::STAGE_WELCOME;
	}

	private function doAction(): void {
		/*
		 * Having non-super-admin authenticated at this step means:
		 *   - Either the config file has been manually created by the user.
		 *   - Or dealing with a spoofed session cookie.
		 *
		 * Since it is not possible to distinguish between the two, skip data validation and prevent stage switching.
		 * Any of either cases is only possible with self::STAGE_INSTALL stage.
		 */
		if (CWebUser::$data && CWebUser::getType() < USER_TYPE_SUPER_ADMIN) {
			return;
		}

		if (hasRequest('back') && array_key_exists($this->getStep(), getRequest('back'))) {
			$this->doBack();
		}

		if ($this->getStep() == self::STAGE_REQUIREMENTS) {
			if (hasRequest('next') && array_key_exists(self::STAGE_REQUIREMENTS, getRequest('next'))) {
				$default_lang = getRequest('default_lang', $this->getConfig('default_lang'));
				$this->frontend_setup->setDefaultLang($default_lang);
				$finalResult = CFrontendSetup::CHECK_OK;

				foreach ($this->frontend_setup->checkRequirements() as $req) {
					if ($req['result'] > $finalResult) {
						$finalResult = $req['result'];
					}
				}

				if ($finalResult == CFrontendSetup::CHECK_FATAL) {
					$this->step_failed = true;
					unset($_REQUEST['next']);
				}
				else {
					$this->doNext();
				}
			}
		}
		elseif ($this->getStep() == self::STAGE_DB_CONNECTION) {
			$input = [
				'DB_TYPE' => getRequest('type', $this->getConfig('DB_TYPE')),
				'DB_SERVER' => getRequest('server', $this->getConfig('DB_SERVER', 'localhost')),
				'DB_PORT' => getRequest('port', $this->getConfig('DB_PORT', '0')),
				'DB_DATABASE' => getRequest('database', $this->getConfig('DB_DATABASE', 'zabbix')),
				'DB_CREDS_STORAGE' => getRequest('creds_storage',
					$this->getConfig('DB_CREDS_STORAGE', DB_STORE_CREDS_CONFIG)
				),
				'DB_PASSWORD' => getRequest('password', $this->getConfig('DB_PASSWORD', '')),
				'DB_SCHEMA' => getRequest('schema', $this->getConfig('DB_SCHEMA', '')),
				'DB_ENCRYPTION' => (bool) getRequest('tls_encryption', $this->getConfig('DB_ENCRYPTION', false)),
				'DB_ENCRYPTION_ADVANCED' => (bool) getRequest('verify_certificate',
					$this->getConfig('DB_ENCRYPTION_ADVANCED', false)
				),
				'DB_VERIFY_HOST' => (bool) getRequest('verify_host', $this->getConfig('DB_VERIFY_HOST', false)),
				'DB_KEY_FILE' => getRequest('key_file', $this->getConfig('DB_KEY_FILE', '')),
				'DB_CERT_FILE' => getRequest('cert_file', $this->getConfig('DB_CERT_FILE', '')),
				'DB_CA_FILE' => getRequest('ca_file', $this->getConfig('DB_CA_FILE', '')),
				'DB_CIPHER_LIST' => getRequest('cipher_list', $this->getConfig('DB_CIPHER_LIST', ''))
			];

			if (!$input['DB_ENCRYPTION_ADVANCED']) {
				$input['DB_KEY_FILE'] = '';
				$input['DB_CERT_FILE'] = '';
				$input['DB_CA_FILE'] = '';
				$input['DB_CIPHER_LIST'] = '';
			}
			else if ($input['DB_TYPE'] === ZBX_DB_MYSQL) {
				$input['DB_VERIFY_HOST'] = true;
			}

			if ($input['DB_TYPE'] !== ZBX_DB_POSTGRESQL) {
				$input['DB_SCHEMA'] = '';
			}

			foreach ($input as $name => $value) {
				$this->setConfig($name, $value);
			}

			switch ($this->getConfig('DB_CREDS_STORAGE')) {
				case DB_STORE_CREDS_VAULT_HASHICORP:
					$this->setConfig('DB_VAULT_URL', getRequest('vault_url',
						$this->getConfig('DB_VAULT_URL', CVaultHashiCorp::API_ENDPOINT_DEFAULT)
					));

					$this->setConfig('DB_VAULT_PREFIX', getRequest('vault_prefix_hashicorp',
						$this->getConfig('DB_VAULT_PREFIX', '')
					));

					$this->setConfig('DB_VAULT_DB_PATH', getRequest('vault_db_path',
						$this->getConfig('DB_VAULT_DB_PATH', '')
					));

					$this->setConfig('DB_VAULT_TOKEN', getRequest('vault_token', $this->getConfig('DB_VAULT_TOKEN')));

					$this->unsetConfig(['DB_USER', 'DB_PASSWORD', 'DB_VAULT_CERTIFICATES', 'DB_VAULT_CERT_FILE',
						'DB_VAULT_KEY_FILE']
					);
					break;

				case DB_STORE_CREDS_VAULT_CYBERARK:
					$this->setConfig('DB_VAULT_URL', getRequest('vault_url',
						$this->getConfig('DB_VAULT_URL', CVaultCyberArk::API_ENDPOINT_DEFAULT)
					));

					$this->setConfig('DB_VAULT_PREFIX', getRequest('vault_prefix_cyberark',
						$this->getConfig('DB_VAULT_PREFIX', '')
					));

					$this->setConfig('DB_VAULT_DB_PATH', getRequest('vault_query_string',
						$this->getConfig('DB_VAULT_DB_PATH', '')
					));

					$vault_certificates = (bool) getRequest('vault_certificates',
						$this->getConfig('DB_VAULT_CERTIFICATES', false)
					);
					$this->setConfig('DB_VAULT_CERTIFICATES', $vault_certificates);

					if ($vault_certificates) {
						$this->setConfig('DB_VAULT_CERT_FILE', getRequest('vault_cert_file',
							$this->getConfig('DB_VAULT_CERT_FILE')
						));

						$this->setConfig('DB_VAULT_KEY_FILE', getRequest('vault_key_file',
							$this->getConfig('DB_VAULT_KEY_FILE')
						));
					}

					$this->unsetConfig(['DB_USER', 'DB_PASSWORD', 'DB_VAULT_TOKEN']);
					break;

				default:
					$this->setConfig('DB_USER', getRequest('user', $this->getConfig('DB_USER', 'root')));
					$this->setConfig('DB_PASSWORD', getRequest('password', $this->getConfig('DB_PASSWORD', '')));

					$this->unsetConfig(['DB_VAULT_URL', 'DB_VAULT_DB_PATH', 'DB_VAULT_TOKEN', 'DB_VAULT_CERTIFICATES',
						'DB_VAULT_CERT_FILE', 'DB_VAULT_KEY_FILE']
					);
					break;
			}

			if (hasRequest('next') && array_key_exists(self::STAGE_DB_CONNECTION, getRequest('next'))) {
				switch ($this->getConfig('DB_CREDS_STORAGE')) {
					case DB_STORE_CREDS_VAULT_HASHICORP:
						$vault_provider = new CVaultHashiCorp($this->getConfig('DB_VAULT_URL'),
							$this->getConfig('DB_VAULT_PREFIX'), $this->getConfig('DB_VAULT_DB_PATH'),
							$this->getConfig('DB_VAULT_TOKEN')
						);
						break;

					case DB_STORE_CREDS_VAULT_CYBERARK:
						$vault_provider = new CVaultCyberArk($this->getConfig('DB_VAULT_URL'),
							$this->getConfig('DB_VAULT_PREFIX'), $this->getConfig('DB_VAULT_DB_PATH'),
							$this->getConfig('DB_VAULT_CERT_FILE'), $this->getConfig('DB_VAULT_KEY_FILE')
						);
						break;

					default:
						$vault_provider = null;
						break;
				}

				$db_connected = false;

				if ($vault_provider !== null) {
					if (ini_get('allow_url_fopen') != 1) {
						error(_('Please enable "allow_url_fopen" directive.'));
					}
					else {
						$db_credentials = $vault_provider->validateParameters()
							? $vault_provider->getCredentials()
							: null;

						if ($db_credentials === null) {
							foreach ($vault_provider->getErrors() as $error) {
								error($error);
							}
						}
						else {
							$db_connected = $this->dbConnect($db_credentials['user'], $db_credentials['password']);
						}
					}
				}
				else {
					$db_connected = $this->dbConnect();
				}

				if ($db_connected) {
					if ($this->checkConnection()) {
						$this->doNext();
					}

					$this->dbClose();
				}
				else {
					$this->step_failed = true;
					unset($_REQUEST['next']);
				}
			}
		}
		elseif ($this->getStep() == self::STAGE_SETTINGS) {
			$this->setConfig('ZBX_SERVER_NAME', getRequest('zbx_server_name', $this->getConfig('ZBX_SERVER_NAME', '')));

			if (hasRequest('next') && array_key_exists(self::STAGE_SETTINGS, getRequest('next'))) {
				$this->doNext();
			}
		}
		elseif ($this->getStep() == self::STAGE_INSTALL) {
			if (hasRequest('save_config')) {
				$vault_config = [
					'VAULT' => '',
					'VAULT_URL' => '',
					'VAULT_PREFIX' => '',
					'VAULT_DB_PATH' => '',
					'VAULT_TOKEN' => '',
					'VAULT_CERT_FILE' => '',
					'VAULT_KEY_FILE' => ''
				];

				$db_creds_config = [
					'USER' => '',
					'PASSWORD' => ''
				];

				switch ($this->getConfig('DB_CREDS_STORAGE', DB_STORE_CREDS_CONFIG)) {
					case DB_STORE_CREDS_VAULT_HASHICORP:
						$vault_config['VAULT'] = CVaultHashiCorp::NAME;
						$vault_config['VAULT_URL'] = $this->getConfig('DB_VAULT_URL');
						$vault_config['VAULT_PREFIX'] = $this->getConfig('DB_VAULT_PREFIX');
						$vault_config['VAULT_DB_PATH'] = $this->getConfig('DB_VAULT_DB_PATH');
						$vault_config['VAULT_TOKEN'] = $this->getConfig('DB_VAULT_TOKEN');
						break;

					case DB_STORE_CREDS_VAULT_CYBERARK:
						$vault_config['VAULT'] = CVaultCyberArk::NAME;
						$vault_config['VAULT_URL'] = $this->getConfig('DB_VAULT_URL');
						$vault_config['VAULT_PREFIX'] = $this->getConfig('DB_VAULT_PREFIX');
						$vault_config['VAULT_DB_PATH'] = $this->getConfig('DB_VAULT_DB_PATH');
						$vault_config['VAULT_CERT_FILE'] = $this->getConfig('DB_VAULT_CERT_FILE');
						$vault_config['VAULT_KEY_FILE'] = $this->getConfig('DB_VAULT_KEY_FILE');
						break;

					default:
						$db_creds_config['USER'] = $this->getConfig('DB_USER');
						$db_creds_config['PASSWORD'] = $this->getConfig('DB_PASSWORD');
						break;
				}

				// make zabbix.conf.php downloadable
				header('Content-Type: application/x-httpd-php');
				header('Content-Disposition: attachment; filename="'.basename(CConfigFile::CONFIG_FILE_PATH).'"');
				$config = new CConfigFile(APP::getRootDir().CConfigFile::CONFIG_FILE_PATH);
				$config->config = [
					'DB' => [
						'TYPE' => $this->getConfig('DB_TYPE'),
						'SERVER' => $this->getConfig('DB_SERVER'),
						'PORT' => $this->getConfig('DB_PORT'),
						'DATABASE' => $this->getConfig('DB_DATABASE'),
						'SCHEMA' => $this->getConfig('DB_SCHEMA'),
						'ENCRYPTION' => (bool) $this->getConfig('DB_ENCRYPTION'),
						'VERIFY_HOST' => (bool) $this->getConfig('DB_VERIFY_HOST'),
						'KEY_FILE' => $this->getConfig('DB_KEY_FILE'),
						'CERT_FILE' => $this->getConfig('DB_CERT_FILE'),
						'CA_FILE' => $this->getConfig('DB_CA_FILE'),
						'CIPHER_LIST' => $this->getConfig('DB_CIPHER_LIST')
					] + $db_creds_config + $vault_config,
					'ZBX_SERVER_NAME' => $this->getConfig('ZBX_SERVER_NAME')
				];
				die($config->getString());
			}
		}

		if (hasRequest('next') && array_key_exists($this->getStep(), getRequest('next'))) {
			$this->doNext();
		}
	}

	private function doNext(): void {
		if (array_key_exists($this->getStep() + 1, $this->stages)) {
			$this->setConfig('step', $this->getStep() + 1);
		}
	}

	private function doBack(): void {
		if (array_key_exists($this->getStep() - 1, $this->stages)) {
			$this->setConfig('step', $this->getStep() - 1);
		}
	}

	protected function bodyToString($destroy = true): string {
		$setup_left = (new CDiv())
			->addClass(ZBX_STYLE_SETUP_LEFT)
			->addItem(makeLogo(LOGO_TYPE_NORMAL))
			->addItem($this->getList());

		$setup_right = (new CDiv($this->getStage()))->addClass(ZBX_STYLE_SETUP_RIGHT);

		if (CWebUser::$data && CWebUser::getType() == USER_TYPE_SUPER_ADMIN) {
			$cancel_button = (new CSubmit('cancel', _('Cancel')))
				->addClass(ZBX_STYLE_BTN_ALT)
				->addClass(ZBX_STYLE_FLOAT_LEFT);

			if ($this->disable_cancel_button) {
				$cancel_button->setEnabled(false);
			}
		}
		else {
			$cancel_button = null;
		}

		$back_button = (new CSubmit('back['.($this->getStep()).']', _('Back')))
			->addClass(ZBX_STYLE_BTN_ALT)
			->addClass(ZBX_STYLE_FLOAT_LEFT);

		if ($this->getStep() == self::STAGE_WELCOME || $this->disable_back_button) {
			$back_button->setEnabled(false);
		}

		if (array_key_exists($this->getStep() + 1, $this->stages)) {
			$next_button = new CSubmit('next['.($this->getStep()).']', _('Next step'));
		}
		else {
			$next_button = new CSubmit($this->show_retry_button ? 'retry' : 'finish', _('Finish'));
		}

		$setup_footer = (new CDiv([new CDiv([$next_button, $back_button]), $cancel_button]))
			->addClass(ZBX_STYLE_SETUP_FOOTER);

		$setup_container = (new CDiv([$setup_left, $setup_right, $setup_footer]))->addClass(ZBX_STYLE_SETUP_CONTAINER);

		return parent::bodyToString().$setup_container->toString();
	}

	private function getStage(): array {
		$function = $this->stages[$this->getStep()]['fn'];

		return $this->$function();
	}

	private function stageWelcome(): array {
		preg_match('/^\d+\.\d+/', ZABBIX_VERSION, $version);
		$setup_title = (new CDiv([new CSpan(_('Welcome to')), 'Zabbix '.$version[0]]))->addClass(ZBX_STYLE_SETUP_TITLE);

		$default_lang = $this->getConfig('default_lang');
		$lang_select = (new CSelect('default_lang'))
			->setId('default-lang')
			->setValue($default_lang)
			->setFocusableElementId('label-default-lang')
			->setAttribute('autofocus', 'autofocus');

		$all_locales_available = true;

		foreach (getLocales() as $localeid => $locale) {
			if (!$locale['display']) {
				continue;
			}

			/*
			 * Checking if this locale exists in the system. The only way of doing it is to try and set one
			 * trying to set only the LC_MONETARY locale to avoid changing LC_NUMERIC.
			 */
			$locale_available = ($localeid === ZBX_DEFAULT_LANG
				|| setlocale(LC_MONETARY, zbx_locale_variants($localeid))
			);

			$lang_select->addOption((new CSelectOption($localeid, $locale['name']))->setDisabled(!$locale_available));

			if (!$locale_available) {
				$all_locales_available = false;
			}
		}

		// Restoring original locale.
		setlocale(LC_MONETARY, zbx_locale_variants($default_lang));

		$language_error = null;

		if (!function_exists('bindtextdomain')) {
			$language_error = makeErrorIcon('Translations are unavailable because the PHP gettext module is missing.');

			$lang_select->setReadonly();
		}
		elseif (!$all_locales_available) {
			$language_error = makeWarningIcon(
				_('You are not able to choose some of the languages, because locales for them are not installed on the web server.')
			);
		}

		$language_select = (new CFormList())
			->addRow(new CLabel(_('Default language'), $lang_select->getFocusableElementId()), [
				$lang_select, $language_error
			]);

		return [(new CDiv([$setup_title, $language_select]))->addClass(ZBX_STYLE_SETUP_RIGHT_BODY)];
	}

	private function stageRequirements(): array {
		$table = (new CTable())
			->addClass(ZBX_STYLE_LIST_TABLE)
			->setHeader(['', _('Current value'), _('Required'), '']);

		$messages = [];
		$default_lang = getRequest('default_lang', $this->getConfig('default_lang'));
		$this->frontend_setup->setDefaultLang($default_lang);
		$finalResult = CFrontendSetup::CHECK_OK;

		foreach ($this->frontend_setup->checkRequirements() as $req) {
			if ($req['result'] == CFrontendSetup::CHECK_OK) {
				$class = ZBX_STYLE_GREEN;
				$result = 'OK';
			}
			elseif ($req['result'] == CFrontendSetup::CHECK_WARNING) {
				$class = ZBX_STYLE_ORANGE;
				$result = new CSpan(_x('Warning', 'setup'));
			}
			else {
				$class = ZBX_STYLE_RED;
				$result = new CSpan(_('Fail'));
				$messages[] = ['type' => 'error', 'message' => $req['error']];
			}

			$table->addRow(
				[
					$req['name'],
					$req['current'],
					$req['required'] !== null ? $req['required'] : '',
					(new CCol($result))->addClass($class)
				]
			);

			if ($req['result'] > $finalResult) {
				$finalResult = $req['result'];
			}
		}

		if ($finalResult == CFrontendSetup::CHECK_FATAL) {
			$message_box = makeMessageBox(ZBX_STYLE_MSG_BAD, $messages, null, false, true);
		}
		else {
			$message_box = null;
		}

		return [
			new CTag('h1', true, _('Check of pre-requisites')),
			(new CDiv([$message_box, $table]))->addClass(ZBX_STYLE_SETUP_RIGHT_BODY)
		];
	}

	private function stageDbConnection(): array {
		$DB['TYPE'] = $this->getConfig('DB_TYPE', key(CFrontendSetup::getSupportedDatabases()));
		$db_warning = _('Support for Oracle DB is deprecated since Zabbix 7.0 and will be removed in future versions.');

		$table = (new CFormList())
			->addItem([
				(new CVar('tls_encryption', 0))->removeId(),
				(new CVar('verify_certificate', 0))->removeId(),
				(new CVar('verify_host', 0))->removeId()
			])
			->addRow(new CLabel(_('Database type'), 'label-type'), [
				(new CSelect('type'))
					->setId('type')
					->setFocusableElementId('label-type')
					->setValue($DB['TYPE'])
					->addOptions(CSelect::createOptionsFromArray(CFrontendSetup::getSupportedDatabases())),
				makeWarningIcon($db_warning)->setId('db_warning')
			])
			->addRow(_('Database host'),
				(new CTextBox('server', $this->getConfig('DB_SERVER', 'localhost')))
					->setWidth(ZBX_TEXTAREA_SMALL_WIDTH)
			)
			->addRow(_('Database port'), [
				(new CNumericBox('port', $this->getConfig('DB_PORT', '0'), 5, false, false, false))
					->setWidth(ZBX_TEXTAREA_SMALL_WIDTH),
				(new CDiv())->addClass(ZBX_STYLE_FORM_INPUT_MARGIN),
				(new CSpan(_('0 - use default port')))->addClass(ZBX_STYLE_GREY)
			])
			->addRow(_('Database name'),
				(new CTextBox('database', $this->getConfig('DB_DATABASE', 'zabbix')))
					->setWidth(ZBX_TEXTAREA_SMALL_WIDTH)
			)
			->addRow(_('Database schema'),
				(new CTextBox('schema', $this->getConfig('DB_SCHEMA', '')))
					->setWidth(ZBX_TEXTAREA_SMALL_WIDTH),
				'db_schema_row',
				ZBX_STYLE_DISPLAY_NONE
			);

		$db_creds_storage = (int) $this->getConfig('DB_CREDS_STORAGE', DB_STORE_CREDS_CONFIG);

		$table
			->addRow(_('Store credentials in'),
				(new CRadioButtonList('creds_storage', $db_creds_storage))
					->addValue(_('Plain text'), DB_STORE_CREDS_CONFIG)
					->addValue(_('HashiCorp Vault'), DB_STORE_CREDS_VAULT_HASHICORP)
					->addValue(_('CyberArk Vault'), DB_STORE_CREDS_VAULT_CYBERARK)
					->setModern(true)
			)
			// Plaintext.
			->addRow(_('User'),
				(new CTextBox('user', $this->getConfig('DB_USER', 'zabbix')))->setWidth(ZBX_TEXTAREA_SMALL_WIDTH),
				'db_user',
				$db_creds_storage != DB_STORE_CREDS_CONFIG ? ZBX_STYLE_DISPLAY_NONE : null
			)
			->addRow(_('Password'),
				(new CPassBox('password', $this->getConfig('DB_PASSWORD')))->setWidth(ZBX_TEXTAREA_SMALL_WIDTH),
				'db_password',
				$db_creds_storage != DB_STORE_CREDS_CONFIG ? ZBX_STYLE_DISPLAY_NONE : null
			)
			// Vault common.
			->addRow(
				(new CLabel(_('Vault API endpoint')))->setAsteriskMark(),
				(new CTextBox('vault_url',
					$this->getConfig('DB_VAULT_URL', $db_creds_storage == DB_STORE_CREDS_VAULT_HASHICORP
						? CVaultHashiCorp::API_ENDPOINT_DEFAULT
						: CVaultCyberArk::API_ENDPOINT_DEFAULT
					)
				))->setWidth(ZBX_TEXTAREA_MEDIUM_WIDTH),
				'vault_url_row',
				!in_array($db_creds_storage, [DB_STORE_CREDS_VAULT_HASHICORP, DB_STORE_CREDS_VAULT_CYBERARK])
					? ZBX_STYLE_DISPLAY_NONE
					: null
			)
			// HashiCorp Vault - related fields.
			->addRow(
				_('Vault prefix'),
				(new CTextBox('vault_prefix_hashicorp', $db_creds_storage == DB_STORE_CREDS_VAULT_HASHICORP
					? $this->getConfig('DB_VAULT_PREFIX')
					: ''
				))
					->setWidth(ZBX_TEXTAREA_MEDIUM_WIDTH)
					->setAttribute('maxlength', 2048)
					->setAttribute('placeholder', CVaultHashiCorp::DB_PREFIX_PLACEHOLDER),
				'vault_prefix_hashicorp_row',
				$db_creds_storage != DB_STORE_CREDS_VAULT_CYBERARK ? ZBX_STYLE_DISPLAY_NONE : null
			)
			->addRow(
				(new CLabel(_('Vault secret path')))->setAsteriskMark(),
				(new CTextBox('vault_db_path', $db_creds_storage == DB_STORE_CREDS_VAULT_HASHICORP
					? $this->getConfig('DB_VAULT_DB_PATH')
					: ''
				))
					->setAttribute('placeholder', CVaultHashiCorp::DB_PATH_PLACEHOLDER)
					->setWidth(ZBX_TEXTAREA_SMALL_WIDTH),
				'vault_db_path_row',
				$db_creds_storage != DB_STORE_CREDS_VAULT_HASHICORP ? ZBX_STYLE_DISPLAY_NONE : null
			)
			->addRow(_('Vault authentication token'),
				(new CTextBox('vault_token', $this->getConfig('DB_VAULT_TOKEN')))
					->setWidth(ZBX_TEXTAREA_SMALL_WIDTH)
					->setAttribute('maxlength', 2048),
				'vault_token_row',
				$db_creds_storage != DB_STORE_CREDS_VAULT_HASHICORP ? ZBX_STYLE_DISPLAY_NONE : null
			)
			// CyberArk Vault - related fields.
			->addRow(
				_('Vault prefix'),
				(new CTextBox('vault_prefix_cyberark', $db_creds_storage == DB_STORE_CREDS_VAULT_CYBERARK
					? $this->getConfig('DB_VAULT_PREFIX')
					: ''
				))
					->setWidth(ZBX_TEXTAREA_MEDIUM_WIDTH)
					->setAttribute('maxlength', 2048)
					->setAttribute('placeholder', CVaultCyberArk::DB_PREFIX_DEFAULT),
				'vault_prefix_cyberark_row',
				$db_creds_storage != DB_STORE_CREDS_VAULT_CYBERARK ? ZBX_STYLE_DISPLAY_NONE : null
			)
			->addRow(
				(new CLabel(_('Vault secret query string')))->setAsteriskMark(),
				(new CTextBox('vault_query_string', $db_creds_storage == DB_STORE_CREDS_VAULT_CYBERARK
					? $this->getConfig('DB_VAULT_DB_PATH')
					: ''
				))
					->setAttribute('placeholder', CVaultCyberArk::DB_PATH_PLACEHOLDER)
					->setAttribute('maxlength', 2048)
					->setWidth(ZBX_TEXTAREA_MEDIUM_WIDTH),
				'vault_query_string_row',
				$db_creds_storage != DB_STORE_CREDS_VAULT_CYBERARK ? ZBX_STYLE_DISPLAY_NONE : null
			)
			->addRow(
				(new CLabel(_('Vault certificates'), 'vault_certificates_toggle')),
				(new CCheckBox('vault_certificates'))
					->setId('vault_certificates_toggle')
					->setChecked($this->getConfig('DB_VAULT_CERTIFICATES', false)),
				'vault_certificates_row',
				$db_creds_storage != DB_STORE_CREDS_VAULT_CYBERARK ? ZBX_STYLE_DISPLAY_NONE : null
			)
			->addRow(_('SSL certificate file'),
				(new CTextBox('vault_cert_file', $this->getConfig('DB_VAULT_CERT_FILE', 'conf/certs/cyberark-cert.pem')))
					->setWidth(ZBX_TEXTAREA_MEDIUM_WIDTH)
					->setAttribute('maxlength', 2048),
				'vault_cert_file_row',
				$db_creds_storage != DB_STORE_CREDS_VAULT_CYBERARK || !$this->getConfig('DB_VAULT_CERTIFICATES', false)
					? ZBX_STYLE_DISPLAY_NONE
					: null
			)
			->addRow(_('SSL key file'),
				(new CTextBox('vault_key_file', $this->getConfig('DB_VAULT_KEY_FILE', 'conf/certs/cyberark-key.pem')))
					->setWidth(ZBX_TEXTAREA_MEDIUM_WIDTH)
					->setAttribute('maxlength', 2048),
				'vault_key_file_row',
				$db_creds_storage != DB_STORE_CREDS_VAULT_CYBERARK || !$this->getConfig('DB_VAULT_CERTIFICATES', false)
					? ZBX_STYLE_DISPLAY_NONE
					: null
			);

		$table
			->addRow(_('Database TLS encryption'),
				[
					(new CCheckBox('tls_encryption'))->setChecked($this->getConfig('DB_ENCRYPTION', true)),
					(new CDiv(
						_('Connection will not be encrypted because it uses a socket file (on Unix) or shared memory (Windows).')
					))
						->setId('tls_encryption_hint')
						->addClass(ZBX_STYLE_DISPLAY_NONE)
				],
				'db_encryption_row',
				ZBX_STYLE_DISPLAY_NONE
			)
			->addRow(_('Verify database certificate'),
				(new CCheckBox('verify_certificate'))->setChecked($this->getConfig('DB_ENCRYPTION_ADVANCED')),
				'db_verify_host',
				ZBX_STYLE_DISPLAY_NONE
			)
			->addRow((new CLabel(_('Database TLS CA file')))->setAsteriskMark(),
				(new CTextBox('ca_file', $this->getConfig('DB_CA_FILE')))->setWidth(ZBX_TEXTAREA_MEDIUM_WIDTH),
				'db_cafile_row',
				ZBX_STYLE_DISPLAY_NONE
			)
			->addRow(_('Database TLS key file'),
				(new CTextBox('key_file', $this->getConfig('DB_KEY_FILE')))->setWidth(ZBX_TEXTAREA_MEDIUM_WIDTH),
				'db_keyfile_row',
				ZBX_STYLE_DISPLAY_NONE
			)
			->addRow(_('Database TLS certificate file'),
				(new CTextBox('cert_file', $this->getConfig('DB_CERT_FILE')))->setWidth(ZBX_TEXTAREA_MEDIUM_WIDTH),
				'db_certfile_row',
				ZBX_STYLE_DISPLAY_NONE
			)
			->addRow(_('Database host verification'),
				(new CCheckBox('verify_host'))->setChecked($this->getConfig('DB_VERIFY_HOST')),
				'db_verify_host_row',
				ZBX_STYLE_DISPLAY_NONE
			)
			->addRow(_('Database TLS cipher list'),
				(new CTextBox('cipher_list', $this->getConfig('DB_CIPHER_LIST')))->setWidth(ZBX_TEXTAREA_MEDIUM_WIDTH),
				'db_cipher_row',
				ZBX_STYLE_DISPLAY_NONE
			);

		if ($this->step_failed) {
			$message_box = makeMessageBox(ZBX_STYLE_MSG_BAD, CMessageHelper::getMessages(),
				_('Cannot connect to the database.'), false, true
			);
		}
		else {
			$message_box = null;
		}

		return [
			new CTag('h1', true, _('Configure DB connection')),
			(new CDiv([
				new CTag('p', true, _s('Please create database manually, and set the configuration parameters for connection to this database. Press "%1$s" button when done.', _('Next step'))),
				$message_box,
				$table
			]))->addClass(ZBX_STYLE_SETUP_RIGHT_BODY)
		];
	}

	private function stageSettings(): array {
		$timezones[ZBX_DEFAULT_TIMEZONE] = CTimezoneHelper::getTitle(CTimezoneHelper::getSystemTimezone(), _('System'));
		$timezones += CTimezoneHelper::getList();

		$table = (new CFormList())
			->addRow(
				_('Zabbix server name'),
				(new CTextBox('zbx_server_name', $this->getConfig('ZBX_SERVER_NAME', '')))
					->setWidth(ZBX_TEXTAREA_SMALL_WIDTH)
			)
			->addRow(
				new CLabel(_('Default time zone'), 'label-default-timezone'),
				(new CSelect('default_timezone'))
					->setValue($this->getConfig('default_timezone', ZBX_DEFAULT_TIMEZONE))
					->addOptions(CSelect::createOptionsFromArray($timezones))
					->setFocusableElementId('label-default-timezone')
					->setAttribute('autofocus', 'autofocus')
			)
			->addRow(new CLabel(_('Default theme'), 'label-default-theme'),
				(new CSelect('default_theme'))
					->setId('default-theme')
					->setFocusableElementId('label-default-theme')
					->setWidth(ZBX_TEXTAREA_SMALL_WIDTH)
					->setValue($this->getConfig('default_theme'))
					->addOptions(CSelect::createOptionsFromArray(APP::getThemes()))
			);

		return [
			new CTag('h1', true, _('Settings')),
			(new CDiv($table))->addClass(ZBX_STYLE_SETUP_RIGHT_BODY)
		];
	}

	private function stageSummary(): array {
		$db_type = $this->getConfig('DB_TYPE');
		$databases = CFrontendSetup::getSupportedDatabases();

		$table = (new CFormList())
			->addRow(
				(new CSpan(_('Database type')))->addClass(ZBX_STYLE_GREY),
				$databases[$db_type]
			);

		$db_port = $this->getConfig('DB_PORT') == 0 ? _('default') : $this->getConfig('DB_PORT');

		if ($this->getConfig('DB_CREDS_STORAGE', DB_STORE_CREDS_CONFIG) == DB_STORE_CREDS_CONFIG) {
			$db_password = preg_replace('/./', '*', $this->getConfig('DB_PASSWORD'));
			$db_username = $this->getConfig('DB_USER');
		}
		else {
			$db_password = _('Stored in Vault secret');
			$db_username = _('Stored in Vault secret');
		}

		$table
			->addRow(
				(new CSpan(_('Database server')))->addClass(ZBX_STYLE_GREY),
				$this->getConfig('DB_SERVER')
			)
			->addRow(
				(new CSpan(_('Database port')))->addClass(ZBX_STYLE_GREY),
				$db_port
			)
			->addRow(
				(new CSpan(_('Database name')))->addClass(ZBX_STYLE_GREY),
				$this->getConfig('DB_DATABASE')
			)
			->addRow(
				(new CSpan(_('Database user')))->addClass(ZBX_STYLE_GREY),
				$db_username
			)
			->addRow(
				(new CSpan(_('Database password')))->addClass(ZBX_STYLE_GREY),
				$db_password
			);

		if ($db_type === ZBX_DB_POSTGRESQL) {
			$table->addRow(
				(new CSpan(_('Database schema')))->addClass(ZBX_STYLE_GREY),
				$this->getConfig('DB_SCHEMA')
			);
		}

		if ($this->getConfig('DB_CREDS_STORAGE', DB_STORE_CREDS_CONFIG) == DB_STORE_CREDS_VAULT_HASHICORP) {
			$table
				->addRow(
					(new CSpan(_('Vault API endpoint')))->addClass(ZBX_STYLE_GREY),
					$this->getConfig('DB_VAULT_URL')
				)
				->addRow(
					(new CSpan(_('Vault prefix')))->addClass(ZBX_STYLE_GREY),
					$this->getConfig('DB_VAULT_PREFIX')
				)
				->addRow(
					(new CSpan(_('Vault secret path')))->addClass(ZBX_STYLE_GREY),
					$this->getConfig('DB_VAULT_DB_PATH')
				)
				->addRow(
					(new CSpan(_('Vault authentication token')))->addClass(ZBX_STYLE_GREY),
					$this->getConfig('DB_VAULT_TOKEN')
				);
		}

		if ($this->getConfig('DB_CREDS_STORAGE', DB_STORE_CREDS_CONFIG) == DB_STORE_CREDS_VAULT_CYBERARK) {
			$table
				->addRow(
					(new CSpan(_('Vault API endpoint')))->addClass(ZBX_STYLE_GREY),
					$this->getConfig('DB_VAULT_URL')
				)
				->addRow(
					(new CSpan(_('Vault prefix')))->addClass(ZBX_STYLE_GREY),
					$this->getConfig('DB_VAULT_PREFIX')
				)
				->addRow(
					(new CSpan(_('Vault secret query string')))->addClass(ZBX_STYLE_GREY),
					$this->getConfig('DB_VAULT_DB_PATH')
				)
				->addRow(
					(new CSpan(_('Vault certificates')))->addClass(ZBX_STYLE_GREY),
					$this->getConfig('DB_VAULT_CERTIFICATES') ? 'true' : 'false'
				);

			if ($this->getConfig('DB_VAULT_CERTIFICATES')) {
				$table
					->addRow(
						(new CSpan(_('SSL certificate file')))->addClass(ZBX_STYLE_GREY),
<<<<<<< HEAD
						$this->getConfig('VAULT_CERT_FILE', '')
					)
					->addRow(
						(new CSpan(_('SSL key file')))->addClass(ZBX_STYLE_GREY),
						$this->getConfig('VAULT_KEY_FILE', '')
=======
						$this->getConfig('DB_VAULT_CERT_FILE') ? $this->getConfig('DB_VAULT_CERT_FILE') : ''
					)
					->addRow(
						(new CSpan(_('SSL key file')))->addClass(ZBX_STYLE_GREY),
						$this->getConfig('DB_VAULT_KEY_FILE') ? $this->getConfig('DB_VAULT_KEY_FILE') : ''
>>>>>>> 9a31b83c
					);
			}
		}

		$table->addRow(
			(new CSpan(_('Database TLS encryption')))->addClass(ZBX_STYLE_GREY),
			$this->getConfig('DB_ENCRYPTION') ? 'true' : 'false'
		);

		if ($this->getConfig('DB_ENCRYPTION_ADVANCED')) {
			$table
				->addRow(
					(new CSpan(_('Database TLS CA file')))->addClass(ZBX_STYLE_GREY),
					$this->getConfig('DB_CA_FILE')
				)
				->addRow(
					(new CSpan(_('Database TLS key file')))->addClass(ZBX_STYLE_GREY),
					$this->getConfig('DB_KEY_FILE')
				)
				->addRow(
					(new CSpan(_('Database TLS certificate file')))->addClass(ZBX_STYLE_GREY),
					$this->getConfig('DB_CERT_FILE')
				)
				->addRow(
					(new CSpan(_('Database host verification')))->addClass(ZBX_STYLE_GREY),
					$this->getConfig('DB_VERIFY_HOST') ? 'true' : 'false'
				);

			if ($db_type === ZBX_DB_MYSQL) {
				$table->addRow(
					(new CSpan(_('Database TLS cipher list')))->addClass(ZBX_STYLE_GREY),
					$this->getConfig('DB_CIPHER_LIST')
				);
			}
		}

		$server_name = $this->getConfig('ZBX_SERVER_NAME');

		if ($server_name !== '') {
			$table
				->addRow(null)
				->addRow(
					(new CSpan(_('Zabbix server name')))->addClass(ZBX_STYLE_GREY),
					$this->getConfig('ZBX_SERVER_NAME')
				);
		}

		return [
			new CTag('h1', true, _('Pre-installation summary')),
			(new CDiv([
				new CTag('p', true, _s('Please check configuration parameters. If all is correct, press "%1$s" button, or "%2$s" button to change configuration parameters.', _('Next step'), _('Back'))),
				$table
			]))->addClass(ZBX_STYLE_SETUP_RIGHT_BODY)
		];
	}

	private function stageInstall(): array {
		/*
		 * Having non-super-admin authenticated at this step means:
		 *   - Either the config file has been manually created by the user.
		 *   - Or dealing with a spoofed session cookie.
		 *
		 * Since it is not possible to distinguish between the two, it's also impossible to validate the config file
		 * and display any discrepancies with the configuration stored within the session.
		 */
		if (CWebUser::$data && CWebUser::getType() < USER_TYPE_SUPER_ADMIN) {
			CSessionHelper::clear();

			return $this->stageInstalled();
		}

		$vault_config = [
			'VAULT' => '',
			'VAULT_URL' => '',
			'VAULT_PREFIX' => '',
			'VAULT_DB_PATH' => '',
			'VAULT_TOKEN' => '',
			'VAULT_CERT_FILE' => '',
			'VAULT_KEY_FILE' => ''
		];

		$db_creds_config = [
			'USER' => '',
			'PASSWORD' => ''
		];

		$db_user = null;
		$db_password = null;

		if ($this->getConfig('DB_CREDS_STORAGE', DB_STORE_CREDS_CONFIG) == DB_STORE_CREDS_VAULT_HASHICORP) {
			$vault_config['VAULT'] = CVaultHashiCorp::NAME;
			$vault_config['VAULT_URL'] = $this->getConfig('DB_VAULT_URL');
			$vault_config['VAULT_PREFIX'] = $this->getConfig('DB_VAULT_PREFIX');
			$vault_config['VAULT_DB_PATH'] = $this->getConfig('DB_VAULT_DB_PATH');
			$vault_config['VAULT_TOKEN'] = $this->getConfig('DB_VAULT_TOKEN');

			$vault_provider = new CVaultHashiCorp($vault_config['VAULT_URL'], $vault_config['VAULT_PREFIX'],
				$vault_config['VAULT_DB_PATH'], $vault_config['VAULT_TOKEN']
			);

			$db_credentials = $vault_provider->getCredentials();

			if ($db_credentials === null) {
				$this->step_failed = true;
				$this->setConfig('step', self::STAGE_DB_CONNECTION);
				return $this->stageDbConnection();
			}

			$db_user = $db_credentials['user'];
			$db_password = $db_credentials['password'];
		}
		elseif ($this->getConfig('DB_CREDS_STORAGE', DB_STORE_CREDS_CONFIG) == DB_STORE_CREDS_VAULT_CYBERARK) {
			$vault_config['VAULT'] = CVaultCyberArk::NAME;
			$vault_config['VAULT_URL'] = $this->getConfig('DB_VAULT_URL');
			$vault_config['VAULT_PREFIX'] = $this->getConfig('DB_VAULT_PREFIX');
			$vault_config['VAULT_DB_PATH'] = $this->getConfig('DB_VAULT_DB_PATH');
			$vault_config['VAULT_CERT_FILE'] = $this->getConfig('DB_VAULT_CERT_FILE');
			$vault_config['VAULT_KEY_FILE'] = $this->getConfig('DB_VAULT_KEY_FILE');

			$vault_provider = new CVaultCyberArk($vault_config['VAULT_URL'], $vault_config['VAULT_DB_PATH'],
				$vault_config['VAULT_DB_PATH'], $vault_config['VAULT_CERT_FILE'], $vault_config['VAULT_KEY_FILE']
			);

			$db_credentials = $vault_provider->getCredentials();

			if ($db_credentials === null) {
				$this->step_failed = true;
				$this->setConfig('step', self::STAGE_DB_CONNECTION);
				return $this->stageDbConnection();
			}

			$db_user = $db_credentials['user'];
			$db_password = $db_credentials['password'];
		}
		else {
			$db_creds_config['USER'] = $this->getConfig('DB_USER');
			$db_creds_config['PASSWORD'] = $this->getConfig('DB_PASSWORD');
		}

		$this->dbConnect($db_user, $db_password);

		$update = [];
		foreach (['default_lang', 'default_timezone', 'default_theme'] as $key) {
			$update[] = $key.'='.zbx_dbstr($this->getConfig($key));
		}
		DBexecute('UPDATE config SET '.implode(',', $update));
		$this->dbClose();

		$this->setConfig('ZBX_CONFIG_FILE_CORRECT', true);

		$config_file_name = APP::getRootDir().CConfigFile::CONFIG_FILE_PATH;
		$config = new CConfigFile($config_file_name);
		$config->config = [
			'DB' => [
				'TYPE' => $this->getConfig('DB_TYPE'),
				'SERVER' => $this->getConfig('DB_SERVER'),
				'PORT' => $this->getConfig('DB_PORT'),
				'DATABASE' => $this->getConfig('DB_DATABASE'),
				'SCHEMA' => $this->getConfig('DB_SCHEMA'),
				'ENCRYPTION' => $this->getConfig('DB_ENCRYPTION'),
				'KEY_FILE' => $this->getConfig('DB_KEY_FILE'),
				'CERT_FILE' => $this->getConfig('DB_CERT_FILE'),
				'CA_FILE' => $this->getConfig('DB_CA_FILE'),
				'VERIFY_HOST' => $this->getConfig('DB_VERIFY_HOST'),
				'CIPHER_LIST' => $this->getConfig('DB_CIPHER_LIST')
			] + $db_creds_config + $vault_config,
			'ZBX_SERVER_NAME' => $this->getConfig('ZBX_SERVER_NAME')
		];

		$error = false;

		/*
		 * Create session secret key for first installation. If installation already exists, don't make a new key
		 * because that will terminate the existing session.
		 */
		$db_connected = $this->dbConnect($db_user, $db_password);
		$is_superadmin = (CWebUser::$data && CWebUser::getType() == USER_TYPE_SUPER_ADMIN);

		$session_key_update_failed = $db_connected && !$is_superadmin
			? !CEncryptHelper::updateKey(CEncryptHelper::generateKey())
			: false;

		if (!$db_connected || $session_key_update_failed) {
			$this->step_failed = true;
			$this->setConfig('step', self::STAGE_DB_CONNECTION);

			return $this->stageDbConnection();
		}

		$this->dbClose();

		$messages = [];

		if (!$config->save()) {
			$error = true;
			$messages[] = [
				'type' => 'error',
				'message' => $config->error
			];
		}

		if ($error) {
			$this->show_retry_button = true;

			$this->setConfig('ZBX_CONFIG_FILE_CORRECT', false);

			$message_box = makeMessageBox(ZBX_STYLE_MSG_BAD, $messages, _('Cannot create the configuration file.'),
				false, true
			);
			$message = [
				new CTag('p', true, _('Alternatively, you can install it manually:')),
				new CTag('ol', true, [
					new CTag('li', true, new CLink(_('Download the configuration file'), 'setup.php?save_config=1')),
					new CTag('li', true, _s('Save it as "%1$s"', $config_file_name))
				])
			];

			return [
				new CTag('h1', true, _('Install')),
				(new CDiv([$message_box, $message]))->addClass(ZBX_STYLE_SETUP_RIGHT_BODY)
			];
		}

		// Clear session after success install.
		CSessionHelper::clear();

		return $this->stageInstalled();
	}

	private function stageInstalled() {
		$this->disable_cancel_button = true;
		$this->disable_back_button = true;

		$message_box = null;
		$message = [
			(new CTag('h1', true, _('Congratulations! You have successfully installed Zabbix frontend.')))
				->addClass(ZBX_STYLE_GREEN),
			new CTag('p', true, _s('Configuration file "%1$s" created.', ltrim(CConfigFile::CONFIG_FILE_PATH, '/')))
		];

		return [
			new CTag('h1', true, _('Install')),
			(new CDiv([$message_box, $message]))->addClass(ZBX_STYLE_SETUP_RIGHT_BODY)
		];
	}

	private function getConfig($name, $default = null) {
		return CSessionHelper::has($name) ? CSessionHelper::get($name) : $default;
	}

	private function setConfig($name, $value): void {
		CSessionHelper::set($name, $value);
	}

	private function unsetConfig(array $keys): void {
		CSessionHelper::unset($keys);
	}

	private function getList(): CList {
		$list = new CList();

		foreach ($this->stages as $id => $data) {
			$list->addItem($data['title'], $id <= $this->getStep() ? ZBX_STYLE_SETUP_LEFT_CURRENT : null);
		}

		return $list;
	}

	private function dbConnect(string $username = null, string $password = null) {
		global $DB;

		if (!$this->getConfig('check_fields_result')) {
			return false;
		}

		$DB['TYPE'] = $this->getConfig('DB_TYPE');
		if ($DB['TYPE'] === null) {
			return false;
		}

		$DB['SERVER'] = $this->getConfig('DB_SERVER', 'localhost');
		$DB['PORT'] = $this->getConfig('DB_PORT', '0');
		$DB['DATABASE'] = $this->getConfig('DB_DATABASE', 'zabbix');
		$DB['USER'] = $username ?? $this->getConfig('DB_USER', 'root');
		$DB['PASSWORD'] = $password ?? $this->getConfig('DB_PASSWORD', '');
		$DB['SCHEMA'] = $this->getConfig('DB_SCHEMA', '');
		$DB['ENCRYPTION'] = (bool) $this->getConfig('DB_ENCRYPTION', true);
		$DB['VERIFY_HOST'] = (bool) $this->getConfig('DB_VERIFY_HOST', true);
		$DB['KEY_FILE'] = $this->getConfig('DB_KEY_FILE', '');
		$DB['CERT_FILE'] = $this->getConfig('DB_CERT_FILE', '');
		$DB['CA_FILE'] = $this->getConfig('DB_CA_FILE', '');
		$DB['CIPHER_LIST'] = $this->getConfig('DB_CIPHER_LIST', '');

		$error = '';

		// Check certificate files exists.
		if ($DB['ENCRYPTION'] && ($DB['TYPE'] === ZBX_DB_MYSQL || $DB['TYPE'] === ZBX_DB_POSTGRESQL)) {
			if (($this->getConfig('DB_ENCRYPTION_ADVANCED') || $DB['CA_FILE'] !== '') && !file_exists($DB['CA_FILE'])) {
				error(_s('Incorrect file path for "%1$s": %2$s.', _('Database TLS CA file'), $DB['CA_FILE']));

				return false;
			}

			if ($DB['KEY_FILE'] !== '' && !file_exists($DB['KEY_FILE'])) {
				error(_s('Incorrect file path for "%1$s": %2$s.', _('Database TLS key file'), $DB['KEY_FILE']));

				return false;
			}

			if ($DB['CERT_FILE'] !== '' && !file_exists($DB['CERT_FILE'])) {
				error(_s('Incorrect file path for "%1$s": %2$s.', _('Database TLS certificate file'),
					$DB['CERT_FILE']));

				return false;
			}
		}

		if (!DBconnect($error)) {
			error($error);

			return false;
		}

		return true;
	}

	private function dbClose(): void {
		global $DB;

		DBclose();

		$DB = null;
	}

	private function checkConnection() {
		global $DB;

		$result = true;

		if ($DB['TYPE'] === ZBX_DB_POSTGRESQL && $DB['SCHEMA'] !== '') {
			$db_schema = DBselect(
				'SELECT NULL'.
					' FROM information_schema.schemata'.
					' WHERE schema_name='.zbx_dbstr($DB['SCHEMA'])
			);
			$result = (bool) DBfetch($db_schema);
		}

		$db = DB::getDbBackend();

		if (!$db->checkEncoding()) {
			error($db->getWarning());

			return false;
		}

		return $result;
	}
}<|MERGE_RESOLUTION|>--- conflicted
+++ resolved
@@ -876,19 +876,11 @@
 				$table
 					->addRow(
 						(new CSpan(_('SSL certificate file')))->addClass(ZBX_STYLE_GREY),
-<<<<<<< HEAD
-						$this->getConfig('VAULT_CERT_FILE', '')
+						$this->getConfig('DB_VAULT_CERT_FILE', '')
 					)
 					->addRow(
 						(new CSpan(_('SSL key file')))->addClass(ZBX_STYLE_GREY),
-						$this->getConfig('VAULT_KEY_FILE', '')
-=======
-						$this->getConfig('DB_VAULT_CERT_FILE') ? $this->getConfig('DB_VAULT_CERT_FILE') : ''
-					)
-					->addRow(
-						(new CSpan(_('SSL key file')))->addClass(ZBX_STYLE_GREY),
-						$this->getConfig('DB_VAULT_KEY_FILE') ? $this->getConfig('DB_VAULT_KEY_FILE') : ''
->>>>>>> 9a31b83c
+						$this->getConfig('DB_VAULT_KEY_FILE', '')
 					);
 			}
 		}
