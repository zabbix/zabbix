--- conflicted
+++ resolved
@@ -1,4 +1,4 @@
-<?php declare(strict_types = 1);
+<?php declare(strict_types = 0);
 /*
 ** Zabbix
 ** Copyright (C) 2001-2022 Zabbix SIA
@@ -23,7 +23,6 @@
 
 	public function __construct() {
 		parent::__construct('svg');
-<<<<<<< HEAD
 	}
 
 	/**
@@ -40,8 +39,6 @@
 
 		return parent::setSize($width, $height);
 	}
-=======
->>>>>>> 9da0d5b3
 
 	public function toString($destroy = true): string {
 		$this
