--- conflicted
+++ resolved
@@ -38,7 +38,6 @@
 			->enableUseDefault(!$this->field->hasAllowInherited());
 	}
 
-<<<<<<< HEAD
 	public function withNewView(): self {
 		$this->new_view = true;
 
@@ -49,16 +48,16 @@
 		return (new CColorPicker($this->field->getName()))
 			->setColor($this->field->getValue())
 			->setHasDefault($this->field->hasAllowInherited());
-=======
+	}
+
 	public function getJavaScript(): string {
 		return '
 			CWidgetForm.addField(
 				new CWidgetFieldColor('.json_encode([
-					'name' => $this->field->getName(),
-					'form_name' => $this->form_name
-				]).')
+				'name' => $this->field->getName(),
+				'form_name' => $this->form_name
+			]).')
 			);
 		';
->>>>>>> 8001c41b
 	}
 }