--- conflicted
+++ resolved
@@ -50,29 +50,12 @@
 
 	public function getJavaScript(): string {
 		return '
-<<<<<<< HEAD
-			var $thresholds_table = jQuery("#'.$this->field->getName().'-table");
-
-			$thresholds_table
-				.dynamicRows({template: "#'.$this->field->getName().'-row-tmpl", allow_empty: true})
-				.on("afteradd.dynamicRows", function() {
-					const color_pickers = this.querySelectorAll(".'.ZBX_STYLE_COLOR_PICKER.'");
-					const used_colors = [];
-					for (const color_picker of color_pickers) {
-						if (color_picker.color !== "") {
-							used_colors.push(color_picker.color);
-						}
-					}
-					color_pickers[color_pickers.length - 1].color = colorPalette.getNextColor(used_colors);
-				});
-=======
 			CWidgetForm.addField(
 				new CWidgetFieldThresholds('.json_encode([
 					'name' => $this->field->getName(),
 					'form_name' => $this->form_name
 				]).')
 			);
->>>>>>> 64bdf3d5
 		';
 	}
 
