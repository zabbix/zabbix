<?php declare(strict_types = 1);
/*
** Zabbix
** Copyright (C) 2001-2021 Zabbix SIA
**
** This program is free software; you can redistribute it and/or modify
** it under the terms of the GNU General Public License as published by
** the Free Software Foundation; either version 2 of the License, or
** (at your option) any later version.
**
** This program is distributed in the hope that it will be useful,
** but WITHOUT ANY WARRANTY; without even the implied warranty of
** MERCHANTABILITY or FITNESS FOR A PARTICULAR PURPOSE. See the
** GNU General Public License for more details.
**
** You should have received a copy of the GNU General Public License
** along with this program; if not, write to the Free Software
** Foundation, Inc., 51 Franklin Street, Fifth Floor, Boston, MA  02110-1301, USA.
**/


class CTriggerExpression {

	// For parsing of trigger expression.
	protected const STATE_AFTER_OPEN_BRACE = 1;
	protected const STATE_AFTER_BINARY_OPERATOR = 2;
	protected const STATE_AFTER_LOGICAL_OPERATOR = 3;
	protected const STATE_AFTER_NOT_OPERATOR = 4;
	protected const STATE_AFTER_MINUS_OPERATOR = 5;
	protected const STATE_AFTER_CLOSE_BRACE = 6;
	protected const STATE_AFTER_CONSTANT = 7;

	// Error type constants.
	public const ERROR_LEVEL = 1;
	public const ERROR_UNEXPECTED_ENDING = 2;
	public const ERROR_UNPARSED_CONTENT = 3;

	/**
	 * Shows a validity of trigger expression
	 *
	 * @var bool
	 */
	public $is_valid;

	/**
	 * An error message if trigger expression is not valid
	 *
	 * @var string
	 */
	public $error;

	/**
	 * Type of parsing error, on of self::ERROR_* constant or 0 when no errors.
	 *
	 * @var int
	 */
	public $error_type;

	/**
	 * In case of error contain failed position in expression string. Contain -1 when no errors.
	 *
	 * @var int
	 */
	public $error_pos;

	/**
	 * An array of trigger functions like last(/Zabbix server/agent.ping,0)
	 * The array isn't unique. Same functions can repeat.
	 *
	 * @deprecated  use result tokens instead
	 *
	 * @var array
	 */
	public $expressions = [];

	/**
	 * An options array.
	 *
	 * Supported options:
	 *   'lldmacros' => true             Enable low-level discovery macros usage in trigger expression.
<<<<<<< HEAD
=======
	 *   'lowercase_errors' => false     Return error messages in lowercase.
	 *   'allow_func_only' => true       Allow trigger expression without host:key pair, i.e. {func(param)}.
>>>>>>> 671768fb
	 *   'collapsed_expression' => true  Short trigger expression.
	 *                                       For example: {439} > {$MAX_THRESHOLD} or {439} < {$MIN_THRESHOLD}
	 *   'calculated' => false           Parse calculated item formula instead of trigger expression.
	 *   'host_macro'                    Array of macro supported as host name part in function.
	 *
	 * @var array
	 */
	public $options = [
		'lldmacros' => true,
<<<<<<< HEAD
=======
		'lowercase_errors' => false,
		'allow_func_only' => false,
>>>>>>> 671768fb
		'collapsed_expression' => false,
		'calculated' => false,
		'host_macro' => []
	];

	/**
	 * Source string.
	 *
	 * @var
	 */
	public $expression;

	/**
	 * Object containing the results of parsing.
	 *
	 * @var CTriggerExprParserResult
	 */
	public $result;

	/**
	 * Current cursor position.
	 *
	 * @var
	 */
	protected $pos;

	/**
	 * Parser for binary operators.
	 *
	 * @var CSetParser
	 */
	protected $binary_operator_parser;

	/**
	 * Parser for logical operators.
	 *
	 * @var CSetParser
	 */
	protected $logical_operator_parser;

	/**
	 * Parser for the "not" operator.
	 *
	 * @var CSetParser
	 */
	protected $not_operator_parser;

	/**
	 * Parser for the {TRIGGER.VALUE} macro.
	 *
	 * @var CMacroParser
	 */
	protected $macro_parser;

	/**
	 * Parser for the {HOST.HOST} macro.
	 *
	 * @var CSetParser
	 */
	protected $host_macro_parser;

	/**
	 * Parser for function ID macros.
	 *
	 * @var CFunctionIdParser
	 */
	protected $functionid_parser;

	/**
	 * Parser for functions.
	 *
	 * @var CFunctionParser
	 */
	protected $function_parser;

	/**
	 * Parser for LLD macros.
	 *
	 * @var CLLDMacroParser
	 */
	protected $lld_macro_parser;

	/**
	 * Parser for LLD macros with functions.
	 *
	 * @var CLLDMacroFunctionParser
	 */
	protected $lld_macro_function_parser;

	/**
	 * Parser for user macros.
	 *
	 * @var CUserMacroParser
	 */
	protected $user_macro_parser;

	/**
	 * Parser for numbers with optional time or byte suffix.
	 *
	 * @var CNumberParser
	 */
	protected $number_parser;

	/**
	 * Chars that should be treated as spaces.
	 *
	 * @var array
	 */
	protected $space_chars = [' ' => true, "\r" => true, "\n" => true, "\t" => true];

	/**
	 * @param array $options
	 * @param bool  $options['lldmacros']
<<<<<<< HEAD
=======
	 * @param bool  $options['lowercase_errors']
	 * @param bool  $options['allow_func_only']
>>>>>>> 671768fb
	 * @param bool  $options['collapsed_expression']
	 * @param bool  $options['calculated']
	 * @param bool  $options['host_macro']
	 */
	public function __construct(array $options = []) {
		$this->options = $options + $this->options;

		$this->binary_operator_parser = new CSetParser(['<', '>', '<=', '>=', '+', '-', '/', '*', '=', '<>']);
		$this->logical_operator_parser = new CSetParser(['and', 'or']);
		$this->not_operator_parser = new CSetParser(['not']);
		$this->macro_parser = new CMacroParser(['macros' => ['{TRIGGER.VALUE}']]);
		if ($this->options['collapsed_expression']) {
			$this->functionid_parser = new CFunctionIdParser();
		}
		elseif ($this->options['host_macro']) {
			$this->host_macro_parser = new CSetParser($this->options['host_macro']);
		}
		$this->function_parser = new CFunctionParser([
			'collapsed_expression' => $this->options['collapsed_expression']
		]);
		$this->lld_macro_parser = new CLLDMacroParser();
		$this->lld_macro_function_parser = new CLLDMacroFunctionParser();
		$this->user_macro_parser = new CUserMacroParser();
		$this->number_parser = new CNumberParser(['with_minus' => false, 'with_suffix' => true]);
	}

	/**
	 * Parse a trigger expression and set public variables $this->is_valid, $this->error, $this->macros, $this->result
	 *
	 * Examples:
	 *   expression:
	 *     last(/Zabbix server/agent.ping,0)=1 and {TRIGGER.VALUE}={$TRIGGER.VALUE}
	 *   results:
	 *     $this->result : CTriggerExprParserResult
	 *     $this->is_valid : true
	 *     $this->error : ''
	 *     $this->expressions : array(
	 *       0 => array(
	 *         'expression' => 'last(/Zabbix server/agent.ping,0)',
	 *         'pos' => 0,
	 *         'host' => 'Zabbix server',
	 *         'item' => 'agent.ping',
	 *         'function' => 'last(0)',
	 *         'functionName' => 'last',
	 *         'functionParam' => '0',
	 *         'functionParamList' => array (0 => '0')
	 *       )
	 *     )
	 *
	 * @param string $expression
	 *
	 * @return CTriggerExprParserResult|bool   returns a result object if a match has been found or false otherwise
	 */
	public function parse(string $expression) {
		// initializing local variables
		$this->result = new CTriggerExprParserResult();
		$this->is_valid = true;
		$this->error = '';
		$this->error_type = 0;
		$this->error_pos = -1;
		$this->expressions = [];

		$this->pos = 0;
		$this->expression = $expression;

		if ($this->options['collapsed_expression'] && $this->options['host_macro']) {
			$this->is_valid = false;
			$this->error = 'Incompatible options.';
		}

		$state = self::STATE_AFTER_OPEN_BRACE;
		$after_space = false;
		$level = 0;

		while (isset($this->expression[$this->pos])) {
			$char = $this->expression[$this->pos];

			if (isset($this->space_chars[$char])) {
				$after_space = true;
				$this->pos++;
				continue;
			}

			switch ($state) {
				case self::STATE_AFTER_OPEN_BRACE:
					switch ($char) {
						case '-':
							$state = self::STATE_AFTER_MINUS_OPERATOR;
							$this->result->addToken(new CTriggerExprTokenResult([
								'type' => CTriggerExprParserResult::TOKEN_TYPE_OPERATOR,
								'match' => $char,
								'pos' => $this->pos,
								'length' => 1
							]));
							break;

						case '(':
							$state = self::STATE_AFTER_OPEN_BRACE;
							$this->result->addToken(new CTriggerExprTokenResult([
								'type' => CTriggerExprParserResult::TOKEN_TYPE_OPEN_BRACE,
								'match' => $char,
								'pos' => $this->pos,
								'length' => 1
							]));
							$level++;
							break;

						default:
							if ($this->parseUsing($this->not_operator_parser,
									CTriggerExprParserResult::TOKEN_TYPE_OPERATOR)) {
								$state = self::STATE_AFTER_NOT_OPERATOR;
							}
							elseif ($this->parseConstant()) {
								$state = self::STATE_AFTER_CONSTANT;
							}
							else {
								break 3;
							}
					}
					break;

				case self::STATE_AFTER_BINARY_OPERATOR:
					switch ($char) {
						case '-':
							$state = self::STATE_AFTER_MINUS_OPERATOR;
							$this->result->addToken(new CTriggerExprTokenResult([
								'type' => CTriggerExprParserResult::TOKEN_TYPE_OPERATOR,
								'match' => $char,
								'pos' => $this->pos,
								'length' => 1
							]));
							break;

						case '(':
							$state = self::STATE_AFTER_OPEN_BRACE;
							$this->result->addToken(new CTriggerExprTokenResult([
								'type' => CTriggerExprParserResult::TOKEN_TYPE_OPEN_BRACE,
								'match' => $char,
								'pos' => $this->pos,
								'length' => 1
							]));
							$level++;
							break;

						default:
							if ($this->parseConstant()) {
								$state = self::STATE_AFTER_CONSTANT;
								break;
							}

							if (!$after_space) {
								break 3;
							}

							if ($this->parseUsing($this->not_operator_parser,
									CTriggerExprParserResult::TOKEN_TYPE_OPERATOR)) {
								$state = self::STATE_AFTER_NOT_OPERATOR;
							}
							else {
								break 3;
							}
					}
					break;

				case self::STATE_AFTER_LOGICAL_OPERATOR:
					switch ($char) {
						case '-':
							if (!$after_space) {
								break 3;
							}
							$this->result->addToken(new CTriggerExprTokenResult([
								'type' => CTriggerExprParserResult::TOKEN_TYPE_OPERATOR,
								'match' => $char,
								'pos' => $this->pos,
								'length' => 1
							]));
							$state = self::STATE_AFTER_MINUS_OPERATOR;
							break;

						case '(':
							$this->result->addToken(new CTriggerExprTokenResult([
								'type' => CTriggerExprParserResult::TOKEN_TYPE_OPEN_BRACE,
								'match' => $char,
								'pos' => $this->pos,
								'length' => 1
							]));
							$state = self::STATE_AFTER_OPEN_BRACE;
							$level++;
							break;

						default:
							if (!$after_space) {
								break 3;
							}

							if ($this->parseUsing($this->not_operator_parser,
									CTriggerExprParserResult::TOKEN_TYPE_OPERATOR)) {
								$state = self::STATE_AFTER_NOT_OPERATOR;
							}
							elseif ($this->parseConstant()) {
								$state = self::STATE_AFTER_CONSTANT;
							}
							else {
								break 3;
							}
					}
					break;

				case self::STATE_AFTER_CLOSE_BRACE:
					switch ($char) {
						case ')':
							if ($level == 0) {
								break 3;
							}
							$this->result->addToken(new CTriggerExprTokenResult([
								'type' => CTriggerExprParserResult::TOKEN_TYPE_CLOSE_BRACE,
								'match' => $char,
								'pos' => $this->pos,
								'length' => 1
							]));
							$level--;
							break;

						default:
							if ($this->parseUsing($this->binary_operator_parser,
									CTriggerExprParserResult::TOKEN_TYPE_OPERATOR)) {
								$state = self::STATE_AFTER_BINARY_OPERATOR;
								break;
							}

							if ($this->parseUsing($this->logical_operator_parser,
									CTriggerExprParserResult::TOKEN_TYPE_OPERATOR)) {
								$state = self::STATE_AFTER_LOGICAL_OPERATOR;
								break;
							}
							break 3;
					}
					break;

				case self::STATE_AFTER_CONSTANT:
					switch ($char) {
						case ')':
							if ($level == 0) {
								break 3;
							}
							$this->result->addToken(new CTriggerExprTokenResult([
								'type' => CTriggerExprParserResult::TOKEN_TYPE_CLOSE_BRACE,
								'match' => $char,
								'pos' => $this->pos,
								'length' => 1
							]));
							$level--;
							$state = self::STATE_AFTER_CLOSE_BRACE;
							break;

						default:
							if ($this->parseUsing($this->binary_operator_parser,
									CTriggerExprParserResult::TOKEN_TYPE_OPERATOR)) {
								$state = self::STATE_AFTER_BINARY_OPERATOR;
								break;
							}

							if (!$after_space) {
								break 3;
							}

							if ($this->parseUsing($this->logical_operator_parser,
									CTriggerExprParserResult::TOKEN_TYPE_OPERATOR)) {
								$state = self::STATE_AFTER_LOGICAL_OPERATOR;
							}
							else {
								break 3;
							}
					}
					break;

				case self::STATE_AFTER_NOT_OPERATOR:
					switch ($char) {
						case '-':
							if (!$after_space) {
								break 3;
							}
							$this->result->addToken(new CTriggerExprTokenResult([
								'type' => CTriggerExprParserResult::TOKEN_TYPE_OPERATOR,
								'match' => $char,
								'pos' => $this->pos,
								'length' => 1
							]));
							$state = self::STATE_AFTER_MINUS_OPERATOR;
							break;

						case '(':
							$this->result->addToken(new CTriggerExprTokenResult([
								'type' => CTriggerExprParserResult::TOKEN_TYPE_OPEN_BRACE,
								'match' => $char,
								'pos' => $this->pos,
								'length' => 1
							]));
							$state = self::STATE_AFTER_OPEN_BRACE;
							$level++;
							break;

						default:
							if (!$after_space) {
								break 3;
							}

							if ($this->parseConstant()) {
								$state = self::STATE_AFTER_CONSTANT;
							}
							else {
								break 3;
							}
					}
					break;

				case self::STATE_AFTER_MINUS_OPERATOR:
					switch ($char) {
						case '(':
							$this->result->addToken(new CTriggerExprTokenResult([
								'type' => CTriggerExprParserResult::TOKEN_TYPE_OPEN_BRACE,
								'match' => $char,
								'pos' => $this->pos,
								'length' => 1
							]));
							$state = self::STATE_AFTER_OPEN_BRACE;
							$level++;
							break;

						default:
							if ($this->parseConstant()) {
								$state = self::STATE_AFTER_CONSTANT;
							}
							else {
								break 3;
							}
					}
					break;
			}

			$after_space = false;
			$this->pos++;
		}

		if ($this->pos == 0) {
<<<<<<< HEAD
			$this->error = $this->options['calculated']
				? _('incorrect calculated item formula')
				: _('Incorrect trigger expression.');
			$this->is_valid = false;
=======
			if ($this->options['calculated']) {
				$this->error = _('incorrect calculated item formula');
			}
			else {
				$this->error = $this->options['lowercase_errors']
					? _('incorrect trigger expression')
					: _('Incorrect trigger expression.');
			}
			$this->isValid = false;
>>>>>>> 671768fb
		}

		$errors = array_filter([
			($level != 0) ? self::ERROR_LEVEL : 0,
			($state != self::STATE_AFTER_CLOSE_BRACE && $state != self::STATE_AFTER_CONSTANT)
				? self::ERROR_UNEXPECTED_ENDING : 0,
			isset($this->expression[$this->pos]) ? self::ERROR_UNPARSED_CONTENT : 0
		]);
		$error = reset($errors);

		if ($error) {
			$exp_part = substr($this->expression, ($this->pos == 0) ? 0 : $this->pos - 1);
			if ($this->options['calculated']) {
				$this->error = _s('incorrect calculated item formula starting from "%1$s"', $exp_part);
			}
			else {
				$this->error = $this->options['lowercase_errors']
					? _s('incorrect trigger expression starting from "%1$s"', $exp_part)
					: _('Incorrect trigger expression.').' '.
						_s('Check expression part starting from "%1$s".', $exp_part);
			}
			$this->error_type = $error;
			$this->error_pos = $this->pos;
			$this->is_valid = false;

			return false;
		}

		$this->result->source = $expression;
		$this->result->match = $expression;
		$this->result->pos = 0;
		$this->result->length = $this->pos;

		return $this->result;
	}

	/**
	 * Parse the string using the given parser. If a match has been found, move the cursor to the last symbol of the
	 * matched string.
	 *
	 * @param CParser $parser
	 * @param int     $token_type
	 *
	 * @return bool
	 */
	protected function parseUsing(CParser $parser, int $token_type): bool {
		if ($parser->parse($this->expression, $this->pos) == CParser::PARSE_FAIL) {
			return false;
		}
		$this->result->addToken(new CTriggerExprTokenResult([
			'type' => $token_type,
			'match' => $parser->getMatch(),
			'pos' => $this->pos,
			'length' => $parser->getLength()
		]));
		$this->pos += $parser->getLength() - 1;

		return true;
	}

	/**
	 * Parses a constant in the trigger expression and moves a current position ($this->pos) on a last symbol of the
	 * constant.
	 *
	 * The constant can be:
	 *  - function like func(<expression>)
	 *  - trigger function like func(/host/item,<params>)
	 *  - floating point number; can be with suffix [KMGTsmhdw]
	 *  - string
	 *  - macro like {TRIGGER.VALUE}
	 *  - user macro like {$MACRO}
	 *  - LLD macro like {#LLD}
	 *  - LLD macro with function like {{#LLD}.func())}
	 *
	 * @return bool  Returns true if parsed successfully, false otherwise.
	 */
	private function parseConstant(): bool {
		if ($this->parseNumber() || $this->parseString()
				|| $this->parseUsing($this->macro_parser, CTriggerExprParserResult::TOKEN_TYPE_MACRO)
				|| $this->parseUsing($this->user_macro_parser, CTriggerExprParserResult::TOKEN_TYPE_USER_MACRO)) {
			return true;
		}

		if ($this->options['collapsed_expression']
				&& $this->parseUsing($this->functionid_parser, CTriggerExprParserResult::TOKEN_TYPE_FUNCTIONID_MACRO)) {
			return true;
		}
		elseif (!$this->options['collapsed_expression'] && $this->parseFunction()) {
			return true;
		}

		// LLD macro support for trigger prototypes.
		if ($this->options['lldmacros']) {
			if ($this->parseUsing($this->lld_macro_parser, CTriggerExprParserResult::TOKEN_TYPE_LLD_MACRO)
					|| $this->parseUsing($this->lld_macro_function_parser,
							CTriggerExprParserResult::TOKEN_TYPE_LLD_MACRO)) {
				return true;
			}
		}

		return false;
	}

	/**
	 * Parses a function constant in the trigger expression and moves a current position ($this->pos) on a last symbol
	 * of the function.
	 *
	 * @return bool  Returns true if parsed successfully, false otherwise.
	 */
	private function parseFunction(): bool {
		$start_pos = $this->pos;

		if ($this->function_parser->parse($this->expression, $this->pos) == CParser::PARSE_FAIL) {
			return false;
		}

		$this->pos += $this->function_parser->getLength() - 1;

		$function_param_list = [];

		for ($n = 0; $n < $this->function_parser->getParamsNum(); $n++) {
			$function_param_list[] = $this->function_parser->getParam($n);
		}

		$this->result->addToken($this->function_parser->result);

		$this->expressions[] = [
			'expression' => $this->function_parser->result->match,
			'pos' => $start_pos,
			'functionName' => $this->function_parser->getFunction(),
			'functionParam' => $this->function_parser->getParameters(),
			'functionParamList' => $function_param_list
		];

		return true;
	}

	/**
	 * Parses a number constant in the trigger expression and
	 * moves a current position ($this->pos) on a last symbol of the number
	 *
	 * @return bool returns true if parsed successfully, false otherwise
	 */
	private function parseNumber(): bool {
		if ($this->number_parser->parse($this->expression, $this->pos) == CParser::PARSE_FAIL) {
			return false;
		}

		$value = $this->number_parser->calcValue();
		if (abs($value) == INF) {
			return false;
		}

		$this->result->addToken(new CTriggerExprTokenResult([
			'type' => CTriggerExprParserResult::TOKEN_TYPE_NUMBER,
			'match' => $this->number_parser->getMatch(),
			'pos' => $this->pos,
			'length' => $this->number_parser->getLength(),
			'data' => [
				'suffix' => $this->number_parser->getSuffix()
			]
		]));

		$this->pos += $this->number_parser->getLength() - 1;

		return true;
	}

	/**
	 * Parses a quoted string constant in the trigger expression and moves a current position ($this->pos) on a last
	 * symbol of the string.
	 *
	 * @return bool returns true if parsed successfully, false otherwise
	 */
	private function parseString(): bool {
		if (!preg_match('/^"([^"\\\\]|\\\\["\\\\])*"/', substr($this->expression, $this->pos), $matches)) {
			return false;
		}

		$len = strlen($matches[0]);

		$this->result->addToken(new CTriggerExprTokenResult([
			'type' => CTriggerExprParserResult::TOKEN_TYPE_STRING,
			'match' => $matches[0],
			'pos' => $this->pos,
			'length' => $len,
			'data' => [
				'string' => self::unquoteString($matches[0])
			]
		]));

		$this->pos += $len - 1;

		return true;
	}

	/**
	 * Unquoting quoted string $value.
	 *
	 * @param string $value
	 *
	 * @return string
	 */
	public static function unquoteString(string $value): string {
		return strtr(substr($value, 1, -1), ['\\"' => '"', '\\\\' => '\\']);
	}

	/**
	 * Quoting $value if it contains a non numeric value.
	 *
	 * @param string $value
	 * @param bool   $allow_macros
	 * @param bool   $force
	 *
	 * @return string
	 */
	public static function quoteString(string $value, bool $allow_macros = true, bool $force = false): string {
		if (!$force) {
			$number_parser = new CNumberParser(['with_suffix' => true]);

			if ($number_parser->parse($value) == CParser::PARSE_SUCCESS) {
				return $value;
			}

			if ($allow_macros) {
				$user_macro_parser = new CUserMacroParser();
				$macro_parser = new CMacroParser(['macros' => ['{TRIGGER.VALUE}']]);
				$lld_macro_parser = new CLLDMacroParser();
				$lld_macro_function_parser = new CLLDMacroFunctionParser;

				if ($user_macro_parser->parse($value) == CParser::PARSE_SUCCESS
						|| $macro_parser->parse($value) == CParser::PARSE_SUCCESS
						|| $lld_macro_parser->parse($value) == CParser::PARSE_SUCCESS
						|| $lld_macro_function_parser->parse($value) == CParser::PARSE_SUCCESS) {
					return $value;
				}
			}
		}

		return '"'.strtr($value, ['\\' => '\\\\', '"' => '\\"']).'"';
	}
}<|MERGE_RESOLUTION|>--- conflicted
+++ resolved
@@ -78,11 +78,6 @@
 	 *
 	 * Supported options:
 	 *   'lldmacros' => true             Enable low-level discovery macros usage in trigger expression.
-<<<<<<< HEAD
-=======
-	 *   'lowercase_errors' => false     Return error messages in lowercase.
-	 *   'allow_func_only' => true       Allow trigger expression without host:key pair, i.e. {func(param)}.
->>>>>>> 671768fb
 	 *   'collapsed_expression' => true  Short trigger expression.
 	 *                                       For example: {439} > {$MAX_THRESHOLD} or {439} < {$MIN_THRESHOLD}
 	 *   'calculated' => false           Parse calculated item formula instead of trigger expression.
@@ -92,11 +87,7 @@
 	 */
 	public $options = [
 		'lldmacros' => true,
-<<<<<<< HEAD
-=======
 		'lowercase_errors' => false,
-		'allow_func_only' => false,
->>>>>>> 671768fb
 		'collapsed_expression' => false,
 		'calculated' => false,
 		'host_macro' => []
@@ -210,11 +201,7 @@
 	/**
 	 * @param array $options
 	 * @param bool  $options['lldmacros']
-<<<<<<< HEAD
-=======
 	 * @param bool  $options['lowercase_errors']
-	 * @param bool  $options['allow_func_only']
->>>>>>> 671768fb
 	 * @param bool  $options['collapsed_expression']
 	 * @param bool  $options['calculated']
 	 * @param bool  $options['host_macro']
@@ -560,12 +547,6 @@
 		}
 
 		if ($this->pos == 0) {
-<<<<<<< HEAD
-			$this->error = $this->options['calculated']
-				? _('incorrect calculated item formula')
-				: _('Incorrect trigger expression.');
-			$this->is_valid = false;
-=======
 			if ($this->options['calculated']) {
 				$this->error = _('incorrect calculated item formula');
 			}
@@ -574,8 +555,7 @@
 					? _('incorrect trigger expression')
 					: _('Incorrect trigger expression.');
 			}
-			$this->isValid = false;
->>>>>>> 671768fb
+			$this->is_valid = false;
 		}
 
 		$errors = array_filter([
