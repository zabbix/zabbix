--- conflicted
+++ resolved
@@ -382,23 +382,18 @@
 	 * Unquotes special symbols in the parameter.
 	 *
 	 * @param string $param
-<<<<<<< HEAD
-=======
-	 * @param bool   $unescape_backslashes
->>>>>>> 6c4616ad
+	 * @param array  $options
 	 *
 	 * @return string
 	 */
-	public static function unquoteParam(string $param, bool $unescape_backslashes = true): string {
-		$replace_pairs = $unescape_backslashes
-			? ['\\"' => '"', '\\\\' => '\\']
-			: ['\\"' => '"'];
+	public static function unquoteParam(string $param, array $options = []): string {
+		$options += ['unescape_backslashes' => true];
+		$replace_pairs = $options['unescape_backslashes'] ? ['\\"' => '"', '\\\\' => '\\'] : ['\\"' => '"'];
 
 		return strtr(substr($param, 1, -1), $replace_pairs);
 	}
 
-<<<<<<< HEAD
-	/*
+	/**
 	 * @param string $param
 	 * @param bool   $force
 	 * @param array  $options
@@ -406,8 +401,9 @@
 	 * @return string
 	 */
 	public static function quoteParam(string $param, bool $force = false, array $options = []): string {
+		$options += ['usermacros' => false, 'lldmacros' => false, 'escape_backslashes' => true];
+
 		if (!$force) {
-			$options += ['usermacros' => false, 'lldmacros' => false];
 
 			$unquoted_param_parsers = [new CNumberParser(['with_size_suffix' => true, 'with_time_suffix' => true,
 				'with_year' => true
@@ -426,21 +422,9 @@
 			}
 		}
 
-		return '"'.strtr($param, ['\\' => '\\\\', '"' => '\\"']).'"';
-=======
-	/**
-	 * @param string $param
-	 * @param bool   $escape_backslashes
-	 *
-	 * @return string
-	 */
-	public static function quoteParam(string $param, bool $escape_backslashes = true): string {
-		$replace_pairs = $escape_backslashes
-			? ['\\' => '\\\\', '"' => '\\"']
-			: ['"' => '\\"'];
+		$replace_pairs = $options['escape_backslashes'] ? ['\\' => '\\\\', '"' => '\\"'] : ['"' => '\\"'];
 
 		return '"'.strtr($param, $replace_pairs).'"';
->>>>>>> 6c4616ad
 	}
 
 	/**
@@ -458,7 +442,7 @@
 		$param = $this->parameters[$num];
 
 		return $param['type'] == self::PARAM_TYPE_QUOTED
-			? self::unquoteParam($param['match'], $this->options['escape_backslashes'])
+			? self::unquoteParam($param['match'], ['unescape_backslashes' => $this->options['escape_backslashes']])
 			: $param['match'];
 	}
 }