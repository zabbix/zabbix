<?php
/*
** Zabbix
** Copyright (C) 2001-2020 Zabbix SIA
**
** This program is free software; you can redistribute it and/or modify
** it under the terms of the GNU General Public License as published by
** the Free Software Foundation; either version 2 of the License, or
** (at your option) any later version.
**
** This program is distributed in the hope that it will be useful,
** but WITHOUT ANY WARRANTY; without even the implied warranty of
** MERCHANTABILITY or FITNESS FOR A PARTICULAR PURPOSE. See the
** GNU General Public License for more details.
**
** You should have received a copy of the GNU General Public License
** along with this program; if not, write to the Free Software
** Foundation, Inc., 51 Franklin Street, Fifth Floor, Boston, MA  02110-1301, USA.
**/


function prepareSubfilterOutput($label, $data, $subfilter, $subfilterName) {
	CArrayHelper::sort($data, ['value', 'name']);

	$output = [new CTag('h3', true, $label)];

	foreach ($data as $id => $element) {
		$element['name'] = CHtml::encode($element['name']);

		// is activated
		if (str_in_array($id, $subfilter)) {
			$output[] = (new CSpan([
				(new CLinkAction($element['name']))
					->onClick(CHtml::encode(
						'javascript: create_var("zbx_filter", "subfilter_set", "1", false);'.
						'create_var("zbx_filter", '.json_encode($subfilterName.'['.$id.']').', null, true);'
					)),
				' ',
				new CSup($element['count'])
			]))
				->addClass(ZBX_STYLE_NOWRAP)
				->addClass(ZBX_STYLE_SUBFILTER)
				->addClass(ZBX_STYLE_SUBFILTER_ENABLED);
		}
		// isn't activated
		else {
			// subfilter has 0 items
			if ($element['count'] == 0) {
				$output[] = (new CSpan([
					(new CSpan($element['name']))->addClass(ZBX_STYLE_GREY),
					' ',
					new CSup($element['count'])
				]))->addClass(ZBX_STYLE_SUBFILTER);
			}
			else {
				$link = (new CLinkAction($element['name']))
					->onClick(CHtml::encode(
						'javascript: create_var("zbx_filter", "subfilter_set", "1", false);'.
						'create_var("zbx_filter", '.
							json_encode($subfilterName.'['.$id.']').', '.
							json_encode($id).', '.
							'true'.
						');'
					));

				$output[] = (new CSpan([
					$link,
					' ',
					new CSup(($subfilter ? '+' : '').$element['count'])
				]))
					->addClass(ZBX_STYLE_NOWRAP)
					->addClass(ZBX_STYLE_SUBFILTER);
			}
		}
	}

	return $output;
}

function getItemFilterForm(&$data) {
	$filter_groupids			= getRequest('filter_groupids');
	$filter_hostids				= getRequest('filter_hostids');
	$filter_application			= getRequest('filter_application');
	$filter_name				= getRequest('filter_name');
	$filter_type				= getRequest('filter_type');
	$filter_key					= getRequest('filter_key');
	$filter_snmp_oid			= getRequest('filter_snmp_oid');
	$filter_value_type			= getRequest('filter_value_type');
	$filter_delay				= getRequest('filter_delay');
	$filter_history				= getRequest('filter_history');
	$filter_trends				= getRequest('filter_trends');
	$filter_status				= getRequest('filter_status');
	$filter_inherited			= getRequest('filter_inherited');
	$filter_with_triggers		= getRequest('filter_with_triggers');
	$subfilter_hosts			= getRequest('subfilter_hosts');
	$subfilter_apps				= getRequest('subfilter_apps');
	$subfilter_types			= getRequest('subfilter_types');
	$subfilter_value_types		= getRequest('subfilter_value_types');
	$subfilter_status			= getRequest('subfilter_status');
	$subfilter_inherited		= getRequest('subfilter_inherited');
	$subfilter_with_triggers	= getRequest('subfilter_with_triggers');
	$subfilter_history			= getRequest('subfilter_history');
	$subfilter_trends			= getRequest('subfilter_trends');
	$subfilter_interval			= getRequest('subfilter_interval');

	if ($data['context'] === 'host') {
		$filter_state =  getRequest('filter_state');
		$filter_discovered = getRequest('filter_discovered');
		$subfilter_state = getRequest('subfilter_state');
		$subfilter_discovered = getRequest('subfilter_discovered');
		$prefix = 'web.hosts.';
	}
	else {
		$prefix = 'web.templates.';
	}

	$filter = (new CFilter((new CUrl('items.php'))->setArgument('context', $data['context'])))
		->setProfile($prefix.'items.filter')
		->setActiveTab(CProfile::get($prefix.'items.filter.active', 1))
		->addVar('subfilter_hosts', $subfilter_hosts)
		->addVar('subfilter_apps', $subfilter_apps)
		->addVar('subfilter_types', $subfilter_types)
		->addVar('subfilter_value_types', $subfilter_value_types)
		->addVar('subfilter_status', $subfilter_status)
		->addVar('subfilter_inherited', $subfilter_inherited)
		->addVar('subfilter_with_triggers', $subfilter_with_triggers)
		->addVar('subfilter_history', $subfilter_history)
		->addVar('subfilter_trends', $subfilter_trends)
		->addVar('subfilter_interval', $subfilter_interval)
		->addvar('context', $data['context']);

	if ($data['context'] === 'host') {
		$filter
			->addVar('subfilter_state', $subfilter_state)
			->addVar('subfilter_discovered', $subfilter_discovered);
	}

	$filterColumn1 = new CFormList();
	$filterColumn2 = new CFormList();
	$filterColumn3 = new CFormList();
	$filterColumn4 = new CFormList();

	// type select
	$fTypeVisibility = [];
	$cmbType = new CComboBox('filter_type', $filter_type, null, [-1 => _('all')]);
	zbx_subarray_push($fTypeVisibility, -1, 'filter_delay_row');
	zbx_subarray_push($fTypeVisibility, -1, 'filter_delay');

	$item_types = item_type2str();
	unset($item_types[ITEM_TYPE_HTTPTEST]); // httptest items are only for internal zabbix logic

	$cmbType->addItems($item_types);

	foreach ($item_types as $type => $name) {
		if ($type != ITEM_TYPE_TRAPPER && $type != ITEM_TYPE_SNMPTRAP) {
			zbx_subarray_push($fTypeVisibility, $type, 'filter_delay_row');
			zbx_subarray_push($fTypeVisibility, $type, 'filter_delay');
		}
		if ($type == ITEM_TYPE_SNMP) {
			zbx_subarray_push($fTypeVisibility, $type, 'filter_snmp_oid_row');
		}
	}

	zbx_add_post_js("var filterTypeSwitcher = new CViewSwitcher('filter_type', 'change', ".zbx_jsvalue($fTypeVisibility, true).');');

	// row 1
	$group_filter = !empty($filter_groupids)
		? CArrayHelper::renameObjectsKeys(API::HostGroup()->get([
			'output' => ['groupid', 'name'],
			'groupids' => $filter_groupids,
			'editable' => true
		]), ['groupid' => 'id'])
		: [];

	$hg_ms_params = ($data['context'] === 'host') ? ['real_hosts' => 1] : ['templated_hosts' => 1];

	$filterColumn1->addRow((new CLabel(_('Host groups'), 'filter_groupid_ms')),
		(new CMultiSelect([
			'name' => 'filter_groupids[]',
			'object_name' => 'hostGroup',
			'data' => $group_filter,
			'popup' => [
				'parameters' => [
					'srctbl' => 'host_groups',
					'srcfld1' => 'groupid',
					'dstfrm' => $filter->getName(),
					'dstfld1' => 'filter_groupids_',
					'editable' => true,
					'enrich_parent_groups' => true,
				] + $hg_ms_params
			]
		]))->setWidth(ZBX_TEXTAREA_FILTER_SMALL_WIDTH)
	);

	$filterColumn2->addRow(_('Type'), $cmbType);
	$filterColumn3->addRow(_('Type of information'),
		new CComboBox('filter_value_type', $filter_value_type, null, [
			-1 => _('all'),
			ITEM_VALUE_TYPE_UINT64 => _('Numeric (unsigned)'),
			ITEM_VALUE_TYPE_FLOAT => _('Numeric (float)'),
			ITEM_VALUE_TYPE_STR => _('Character'),
			ITEM_VALUE_TYPE_LOG => _('Log'),
			ITEM_VALUE_TYPE_TEXT => _('Text')
		])
	);

	if ($data['context'] === 'host') {
		$filterColumn4->addRow(_('State'),
			(new CRadioButtonList('filter_state', (int) $filter_state))
				->addValue(_('all'), -1)
				->addValue(_('Normal'), ITEM_STATE_NORMAL)
				->addValue(_('Not supported'), ITEM_STATE_NOTSUPPORTED)
				->setModern(true)
		);

		$host_template_filter = $filter_hostids
			? CArrayHelper::renameObjectsKeys(API::Host()->get([
				'output' => ['hostid', 'name'],
				'hostids' => $filter_hostids,
				'editable' => true
			]), ['hostid' => 'id'])
			: [];
	}
	else {
		$host_template_filter = $filter_hostids
			? CArrayHelper::renameObjectsKeys(API::Template()->get([
				'output' => ['templateid', 'name'],
				'templateids' => $filter_hostids,
				'editable' => true
			]), ['templateid' => 'id'])
			: [];
	}

	// row 2
	$filterColumn1->addRow((new CLabel(($data['context'] === 'host') ? _('Hosts') : _('Templates'),
		'filter_hostid_ms'
	)), (new CMultiSelect([
			'name' => 'filter_hostids[]',
			'object_name' => ($data['context'] === 'host') ? 'hosts' : 'templates',
			'data' => $host_template_filter,
			'popup' => [
				'filter_preselect_fields' => [
					'hostgroups' => 'filter_groupids_'
				],
				'parameters' => [
					'srctbl' => ($data['context'] === 'host') ? 'hosts' : 'templates',
					'srcfld1' => 'hostid',
					'dstfrm' => $filter->getName(),
					'dstfld1' => 'filter_hostids_',
					'editable' => true
				]
			]
		]))->setWidth(ZBX_TEXTAREA_FILTER_SMALL_WIDTH)
	);

	$filterColumn2->addRow(_('Update interval'),
		(new CTextBox('filter_delay', $filter_delay))->setWidth(ZBX_TEXTAREA_FILTER_SMALL_WIDTH),
		'filter_delay_row'
	);
	$filterColumn4->addRow(_('Status'),
		(new CRadioButtonList('filter_status', (int) $filter_status))
			->addValue(_('all'), -1)
			->addValue(_('Enabled'), ITEM_STATUS_ACTIVE)
			->addValue(_('Disabled'), ITEM_STATUS_DISABLED)
			->setModern(true)
	);

	// row 3
	$filterColumn1->addRow(_('Application'),
		[
			(new CTextBox('filter_application', $filter_application))->setWidth(ZBX_TEXTAREA_FILTER_SMALL_WIDTH),
			(new CDiv())->addClass(ZBX_STYLE_FORM_INPUT_MARGIN),
			(new CButton(null, _('Select')))
				->addClass(ZBX_STYLE_BTN_GREY)
				->onClick('return PopUp("popup.generic",jQuery.extend('.
					json_encode([
						'srctbl' => 'applications',
						'srcfld1' => 'name',
						'dstfrm' => $filter->getName(),
						'dstfld1' => 'filter_application',
						'with_applications' => '1'
					] + $hg_ms_params).
					', getFirstMultiselectValue("filter_hostids_")), null, this);'
				)
		]
	);

	$filterColumn3->addRow(_('History'),
		(new CTextBox('filter_history', $filter_history))->setWidth(ZBX_TEXTAREA_FILTER_SMALL_WIDTH)
	);
	$filterColumn4->addRow(_('With triggers'),
		(new CRadioButtonList('filter_with_triggers', (int) $filter_with_triggers))
			->addValue(_('all'), -1)
			->addValue(_('Yes'), 1)
			->addValue(_('No'), 0)
			->setModern(true)
	);

	// row 4
	$filterColumn1->addRow(_('Name'),
		(new CTextBox('filter_name', $filter_name))->setWidth(ZBX_TEXTAREA_FILTER_SMALL_WIDTH)
	);
	$filterColumn2->addRow(_('SNMP OID'),
		(new CTextBox('filter_snmp_oid', $filter_snmp_oid, '', 255))->setWidth(ZBX_TEXTAREA_FILTER_SMALL_WIDTH),
		'filter_snmp_oid_row'
	);
	$filterColumn3->addRow(_('Trends'),
		(new CTextBox('filter_trends', $filter_trends))->setWidth(ZBX_TEXTAREA_FILTER_SMALL_WIDTH)
	);
<<<<<<< HEAD
	$filterColumn4->addRow(_('Inherited'),
		(new CRadioButtonList('filter_inherited', (int) $filter_inherited))
			->addValue(_('all'), -1)
			->addValue(_('Yes'), 1)
			->addValue(_('No'), 0)
			->setModern(true)
=======
	$filterColumn4->addRow(_('Template'),
		new CComboBox('filter_templated_items', $filter_templated_items, null, [
			-1 => _('all'),
			1 => _('Inherited items'),
			0 => _('Not inherited items')
		])
>>>>>>> fcc8d5e6
	);

	// row 5
	$filterColumn1->addRow(_('Key'),
		(new CTextBox('filter_key', $filter_key))->setWidth(ZBX_TEXTAREA_FILTER_SMALL_WIDTH)
	);

	if ($data['context'] === 'host') {
		$filterColumn4->addRow(_('Discovered'),
			(new CRadioButtonList('filter_discovered', (int) $filter_discovered))
				->addValue(_('all'), -1)
				->addValue(_('Yes'), ZBX_FLAG_DISCOVERY_CREATED)
				->addValue(_('No'), ZBX_FLAG_DISCOVERY_NORMAL)
				->setModern(true)
		);
	}

	// subfilters
	$table_subfilter = (new CTableInfo())
		->addRow([
			new CTag('h4', true, [
				_('Subfilter'), SPACE, (new CSpan(_('affects only filtered data')))->addClass(ZBX_STYLE_GREY)
			])
		]);

	// array contains subfilters and number of items in each
	$item_params = [
		'hosts' => [],
		'applications' => [],
		'types' => [],
		'value_types' => [],
		'status' => [],
		'state' => [],
		'templated_items' => [],
		'with_triggers' => [],
		'discovery' => [],
		'history' => [],
		'trends' => [],
		'interval' => []
	];

	$update_interval_parser = new CUpdateIntervalParser(['usermacros' => true]);
	$simple_interval_parser = new CSimpleIntervalParser();

	// generate array with values for subfilters of selected items
	foreach ($data['items'] as $item) {
		// hosts
		if ($filter_hostids) {
			$host = reset($item['hosts']);

			if (!isset($item_params['hosts'][$host['hostid']])) {
				$item_params['hosts'][$host['hostid']] = ['name' => $host['name'], 'count' => 0];
			}
			$show_item = true;
			foreach ($item['subfilters'] as $name => $value) {
				if ($name == 'subfilter_hosts') {
					continue;
				}
				$show_item &= $value;
			}
			if ($show_item) {
				$host = reset($item['hosts']);
				$item_params['hosts'][$host['hostid']]['count']++;
			}
		}

		// applications
		if (!empty($item['applications'])) {
			foreach ($item['applications'] as $application) {
				if (!isset($item_params['applications'][$application['name']])) {
					$item_params['applications'][$application['name']] = ['name' => $application['name'], 'count' => 0];
				}
			}
		}
		$show_item = true;
		foreach ($item['subfilters'] as $name => $value) {
			if ($name == 'subfilter_apps') {
				continue;
			}
			$show_item &= $value;
		}
		$sel_app = false;
		if ($show_item) {
			// if any of item applications are selected
			foreach ($item['applications'] as $app) {
				if (str_in_array($app['name'], $subfilter_apps)) {
					$sel_app = true;
					break;
				}
			}
			foreach ($item['applications'] as $app) {
				if (str_in_array($app['name'], $subfilter_apps) || !$sel_app) {
					$item_params['applications'][$app['name']]['count']++;
				}
			}
		}

		// types
		if ($filter_type == -1) {
			if (!isset($item_params['types'][$item['type']])) {
				$item_params['types'][$item['type']] = ['name' => item_type2str($item['type']), 'count' => 0];
			}
			$show_item = true;
			foreach ($item['subfilters'] as $name => $value) {
				if ($name == 'subfilter_types') {
					continue;
				}
				$show_item &= $value;
			}
			if ($show_item) {
				$item_params['types'][$item['type']]['count']++;
			}
		}

		// value types
		if ($filter_value_type == -1) {
			if (!isset($item_params['value_types'][$item['value_type']])) {
				$item_params['value_types'][$item['value_type']] = [
					'name' => itemValueTypeString($item['value_type']),
					'count' => 0
				];
			}

			$show_item = true;
			foreach ($item['subfilters'] as $name => $value) {
				if ($name == 'subfilter_value_types') {
					continue;
				}
				$show_item &= $value;
			}
			if ($show_item) {
				$item_params['value_types'][$item['value_type']]['count']++;
			}
		}

		// status
		if ($filter_status == -1) {
			if (!isset($item_params['status'][$item['status']])) {
				$item_params['status'][$item['status']] = [
					'name' => item_status2str($item['status']),
					'count' => 0
				];
			}
			$show_item = true;
			foreach ($item['subfilters'] as $name => $value) {
				if ($name == 'subfilter_status') {
					continue;
				}
				$show_item &= $value;
			}
			if ($show_item) {
				$item_params['status'][$item['status']]['count']++;
			}
		}

		// state
		if ($data['context'] === 'host' && $filter_state == -1) {
			if (!isset($item_params['state'][$item['state']])) {
				$item_params['state'][$item['state']] = [
					'name' => itemState($item['state']),
					'count' => 0
				];
			}
			$show_item = true;
			foreach ($item['subfilters'] as $name => $value) {
				if ($name == 'subfilter_state') {
					continue;
				}
				$show_item &= $value;
			}
			if ($show_item) {
				$item_params['state'][$item['state']]['count']++;
			}
		}

		// template
		if ($filter_inherited == -1) {
			if ($item['templateid'] == 0 && !isset($item_params['templated_items'][0])) {
				$item_params['templated_items'][0] = ['name' => _('Not inherited items'), 'count' => 0];
			}
			elseif ($item['templateid'] > 0 && !isset($item_params['templated_items'][1])) {
				$item_params['templated_items'][1] = ['name' => _('Inherited items'), 'count' => 0];
			}
			$show_item = true;
			foreach ($item['subfilters'] as $name => $value) {
				if ($name == 'subfilter_inherited') {
					continue;
				}
				$show_item &= $value;
			}
			if ($show_item) {
				if ($item['templateid'] == 0) {
					$item_params['templated_items'][0]['count']++;
				}
				else {
					$item_params['templated_items'][1]['count']++;
				}
			}
		}

		// with triggers
		if ($filter_with_triggers == -1) {
			if (count($item['triggers']) == 0 && !isset($item_params['with_triggers'][0])) {
				$item_params['with_triggers'][0] = ['name' => _('Without triggers'), 'count' => 0];
			}
			elseif (count($item['triggers']) > 0 && !isset($item_params['with_triggers'][1])) {
				$item_params['with_triggers'][1] = ['name' => _('With triggers'), 'count' => 0];
			}
			$show_item = true;
			foreach ($item['subfilters'] as $name => $value) {
				if ($name == 'subfilter_with_triggers') {
					continue;
				}
				$show_item &= $value;
			}
			if ($show_item) {
				if (count($item['triggers']) == 0) {
					$item_params['with_triggers'][0]['count']++;
				}
				else {
					$item_params['with_triggers'][1]['count']++;
				}
			}
		}

		// discovery
		if ($data['context'] === 'host' && $filter_discovered == -1) {
			if ($item['flags'] == ZBX_FLAG_DISCOVERY_NORMAL && !isset($item_params['discovery'][0])) {
				$item_params['discovery'][0] = ['name' => _('Regular'), 'count' => 0];
			}
			elseif ($item['flags'] == ZBX_FLAG_DISCOVERY_CREATED && !isset($item_params['discovery'][1])) {
				$item_params['discovery'][1] = ['name' => _('Discovered'), 'count' => 0];
			}
			$show_item = true;
			foreach ($item['subfilters'] as $name => $value) {
				if ($name == 'subfilter_discovered') {
					continue;
				}
				$show_item &= $value;
			}
			if ($show_item) {
				if ($item['flags'] == ZBX_FLAG_DISCOVERY_NORMAL) {
					$item_params['discovery'][0]['count']++;
				}
				else {
					$item_params['discovery'][1]['count']++;
				}
			}
		}

		// trends
		if ($filter_trends === ''
				&& !in_array($item['value_type'], [ITEM_VALUE_TYPE_STR, ITEM_VALUE_TYPE_LOG, ITEM_VALUE_TYPE_TEXT])) {
			$trends = $item['trends'];
			$value = $trends;

			if ($simple_interval_parser->parse($trends) == CParser::PARSE_SUCCESS) {
				$value = timeUnitToSeconds($trends);
				$trends = convertUnitsS($value);
			}

			if (!array_key_exists($trends, $item_params['trends'])) {
				$item_params['trends'][$trends] = [
					'name' => $trends,
					'count' => 0,
					'value' => $value
				];
			}

			$show_item = true;

			foreach ($item['subfilters'] as $name => $value) {
				if ($name === 'subfilter_trends') {
					continue;
				}
				$show_item &= $value;
			}

			if ($show_item) {
				$item_params['trends'][$trends]['count']++;
			}
		}

		// history
		if ($filter_history === '') {
			$history = $item['history'];
			$value = $history;

			if ($simple_interval_parser->parse($history) == CParser::PARSE_SUCCESS) {
				$value = timeUnitToSeconds($history);
				$history = convertUnitsS($value);
			}

			if (!array_key_exists($history, $item_params['history'])) {
				$item_params['history'][$history] = [
					'name' => $history,
					'count' => 0,
					'value' => $value
				];
			}

			$show_item = true;

			foreach ($item['subfilters'] as $name => $value) {
				if ($name === 'subfilter_history') {
					continue;
				}
				$show_item &= $value;
			}

			if ($show_item) {
				$item_params['history'][$history]['count']++;
			}
		}

		// interval
		if ($filter_delay === '' && $filter_type != ITEM_TYPE_TRAPPER && $item['type'] != ITEM_TYPE_TRAPPER
				&& $item['type'] != ITEM_TYPE_SNMPTRAP && $item['type'] != ITEM_TYPE_DEPENDENT
				&& ($item['type'] != ITEM_TYPE_ZABBIX_ACTIVE || strncmp($item['key_'], 'mqtt.get', 8) !== 0)) {
			// Use temporary variable for delay, because the original will be used for sorting later.
			$delay = $item['delay'];
			$value = $delay;

			if ($update_interval_parser->parse($delay) == CParser::PARSE_SUCCESS) {
				$delay = $update_interval_parser->getDelay();

				// "value" is delay represented in seconds and it is used for sorting the subfilter.
				if ($delay[0] !== '{') {
					$value = timeUnitToSeconds($delay);
					$delay = convertUnitsS($value);
				}
				else {
					$value = $delay;
				}
			}

			if (!array_key_exists($delay, $item_params['interval'])) {
				$item_params['interval'][$delay] = [
					'name' => $delay,
					'count' => 0,
					'value' => $value
				];
			}

			$show_item = true;

			foreach ($item['subfilters'] as $name => $value) {
				if ($name === 'subfilter_interval') {
					continue;
				}
				$show_item &= $value;
			}

			if ($show_item) {
				$item_params['interval'][$delay]['count']++;
			}
		}
	}

	// output
	if ($filter_hostids && count($item_params['hosts']) > 1) {
		$hosts_output = prepareSubfilterOutput(_('Hosts'), $item_params['hosts'], $subfilter_hosts, 'subfilter_hosts');
		$table_subfilter->addRow([$hosts_output]);
	}

	if (!empty($item_params['applications']) && count($item_params['applications']) > 1) {
		$application_output = prepareSubfilterOutput(_('Applications'), $item_params['applications'], $subfilter_apps, 'subfilter_apps');
		$table_subfilter->addRow([$application_output]);
	}

	if ($filter_type == -1 && count($item_params['types']) > 1) {
		$type_output = prepareSubfilterOutput(_('Types'), $item_params['types'], $subfilter_types, 'subfilter_types');
		$table_subfilter->addRow([$type_output]);
	}

	if ($filter_value_type == -1 && count($item_params['value_types']) > 1) {
		$value_types_output = prepareSubfilterOutput(_('Type of information'), $item_params['value_types'], $subfilter_value_types, 'subfilter_value_types');
		$table_subfilter->addRow([$value_types_output]);
	}

	if ($filter_status == -1 && count($item_params['status']) > 1) {
		$status_output = prepareSubfilterOutput(_('Status'), $item_params['status'], $subfilter_status, 'subfilter_status');
		$table_subfilter->addRow([$status_output]);
	}

	if ($data['context'] === 'host' && $filter_state == -1 && count($item_params['state']) > 1) {
		$state_output = prepareSubfilterOutput(_('State'), $item_params['state'], $subfilter_state, 'subfilter_state');
		$table_subfilter->addRow([$state_output]);
	}

	if ($filter_inherited == -1 && count($item_params['templated_items']) > 1) {
		$templated_items_output = prepareSubfilterOutput(_('Template'), $item_params['templated_items'],
			$subfilter_inherited, 'subfilter_inherited'
		);
		$table_subfilter->addRow([$templated_items_output]);
	}

	if ($filter_with_triggers == -1 && count($item_params['with_triggers']) > 1) {
		$with_triggers_output = prepareSubfilterOutput(_('With triggers'), $item_params['with_triggers'], $subfilter_with_triggers, 'subfilter_with_triggers');
		$table_subfilter->addRow([$with_triggers_output]);
	}

	if ($data['context'] === 'host' && $filter_discovered == -1 && count($item_params['discovery']) > 1) {
		$discovery_output = prepareSubfilterOutput(_('Discovery'), $item_params['discovery'], $subfilter_discovered,
			'subfilter_discovered'
		);
		$table_subfilter->addRow([$discovery_output]);
	}

	if (zbx_empty($filter_history) && count($item_params['history']) > 1) {
		$history_output = prepareSubfilterOutput(_('History'), $item_params['history'], $subfilter_history, 'subfilter_history');
		$table_subfilter->addRow([$history_output]);
	}

	if (zbx_empty($filter_trends) && (count($item_params['trends']) > 1)) {
		$trends_output = prepareSubfilterOutput(_('Trends'), $item_params['trends'], $subfilter_trends, 'subfilter_trends');
		$table_subfilter->addRow([$trends_output]);
	}

	if (zbx_empty($filter_delay) && $filter_type != ITEM_TYPE_TRAPPER && count($item_params['interval']) > 1) {
		$interval_output = prepareSubfilterOutput(_('Interval'), $item_params['interval'], $subfilter_interval, 'subfilter_interval');
		$table_subfilter->addRow([$interval_output]);
	}

	$filter->addFilterTab(_('Filter'), [$filterColumn1, $filterColumn2, $filterColumn3, $filterColumn4],
		$table_subfilter
	);

	return $filter;
}

/**
 * Prepare ITEM_TYPE_HTTPAGENT type item data for create or update API calls.
 * - Converts 'query_fields' from array of keys and array of values to array of hash maps for every field.
 * - Converts 'headers' from array of keys and array of values to hash map.
 * - For request method HEAD set retrieve mode to retrieve only headers.
 *
 * @param array $item                       Array of form fields data for ITEM_TYPE_HTTPAGENT item.
 * @param int   $item['request_method']     Request method type.
 * @param array $item['query_fields']       Array of 'name' and 'value' arrays for URL query fields.
 * @param array $item['headers']            Array of 'name' and 'value' arrays for headers.
 *
 * @return array
 */
function prepareItemHttpAgentFormData(array $item) {
	if ($item['request_method'] == HTTPCHECK_REQUEST_HEAD) {
		$item['retrieve_mode'] = HTTPTEST_STEP_RETRIEVE_MODE_HEADERS;
	}

	if ($item['query_fields']) {
		$query_fields = [];

		foreach ($item['query_fields']['name'] as $index => $key) {
			$value = $item['query_fields']['value'][$index];

			if ($key !== '' || $value !== '') {
				$query_fields[] = [$key => $value];
			}
		}
		$item['query_fields'] = $query_fields;
	}

	if ($item['headers']) {
		$headers = [];

		foreach ($item['headers']['name'] as $index => $key) {
			$value = $item['headers']['value'][$index];

			if ($key !== '' || $value !== '') {
				$headers[$key] = $value;
			}
		}

		$item['headers'] = $headers;
	}

	return $item;
}

/**
 * Prepare ITEM_TYPE_SCRIPT type item data for create or update API calls.
 * - Converts 'parameters' from array of keys and array of values to arrays of names and values.
 *   IN:
 *   Array (
 *       [name] => Array (
 *           [0] => a
 *           [1] => c
 *       )
 *       [value] => Array (
 *           [0] => b
 *           [1] => d
 *       )
 *   )
 *
 *   OUT:
 *   Array (
 *       [0] => Array (
 *           [name] => a
 *           [value] => b
 *       )
 *       [1] => Array (
 *           [name] => c
 *           [value] => d
 *       )
 *   )
 *
 * @param array $item                          Array of form fields data for ITEM_TYPE_SCRIPT item.
 * @param array $item['parameters']            Item parameters array.
 * @param array $item['parameters']['name']    Item parameter names array.
 * @param array $item['parameters']['values']  Item parameter values array.
 *
 * @return array
 */
function prepareScriptItemFormData(array $item): array {
	$values = [];

	if (is_array($item['parameters']) && array_key_exists('name', $item['parameters'])
			&& array_key_exists('value', $item['parameters'])) {
		foreach ($item['parameters']['name'] as $index => $key) {
			if (array_key_exists($index, $item['parameters']['value'])
					&& ($key !== '' || $item['parameters']['value'][$index] !== '')) {
				$values[] = [
					'name' => $key,
					'value' => $item['parameters']['value'][$index]
				];
			}
		}
	}

	$item['parameters'] = $values;

	return $item;
}

/**
 * Get data for item edit page.
 *
 * @param array  $item                          Item, item prototype, LLD rule or LLD item to take the data from.
 * @param array  $options
 * @param bool   $options['is_discovery_rule']
 *
 * @return array
 */
function getItemFormData(array $item = [], array $options = []) {
	$data = [
		'form' => getRequest('form'),
		'form_refresh' => getRequest('form_refresh'),
		'is_discovery_rule' => !empty($options['is_discovery_rule']),
		'parent_discoveryid' => getRequest('parent_discoveryid', 0),
		'itemid' => getRequest('itemid'),
		'limited' => false,
		'interfaceid' => getRequest('interfaceid', 0),
		'name' => getRequest('name', ''),
		'description' => getRequest('description', ''),
		'key' => getRequest('key', ''),
		'master_itemid' => getRequest('master_itemid', 0),
		'hostname' => getRequest('hostname'),
		'delay' => getRequest('delay', ZBX_ITEM_DELAY_DEFAULT),
		'history' => getRequest('history', DB::getDefault('items', 'history')),
		'status' => getRequest('status', isset($_REQUEST['form_refresh']) ? 1 : 0),
		'type' => getRequest('type', 0),
		'snmp_oid' => getRequest('snmp_oid', ''),
		'value_type' => getRequest('value_type', ITEM_VALUE_TYPE_UINT64),
		'trapper_hosts' => getRequest('trapper_hosts', ''),
		'units' => getRequest('units', ''),
		'valuemapid' => getRequest('valuemapid', 0),
		'params' => getRequest('params', ''),
		'trends' => getRequest('trends', DB::getDefault('items', 'trends')),
		'new_application' => getRequest('new_application', ''),
		'applications' => getRequest('applications', []),
		'delay_flex' => array_values(getRequest('delay_flex', [])),
		'ipmi_sensor' => getRequest('ipmi_sensor', ''),
		'authtype' => getRequest('authtype', 0),
		'username' => getRequest('username', ''),
		'password' => getRequest('password', ''),
		'publickey' => getRequest('publickey', ''),
		'privatekey' => getRequest('privatekey', ''),
		'logtimefmt' => getRequest('logtimefmt', ''),
		'valuemaps' => null,
		'possibleHostInventories' => null,
		'alreadyPopulated' => null,
		'initial_item_type' => null,
		'templates' => [],
		'jmx_endpoint' => getRequest('jmx_endpoint', ZBX_DEFAULT_JMX_ENDPOINT),
		'timeout' => getRequest('timeout', DB::getDefault('items', 'timeout')),
		'url' => getRequest('url'),
		'query_fields' => getRequest('query_fields', []),
		'parameters' => getRequest('parameters', []),
		'posts' => getRequest('posts'),
		'status_codes' => getRequest('status_codes', DB::getDefault('items', 'status_codes')),
		'follow_redirects' => hasRequest('form_refresh')
			? (int) getRequest('follow_redirects')
			: getRequest('follow_redirects', DB::getDefault('items', 'follow_redirects')),
		'post_type' => getRequest('post_type', DB::getDefault('items', 'post_type')),
		'http_proxy' => getRequest('http_proxy'),
		'headers' => getRequest('headers', []),
		'retrieve_mode' => getRequest('retrieve_mode', DB::getDefault('items', 'retrieve_mode')),
		'request_method' => getRequest('request_method', DB::getDefault('items', 'request_method')),
		'output_format' => getRequest('output_format', DB::getDefault('items', 'output_format')),
		'allow_traps' => getRequest('allow_traps', DB::getDefault('items', 'allow_traps')),
		'ssl_cert_file' => getRequest('ssl_cert_file'),
		'ssl_key_file' => getRequest('ssl_key_file'),
		'ssl_key_password' => getRequest('ssl_key_password'),
		'verify_peer' => getRequest('verify_peer', DB::getDefault('items', 'verify_peer')),
		'verify_host' => getRequest('verify_host', DB::getDefault('items', 'verify_host')),
		'http_authtype' => getRequest('http_authtype', HTTPTEST_AUTH_NONE),
		'http_username' => getRequest('http_username', ''),
		'http_password' => getRequest('http_password', ''),
		'preprocessing' => getRequest('preprocessing', []),
		'preprocessing_script_maxlength' => DB::getFieldLength('item_preproc', 'params'),
		'context' => getRequest('context')
	];

	if ($data['parent_discoveryid'] != 0) {
		$data['discover'] = hasRequest('form_refresh')
			? getRequest('discover', DB::getDefault('items', 'discover'))
			: (($item && array_key_exists('discover', $item))
				? $item['discover']
				: DB::getDefault('items', 'discover')
			);
	}

	if ($data['type'] == ITEM_TYPE_HTTPAGENT) {
		foreach (['query_fields', 'headers'] as $property) {
			$values = [];

			if (is_array($data[$property]) && array_key_exists('name', $data[$property])
					&& array_key_exists('value', $data[$property])) {
				foreach ($data[$property]['name'] as $index => $key) {
					if (array_key_exists($index, $data[$property]['value'])) {
						$values[] = [$key => $data[$property]['value'][$index]];
					}
				}
			}
			$data[$property] = $values;
		}

		$data['parameters'] = [];
	}
	elseif ($data['type'] == ITEM_TYPE_SCRIPT) {
		$values = [];

		if (is_array($data['parameters']) && array_key_exists('name', $data['parameters'])
				&& array_key_exists('value', $data['parameters'])) {
			foreach ($data['parameters']['name'] as $index => $key) {
				if (array_key_exists($index, $data['parameters']['value'])) {
					$values[] = [
						'name' => $key,
						'value' => $data['parameters']['value'][$index]
					];
				}
			}
		}
		$data['parameters'] = $values;

		$data['headers'] = [];
		$data['query_fields'] = [];
	}
	else {
		$data['headers'] = [];
		$data['query_fields'] = [];
		$data['parameters'] = [];
	}

	// Dependent item initialization by master_itemid.
	if (array_key_exists('master_item', $item)) {
		$expanded = CMacrosResolverHelper::resolveItemNames([$item['master_item']]);
		$master_item = reset($expanded);
		$data['master_itemid'] = $master_item['itemid'];
		$data['master_itemname'] = $master_item['name_expanded'];
		// Do not initialize item data if only master_item array was passed.
		unset($item['master_item']);
	}

	// hostid
	if ($data['parent_discoveryid'] != 0) {
		$discoveryRule = API::DiscoveryRule()->get([
			'output' => ['hostid'],
			'itemids' => $data['parent_discoveryid'],
			'editable' => true
		]);
		$discoveryRule = reset($discoveryRule);
		$data['hostid'] = $discoveryRule['hostid'];

		$data['new_application_prototype'] = getRequest('new_application_prototype', '');
		$data['application_prototypes'] = getRequest('application_prototypes', []);
	}
	else {
		$data['hostid'] = getRequest('hostid', 0);
	}

	foreach ($data['preprocessing'] as &$step) {
		$step += [
			'error_handler' => ZBX_PREPROC_FAIL_DEFAULT,
			'error_handler_params' => ''
		];
	}
	unset($step);

	// types, http items only for internal processes
	$data['types'] = item_type2str();
	unset($data['types'][ITEM_TYPE_HTTPTEST]);
	if ($data['is_discovery_rule']) {
		unset($data['types'][ITEM_TYPE_AGGREGATE],
			$data['types'][ITEM_TYPE_CALCULATED],
			$data['types'][ITEM_TYPE_SNMPTRAP]
		);
	}

	// item
	if (array_key_exists('itemid', $item)) {
		$data['item'] = $item;
		$data['hostid'] = !empty($data['hostid']) ? $data['hostid'] : $data['item']['hostid'];
		$data['limited'] = ($data['item']['templateid'] != 0);
		$data['interfaceid'] = $item['interfaceid'];

		// discovery rule
		if ($data['is_discovery_rule']) {
			$flag = ZBX_FLAG_DISCOVERY_RULE;
		}
		// item prototype
		elseif ($data['parent_discoveryid'] != 0) {
			$flag = ZBX_FLAG_DISCOVERY_PROTOTYPE;
		}
		// plain item
		else {
			$flag = ZBX_FLAG_DISCOVERY_NORMAL;
		}

		$data['templates'] = makeItemTemplatesHtml($item['itemid'], getItemParentTemplates([$item], $flag), $flag,
			CWebUser::checkAccess(CRoleHelper::UI_CONFIGURATION_TEMPLATES), $data['context']
		);
	}

	// caption
	if ($data['is_discovery_rule']) {
		$data['caption'] = _('Discovery rule');
	}
	else {
		$data['caption'] = ($data['parent_discoveryid'] != 0) ? _('Item prototype') : _('Item');
	}

	// hostname
	if (empty($data['is_discovery_rule']) && empty($data['hostname'])) {
		if (!empty($data['hostid'])) {
			$hostInfo = API::Host()->get([
				'hostids' => $data['hostid'],
				'output' => ['name'],
				'templated_hosts' => true
			]);
			$hostInfo = reset($hostInfo);
			$data['hostname'] = $hostInfo['name'];
		}
		else {
			$data['hostname'] = _('not selected');
		}
	}

	// fill data from item
	if (!hasRequest('form_refresh') && ($item || $data['limited'])) {
		$data['name'] = $data['item']['name'];
		$data['description'] = $data['item']['description'];
		$data['key'] = $data['item']['key_'];
		$data['interfaceid'] = $data['item']['interfaceid'];
		$data['type'] = $data['item']['type'];
		$data['snmp_oid'] = $data['item']['snmp_oid'];
		$data['value_type'] = $data['item']['value_type'];
		$data['trapper_hosts'] = $data['item']['trapper_hosts'];
		$data['units'] = $data['item']['units'];
		$data['valuemapid'] = $data['item']['valuemapid'];
		$data['hostid'] = $data['item']['hostid'];
		$data['params'] = $data['item']['params'];
		$data['ipmi_sensor'] = $data['item']['ipmi_sensor'];
		$data['authtype'] = $data['item']['authtype'];
		$data['username'] = $data['item']['username'];
		$data['password'] = $data['item']['password'];
		$data['publickey'] = $data['item']['publickey'];
		$data['privatekey'] = $data['item']['privatekey'];
		$data['logtimefmt'] = $data['item']['logtimefmt'];
		$data['jmx_endpoint'] = $data['item']['jmx_endpoint'];
		$data['new_application'] = getRequest('new_application', '');
		// ITEM_TYPE_HTTPAGENT
		$data['timeout'] = $data['item']['timeout'];
		$data['url'] = $data['item']['url'];
		$data['query_fields'] = $data['item']['query_fields'];
		$data['parameters'] = $data['item']['parameters'];
		$data['posts'] = $data['item']['posts'];
		$data['status_codes'] = $data['item']['status_codes'];
		$data['follow_redirects'] = $data['item']['follow_redirects'];
		$data['post_type'] = $data['item']['post_type'];
		$data['http_proxy'] = $data['item']['http_proxy'];
		$data['headers'] = $data['item']['headers'];
		$data['retrieve_mode'] = $data['item']['retrieve_mode'];
		$data['request_method'] = $data['item']['request_method'];
		$data['allow_traps'] = $data['item']['allow_traps'];
		$data['ssl_cert_file'] = $data['item']['ssl_cert_file'];
		$data['ssl_key_file'] = $data['item']['ssl_key_file'];
		$data['ssl_key_password'] = $data['item']['ssl_key_password'];
		$data['verify_peer'] = $data['item']['verify_peer'];
		$data['verify_host'] = $data['item']['verify_host'];
		$data['http_authtype'] = $data['item']['authtype'];
		$data['http_username'] = $data['item']['username'];
		$data['http_password'] = $data['item']['password'];

		if ($data['type'] == ITEM_TYPE_HTTPAGENT) {
			// Convert hash to array where every item is hash for single key value pair as it is used by view.
			$headers = [];

			foreach ($data['headers'] as $key => $value) {
				$headers[] = [$key => $value];
			}

			$data['headers'] = $headers;
		}
		elseif ($data['type'] == ITEM_TYPE_SCRIPT && $data['parameters']) {
			CArrayHelper::sort($data['parameters'], ['name']);
		}

		$data['preprocessing'] = $data['item']['preprocessing'];

		if (!$data['is_discovery_rule']) {
			$data['output_format'] = $data['item']['output_format'];
		}

		if ($data['parent_discoveryid'] != 0) {
			$data['new_application_prototype'] = getRequest('new_application_prototype', '');
		}

		if (!$data['limited'] || !isset($_REQUEST['form_refresh'])) {
			$data['delay'] = $data['item']['delay'];

			$update_interval_parser = new CUpdateIntervalParser([
				'usermacros' => true,
				'lldmacros' => ($data['parent_discoveryid'] != 0)
			]);

			if ($update_interval_parser->parse($data['delay']) == CParser::PARSE_SUCCESS) {
				$data['delay'] = $update_interval_parser->getDelay();

				if ($data['delay'][0] !== '{') {
					$delay = timeUnitToSeconds($data['delay']);

					if ($delay == 0 && ($data['type'] == ITEM_TYPE_TRAPPER || $data['type'] == ITEM_TYPE_SNMPTRAP
							|| $data['type'] == ITEM_TYPE_DEPENDENT || ($data['type'] == ITEM_TYPE_ZABBIX_ACTIVE
								&& strncmp($data['key'], 'mqtt.get', 8) === 0))) {
						$data['delay'] = ZBX_ITEM_DELAY_DEFAULT;
					}
				}

				foreach ($update_interval_parser->getIntervals() as $interval) {
					if ($interval['type'] == ITEM_DELAY_FLEXIBLE) {
						$data['delay_flex'][] = [
							'delay' => $interval['update_interval'],
							'period' => $interval['time_period'],
							'type' => ITEM_DELAY_FLEXIBLE
						];
					}
					else {
						$data['delay_flex'][] = [
							'schedule' => $interval['interval'],
							'type' => ITEM_DELAY_SCHEDULING
						];
					}
				}
			}
			else {
				$data['delay'] = ZBX_ITEM_DELAY_DEFAULT;
			}

			$data['history'] = $data['item']['history'];
			$data['status'] = $data['item']['status'];
			$data['trends'] = $data['item']['trends'];

			$data['applications'] = array_unique(zbx_array_merge($data['applications'], get_applications_by_itemid($data['itemid'])));

			if ($data['parent_discoveryid'] != 0) {
				/*
				 * Get a list of application prototypes assigned to item prototype. Don't select distinct names,
				 * since database can be accidentally created case insensitive.
				 */
				$application_prototypes = DBfetchArray(DBselect(
					'SELECT ap.name'.
					' FROM application_prototype ap,item_application_prototype iap'.
					' WHERE ap.application_prototypeid=iap.application_prototypeid'.
						' AND ap.itemid='.zbx_dbstr($data['parent_discoveryid']).
						' AND iap.itemid='.zbx_dbstr($data['itemid'])
				));

				// Merge form submitted data with data existing in DB to find diff and correctly display ListBox.
				$data['application_prototypes'] = array_unique(
					zbx_array_merge($data['application_prototypes'], zbx_objectValues($application_prototypes, 'name'))
				);
			}
		}
	}

	if (!$data['delay_flex']) {
		$data['delay_flex'][] = ['delay' => '', 'period' => '', 'type' => ITEM_DELAY_FLEXIBLE];
	}

	// applications
	if (count($data['applications']) == 0) {
		array_push($data['applications'], 0);
	}
	$data['db_applications'] = DBfetchArray(DBselect(
		'SELECT DISTINCT a.applicationid,a.name'.
		' FROM applications a'.
		' WHERE a.hostid='.zbx_dbstr($data['hostid']).
			(($data['parent_discoveryid'] != 0) ? ' AND a.flags='.ZBX_FLAG_DISCOVERY_NORMAL : '')
	));
	order_result($data['db_applications'], 'name');

	if ($data['parent_discoveryid'] != 0) {
		// Make the application prototype list no appearing empty, but filling it with "-None-" as first element.
		if (count($data['application_prototypes']) == 0) {
			$data['application_prototypes'][] = 0;
		}

		// Get a list of application prototypes by discovery rule.
		$data['db_application_prototypes'] = DBfetchArray(DBselect(
			'SELECT ap.application_prototypeid,ap.name'.
			' FROM application_prototype ap'.
			' WHERE ap.itemid='.zbx_dbstr($data['parent_discoveryid'])
		));
		order_result($data['db_application_prototypes'], 'name');
	}

	// interfaces
	$data['interfaces'] = API::HostInterface()->get([
		'hostids' => $data['hostid'],
		'output' => API_OUTPUT_EXTEND
	]);

	if ($data['limited'] || (array_key_exists('item', $data) && $data['parent_discoveryid'] == 0
			&& $data['item']['flags'] == ZBX_FLAG_DISCOVERY_CREATED)) {
		if ($data['valuemapid'] != 0) {
			$valuemaps = API::ValueMap()->get([
				'output' => ['name'],
				'valuemapids' => [$data['valuemapid']]
			]);

			if ($valuemaps) {
				$data['valuemaps'] = $valuemaps[0]['name'];
			}
		}
	}
	else {
		$data['valuemaps'] = API::ValueMap()->get([
			'output' => ['valuemapid', 'name']
		]);

		CArrayHelper::sort($data['valuemaps'], ['name']);
	}

	// possible host inventories
	if ($data['parent_discoveryid'] == 0) {
		$data['possibleHostInventories'] = getHostInventories();

		// get already populated fields by other items
		$data['alreadyPopulated'] = API::item()->get([
			'output' => ['inventory_link'],
			'filter' => ['hostid' => $data['hostid']],
			'nopermissions' => true
		]);
		$data['alreadyPopulated'] = zbx_toHash($data['alreadyPopulated'], 'inventory_link');
	}

	// unset ssh auth fields
	if ($data['type'] != ITEM_TYPE_SSH) {
		$data['authtype'] = ITEM_AUTHTYPE_PASSWORD;
		$data['publickey'] = '';
		$data['privatekey'] = '';
	}

	if ($data['type'] != ITEM_TYPE_DEPENDENT) {
		$data['master_itemid'] = 0;
	}

	return $data;
}

/**
 * Get list of item pre-processing data and return a prepared HTML object.
 *
 * @param CForm  $form                                     Form object to where add pre-processing list.
 * @param array  $preprocessing                            Array of item pre-processing steps.
 * @param string $preprocessing[]['type']                  Pre-processing step type.
 * @param array  $preprocessing[]['params']                Additional parameters used by pre-processing.
 * @param string $preprocessing[]['error_handler']         Action type used in case of pre-processing step failure.
 * @param string $preprocessing[]['error_handler_params']  Error handler parameters.
 * @param bool   $readonly                                 True if fields should be read only.
 * @param array  $types                                    Supported pre-processing types.
 *
 * @return CList
 */
function getItemPreprocessing(CForm $form, array $preprocessing, $readonly, array $types) {
	$script_maxlength = DB::getFieldLength('item_preproc', 'params');
	$preprocessing_list = (new CList())
		->setId('preprocessing')
		->addClass('preprocessing-list')
		->addClass('list-numbered')
		->addItem(
			(new CListItem([
				(new CDiv(_('Name')))->addClass('step-name'),
				(new CDiv(_('Parameters')))->addClass('step-parameters'),
				(new CDiv(_('Custom on fail')))->addClass('step-on-fail'),
				(new CDiv(_('Actions')))->addClass('step-action')
			]))
				->addClass('preprocessing-list-head')
				->addStyle(!$preprocessing ? 'display: none;' : null)
		);

	$sortable = (count($preprocessing) > 1 && !$readonly);

	$i = 0;
	$have_validate_not_supported = in_array(ZBX_PREPROC_VALIDATE_NOT_SUPPORTED, array_column($preprocessing, 'type'));

	foreach ($preprocessing as $step) {
		// Create a combo box with preprocessing types.
		$preproc_types_cbbox = (new CComboBox('preprocessing['.$i.'][type]', $step['type']))->setReadonly($readonly);

		foreach (get_preprocessing_types(null, true, $types) as $group) {
			$cb_group = new COptGroup($group['label']);

			foreach ($group['types'] as $type => $label) {
				$enabled = (!$have_validate_not_supported || $type != ZBX_PREPROC_VALIDATE_NOT_SUPPORTED || $type == $step['type']);

				$cb_group->addItem(
					(new CComboItem($type, $label, ($type == $step['type'])))
						->setEnabled($enabled)
				);
			}

			$preproc_types_cbbox->addItem($cb_group);
		}

		// Depending on preprocessing type, display corresponding params field and placeholders.
		$params = '';

		// Create a primary param text box, so it can be hidden if necessary.
		$step_param_0_value = array_key_exists('params', $step) ? $step['params'][0] : '';
		$step_param_0 = (new CTextBox('preprocessing['.$i.'][params][0]', $step_param_0_value))
			->setTitle($step_param_0_value)
			->setReadonly($readonly);

		// Create a secondary param text box, so it can be hidden if necessary.
		$step_param_1_value = (array_key_exists('params', $step) && array_key_exists(1, $step['params']))
			? $step['params'][1]
			: '';
		$step_param_1 = (new CTextBox('preprocessing['.$i.'][params][1]', $step_param_1_value))
			->setTitle($step_param_1_value)
			->setReadonly($readonly);

		// Add corresponding placeholders and show or hide text boxes.
		switch ($step['type']) {
			case ZBX_PREPROC_MULTIPLIER:
				$params = $step_param_0
					->setAttribute('placeholder', _('number'))
					->setWidth(ZBX_TEXTAREA_NUMERIC_BIG_WIDTH);
				break;

			case ZBX_PREPROC_RTRIM:
			case ZBX_PREPROC_LTRIM:
			case ZBX_PREPROC_TRIM:
				$params = $step_param_0
					->setAttribute('placeholder', _('list of characters'))
					->setWidth(ZBX_TEXTAREA_SMALL_WIDTH);
				break;

			case ZBX_PREPROC_XPATH:
			case ZBX_PREPROC_ERROR_FIELD_XML:
				$params = $step_param_0->setAttribute('placeholder', _('XPath'));
				break;

			case ZBX_PREPROC_JSONPATH:
			case ZBX_PREPROC_ERROR_FIELD_JSON:
				$params = $step_param_0->setAttribute('placeholder', _('$.path.to.node'));
				break;

			case ZBX_PREPROC_REGSUB:
			case ZBX_PREPROC_ERROR_FIELD_REGEX:
				$params = [
					$step_param_0->setAttribute('placeholder', _('pattern')),
					$step_param_1->setAttribute('placeholder', _('output'))
				];
				break;

			case ZBX_PREPROC_VALIDATE_RANGE:
				$params = [
					$step_param_0->setAttribute('placeholder', _('min')),
					$step_param_1->setAttribute('placeholder', _('max'))
				];
				break;

			case ZBX_PREPROC_VALIDATE_REGEX:
			case ZBX_PREPROC_VALIDATE_NOT_REGEX:
				$params = $step_param_0->setAttribute('placeholder', _('pattern'));
				break;

			case ZBX_PREPROC_THROTTLE_TIMED_VALUE:
				$params = $step_param_0
					->setAttribute('placeholder', _('seconds'))
					->setWidth(ZBX_TEXTAREA_NUMERIC_BIG_WIDTH);
				break;

			case ZBX_PREPROC_SCRIPT:
				$params = new CMultilineInput($step_param_0->getName(), $step_param_0_value, [
					'title' => _('JavaScript'),
					'placeholder' => _('script'),
					'placeholder_textarea' => 'return value',
					'label_before' => 'function (value) {',
					'label_after' => '}',
					'grow' => 'auto',
					'rows' => 0,
					'maxlength' => $script_maxlength,
					'readonly' => $readonly
				]);
				break;

			case ZBX_PREPROC_PROMETHEUS_PATTERN:
				$params = [
					$step_param_0->setAttribute('placeholder',
						_('<metric name>{<label name>="<label value>", ...} == <value>')
					),
					$step_param_1->setAttribute('placeholder', _('<label name>'))
				];
				break;

			case ZBX_PREPROC_PROMETHEUS_TO_JSON:
				$params = $step_param_0->setAttribute('placeholder',
					_('<metric name>{<label name>="<label value>", ...} == <value>')
				);
				break;

			// ZBX-16642
			case ZBX_PREPROC_CSV_TO_JSON:
				$step_param_2_value = (array_key_exists('params', $step) && array_key_exists(2, $step['params']))
					? $step['params'][2]
					: ZBX_PREPROC_CSV_NO_HEADER;

				$params = [
					$step_param_0
						->setAttribute('placeholder', ',')
						->setWidth(ZBX_TEXTAREA_NUMERIC_STANDARD_WIDTH)
						->setAttribute('maxlength', 1),
					$step_param_1
						->setAttribute('placeholder', '"')
						->setWidth(ZBX_TEXTAREA_NUMERIC_STANDARD_WIDTH)
						->setAttribute('maxlength', 1),
					(new CCheckBox('preprocessing['.$i.'][params][2]', ZBX_PREPROC_CSV_HEADER))
						->setLabel(_('With header row'))
						->setChecked($step_param_2_value == ZBX_PREPROC_CSV_HEADER)
						->setReadonly($readonly)
				];
				break;

			case ZBX_PREPROC_STR_REPLACE:
				$params = [
					$step_param_0->setAttribute('placeholder', _('search string')),
					$step_param_1->setAttribute('placeholder', _('replacement'))
				];
				break;
		}

		// Create checkbox "Custom on fail" and enable or disable depending on preprocessing type.
		$on_fail = new CCheckBox('preprocessing['.$i.'][on_fail]');

		switch ($step['type']) {
			case ZBX_PREPROC_RTRIM:
			case ZBX_PREPROC_LTRIM:
			case ZBX_PREPROC_TRIM:
			case ZBX_PREPROC_THROTTLE_VALUE:
			case ZBX_PREPROC_THROTTLE_TIMED_VALUE:
			case ZBX_PREPROC_SCRIPT:
			case ZBX_PREPROC_STR_REPLACE:
				$on_fail->setEnabled(false);
				break;

			case ZBX_PREPROC_VALIDATE_NOT_SUPPORTED:
				$on_fail
					->setEnabled(false)
					->setChecked(true);
				break;

			default:
				$on_fail->setEnabled(!$readonly);

				if ($step['error_handler'] != ZBX_PREPROC_FAIL_DEFAULT) {
					$on_fail->setChecked(true);
				}
				break;
		}

		$error_handler = (new CRadioButtonList('preprocessing['.$i.'][error_handler]',
			($step['error_handler'] == ZBX_PREPROC_FAIL_DEFAULT)
				? ZBX_PREPROC_FAIL_DISCARD_VALUE
				: (int) $step['error_handler']
		))
			->addValue(_('Discard value'), ZBX_PREPROC_FAIL_DISCARD_VALUE)
			->addValue(_('Set value to'), ZBX_PREPROC_FAIL_SET_VALUE)
			->addValue(_('Set error to'), ZBX_PREPROC_FAIL_SET_ERROR)
			->setModern(true);

		$error_handler_params = (new CTextBox('preprocessing['.$i.'][error_handler_params]',
			$step['error_handler_params'])
		)->setTitle($step['error_handler_params']);

		if ($step['error_handler'] == ZBX_PREPROC_FAIL_DEFAULT) {
			$error_handler->setEnabled(false);
		}

		if ($step['error_handler'] == ZBX_PREPROC_FAIL_DEFAULT
				|| $step['error_handler'] == ZBX_PREPROC_FAIL_DISCARD_VALUE) {
			$error_handler_params
				->setEnabled(false)
				->addStyle('display: none;');
		}

		$on_fail_options = (new CDiv([
			new CLabel(_('Custom on fail')),
			$error_handler->setReadonly($readonly),
			$error_handler_params->setReadonly($readonly)
		]))->addClass('on-fail-options');

		if ($step['error_handler'] == ZBX_PREPROC_FAIL_DEFAULT) {
			$on_fail_options->addStyle('display: none;');
		}

		$preprocessing_list->addItem(
			(new CListItem([
				(new CDiv([
					(new CDiv())
						->addClass(ZBX_STYLE_DRAG_ICON)
						->addClass(!$sortable ? ZBX_STYLE_DISABLED : null),
					(new CDiv($preproc_types_cbbox))
						->addClass('list-numbered-item')
						->addClass('step-name'),
					(new CDiv($params))->addClass('step-parameters'),
					(new CDiv($on_fail))->addClass('step-on-fail'),
					(new CDiv([
						(new CButton('preprocessing['.$i.'][test]', _('Test')))
							->addClass(ZBX_STYLE_BTN_LINK)
							->addClass('preprocessing-step-test')
							->setEnabled($step['type'] != ZBX_PREPROC_VALIDATE_NOT_SUPPORTED)
							->removeId(),
						(new CButton('preprocessing['.$i.'][remove]', _('Remove')))
							->addClass(ZBX_STYLE_BTN_LINK)
							->addClass('element-table-remove')
							->setEnabled(!$readonly)
							->removeId()
					]))->addClass('step-action')
				]))->addClass('preprocessing-step'),
				$on_fail_options
			]))
				->addClass('preprocessing-list-item')
				->addClass('sortable')
				->setAttribute('data-step', $i)
		);

		$i++;
	}

	$preprocessing_list->addItem(
		(new CListItem([
			(new CDiv(
				(new CButton('param_add', _('Add')))
					->addClass(ZBX_STYLE_BTN_LINK)
					->addClass('element-table-add')
					->setEnabled(!$readonly)
			))->addClass('step-action'),
			(new CDiv(
				(new CButton('preproc_test_all', _('Test all steps')))
					->addClass(ZBX_STYLE_BTN_LINK)
					->addStyle(($i > 0) ? null : 'display: none')
			))->addClass('step-action')
		]))->addClass('preprocessing-list-foot')
	);

	return $preprocessing_list;
}

/**
 * Prepares data to copy items/triggers/graphs.
 *
 * @param string      $elements_field
 * @param null|string $title
 *
 * @return array
 */
function getCopyElementsFormData($elements_field, $title = null) {
	$data = [
		'title' => $title,
		'elements_field' => $elements_field,
		'elements' => getRequest($elements_field, []),
		'copy_type' => getRequest('copy_type', COPY_TYPE_TO_HOST_GROUP),
		'copy_targetids' => getRequest('copy_targetids', []),
		'hostid' => getRequest('hostid', 0)
	];

	if (!$data['elements'] || !is_array($data['elements'])) {
		show_error_message(_('Incorrect list of items.'));

		return $data;
	}

	if ($data['copy_targetids']) {
		switch ($data['copy_type']) {
			case COPY_TYPE_TO_HOST_GROUP:
				$data['copy_targetids'] = CArrayHelper::renameObjectsKeys(API::HostGroup()->get([
					'output' => ['groupid', 'name'],
					'groupids' => $data['copy_targetids'],
					'editable' => true
				]), ['groupid' => 'id']);
				break;

			case COPY_TYPE_TO_HOST:
				$data['copy_targetids'] = CArrayHelper::renameObjectsKeys(API::Host()->get([
					'output' => ['hostid', 'name'],
					'hostids' => $data['copy_targetids'],
					'editable' => true
				]), ['hostid' => 'id']);
				break;

			case COPY_TYPE_TO_TEMPLATE:
				$data['copy_targetids'] = CArrayHelper::renameObjectsKeys(API::Template()->get([
					'output' => ['templateid', 'name'],
					'templateids' => $data['copy_targetids'],
					'editable' => true
				]), ['templateid' => 'id']);
		}
	}

	return $data;
}

function getTriggerMassupdateFormData() {
	$data = [
		'visible' => getRequest('visible', []),
		'dependencies' => getRequest('dependencies', []),
		'tags' => getRequest('tags', []),
		'mass_update_tags' => getRequest('mass_update_tags', ZBX_ACTION_ADD),
		'manual_close' => getRequest('manual_close', ZBX_TRIGGER_MANUAL_CLOSE_NOT_ALLOWED),
		'massupdate' => getRequest('massupdate', 1),
		'parent_discoveryid' => getRequest('parent_discoveryid'),
		'g_triggerid' => getRequest('g_triggerid', []),
		'priority' => getRequest('priority', 0),
		'hostid' => getRequest('hostid', 0),
		'context' => getRequest('context')
	];

	if ($data['dependencies']) {
		$dependencyTriggers = API::Trigger()->get([
			'output' => ['triggerid', 'description', 'flags'],
			'selectHosts' => ['hostid', 'name'],
			'triggerids' => $data['dependencies'],
			'preservekeys' => true
		]);

		if ($data['parent_discoveryid']) {
			$dependencyTriggerPrototypes = API::TriggerPrototype()->get([
				'output' => ['triggerid', 'description', 'flags'],
				'selectHosts' => ['hostid', 'name'],
				'triggerids' => $data['dependencies'],
				'preservekeys' => true
			]);
			$data['dependencies'] = $dependencyTriggers + $dependencyTriggerPrototypes;
		}
		else {
			$data['dependencies'] = $dependencyTriggers;
		}
	}

	foreach ($data['dependencies'] as &$dependency) {
		order_result($dependency['hosts'], 'name', ZBX_SORT_UP);
	}
	unset($dependency);

	order_result($data['dependencies'], 'description', ZBX_SORT_UP);

	if (!$data['tags']) {
		$data['tags'][] = ['tag' => '', 'value' => ''];
	}

	return $data;
}

/**
 * Generate data for the trigger configuration form.
 *
 * @param array       $data                                     Trigger data array.
 * @param string      $data['form']                             Form action.
 * @param string      $data['form_refresh']                     Form refresh.
 * @param null|string $data['parent_discoveryid']               Parent discovery ID.
 * @param array       $data['dependencies']                     Trigger dependencies.
 * @param array       $data['db_dependencies']                  DB trigger dependencies.
 * @param string      $data['triggerid']                        Trigger ID.
 * @param string      $data['expression']                       Trigger expression.
 * @param string      $data['recovery_expression']              Trigger recovery expression.
 * @param string      $data['expr_temp']                        Trigger temporary expression.
 * @param string      $data['recovery_expr_temp']               Trigger temporary recovery expression.
 * @param string      $data['recovery_mode']                    Trigger recovery mode.
 * @param string      $data['description']                      Trigger description.
 * @param string      $data['event_name']                       Trigger event name.
 * @param string      $data['opdata']                           Trigger operational data.
 * @param int         $data['type']                             Trigger problem event generation mode.
 * @param string      $data['priority']                         Trigger severity.
 * @param int         $data['status']                           Trigger status.
 * @param string      $data['comments']                         Trigger description.
 * @param string      $data['url']                              Trigger URL.
 * @param string      $data['expression_constructor']           Trigger expression constructor mode.
 * @param string      $data['recovery_expression_constructor']  Trigger recovery expression constructor mode.
 * @param bool        $data['limited']                          Templated trigger.
 * @param array       $data['templates']                        Trigger templates.
 * @param string      $data['hostid']                           Host ID.
 * @param string      $data['expression_action']                Trigger expression action.
 * @param string      $data['recovery_expression_action']       Trigger recovery expression action.
 * @param string      $data['tags']                             Trigger tags.
 * @param string      $data['correlation_mode']                 Trigger correlation mode.
 * @param string      $data['correlation_tag']                  Trigger correlation tag.
 * @param string      $data['manual_close']                     Trigger manual close.
 * @param string      $data['context']                          Additional parameter in URL to identify main section.
 *
 * @return array
 */
function getTriggerFormData(array $data) {
	if ($data['triggerid'] !== null) {
		// Get trigger.
		$options = [
			'output' => API_OUTPUT_EXTEND,
			'selectHosts' => ['hostid'],
			'triggerids' => $data['triggerid']
		];

		if (!hasRequest('form_refresh')) {
			$options['selectTags'] = ['tag', 'value'];
		}

		if ($data['show_inherited_tags']) {
			$options['selectItems'] = ['itemid', 'templateid', 'flags'];
		}

		if ($data['parent_discoveryid'] === null) {
			$options['selectDiscoveryRule'] = ['itemid', 'name', 'templateid'];
			$options['selectTriggerDiscovery'] = ['parent_triggerid'];
			$triggers = API::Trigger()->get($options);
			$flag = ZBX_FLAG_DISCOVERY_NORMAL;
		}
		else {
			$triggers = API::TriggerPrototype()->get($options);
			$flag = ZBX_FLAG_DISCOVERY_PROTOTYPE;
		}

		$triggers = CMacrosResolverHelper::resolveTriggerExpressions($triggers,
			['sources' => ['expression', 'recovery_expression']]
		);

		$trigger = reset($triggers);

		if (!hasRequest('form_refresh')) {
			$data['tags'] = $trigger['tags'];
		}

		// Get templates.
		$data['templates'] = makeTriggerTemplatesHtml($trigger['triggerid'],
			getTriggerParentTemplates([$trigger], $flag), $flag,
			CWebUser::checkAccess(CRoleHelper::UI_CONFIGURATION_TEMPLATES), $data['context']
		);

		if ($data['show_inherited_tags']) {
			if ($data['parent_discoveryid'] === null) {
				if ($trigger['discoveryRule']) {
					$item_parent_templates = getItemParentTemplates([$trigger['discoveryRule']],
						ZBX_FLAG_DISCOVERY_RULE
					)['templates'];
				}
				else {
					$item_parent_templates = getItemParentTemplates($trigger['items'],
						ZBX_FLAG_DISCOVERY_NORMAL
					)['templates'];
				}
			}
			else {
				$items = [];
				$item_prototypes = [];

				foreach ($trigger['items'] as $item) {
					if ($item['flags'] == ZBX_FLAG_DISCOVERY_NORMAL) {
						$items[] = $item;
					}
					else {
						$item_prototypes[] = $item;
					}
				}

				$item_parent_templates = getItemParentTemplates($items, ZBX_FLAG_DISCOVERY_NORMAL)['templates']
					+ getItemParentTemplates($item_prototypes, ZBX_FLAG_DISCOVERY_PROTOTYPE)['templates'];
			}
			unset($item_parent_templates[0]);

			$db_templates = $item_parent_templates
				? API::Template()->get([
					'output' => ['templateid'],
					'selectTags' => ['tag', 'value'],
					'templateids' => array_keys($item_parent_templates),
					'preservekeys' => true
				])
				: [];

			$inherited_tags = [];

			foreach ($item_parent_templates as $templateid => $template) {
				if (array_key_exists($templateid, $db_templates)) {
					foreach ($db_templates[$templateid]['tags'] as $tag) {
						if (!array_key_exists($tag['tag'].':'.$tag['value'], $inherited_tags)) {
							$inherited_tags[$tag['tag'].':'.$tag['value']] = $tag + [
								'parent_templates' => [$templateid => $template],
								'type' => ZBX_PROPERTY_INHERITED
							];
						}
						else {
							$inherited_tags[$tag['tag'].':'.$tag['value']]['parent_templates'] += [
								$templateid => $template
							];
						}
					}
				}
			}

			foreach ($data['tags'] as $tag) {
				if (!array_key_exists($tag['tag'].':'.$tag['value'], $inherited_tags)) {
					$inherited_tags[$tag['tag'].':'.$tag['value']] = $tag + ['type' => ZBX_PROPERTY_OWN];
				}
				else {
					$inherited_tags[$tag['tag'].':'.$tag['value']]['type'] = ZBX_PROPERTY_BOTH;
				}
			}

			$data['tags'] = array_values($inherited_tags);
		}

		$data['limited'] = ($trigger['templateid'] != 0);

		// Select first host from triggers if no matching value is given.
		$hosts = $trigger['hosts'];
		if (count($hosts) > 0 && !in_array(['hostid' => $data['hostid']], $hosts)) {
			$host = reset($hosts);
			$data['hostid'] = $host['hostid'];
		}
	}

	// tags
	if (!$data['tags']) {
		$data['tags'][] = ['tag' => '', 'value' => ''];
	}
	else {
		CArrayHelper::sort($data['tags'], ['tag', 'value']);
	}

	if ((!empty($data['triggerid']) && !isset($_REQUEST['form_refresh'])) || $data['limited']) {
		$data['expression'] = $trigger['expression'];
		$data['recovery_expression'] = $trigger['recovery_expression'];

		if (!$data['limited'] || !isset($_REQUEST['form_refresh'])) {
			$data['description'] = $trigger['description'];
			$data['event_name'] = $trigger['event_name'];
			$data['opdata'] = $trigger['opdata'];
			$data['type'] = $trigger['type'];
			$data['recovery_mode'] = $trigger['recovery_mode'];
			$data['correlation_mode'] = $trigger['correlation_mode'];
			$data['correlation_tag'] = $trigger['correlation_tag'];
			$data['manual_close'] = $trigger['manual_close'];
			$data['priority'] = $trigger['priority'];
			$data['status'] = $trigger['status'];
			$data['comments'] = $trigger['comments'];
			$data['url'] = $trigger['url'];
			$data['discover'] = $trigger['discover'];

			$db_triggers = DBselect(
				'SELECT t.triggerid,t.description'.
				' FROM triggers t,trigger_depends d'.
				' WHERE t.triggerid=d.triggerid_up'.
					' AND d.triggerid_down='.zbx_dbstr($data['triggerid'])
			);
			while ($db_trigger = DBfetch($db_triggers)) {
				if (uint_in_array($db_trigger['triggerid'], $data['dependencies'])) {
					continue;
				}
				array_push($data['dependencies'], $db_trigger['triggerid']);
			}
		}
	}

	$readonly = false;
	if ($data['triggerid'] !== null) {
		$data['flags'] = $trigger['flags'];

		if ($data['parent_discoveryid'] === null) {
			$data['discoveryRule'] = $trigger['discoveryRule'];
			$data['triggerDiscovery'] = $trigger['triggerDiscovery'];
		}

		if ($trigger['flags'] == ZBX_FLAG_DISCOVERY_CREATED || $data['limited']) {
			$readonly = true;
		}
	}

	// Trigger expression constructor.
	if ($data['expression_constructor'] == IM_TREE) {
		$analyze = analyzeExpression($data['expression'], TRIGGER_EXPRESSION);

		if ($analyze !== false) {
			list($data['expression_formula'], $data['expression_tree']) = $analyze;

			if ($data['expression_action'] !== '' && $data['expression_tree'] !== null) {
				$new_expr = remakeExpression($data['expression'], $_REQUEST['expr_target_single'],
					$data['expression_action'], $data['expr_temp']
				);

				if ($new_expr !== false) {
					$data['expression'] = $new_expr;
					$analyze = analyzeExpression($data['expression'], TRIGGER_EXPRESSION);

					if ($analyze !== false) {
						list($data['expression_formula'], $data['expression_tree']) = $analyze;
					}
					else {
						show_messages(false, '', _('Expression syntax error.'));
					}

					$data['expr_temp'] = '';
				}
				else {
					show_messages(false, '', _('Expression syntax error.'));
				}
			}

			$data['expression_field_name'] = 'expr_temp';
			$data['expression_field_value'] = $data['expr_temp'];
			$data['expression_field_readonly'] = true;
		}
		else {
			show_messages(false, '', _('Expression syntax error.'));
			$data['expression_field_name'] = 'expression';
			$data['expression_field_value'] = $data['expression'];
			$data['expression_field_readonly'] = $readonly;
			$data['expression_constructor'] = IM_ESTABLISHED;
		}
	}
	elseif ($data['expression_constructor'] != IM_TREE) {
		$data['expression_field_name'] = 'expression';
		$data['expression_field_value'] = $data['expression'];
		$data['expression_field_readonly'] = $readonly;
	}

	// Trigger recovery expression constructor.
	if ($data['recovery_expression_constructor'] == IM_TREE) {
		$analyze = analyzeExpression($data['recovery_expression'], TRIGGER_RECOVERY_EXPRESSION);

		if ($analyze !== false) {
			list($data['recovery_expression_formula'], $data['recovery_expression_tree']) = $analyze;

			if ($data['recovery_expression_action'] !== '' && $data['recovery_expression_tree'] !== null) {
				$new_expr = remakeExpression($data['recovery_expression'], $_REQUEST['recovery_expr_target_single'],
					$data['recovery_expression_action'], $data['recovery_expr_temp']
				);

				if ($new_expr !== false) {
					$data['recovery_expression'] = $new_expr;
					$analyze = analyzeExpression($data['recovery_expression'], TRIGGER_RECOVERY_EXPRESSION);

					if ($analyze !== false) {
						list($data['recovery_expression_formula'], $data['recovery_expression_tree']) = $analyze;
					}
					else {
						show_messages(false, '', _('Recovery expression syntax error.'));
					}

					$data['recovery_expr_temp'] = '';
				}
				else {
					show_messages(false, '', _('Recovery expression syntax error.'));
				}
			}

			$data['recovery_expression_field_name'] = 'recovery_expr_temp';
			$data['recovery_expression_field_value'] = $data['recovery_expr_temp'];
			$data['recovery_expression_field_readonly'] = true;
		}
		else {
			show_messages(false, '', _('Recovery expression syntax error.'));
			$data['recovery_expression_field_name'] = 'recovery_expression';
			$data['recovery_expression_field_value'] = $data['recovery_expression'];
			$data['recovery_expression_field_readonly'] = $readonly;
			$data['recovery_expression_constructor'] = IM_ESTABLISHED;
		}
	}
	elseif ($data['recovery_expression_constructor'] != IM_TREE) {
		$data['recovery_expression_field_name'] = 'recovery_expression';
		$data['recovery_expression_field_value'] = $data['recovery_expression'];
		$data['recovery_expression_field_readonly'] = $readonly;
	}

	if ($data['dependencies']) {
		$dependencyTriggers = API::Trigger()->get([
			'output' => ['triggerid', 'description', 'flags'],
			'selectHosts' => ['hostid', 'name'],
			'triggerids' => $data['dependencies'],
			'preservekeys' => true
		]);

		if ($data['parent_discoveryid']) {
			$dependencyTriggerPrototypes = API::TriggerPrototype()->get([
				'output' => ['triggerid', 'description', 'flags'],
				'selectHosts' => ['hostid', 'name'],
				'triggerids' => $data['dependencies'],
				'preservekeys' => true
			]);

			$data['db_dependencies'] = $dependencyTriggers + $dependencyTriggerPrototypes;
		}
		else {
			$data['db_dependencies'] = $dependencyTriggers;
		}
	}

	foreach ($data['db_dependencies'] as &$dependency) {
		order_result($dependency['hosts'], 'name', ZBX_SORT_UP);
	}
	unset($dependency);

	order_result($data['db_dependencies'], 'description');

	return $data;
}

/**
 * Renders tag table row.
 *
 * @param int|string $index
 * @param string     $tag      (optional)
 * @param string     $value    (optional)
 * @param array      $options  (optional)
 *
 * @return CRow
 */
function renderTagTableRow($index, $tag = '', $value = '', array $options = []) {
	$options = array_merge([
		'readonly' => false,
		'field_name' => 'tags'
	], $options);

	return (new CRow([
		(new CCol(
			(new CTextAreaFlexible($options['field_name'].'['.$index.'][tag]', $tag, $options))
				->setWidth(ZBX_TEXTAREA_TAG_WIDTH)
				->setAttribute('placeholder', _('tag'))
		))->addClass(ZBX_STYLE_TEXTAREA_FLEXIBLE_PARENT),
		(new CCol(
			(new CTextAreaFlexible($options['field_name'].'['.$index.'][value]', $value, $options))
				->setWidth(ZBX_TEXTAREA_TAG_VALUE_WIDTH)
				->setAttribute('placeholder', _('value'))
		))->addClass(ZBX_STYLE_TEXTAREA_FLEXIBLE_PARENT),
		(new CButton($options['field_name'].'['.$index.'][remove]', _('Remove')))
			->addClass(ZBX_STYLE_BTN_LINK)
			->addClass('element-table-remove')
			->setEnabled(!$options['readonly'])
	]))->addClass('form_row');
}

/**
 * Renders tag table.
 *
 * @param array  $tags
 * @param array  $tags[]['tag']
 * @param array  $tags[]['value']
 * @param bool   $readonly         (optional)
 *
 * @return CTable
 */
function renderTagTable(array $tags, $readonly = false, array $options = []) {
	$table = (new CTable())->addClass(ZBX_STYLE_TEXTAREA_FLEXIBLE_CONTAINER);

	$row_options = ['readonly' => $readonly];

	if (array_key_exists('field_name', $options)) {
		$row_options['field_name'] = $options['field_name'];
	}

	foreach ($tags as $index => $tag) {
		$table->addRow(renderTagTableRow($index, $tag['tag'], $tag['value'], $row_options));
	}

	return $table->setFooter(new CCol(
		(new CButton('tag_add', _('Add')))
			->addClass(ZBX_STYLE_BTN_LINK)
			->addClass('element-table-add')
			->setEnabled(!$readonly)
	));
}<|MERGE_RESOLUTION|>--- conflicted
+++ resolved
@@ -307,21 +307,12 @@
 	$filterColumn3->addRow(_('Trends'),
 		(new CTextBox('filter_trends', $filter_trends))->setWidth(ZBX_TEXTAREA_FILTER_SMALL_WIDTH)
 	);
-<<<<<<< HEAD
 	$filterColumn4->addRow(_('Inherited'),
 		(new CRadioButtonList('filter_inherited', (int) $filter_inherited))
 			->addValue(_('all'), -1)
 			->addValue(_('Yes'), 1)
 			->addValue(_('No'), 0)
 			->setModern(true)
-=======
-	$filterColumn4->addRow(_('Template'),
-		new CComboBox('filter_templated_items', $filter_templated_items, null, [
-			-1 => _('all'),
-			1 => _('Inherited items'),
-			0 => _('Not inherited items')
-		])
->>>>>>> fcc8d5e6
 	);
 
 	// row 5
