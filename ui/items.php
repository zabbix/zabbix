--- conflicted
+++ resolved
@@ -1709,13 +1709,8 @@
 		'form' => getRequest('form'),
 		'sort' => $sortField,
 		'sortorder' => $sortOrder,
-<<<<<<< HEAD
-		'hostid' => $hostid
-=======
-		'config' => select_config(),
 		'hostid' => $hostid,
 		'is_template' => true
->>>>>>> a06143df
 	];
 
 	// items
