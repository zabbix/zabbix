--- conflicted
+++ resolved
@@ -36,16 +36,6 @@
 $fields = [
 	'hostid' =>						[T_ZBX_INT, O_OPT, P_SYS,	DB_ID.NOT_ZERO, 'isset({form}) && !isset({itemid})'],
 	'interfaceid' =>				[T_ZBX_INT, O_OPT, P_SYS,	DB_ID,		null, _('Interface')],
-<<<<<<< HEAD
-=======
-	'copy_type' =>					[T_ZBX_INT, O_OPT, P_SYS,
-										IN([COPY_TYPE_TO_TEMPLATE_GROUP, COPY_TYPE_TO_HOST_GROUP, COPY_TYPE_TO_HOST,
-											COPY_TYPE_TO_TEMPLATE
-										]),
-										'isset({copy})'
-									],
-	'copy_mode' =>					[T_ZBX_INT, O_OPT, P_SYS,	IN('0'),	null],
->>>>>>> 32ef6f88
 	'itemid' =>						[T_ZBX_INT, O_NO,	P_SYS,	DB_ID,		'isset({form}) && {form} == "update"'],
 	'name' =>						[T_ZBX_STR, O_OPT, null,	NOT_EMPTY, 'isset({add}) || isset({update})',
 										_('Name')
@@ -909,52 +899,7 @@
 
 	show_messages($result, $messageSuccess, $messageFailed);
 }
-<<<<<<< HEAD
-=======
-elseif (hasRequest('action') && getRequest('action') === 'item.masscopyto' && hasRequest('copy')
-		&& hasRequest('group_itemid')) {
-	if (getRequest('copy_targetids', []) && hasRequest('copy_type')) {
-		if (getRequest('copy_type') == COPY_TYPE_TO_HOST || getRequest('copy_type') == COPY_TYPE_TO_TEMPLATE) {
-			$hostids = getRequest('copy_targetids');
-		}
-		elseif (getRequest('copy_type') == COPY_TYPE_TO_TEMPLATE_GROUP) {
-			$hostids = array_keys(API::Template()->get([
-				'output' => [],
-				'groupids' => getRequest('copy_targetids'),
-				'editable' => true,
-				'preservekeys' => true
-			]));
-		}
-		else {
-			$hostids = array_keys(API::Host()->get([
-				'output' => [],
-				'groupids' => getRequest('copy_targetids'),
-				'editable' => true,
-				'preservekeys' => true
-			]));
-		}
-
-		DBstart();
-
-		$result = copyItemsToHosts(getRequest('group_itemid'), $hostids);
-		$result = DBend($result);
-
-		$items_count = count(getRequest('group_itemid'));
-
-		if ($result) {
-			uncheckTableRows(getRequest('checkbox_hash'));
-			unset($_REQUEST['group_itemid']);
-		}
-		show_messages($result,
-			_n('Item copied', 'Items copied', $items_count),
-			_n('Cannot copy item', 'Cannot copy items', $items_count)
-		);
-	}
-	else {
-		show_error_message(_('No target selected.'));
-	}
-}
->>>>>>> 32ef6f88
+
 // clean history for selected items
 elseif (hasRequest('action') && getRequest('action') === 'item.massclearhistory'
 		&& hasRequest('group_itemid') && is_array(getRequest('group_itemid'))) {
