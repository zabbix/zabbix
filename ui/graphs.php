<?php
/*
** Zabbix
** Copyright (C) 2001-2022 Zabbix SIA
**
** This program is free software; you can redistribute it and/or modify
** it under the terms of the GNU General Public License as published by
** the Free Software Foundation; either version 2 of the License, or
** (at your option) any later version.
**
** This program is distributed in the hope that it will be useful,
** but WITHOUT ANY WARRANTY; without even the implied warranty of
** MERCHANTABILITY or FITNESS FOR A PARTICULAR PURPOSE. See the
** GNU General Public License for more details.
**
** You should have received a copy of the GNU General Public License
** along with this program; if not, write to the Free Software
** Foundation, Inc., 51 Franklin Street, Fifth Floor, Boston, MA  02110-1301, USA.
**/


require_once dirname(__FILE__).'/include/config.inc.php';
require_once dirname(__FILE__).'/include/hosts.inc.php';
require_once dirname(__FILE__).'/include/graphs.inc.php';
require_once dirname(__FILE__).'/include/forms.inc.php';

$page['title'] = hasRequest('parent_discoveryid') ? _('Configuration of graph prototypes') : _('Configuration of graphs');
$page['file'] = 'graphs.php';
$page['scripts'] = ['colorpicker.js', 'multiselect.js'];

require_once dirname(__FILE__).'/include/page_header.php';

// VAR	TYPE	OPTIONAL	FLAGS	VALIDATION	EXCEPTION
$fields = [
	'parent_discoveryid' =>	[T_ZBX_INT, O_OPT, P_SYS,		DB_ID,			null],
	'hostid' =>				[T_ZBX_INT, O_OPT, P_SYS,		DB_ID,			null],
	'graphid' =>			[T_ZBX_INT, O_OPT, P_SYS,		DB_ID,			'isset({form}) && {form} == "update"'],
	'name' =>				[T_ZBX_STR, O_OPT, null,		NOT_EMPTY,		'isset({add}) || isset({update})', _('Name')],
	'width' =>				[T_ZBX_INT, O_OPT, null,		BETWEEN(20, 65535), 'isset({add}) || isset({update})', _('Width')],
	'height' =>				[T_ZBX_INT, O_OPT, null,		BETWEEN(20, 65535), 'isset({add}) || isset({update})', _('Height')],
	'graphtype' =>			[T_ZBX_INT, O_OPT, P_SYS,		IN('0,1,2,3'),	'isset({add}) || isset({update})'],
	'show_3d' =>			[T_ZBX_INT, O_OPT, P_NZERO,	IN('0,1'),		null],
	'show_legend' =>		[T_ZBX_INT, O_OPT, P_NZERO,	IN('0,1'),		null],
	'ymin_type' =>			[T_ZBX_INT, O_OPT, null,		IN('0,1,2'),	null],
	'ymax_type' =>			[T_ZBX_INT, O_OPT, null,		IN('0,1,2'),	null],
	'yaxismin' =>			[T_ZBX_DBL, O_OPT, null,		null,			'(isset({add}) || isset({update})) && isset({graphtype}) && ({graphtype} == '.GRAPH_TYPE_NORMAL.' || {graphtype} == '.GRAPH_TYPE_STACKED.')'],
	'yaxismax' =>			[T_ZBX_DBL, O_OPT, null,		null,			'(isset({add}) || isset({update})) && isset({graphtype}) && ({graphtype} == '.GRAPH_TYPE_NORMAL.' || {graphtype} == '.GRAPH_TYPE_STACKED.')'],
	'ymin_itemid' =>		[T_ZBX_INT, O_OPT, null,		DB_ID,			'(isset({add}) || isset({update})) && isset({ymin_type}) && {ymin_type} == '.GRAPH_YAXIS_TYPE_ITEM_VALUE],
	'ymax_itemid' =>		[T_ZBX_INT, O_OPT, null,		DB_ID,			'(isset({add}) || isset({update})) && isset({ymax_type}) && {ymax_type} == '.GRAPH_YAXIS_TYPE_ITEM_VALUE],
	'percent_left' =>		[T_ZBX_DBL, O_OPT, null,		BETWEEN_DBL(0, 100, 4), null, _('Percentile line (left)')],
	'percent_right' =>		[T_ZBX_DBL, O_OPT, null,		BETWEEN_DBL(0, 100, 4), null, _('Percentile line (right)')],
	'visible' =>			[T_ZBX_INT, O_OPT, P_ONLY_ARRAY,	BETWEEN(0, 1),	null],
	'items' =>				[T_ZBX_STR, O_OPT, P_ONLY_TD_ARRAY,	null,			null],
	'discover' =>			[T_ZBX_INT, O_OPT, null,		IN([ZBX_PROTOTYPE_DISCOVER, ZBX_PROTOTYPE_NO_DISCOVER]), null],
	'show_work_period' =>	[T_ZBX_INT, O_OPT, null,		IN('1'),		null],
	'show_triggers' =>		[T_ZBX_INT, O_OPT, null,		IN('1'),		null],
<<<<<<< HEAD
	'group_graphid' =>		[T_ZBX_INT, O_OPT, null,		DB_ID,			null],
=======
	'group_graphid' =>		[T_ZBX_INT, O_OPT, P_ONLY_ARRAY,	DB_ID,		null],
	'copy_targetids' =>		[T_ZBX_INT, O_OPT, P_ONLY_ARRAY,	DB_ID,		null],
>>>>>>> c7e33851
	'context' =>			[T_ZBX_STR, O_MAND, P_SYS,		IN('"host", "template"'),	null],
	'readonly' =>			[T_ZBX_INT, O_OPT, null,		IN('1'),		null],
	'checkbox_hash' =>		[T_ZBX_STR, O_OPT, null,		null,			null],
	// actions
	'action' =>				[T_ZBX_STR, O_OPT, P_SYS|P_ACT, IN('"graph.massdelete","graph.updatediscover"'),	null],
	'add' =>				[T_ZBX_STR, O_OPT, P_SYS|P_ACT, null,			null],
	'update' =>				[T_ZBX_STR, O_OPT, P_SYS|P_ACT, null,			null],
	'clone' =>				[T_ZBX_STR, O_OPT, P_SYS|P_ACT, null,			null],
	'delete' =>				[T_ZBX_STR, O_OPT, P_SYS|P_ACT, null,			null],
	'cancel' =>				[T_ZBX_STR, O_OPT, P_SYS,		null,			null],
	'form' =>				[T_ZBX_STR, O_OPT, P_SYS,		null,			null],
	'form_refresh' =>		[T_ZBX_INT, O_OPT, P_SYS,		null,			null],
	// filter
	'filter_set' =>			[T_ZBX_STR, O_OPT, P_SYS,			null,	null],
	'filter_rst' =>			[T_ZBX_STR, O_OPT, P_SYS,			null,	null],
	'filter_groupids' =>	[T_ZBX_INT, O_OPT, P_ONLY_ARRAY,	DB_ID,	null],
	'filter_hostids' =>		[T_ZBX_INT, O_OPT, P_ONLY_ARRAY,	DB_ID,	null],
	// sort and sortorder
	'sort' =>				[T_ZBX_STR, O_OPT, P_SYS, IN('"graphtype","name","discover"'),			null],
	'sortorder' =>			[T_ZBX_STR, O_OPT, P_SYS, IN('"'.ZBX_SORT_DOWN.'","'.ZBX_SORT_UP.'"'),	null]
];
$percentVisible = getRequest('visible', []);
if (!isset($percentVisible['percent_left'])) {
	unset($_REQUEST['percent_left']);
}
if (!isset($percentVisible['percent_right'])) {
	unset($_REQUEST['percent_right']);
}
if (isset($_REQUEST['yaxismin']) && zbx_empty($_REQUEST['yaxismin'])) {
	unset($_REQUEST['yaxismin']);
}
if (isset($_REQUEST['yaxismax']) && zbx_empty($_REQUEST['yaxismax'])) {
	unset($_REQUEST['yaxismax']);
}
check_fields($fields);

$gitems = [];
foreach (getRequest('items', []) as $gitem) {
	if ((array_key_exists('itemid', $gitem) && ctype_digit($gitem['itemid']))
			&& (array_key_exists('type', $gitem) && ctype_digit($gitem['type']))
			&& (array_key_exists('drawtype', $gitem) && ctype_digit($gitem['drawtype']))) {
		$gitems[] = $gitem;
	}
}

$_REQUEST['show_3d'] = getRequest('show_3d', 0);
$_REQUEST['show_legend'] = getRequest('show_legend', 0);

/*
 * Permissions
 */
$hostid = getRequest('hostid', 0);

if (hasRequest('parent_discoveryid')) {
	// check whether discovery rule is editable by user
	$discoveryRule = API::DiscoveryRule()->get([
		'output' => ['itemid', 'hostid'],
		'itemids' => getRequest('parent_discoveryid'),
		'editable' => true
	]);
	$discoveryRule = reset($discoveryRule);
	if (!$discoveryRule) {
		access_deny();
	}

	$hostid = $discoveryRule['hostid'];

	// check whether graph prototype is editable by user
	if (hasRequest('graphid')) {
		$graphPrototype = (bool) API::GraphPrototype()->get([
			'output' => [],
			'graphids' => getRequest('graphid'),
			'editable' => true
		]);
		if (!$graphPrototype) {
			access_deny();
		}
	}
}
elseif (hasRequest('graphid')) {
	// check whether graph is normal and editable by user
	$graph = (bool) API::Graph()->get([
		'output' => [],
		'graphids' => getRequest('graphid'),
		'editable' => true
	]);
	if (!$graph) {
		access_deny();
	}
}
elseif ($hostid && !isWritableHostTemplates([$hostid])) {
	access_deny();
}

/*
 * Actions
 */
if (isset($_REQUEST['clone']) && isset($_REQUEST['graphid'])) {
	// graph
	$options = [
		'graphids' => $_REQUEST['graphid'],
		'output' => API_OUTPUT_EXTEND
	];
	$graph = empty($_REQUEST['parent_discoveryid'])
		? API::Graph()->get($options)
		: API::GraphPrototype()->get($options);
	$graph = reset($graph);

	$graph['items'] = API::GraphItem()->get([
		'graphids' => $_REQUEST['graphid'],
		'sortfield' => 'gitemid',
		'output' => API_OUTPUT_EXTEND
	]);

	if ($graph['templateid'] || $graph['flags'] == ZBX_FLAG_DISCOVERY_CREATED) {
		$_REQUEST = array_merge($_REQUEST, $graph);
	}
	else {
		$graph = array_merge($graph, $_REQUEST);
	}

	unset($_REQUEST['graphid']);

	$_REQUEST['form'] = 'clone';
}
elseif (hasRequest('add') || hasRequest('update')) {
	// remove passing "gitemid" to API if new items added via pop-up
	foreach ($gitems as &$item) {
		if (array_key_exists('gitemid', $item) && !$item['gitemid']) {
			unset($item['gitemid']);
		}
	}
	unset($item);

	$graph = [
		'name' => getRequest('name'),
		'width' => getRequest('width'),
		'height' => getRequest('height'),
		'ymin_type' => getRequest('ymin_type', 0),
		'ymax_type' => getRequest('ymax_type', 0),
		'yaxismin' => getRequest('yaxismin', 0),
		'yaxismax' => getRequest('yaxismax', 0),
		'ymin_itemid' => getRequest('ymin_itemid'),
		'ymax_itemid' => getRequest('ymax_itemid'),
		'show_work_period' => getRequest('show_work_period', 0),
		'show_triggers' => getRequest('show_triggers', 0),
		'graphtype' => getRequest('graphtype'),
		'show_legend' => getRequest('show_legend', 1),
		'show_3d' => getRequest('show_3d', 0),
		'percent_left' => getRequest('percent_left', 0),
		'percent_right' => getRequest('percent_right', 0),
		'gitems' => $gitems
	];

	DBstart();

	// create and update graph prototypes
	if (hasRequest('parent_discoveryid')) {
		$graph['discover'] = getRequest('discover', DB::getDefault('graphs', 'discover'));

		if (hasRequest('graphid')) {
			$graph['graphid'] = getRequest('graphid');
			$result = API::GraphPrototype()->update($graph);

			$messageSuccess = _('Graph prototype updated');
			$messageFailed = _('Cannot update graph prototype');
		}
		else {
			$result = API::GraphPrototype()->create($graph);

			$messageSuccess = _('Graph prototype added');
			$messageFailed = _('Cannot add graph prototype');
		}

		$cookieId = getRequest('parent_discoveryid');
	}
	// create and update graphs
	else {
		if (hasRequest('graphid')) {
			$graph['graphid'] = getRequest('graphid');
			$result = API::Graph()->update($graph);

			$messageSuccess = _('Graph updated');
			$messageFailed = _('Cannot update graph');
		}
		else {
			$result = API::Graph()->create($graph);

			$messageSuccess = _('Graph added');
			$messageFailed = _('Cannot add graph');
		}

		$cookieId = $hostid;
	}

	if ($result) {
		unset($_REQUEST['form']);
	}

	$result = DBend($result);

	if ($result) {
		uncheckTableRows($cookieId);
	}
	show_messages($result, $messageSuccess, $messageFailed);
}
elseif (hasRequest('delete') && hasRequest('graphid')) {
	$graphId = getRequest('graphid');

	if (hasRequest('parent_discoveryid')) {
		$result = API::GraphPrototype()->delete([$graphId]);

		if ($result) {
			uncheckTableRows(getRequest('parent_discoveryid'));
		}
		show_messages($result, _('Graph prototype deleted'), _('Cannot delete graph prototype'));
	}
	else {
		$result = API::Graph()->delete([$graphId]);

		if ($result) {
			uncheckTableRows($hostid);
		}
		show_messages($result, _('Graph deleted'), _('Cannot delete graph'));
	}

	if ($result) {
		unset($_REQUEST['form']);
	}
}
elseif (getRequest('graphid', '') && getRequest('action', '') === 'graph.updatediscover') {
	$result = API::GraphPrototype()->update([
		'graphid' => getRequest('graphid'),
		'discover' => getRequest('discover', DB::getDefault('graphs', 'discover'))
	]);

	show_messages($result, _('Graph updated'), _('Cannot update graph'));
}
elseif (hasRequest('action') && getRequest('action') === 'graph.massdelete' && hasRequest('group_graphid')) {
	$graphIds = getRequest('group_graphid');

	if (hasRequest('parent_discoveryid')) {
		$result = API::GraphPrototype()->delete($graphIds);

		if ($result) {
			uncheckTableRows(getRequest('parent_discoveryid'));
		}
		else {
			$graphs = API::GraphPrototype()->get([
				'graphids' => $graphIds,
				'output' => [],
				'editable' => true
			]);

			uncheckTableRows(getRequest('parent_discoveryid'), zbx_objectValues($graphs, 'graphid'));
		}
		show_messages($result, _('Graph prototypes deleted'), _('Cannot delete graph prototypes'));
	}
	else {
		$result = API::Graph()->delete($graphIds);

		if ($result) {
			uncheckTableRows($hostid);
		}
		else {
			$graphs = API::Graph()->get([
				'graphids' => $graphIds,
				'output' => [],
				'editable' => true
			]);

			uncheckTableRows($hostid, zbx_objectValues($graphs, 'graphid'));
		}
		show_messages($result, _('Graphs deleted'), _('Cannot delete graphs'));
	}
}

$prefix = (getRequest('context') === 'host') ? 'web.hosts.' : 'web.templates.';

/**
 * Update profile keys.
 */
$sort_field = getRequest('sort', CProfile::get($prefix.$page['file'].'.sort', 'name'));
$sort_order = getRequest('sortorder', CProfile::get($prefix.$page['file'].'.sortorder', ZBX_SORT_UP));

CProfile::update($prefix.$page['file'].'.sort', $sort_field, PROFILE_TYPE_STR);
CProfile::update($prefix.$page['file'].'.sortorder', $sort_order, PROFILE_TYPE_STR);

if (hasRequest('filter_set')) {
	CProfile::updateArray($prefix.'graphs.filter_groupids', getRequest('filter_groupids', []), PROFILE_TYPE_ID);
	CProfile::updateArray($prefix.'graphs.filter_hostids', getRequest('filter_hostids', []), PROFILE_TYPE_ID);
}
elseif (hasRequest('filter_rst')) {
	CProfile::deleteIdx($prefix.'graphs.filter_groupids');

	$filter_hostids = getRequest('filter_hostids', CProfile::getArray($prefix.'graphs.filter_hostids', []));
	if (count($filter_hostids) != 1) {
		CProfile::deleteIdx($prefix.'graphs.filter_hostids');
	}
}

/*
 * Display
 */
$filter_groupids = hasRequest('parent_discoveryid') ? [] : CProfile::getArray($prefix.'graphs.filter_groupids', []);
$filter_hostids = hasRequest('parent_discoveryid') ? [] : CProfile::getArray($prefix.'graphs.filter_hostids', []);

$filter = [
	'groups' => [],
	'hosts' => []
];

$filter_groupids = getSubGroups($filter_groupids, $filter['groups'], ['editable' => true], getRequest('context'));

// Get hosts.
if (getRequest('context') === 'host') {
	$filter['hosts'] = $filter_hostids
		? CArrayHelper::renameObjectsKeys(API::Host()->get([
			'output' => ['hostid', 'name'],
			'hostids' => $filter_hostids,
			'editable' => true,
			'preservekeys' => true
		]), ['hostid' => 'id'])
		: [];
}
else {
	$filter['hosts'] = $filter_hostids
		? CArrayHelper::renameObjectsKeys(API::Template()->get([
			'output' => ['templateid', 'name'],
			'templateids' => $filter_hostids,
			'editable' => true,
			'preservekeys' => true
		]), ['templateid' => 'id'])
		: [];
}

// Get hostid.
if ($hostid == 0 && count($filter['hosts']) == 1) {
	$hostid = reset($filter['hosts'])['id'];
}

if (isset($_REQUEST['form'])) {
	$data = [
		'form' => getRequest('form'),
		'form_refresh' => getRequest('form_refresh', 0),
		'graphid' => getRequest('graphid', 0),
		'parent_discoveryid' => getRequest('parent_discoveryid'),
		'group_gid' => getRequest('group_gid', []),
		'hostid' => $hostid,
		'normal_only' => getRequest('normal_only'),
		'context' => getRequest('context'),
		'readonly' => getRequest('readonly', 0)
	];

	if ($data['graphid'] != 0 && ($data['readonly'] || !$data['form_refresh'])) {
		$options = [
			'output' => API_OUTPUT_EXTEND,
			'selectHosts' => ['hostid'],
			'graphids' => $data['graphid']
		];

		if ($data['parent_discoveryid'] === null) {
			$options += [
				'selectDiscoveryRule'	=> ['itemid', 'name'],
				'selectGraphDiscovery'	=> ['parent_graphid']
			];
			$graph = API::Graph()->get($options);
		}
		else {
			$graph = API::GraphPrototype()->get($options);
		}

		$graph = reset($graph);

		$data['name'] = $graph['name'];
		$data['width'] = $graph['width'];
		$data['height'] = $graph['height'];
		$data['ymin_type'] = $graph['ymin_type'];
		$data['ymax_type'] = $graph['ymax_type'];
		$data['yaxismin'] = sprintf('%.'.ZBX_FLOAT_DIG.'G', $graph['yaxismin']);
		$data['yaxismax'] = sprintf('%.'.ZBX_FLOAT_DIG.'G', $graph['yaxismax']);
		$data['ymin_itemid'] = $graph['ymin_itemid'];
		$data['ymax_itemid'] = $graph['ymax_itemid'];
		$data['show_work_period'] = $graph['show_work_period'];
		$data['show_triggers'] = $graph['show_triggers'];
		$data['graphtype'] = $graph['graphtype'];
		$data['show_legend'] = $graph['show_legend'];
		$data['show_3d'] = $graph['show_3d'];
		$data['percent_left'] = $graph['percent_left'];
		$data['percent_right'] = $graph['percent_right'];
		$data['templateid'] = $graph['templateid'];
		$data['templates'] = [];

		if ($data['parent_discoveryid'] === null) {
			$data['flags'] = $graph['flags'];
			$data['discoveryRule'] = $graph['discoveryRule'];
			$data['graphDiscovery'] = $graph['graphDiscovery'];
		}
		else {
			$data['discover'] = $graph['discover'];
		}

		// if no host has been selected for the navigation panel, use the first graph host
		if ($data['hostid'] == 0) {
			$host = reset($graph['hosts']);
			$data['hostid'] = $host['hostid'];
		}

		// templates
		$flag = ($data['parent_discoveryid'] === null) ? ZBX_FLAG_DISCOVERY_NORMAL : ZBX_FLAG_DISCOVERY_PROTOTYPE;
		$data['templates'] = makeGraphTemplatesHtml($graph['graphid'], getGraphParentTemplates([$graph], $flag),
			$flag, CWebUser::checkAccess(CRoleHelper::UI_CONFIGURATION_TEMPLATES)
		);

		// items
		$data['items'] = API::GraphItem()->get([
			'output' => [
				'gitemid', 'graphid', 'itemid', 'type', 'drawtype', 'yaxisside', 'calc_fnc', 'color', 'sortorder'
			],
			'graphids' => $data['graphid'],
			'sortfield' => 'gitemid'
		]);
	}
	else {
		$data['name'] = getRequest('name', '');
		$data['graphtype'] = getRequest('graphtype', GRAPH_TYPE_NORMAL);

		if ($data['graphtype'] == GRAPH_TYPE_PIE || $data['graphtype'] == GRAPH_TYPE_EXPLODED) {
			$data['width'] = getRequest('width', 400);
			$data['height'] = getRequest('height', 300);
		}
		else {
			$data['width'] = getRequest('width', 900);
			$data['height'] = getRequest('height', 200);
		}

		$data['ymin_type'] = getRequest('ymin_type', GRAPH_YAXIS_TYPE_CALCULATED);
		$data['ymax_type'] = getRequest('ymax_type', GRAPH_YAXIS_TYPE_CALCULATED);
		$data['yaxismin'] = getRequest('yaxismin', 0);
		$data['yaxismax'] = getRequest('yaxismax', 100);
		$data['ymin_itemid'] = getRequest('ymin_itemid', 0);
		$data['ymax_itemid'] = getRequest('ymax_itemid', 0);
		$data['show_work_period'] = getRequest('show_work_period', 0);
		$data['show_triggers'] = getRequest('show_triggers', 0);
		$data['show_legend'] = getRequest('show_legend', 0);
		$data['show_3d'] = getRequest('show_3d', 0);
		$data['visible'] = getRequest('visible', []);
		$data['percent_left'] = 0;
		$data['percent_right'] = 0;
		$data['items'] = $gitems;
		$data['discover'] = getRequest('discover', DB::getDefault('graphs', 'discover'));
		$data['templates'] = [];

		if (isset($data['visible']['percent_left'])) {
			$data['percent_left'] = getRequest('percent_left', 0);
		}
		if (isset($data['visible']['percent_right'])) {
			$data['percent_right'] = getRequest('percent_right', 0);
		}
	}

	if ($data['graphid'] == 0 && !$data['form_refresh']) {
		$data['show_legend'] = $_REQUEST['show_legend'] = 1;
		$data['show_work_period'] = $_REQUEST['show_work_period'] = 1;
		$data['show_triggers'] = $_REQUEST['show_triggers'] = 1;
	}

	if ($data['ymax_itemid'] || $data['ymin_itemid']) {
		$options = [
			'output' => ['itemid', 'hostid', 'name', 'key_'],
			'selectHosts' => ['name'],
			'itemids' => [$data['ymax_itemid'], $data['ymin_itemid']],
			'webitems' => true,
			'preservekeys' => true
		];

		$items = API::Item()->get($options);

		if ($data['parent_discoveryid'] !== null) {
			$items = $items + API::ItemPrototype()->get($options);
		}

		$data['yaxis_items'] = $items;

		unset($items);
	}

	// items
	if ($data['items']) {
		$items = API::Item()->get([
			'output' => ['itemid', 'hostid', 'name', 'flags'],
			'selectHosts' => ['hostid', 'name'],
			'itemids' => array_column($data['items'], 'itemid'),
			'filter' => [
				'flags' => [ZBX_FLAG_DISCOVERY_NORMAL, ZBX_FLAG_DISCOVERY_PROTOTYPE, ZBX_FLAG_DISCOVERY_CREATED]
			],
			'webitems' => true,
			'preservekeys' => true
		]);

		if ($items) {
			foreach ($data['items'] as &$item) {
				$host = reset($items[$item['itemid']]['hosts']);

				$item['host'] = $host['name'];
				$item['hostid'] = $items[$item['itemid']]['hostid'];
				$item['name'] = $items[$item['itemid']]['name'];
				$item['flags'] = $items[$item['itemid']]['flags'];
			}
			unset($item);
		}
	}

	// Set ymin_item_name.
	$data['ymin_item_name'] = '';
	$data['ymax_item_name'] = '';

	if ($data['ymin_itemid'] != 0 || $data['ymax_itemid'] != 0) {
		$items = API::Item()->get([
			'output' => ['itemid', 'name'],
			'selectHosts' => ['name'],
			'itemids' => array_filter([$data['ymin_itemid'], $data['ymax_itemid']]),
			'filter' => [
				'flags' => [ZBX_FLAG_DISCOVERY_NORMAL, ZBX_FLAG_DISCOVERY_PROTOTYPE, ZBX_FLAG_DISCOVERY_CREATED]
			],
			'webitems' => true,
			'preservekeys' => true
		]);

		if ($data['ymin_itemid'] != 0 && array_key_exists($data['ymin_itemid'], $items)) {
			$item = $items[$data['ymin_itemid']];
			$data['ymin_item_name'] = $item['hosts'][0]['name'].NAME_DELIMITER.$item['name'];
		}

		if ($data['ymax_itemid'] != 0 && array_key_exists($data['ymax_itemid'], $items)) {
			$item = $items[$data['ymax_itemid']];
			$data['ymax_item_name'] = $item['hosts'][0]['name'].NAME_DELIMITER.$item['name'];
		}
	}

	$data['items'] = array_values($data['items']);
	$itemCount = count($data['items']);
	for ($i = 0; $i < $itemCount - 1;) {
		// check if we delete an item
		$next = $i + 1;
		while (!isset($data['items'][$next]) && $next < ($itemCount - 1)) {
			$next++;
		}

		if (isset($data['items'][$next]) && $data['items'][$i]['sortorder'] == $data['items'][$next]['sortorder']) {
			for ($j = $next; $j < $itemCount; $j++) {
				if ($data['items'][$j - 1]['sortorder'] >= $data['items'][$j]['sortorder']) {
					$data['items'][$j]['sortorder']++;
				}
			}
		}

		$i = $next;
	}
	CArrayHelper::sort($data['items'], ['sortorder']);
	$data['items'] = array_values($data['items']);

	// is template
	$data['is_template'] = ($data['hostid'] == 0) ? false : isTemplate($data['hostid']);

	// render view
	echo (new CView('configuration.graph.edit', $data))->getOutput();
}
else {
	$data = [
		'filter' => $filter,
		'hostid' => $hostid,
		'parent_discoveryid' => hasRequest('parent_discoveryid') ? $discoveryRule['itemid'] : null,
		'graphs' => [],
		'sort' => $sort_field,
		'sortorder' => $sort_order,
		'profileIdx' => $prefix.'graphs.filter',
		'active_tab' => CProfile::get($prefix.'graphs.filter.active', 1),
		'context' => getRequest('context')
	];

	// Select graphs.
	$options = [
		'output' => ['graphid', 'name', 'graphtype'],
		'hostids' => $filter['hosts'] ? array_keys($filter['hosts']) : null,
		'groupids' => $filter_groupids ? $filter_groupids : null,
		'discoveryids' => hasRequest('parent_discoveryid') ? $discoveryRule['itemid'] : null,
		'templated' => ($data['context'] === 'template'),
		'editable' => true,
		'limit' => CSettingsHelper::get(CSettingsHelper::SEARCH_LIMIT) + 1
	];

	$data['graphs'] = hasRequest('parent_discoveryid')
		? API::GraphPrototype()->get($options)
		: API::Graph()->get($options);

	if ($sort_field === 'graphtype') {
		foreach ($data['graphs'] as $gnum => $graph) {
			$data['graphs'][$gnum]['graphtype'] = graphType($graph['graphtype']);
		}
	}

	order_result($data['graphs'], $sort_field, $sort_order);

	// pager
	if (hasRequest('page')) {
		$page_num = getRequest('page');
	}
	elseif (isRequestMethod('get') && !hasRequest('cancel')) {
		$page_num = 1;
	}
	else {
		$page_num = CPagerHelper::loadPage($page['file']);
	}

	CPagerHelper::savePage($page['file'], $page_num);

	$url = (new CUrl('graphs.php'))->setArgument('context', $data['context']);

	if (hasRequest('parent_discoveryid')) {
		$url->setArgument('parent_discoveryid', $data['parent_discoveryid']);
	}

	$data['paging'] = CPagerHelper::paginate($page_num, $data['graphs'], $sort_order, $url);

	// Get graphs after paging.
	$options = [
		'output' => ['graphid', 'name', 'templateid', 'graphtype', 'width', 'height'],
		'selectDiscoveryRule' => ['itemid', 'name'],
		'selectHosts' => ($data['hostid'] == 0) ? ['name'] : null,
		'selectTemplates' => ($data['hostid'] == 0) ? ['name'] : null,
		'graphids' => zbx_objectValues($data['graphs'], 'graphid'),
		'preservekeys' => true
	];

	if (hasRequest('parent_discoveryid')) {
		$options['output'][] = 'discover';
		$data['graphs'] = API::GraphPrototype()->get($options);
	}
	else {
		$data['graphs'] = API::Graph()->get($options + ['selectGraphDiscovery' => ['ts_delete']]);
	}

	foreach ($data['graphs'] as $gnum => $graph) {
		$data['graphs'][$gnum]['graphtype'] = graphType($graph['graphtype']);
	}

	if (!hasRequest('parent_discoveryid')) {
		$items = API::Item()->get([
			'output' => ['itemid'],
			'selectGraphs' => ['graphid'],
			'selectItemDiscovery' => ['ts_delete'],
			'graphids' => array_keys($data['graphs']),
			'filter' => ['flags' => ZBX_FLAG_DISCOVERY_CREATED]
		]);

		foreach ($items as $item) {
			$ts_delete = $item['itemDiscovery']['ts_delete'];

			if ($ts_delete == 0) {
				continue;
			}

			foreach (array_column($item['graphs'], 'graphid') as $graphid) {
				if (!array_key_exists('ts_delete', $data['graphs'][$graphid]['graphDiscovery'])) {
					$data['graphs'][$graphid]['graphDiscovery']['ts_delete'] = $ts_delete;
				}
				else {
					$graph_ts_delete = $data['graphs'][$graphid]['graphDiscovery']['ts_delete'];
					$data['graphs'][$graphid]['graphDiscovery']['ts_delete'] = ($graph_ts_delete > 0)
						? min($ts_delete, $graph_ts_delete)
						: $ts_delete;
				}
			}
		}
	}

	order_result($data['graphs'], $sort_field, $sort_order);

	$data['parent_templates'] = getGraphParentTemplates($data['graphs'], ($data['parent_discoveryid'] === null)
		? ZBX_FLAG_DISCOVERY_NORMAL
		: ZBX_FLAG_DISCOVERY_PROTOTYPE
	);

	$data['allowed_ui_conf_templates'] = CWebUser::checkAccess(CRoleHelper::UI_CONFIGURATION_TEMPLATES);

	// render view
	echo (new CView('configuration.graph.list', $data))->getOutput();
}

require_once dirname(__FILE__).'/include/page_footer.php';<|MERGE_RESOLUTION|>--- conflicted
+++ resolved
@@ -54,12 +54,7 @@
 	'discover' =>			[T_ZBX_INT, O_OPT, null,		IN([ZBX_PROTOTYPE_DISCOVER, ZBX_PROTOTYPE_NO_DISCOVER]), null],
 	'show_work_period' =>	[T_ZBX_INT, O_OPT, null,		IN('1'),		null],
 	'show_triggers' =>		[T_ZBX_INT, O_OPT, null,		IN('1'),		null],
-<<<<<<< HEAD
 	'group_graphid' =>		[T_ZBX_INT, O_OPT, null,		DB_ID,			null],
-=======
-	'group_graphid' =>		[T_ZBX_INT, O_OPT, P_ONLY_ARRAY,	DB_ID,		null],
-	'copy_targetids' =>		[T_ZBX_INT, O_OPT, P_ONLY_ARRAY,	DB_ID,		null],
->>>>>>> c7e33851
 	'context' =>			[T_ZBX_STR, O_MAND, P_SYS,		IN('"host", "template"'),	null],
 	'readonly' =>			[T_ZBX_INT, O_OPT, null,		IN('1'),		null],
 	'checkbox_hash' =>		[T_ZBX_STR, O_OPT, null,		null,			null],
