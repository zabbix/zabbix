@font-face {
  font-family: "zabbix-icons";
<<<<<<< HEAD
  src: url("zabbix-icons.woff2?t=1715075175395") format("woff2"),
  url("zabbix-icons.woff?t=1715075175395") format("woff"),
  url('zabbix-icons.ttf?t=1715075175395') format('truetype'),
  url('zabbix-icons.svg?t=1715075175395#zabbix-icons') format('svg');
=======
  src: url("zabbix-icons.woff2?t=1714638813635") format("woff2"),
  url("zabbix-icons.woff?t=1714638813635") format("woff"),
  url('zabbix-icons.ttf?t=1714638813635') format('truetype'),
  url('zabbix-icons.svg?t=1714638813635#zabbix-icons') format('svg');
>>>>>>> f00d9ab1
}

[class^="zi-"]::before, [class*=" zi-"]::before {
  font-family: 'zabbix-icons' !important;
  font-size: 18px;
  font-style: normal;
  -webkit-font-smoothing: antialiased;
  -moz-osx-font-smoothing: grayscale;
}
.zi-administration:before { content: "\ea01"; }
.zi-alert-check:before { content: "\ea02"; }
.zi-alert-more:before { content: "\ea03"; }
.zi-alert-x:before { content: "\ea04"; }
.zi-alert:before { content: "\ea05"; }
.zi-alerts:before { content: "\ea06"; }
.zi-arrow-back:before { content: "\ea07"; }
.zi-arrow-down:before { content: "\ea08"; }
.zi-arrow-forward:before { content: "\ea09"; }
.zi-arrow-left:before { content: "\ea0a"; }
.zi-arrow-right-top:before { content: "\ea0b"; }
.zi-arrow-right:before { content: "\ea0c"; }
.zi-arrow-top-right:before { content: "\ea0d"; }
.zi-arrow-up:before { content: "\ea0e"; }
.zi-arrows-left-right:before { content: "\ea0f"; }
.zi-arrows-top-bottom:before { content: "\ea10"; }
.zi-bell-off:before { content: "\ea11"; }
.zi-bell:before { content: "\ea12"; }
.zi-bullet-alt-down:before { content: "\ea13"; }
.zi-bullet-alt-left:before { content: "\ea14"; }
.zi-bullet-alt-right:before { content: "\ea15"; }
.zi-bullet-alt-up:before { content: "\ea16"; }
.zi-bullet-down:before { content: "\ea17"; }
.zi-bullet-left:before { content: "\ea18"; }
.zi-bullet-right:before { content: "\ea19"; }
.zi-bullet-up:before { content: "\ea1a"; }
.zi-calendar-check:before { content: "\ea1b"; }
.zi-calendar-warning:before { content: "\ea1c"; }
.zi-calendar:before { content: "\ea1d"; }
.zi-check:before { content: "\ea1e"; }
.zi-checkbox:before { content: "\ea1f"; }
.zi-chevron-double-down:before { content: "\ea20"; }
.zi-chevron-double-left:before { content: "\ea21"; }
.zi-chevron-double-right:before { content: "\ea22"; }
.zi-chevron-double-up:before { content: "\ea23"; }
.zi-chevron-down-thin:before { content: "\ea24"; }
.zi-chevron-down:before { content: "\ea25"; }
.zi-chevron-left:before { content: "\ea26"; }
.zi-chevron-right:before { content: "\ea27"; }
.zi-chevron-up:before { content: "\ea28"; }
.zi-circle-check-filled:before { content: "\ea29"; }
.zi-circle-check:before { content: "\ea2a"; }
.zi-circle-info-filled:before { content: "\ea2b"; }
.zi-circle-info:before { content: "\ea2c"; }
.zi-circle-question-filled:before { content: "\ea2d"; }
.zi-circle-question:before { content: "\ea2e"; }
.zi-circle-warning-filled:before { content: "\ea2f"; }
.zi-circle-warning:before { content: "\ea30"; }
.zi-clock:before { content: "\ea31"; }
.zi-cog-filled:before { content: "\ea32"; }
.zi-collapse:before { content: "\ea33"; }
.zi-command:before { content: "\ea34"; }
.zi-copy:before { content: "\ea35"; }
.zi-dashboards:before { content: "\ea36"; }
.zi-data-collection:before { content: "\ea37"; }
.zi-drag-handle:before { content: "\ea38"; }
.zi-envelope-filled:before { content: "\ea39"; }
.zi-expand:before { content: "\ea3a"; }
.zi-eye-alt-off:before { content: "\ea3b"; }
.zi-eye-off:before { content: "\ea3c"; }
.zi-eye:before { content: "\ea3d"; }
.zi-filter-large:before { content: "\ea3e"; }
.zi-filter:before { content: "\ea3f"; }
.zi-fullscreen:before { content: "\ea40"; }
.zi-help-circled:before { content: "\ea41"; }
.zi-help:before { content: "\ea42"; }
.zi-home:before { content: "\ea43"; }
.zi-i:before { content: "\ea44"; }
.zi-integrations:before { content: "\ea45"; }
.zi-inventory:before { content: "\ea46"; }
<<<<<<< HEAD
.zi-link-external-small:before { content: "\ea47"; }
.zi-link-external:before { content: "\ea48"; }
.zi-lock:before { content: "\ea49"; }
.zi-maximize:before { content: "\ea4a"; }
.zi-menu:before { content: "\ea4b"; }
.zi-minimize:before { content: "\ea4c"; }
.zi-monitoring:before { content: "\ea4d"; }
.zi-more:before { content: "\ea4e"; }
.zi-pause:before { content: "\ea4f"; }
.zi-pencil:before { content: "\ea50"; }
.zi-picture:before { content: "\ea51"; }
.zi-play:before { content: "\ea52"; }
.zi-plus:before { content: "\ea53"; }
.zi-reference:before { content: "\ea54"; }
.zi-reload:before { content: "\ea55"; }
.zi-remove:before { content: "\ea56"; }
.zi-reports:before { content: "\ea57"; }
.zi-search-large:before { content: "\ea58"; }
.zi-search:before { content: "\ea59"; }
.zi-services:before { content: "\ea5a"; }
.zi-sign-out:before { content: "\ea5b"; }
.zi-slash:before { content: "\ea5c"; }
.zi-speaker-off:before { content: "\ea5d"; }
.zi-speaker:before { content: "\ea5e"; }
.zi-star-filled:before { content: "\ea5f"; }
.zi-star:before { content: "\ea60"; }
.zi-stop-sign:before { content: "\ea61"; }
.zi-support:before { content: "\ea62"; }
.zi-text:before { content: "\ea63"; }
.zi-time-period:before { content: "\ea64"; }
.zi-trash:before { content: "\ea65"; }
.zi-tree-top-bottom:before { content: "\ea66"; }
.zi-tree-top-right-bottom:before { content: "\ea67"; }
.zi-tree-top-right:before { content: "\ea68"; }
.zi-triangle-flipped-warning:before { content: "\ea69"; }
.zi-triangle-warning:before { content: "\ea6a"; }
.zi-uncheck:before { content: "\ea6b"; }
.zi-user-filled:before { content: "\ea6c"; }
.zi-user-settings:before { content: "\ea6d"; }
.zi-user:before { content: "\ea6e"; }
.zi-users-filled:before { content: "\ea6f"; }
.zi-users:before { content: "\ea70"; }
.zi-widget-add:before { content: "\ea71"; }
=======
.zi-lock:before { content: "\ea47"; }
.zi-maximize:before { content: "\ea48"; }
.zi-menu:before { content: "\ea49"; }
.zi-minimize:before { content: "\ea4a"; }
.zi-monitoring:before { content: "\ea4b"; }
.zi-more:before { content: "\ea4c"; }
.zi-pause:before { content: "\ea4d"; }
.zi-pencil:before { content: "\ea4e"; }
.zi-picture:before { content: "\ea4f"; }
.zi-play:before { content: "\ea50"; }
.zi-plus:before { content: "\ea51"; }
.zi-reference:before { content: "\ea52"; }
.zi-reload:before { content: "\ea53"; }
.zi-remove:before { content: "\ea54"; }
.zi-reports:before { content: "\ea55"; }
.zi-search-large:before { content: "\ea56"; }
.zi-search:before { content: "\ea57"; }
.zi-services:before { content: "\ea58"; }
.zi-sign-out:before { content: "\ea59"; }
.zi-slash:before { content: "\ea5a"; }
.zi-speaker-off:before { content: "\ea5b"; }
.zi-speaker:before { content: "\ea5c"; }
.zi-star-filled:before { content: "\ea5d"; }
.zi-star:before { content: "\ea5e"; }
.zi-stop-sign:before { content: "\ea5f"; }
.zi-support:before { content: "\ea60"; }
.zi-text:before { content: "\ea61"; }
.zi-time-period:before { content: "\ea62"; }
.zi-trash:before { content: "\ea63"; }
.zi-tree-top-bottom:before { content: "\ea64"; }
.zi-tree-top-right-bottom:before { content: "\ea65"; }
.zi-tree-top-right:before { content: "\ea66"; }
.zi-triangle-flipped-warning:before { content: "\ea67"; }
.zi-triangle-warning:before { content: "\ea68"; }
.zi-uncheck:before { content: "\ea69"; }
.zi-user-filled:before { content: "\ea6a"; }
.zi-user-settings:before { content: "\ea6b"; }
.zi-user:before { content: "\ea6c"; }
.zi-users-filled:before { content: "\ea6d"; }
.zi-users:before { content: "\ea6e"; }
.zi-widget-add:before { content: "\ea6f"; }
.zi-widget-awaiting-data-large:before { content: "\ea70"; }
.zi-widget-empty-references-large:before { content: "\ea71"; }
>>>>>>> f00d9ab1
.zi-widget-resize:before { content: "\ea72"; }
.zi-wrench-alt:before { content: "\ea73"; }
.zi-wrench:before { content: "\ea74"; }
<|MERGE_RESOLUTION|>--- conflicted
+++ resolved
@@ -1,16 +1,9 @@
 @font-face {
   font-family: "zabbix-icons";
-<<<<<<< HEAD
-  src: url("zabbix-icons.woff2?t=1715075175395") format("woff2"),
-  url("zabbix-icons.woff?t=1715075175395") format("woff"),
-  url('zabbix-icons.ttf?t=1715075175395') format('truetype'),
-  url('zabbix-icons.svg?t=1715075175395#zabbix-icons') format('svg');
-=======
-  src: url("zabbix-icons.woff2?t=1714638813635") format("woff2"),
-  url("zabbix-icons.woff?t=1714638813635") format("woff"),
-  url('zabbix-icons.ttf?t=1714638813635') format('truetype'),
-  url('zabbix-icons.svg?t=1714638813635#zabbix-icons') format('svg');
->>>>>>> f00d9ab1
+  src: url("zabbix-icons.woff2?t=1715610469019") format("woff2"),
+  url("zabbix-icons.woff?t=1715610469019") format("woff"),
+  url('zabbix-icons.ttf?t=1715610469019') format('truetype'),
+  url('zabbix-icons.svg?t=1715610469019#zabbix-icons') format('svg');
 }
 
 [class^="zi-"]::before, [class*=" zi-"]::before {
@@ -90,7 +83,6 @@
 .zi-i:before { content: "\ea44"; }
 .zi-integrations:before { content: "\ea45"; }
 .zi-inventory:before { content: "\ea46"; }
-<<<<<<< HEAD
 .zi-link-external-small:before { content: "\ea47"; }
 .zi-link-external:before { content: "\ea48"; }
 .zi-lock:before { content: "\ea49"; }
@@ -134,51 +126,8 @@
 .zi-users-filled:before { content: "\ea6f"; }
 .zi-users:before { content: "\ea70"; }
 .zi-widget-add:before { content: "\ea71"; }
-=======
-.zi-lock:before { content: "\ea47"; }
-.zi-maximize:before { content: "\ea48"; }
-.zi-menu:before { content: "\ea49"; }
-.zi-minimize:before { content: "\ea4a"; }
-.zi-monitoring:before { content: "\ea4b"; }
-.zi-more:before { content: "\ea4c"; }
-.zi-pause:before { content: "\ea4d"; }
-.zi-pencil:before { content: "\ea4e"; }
-.zi-picture:before { content: "\ea4f"; }
-.zi-play:before { content: "\ea50"; }
-.zi-plus:before { content: "\ea51"; }
-.zi-reference:before { content: "\ea52"; }
-.zi-reload:before { content: "\ea53"; }
-.zi-remove:before { content: "\ea54"; }
-.zi-reports:before { content: "\ea55"; }
-.zi-search-large:before { content: "\ea56"; }
-.zi-search:before { content: "\ea57"; }
-.zi-services:before { content: "\ea58"; }
-.zi-sign-out:before { content: "\ea59"; }
-.zi-slash:before { content: "\ea5a"; }
-.zi-speaker-off:before { content: "\ea5b"; }
-.zi-speaker:before { content: "\ea5c"; }
-.zi-star-filled:before { content: "\ea5d"; }
-.zi-star:before { content: "\ea5e"; }
-.zi-stop-sign:before { content: "\ea5f"; }
-.zi-support:before { content: "\ea60"; }
-.zi-text:before { content: "\ea61"; }
-.zi-time-period:before { content: "\ea62"; }
-.zi-trash:before { content: "\ea63"; }
-.zi-tree-top-bottom:before { content: "\ea64"; }
-.zi-tree-top-right-bottom:before { content: "\ea65"; }
-.zi-tree-top-right:before { content: "\ea66"; }
-.zi-triangle-flipped-warning:before { content: "\ea67"; }
-.zi-triangle-warning:before { content: "\ea68"; }
-.zi-uncheck:before { content: "\ea69"; }
-.zi-user-filled:before { content: "\ea6a"; }
-.zi-user-settings:before { content: "\ea6b"; }
-.zi-user:before { content: "\ea6c"; }
-.zi-users-filled:before { content: "\ea6d"; }
-.zi-users:before { content: "\ea6e"; }
-.zi-widget-add:before { content: "\ea6f"; }
-.zi-widget-awaiting-data-large:before { content: "\ea70"; }
-.zi-widget-empty-references-large:before { content: "\ea71"; }
->>>>>>> f00d9ab1
-.zi-widget-resize:before { content: "\ea72"; }
-.zi-wrench-alt:before { content: "\ea73"; }
-.zi-wrench:before { content: "\ea74"; }
+.zi-widget-awaiting-data-large:before { content: "\ea72"; }
+.zi-widget-empty-references-large:before { content: "\ea73"; }
+.zi-widget-resize:before { content: "\ea74"; }
+.zi-wrench-alt:before { content: "\ea75"; }
+.zi-wrench:before { content: "\ea76"; }
