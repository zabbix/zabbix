// Dashboard, widgets and iterators.
// To maintain code clarity:
//   - Do not mix rules for dashboard view mode and dashboard edit mode.
//   - Do not mix rules for widgets and iterators.

.header-kioskmode-controls {
	.dashboard-kioskmode-controls {
		li {
			margin-right: 6px;
		}
	}
}

.btn-dashboard-toggle-slideshow,
.btn-dashboard-kioskmode-toggle-slideshow {
	&.slideshow-state-started .slideshow-state-stopped,
	&.slideshow-state-stopped .slideshow-state-started {
		display: none;
	}
}

.dashboard-edit {
	display: inline-block;
	margin-right: 5px;
	position: relative;

	ul {
		li {
			vertical-align: middle;

			&:first-child {
				padding: 0;
			}
		}
	}
}

.dashboard-navigation {
	display: flex;
	margin-top: 2px;
	margin-bottom: 6px;

	&.is-scrollable {
		.dashboard-navigation-controls {
			button {
				&.btn-dashboard-previous-page,
				&.btn-dashboard-next-page {
					display: inline-block;
				}
			}
		}
	}
}

.dashboard-navigation-tabs {
	// Compensate 2px padding of tabs.
	margin: -2px 10px -2px 0;
	overflow: hidden;

	.sortable {
		// Accommodate 2px shadow of focused tabs.
		padding: 2px 0;

		display: flex;
		align-items: center;

		li {
			// This container should not be visually styled at this level.
			box-sizing: border-box;
			display: block;
			// Invisible padding for tab separation.
			padding: 0 1.5px;
			margin: 0;
			list-style-type: none;
			outline: none;

			div {
				display: flex;
				align-items: center;

				min-height: 22px;
				line-height: 22px;
				padding: 0 10px;
				flex-shrink: 0;

				font-size: 12px;
				white-space: nowrap;

				cursor: pointer;
				user-select: none;

				background-color: $ui-bg-color;
				border: 1px solid $ui-border-color;
				border-radius: 2px;

				@if $ui-transitions {
					transition: background-color $ui-transition-duration,
								border-color $ui-transition-duration;
				}

				span {
					@extend %overflow-ellipsis;
					max-width: 300px;
					color: $font-color;
				}

				button {
					margin: -1px -9px -1px 4px;
				}

				&:not(.selected-tab) {
					button {
						display: none;
					}
				}
			}
		}

		li:not(.sortable-item-dragging):focus:not(:active) {
			// Increase padding to accommodate the focused div's shadow.
			padding: 0 3.5px;

			div {
				padding: 0 8px;
				border: 1px solid transparent;
				box-shadow: 0 0 0 2px $btn-focus-outline-color;
			}
		}

		li div:hover,
		li.sortable-item-dragging div {
			background: $action-hover-color;
			border: 1px solid darken($action-hover-color, 20%);
		}

		li div.selected-tab {
			background-color: $ui-bg-selected-color;
			border: 1px solid transparent;

			span {
				color: $font-selected-color;
			}
		}
	}

	.btn-dashboard-page-properties {
		&:hover,
		&:focus,
		&:active {
			color: $btn-color;
		}
	}
}

.dashboard-navigation-controls {
	display: flex;
	flex-shrink: 0;

	button {
		margin-left: 10px;

		&.btn-dashboard-previous-page,
		&.btn-dashboard-next-page {
			display: none;
			margin: 0;
		}
	}
}

.dashboard-grid {
	position: relative;
	margin: -4px;

	&.reserve-header-lines-1 {
		margin-top: 2rem;
	}

	&.reserve-header-lines-2 {
		margin-top: calc(4rem + 8px);
	}

	@if $ui-transitions {
		transition: margin-top $ui-transition-duration;
	}
}

.dashboard {
	&:not(.dashboard-is-multipage):not(.dashboard-is-edit-mode) {
		.dashboard-navigation {
			display: none;
		}
	}

	&.dashboard-is-edit-mode,
	&:not(.dashboard-is-multipage) {
		.btn-dashboard-toggle-slideshow {
			display: none;
		}
	}

	&.dashboard-is-busy {
		.dashboard-navigation-tabs {
			.sortable {
				li {
					pointer-events: none;

					div {
						opacity: 0.75;
					}
				}
			}
		}
	}

	@if $ui-transitions {
		.dashboard-navigation-tabs {
			.sortable {
				li {
					div {
						transition: opacity $ui-transition-duration ease-out;
					}
				}
			}
		}
	}
}

.dashboard-grid-widget-blocker {
	position: absolute;
	width: 100%;
	height: 100%;
	z-index: 998; // Below the new widget placeholder.
}

.dashboard-widget-placeholder {
	box-sizing: border-box;
	display: flex;
	height: 200px;
	padding: .25rem;
	width: calc(100% / 6 - .65rem);
	z-index: 999;
	color: $font-alt-color;
	cursor: pointer;
	user-select: none;

	.dashboard-widget-placeholder-box {
		position: relative;
		overflow: hidden;
		background-color: rgba($ui-bg-color, .7);
		border: 1px dashed $form-border-color;
		box-shadow: 2px 2px 6px $action-shadow-color;
		flex: 1;
	}

	.dashboard-widget-placeholder-label {
		$icon-size: 46px;

		position: absolute;
		left: 0;
		top: calc(50% - #{$icon-size / 2});
		right: 0;
		bottom: 0;
		text-align: center;

		&::before {
			@extend %icons-font;

			content: $zi-widget-add;
			margin: 0 -4px;
			font-size: $icon-size;
		}

		div {
			padding: 0 5px 5px;
		}
	}

	.dashboard-widget-placeholder-resizing {
		background: darken($body-bg-color, 6%);
		box-shadow: inset 2px 2px 6px $action-shadow-color;

		.dashboard-widget-placeholder-label {
			&::before {
				content: $zi-widget-resize;
			}
		}
	}

	&.disabled {
		opacity: 1;

		.dashboard-widget-placeholder-box {
			background-color: rgba($ui-bg-color, .7);
		}
	}
}

.dashboard-grid-widget-container {
	position: absolute;
	top: 0;
	left: 0;
	right: 0;
	bottom: 0;
	padding: .25rem;
	box-sizing: border-box;
	display: flex;
	flex-direction: column;
}

.dashboard-grid-widget-header {
	position: absolute;
	top: .25rem;
	left: .25rem;
	right: .25rem;
	height: 2rem;
	padding-left: 10px;
	display: flex;
	flex-wrap: nowrap;
	flex-direction: row;
	overflow: hidden;
	align-items: flex-start;
	border: 1px solid $ui-border-color;
	border-bottom: 0;
	background-color: $ui-bg-color;
	z-index: 10;

	h4 {
		flex-grow: 1;
		margin-top: .5rem;
		color: widget-head-font-color($font-color);
		font-weight: bold;
		@extend %overflow-ellipsis;
	}

	ul {
		flex-shrink: 0;

		li {
			float: left;
			padding: 0;

			select {
				margin: 4px 0;
			}
		}
	}

	@if $ui-transitions {
		transition: opacity $ui-transition-duration ease-out;
	}
}

.dashboard-grid-widget-actions {
	opacity: 0;

	@if $ui-transitions {
		transition: opacity $ui-controls-transition-duration ease-out;
	}

	li {
		margin-top: 2px;
		margin-right: 2px;
	}
}

.dashboard-grid-widget-messages {
	.msg-bad,
	.msg-good,
	.msg-warning {
		margin: 0 10px 8px;
	}
}

.dashboard-grid-widget-body {
	display: contents;
}

.dashboard-grid-widget-debug {
	.debug-output {
		margin: 8px 10px 0;
		max-height: none;
		border-color: $table-border-color;
	}
}

.dashboard-grid-widget-contents {
	position: relative;
	flex-grow: 1;
	margin-top: 2rem;
	box-sizing: border-box;
	height: calc(100% - 2rem);
	padding-bottom: 8px;
	overflow: auto;
	border: 1px solid $ui-border-color;
	background-color: $ui-bg-color;

	@extend %webkit-scrollbar;

	.list-table {
		border: 0;

		th {
			@extend %dashboard-widget-td;
		}

		td {
			@extend %dashboard-widget-td;
		}

		tbody tr {
			&:last-child th,
			&:last-child td {
				border-bottom: 1px solid $table-border-color;

				&.list-table-footer {
					border-bottom: 0;
				}
			}
		}

		&.sticky-footer {
			margin-bottom: -8px;

			tfoot {
				bottom: -8px;
			}
		}

		&.no-data {
			&:not(.no-data-without-icon) {
				height: 100%;

				thead {
					th, td {
						height: 1%;
					}
				}

				tbody {
					tr {
						td {
							vertical-align: middle;
						}

						&:last-child {
							td {
								border-bottom: 0;
							}
						}

						.no-data-message {
							&[class^="zi-"], &[class*=" zi-"] {
								margin-top: 0;
								margin-bottom: 0;
							}
						}
					}
				}
			}
		}
	}

	&.no-padding {
		.dashboard-grid-widget-debug {
			.debug-output {
				margin: 8px 10px;
			}
		}
	}

	@if $ui-transitions {
		transition: opacity $ui-transition-duration ease-out;
	}
}

.dashboard-grid-widget-mask {
	position: absolute;
	top: .25rem;
	left: .25rem;
	right: .25rem;
	bottom: .25rem;
	display: none;
}

.dashboard-grid-widget {
	position: absolute;

	&.dashboard-grid-widget-hidden-header {
		.dashboard-grid-widget-header {
			height: 0;
			z-index: 11;

			@if $ui-transitions {
				transition: height $ui-transition-duration ease-out,
							margin-top $ui-transition-duration ease-out,
							box-shadow $ui-transition-duration ease-out,
							opacity $ui-transition-duration ease-out;
			}
		}

		.dashboard-grid-widget-contents {
			margin-top: 0;
			height: 100%;
			padding-top: 8px;

			&.no-padding {
				.dashboard-grid-widget-messages {
					.msg-bad,
					.msg-good,
					.msg-warning {
						margin: 8px 10px;
					}
				}
			}

			.list-table {
				&.sticky-footer {
					margin-bottom: 0;

					tfoot {
						bottom: 0;
					}
				}
			}
		}

		&.dashboard-grid-widget-focus {
			.dashboard-grid-widget-header {
				height: 2rem;
				margin-top: -2rem;
				box-shadow: 0 -6px 8px -2px rgba(128, 128, 128, .15);
			}
		}
	}

	&.dashboard-grid-widget-focus {
		.dashboard-grid-widget-actions {
			opacity: 1;
		}
	}
}

.dashboard-grid-iterator-container {
	position: absolute;
	top: 0;
	left: 0;
	width: 100%;
	height: 100%;
}

.dashboard-grid-iterator-header {
	position: absolute;
	top: .25rem;
	left: .25rem;
	right: .25rem;
	height: 0;
	display: flex;
	flex-wrap: nowrap;
	flex-direction: row;
	overflow: hidden;
	padding-left: 10px;
	box-sizing: border-box;
	border: 1px solid $ui-border-color;
	border-bottom: 0;
	background-color: $ui-bg-color;
	opacity: 0;
	z-index: 11;

	// Transition for opacity is set for best border disappearance on different themes.
	@if $ui-transitions {
		transition: margin-top $ui-transition-duration ease-out,
					height $ui-transition-duration ease-out,
					opacity .15s .15s ease-out,
					box-shadow $ui-transition-duration ease-out;
	}

	h4 {
		flex-grow: 1;
		margin-top: .5rem;
		color: widget-head-font-color($font-color);
		font-weight: bold;
		@extend %overflow-ellipsis;
	}

	ul {
		flex-shrink: 0;

		li {
			float: left;
			padding: 0;
		}
	}

	.dashboard-grid-iterator-pager {
		margin: 0 10px;
		height: 2rem;
		display: none;
		flex-direction: row;
		flex-shrink: 0; // IE11 fix.
		align-items: center;

		.dashboard-grid-iterator-pager-info {
			margin: 2px .5em 0;
			white-space: nowrap;
			color: widget-head-font-color($font-color);
		}
	}

	&.pager-visible .dashboard-grid-iterator-pager {
		display: flex;
	}
}

.dashboard-grid-iterator-actions {
	opacity: 0;

	@if $ui-transitions {
		transition: opacity $ui-controls-transition-duration ease-out;
	}

	li {
		margin-top: 2px;
		margin-right: 2px;
	}
}

.dashboard-grid-iterator-contents {
	// To catch vertical resize events correctly.
	position: absolute;
	top: 0;
	left: 0;
	right: 0;
	bottom: 0;

	// To allow overflowing of the floating headers of child widgets.
	overflow: visible;

	@if $ui-transitions {
		transition: margin-top $ui-transition-duration ease-out,
					opacity $ui-transition-duration ease-out;
	}
}

.dashboard-grid-iterator-placeholder {
	position: absolute;
	display: flex;

	> div {
		margin: .25rem;
		display: flex;
		flex-grow: 1;
		flex-direction: column;
		border: 1px solid $ui-border-color;
		background-color: rgba($ui-bg-color, .3);
	}
}

.dashboard-grid-iterator-too-small {
	position: absolute;
	top: .25rem;
	left: .25rem;
	right: .25rem;
	bottom: .25rem;
	overflow: hidden;
	display: none;
	align-items: center;
	justify-content: center;
	border: 1px solid $ui-border-color;
	background-color: $ui-bg-color;

	> div {
		padding: 0 10px;
		text-align: center;
		color: $font-alt-color;
	}
}

.dashboard-grid-iterator-mask {
	position: absolute;
	top: .25rem;
	left: .25rem;
	right: .25rem;
	bottom: .25rem;
	display: none;
}

.dashboard-grid-iterator {
	position: absolute;

	&.iterator-too-small {
		.dashboard-grid-iterator-too-small {
			display: flex;
		}

		.dashboard-grid-iterator-contents {
			display: none;
		}
	}

	&.dashboard-grid-iterator-focus {
		.dashboard-grid-iterator-header {
			margin-top: -2rem;
			height: 2rem;
			box-shadow: 0 -6px 8px -2px rgba(128, 128, 128, .15);
			opacity: 1;

			// Not inheriting opacity transition here.
			@if $ui-transitions {
				transition: margin-top $ui-transition-duration ease-out,
							height $ui-transition-duration ease-out,
							box-shadow $ui-transition-duration ease-out;
			}
		}

		.dashboard-grid-iterator-actions {
			opacity: 1;
		}

		&.dashboard-grid-iterator-hidden-header.iterator-double-header {
			.dashboard-grid-iterator-header {
				margin-top: calc(-4rem - 8px);
				height: calc(4rem + 8px);
			}
		}
	}

	&.iterator-alt-content {
		.dashboard-grid-iterator-contents {
			position: absolute;
			top: .25rem;
			left: .25rem;
			right: .25rem;
			bottom: .25rem;
			border: 1px solid $ui-border-color;
			background-color: $ui-bg-color;

			> div {
				padding-top: 8px;

				.list-table {
					border: 0;

					th {
						@extend %dashboard-widget-td;
					}

					td {
						@extend %dashboard-widget-td;
					}

					tbody tr {
						&:last-child th,
						&:last-child td {
							border-bottom: 1px solid $table-border-color;

							&.list-table-footer {
								border-bottom: 0;
							}
						}
					}
				}

				.msg-good,
				.msg-bad {
					margin: 0 10px;
				}
			}
		}
	}
}

.dashboard-grid-widget.ui-draggable,
.dashboard-grid-iterator.ui-draggable {
	.dashboard-grid-widget-header,
	.dashboard-grid-iterator-header {
		cursor: grab;
	}

	&.ui-draggable-dragging {
		.dashboard-grid-widget-header,
		.dashboard-grid-iterator-header {
			cursor: grabbing;
		}
	}

	.dashboard-grid-widget .dashboard-grid-widget-header,
	.dashboard-grid-iterator .dashboard-grid-iterator-header {
		cursor: auto;
	}
}

.dashboard.dashboard-is-edit-mode {
	.dashboard-grid-widget-actions {
		opacity: 1;
	}

	.dashboard-grid-widget {
		.ui-resizable-handle {
			visibility: hidden;
		}

		&.dashboard-grid-widget-focus .ui-resizable-handle {
			visibility: visible;
		}

		&.ui-resizable-resizing {
			&.dashboard-grid-widget-hidden-header {
				.dashboard-grid-widget-header {
					margin-top: 0;
					height: 0;
					box-shadow: none;
				}
			}
		}

		&.ui-draggable-dragging {
			.ui-resizable-handle {
				visibility: hidden;
			}

			&.dashboard-grid-widget-hidden-header {
				.dashboard-grid-widget-header {
					margin-top: -2rem;
					height: 2rem;
					box-shadow: 0 -6px 8px -2px rgba(128, 128, 128, .15);
					opacity: .5;
				}
			}
		}

		&.ui-resizable-resizing,
		&.ui-draggable-dragging {
			z-index: 1000;

			&::before {
				content: '';
				display: block;
				position: absolute;
				top: .25rem;
				left: .25rem;
				right: .25rem;
				bottom: .25rem;
				background-color: rgba(darken($body-bg-color, 6%), .75);
				box-shadow: 0 4px 20px 2px rgba(0, 0, 0, .15);
			}

			.dashboard-grid-widget-header {
				border-color: darken($ui-border-color, 6%);
			}

			.dashboard-grid-widget-contents {
				border-color: darken($ui-border-color, 6%);
			}
		}

		@if $ui-transitions {
			&:not(.ui-draggable-dragging):not(.dashboard-grid-widget-focus) {
				transition-property: height, top;
				transition-duration: 0.15s;
			}

			.dashboard-grid-widget-container {
				transition: opacity $ui-transition-duration ease-out;
			}
		}
	}

	.dashboard-grid-iterator {
		.ui-resizable-handle {
			visibility: hidden;
		}

		&.dashboard-grid-iterator-focus .ui-resizable-handle {
			visibility: visible;
		}

		&.ui-resizable-resizing {
			.dashboard-grid-iterator-header {
				margin-top: 0;
				height: 0;
				box-shadow: none;
				opacity: 0;
			}
		}

		&.ui-draggable-dragging {
			.ui-resizable-handle {
				visibility: hidden;
			}

			.dashboard-grid-iterator-header {
				margin-top: -2rem;
				height: 2rem;
				box-shadow: 0 -6px 8px -2px rgba(128, 128, 128, .15);
				opacity: .5;
			}

			&.dashboard-grid-iterator-hidden-header.iterator-double-header {
				.dashboard-grid-iterator-header {
					margin-top: calc(-4rem - 8px);
					height: calc(4rem + 8px);
				}
			}
		}

		&.ui-resizable-resizing,
		&.ui-draggable-dragging {
			z-index: 1000;

			&::before {
				content: '';
				display: block;
				position: absolute;
				top: .25rem;
				left: .25rem;
				right: .25rem;
				bottom: .25rem;
				background-color: rgba(darken($body-bg-color, 6%), .75);
				box-shadow: 0 4px 20px 2px rgba(0, 0, 0, .15);
			}

			.dashboard-grid-iterator-header {
				border-color: darken($ui-border-color, 6%);
			}

			.dashboard-grid-iterator-contents {
				.dashboard-grid-widget {
					.dashboard-grid-widget-header {
						border-color: darken($ui-border-color, 6%);
					}

					.dashboard-grid-widget-contents {
						border-color: darken($ui-border-color, 6%);
					}
				}

				.dashboard-grid-iterator-placeholder > div {
					border-color: darken($ui-border-color, 6%);
				}
			}

			.dashboard-grid-iterator-mask {
				border: 1px solid darken($ui-border-color, 8%);
				border-top: 0;
			}
		}

		@if $ui-transitions {
			&:not(.ui-draggable-dragging):not(.dashboard-grid-iterator-focus) {
				transition-property: height, top;
				transition-duration: 0.15s;
			}

			.dashboard-grid-iterator-container {
				transition: opacity $ui-transition-duration ease-out;
			}

			.dashboard-grid-widget {
				&:not(.dashboard-grid-widget-focus) {
					transition-property: height, top;
					transition-duration: 0s;
				}
			}
		}
	}

	.dashboard-grid-widget-placeholder {
		position: absolute;
		z-index: 999;

		> div {
			position: absolute;
			top: .25rem;
			left: .25rem;
			right: .25rem;
			bottom: .25rem;
			background-color: darken($body-bg-color, 6%);
		}
	}

	.highlight {
		position: absolute;
		z-index: 10;

		&.highlight-n {
			border-bottom: 3px solid $form-focus-border-color;
			top: calc(.25rem - 1px);
			right: calc(.25rem - 1px);
			left: calc(.25rem - 1px);
			height: 0;
			z-index: 11;
		}

		&.highlight-e {
			border-left: 3px solid $form-focus-border-color;
			top: calc(.25rem - 1px);
			right: calc(.25rem - 1px);
			bottom: calc(.25rem - 1px);
			width: 0;
		}

		&.highlight-s {
			border-top: 3px solid $form-focus-border-color;
			right: calc(.25rem - 1px);
			bottom: calc(.25rem - 1px);
			left: calc(.25rem - 1px);
			height: 0;
		}

		&.highlight-w {
			border-right: 3px solid $form-focus-border-color;
			top: calc(.25rem - 1px);
			bottom: calc(.25rem - 1px);
			left: calc(.25rem - 1px);
			width: 0;
		}
	}

	.ui-resizable-handle {
		&,
		.ui-resizable-dot {
			z-index: 10;
		}

		&.ui-resizable-n,
		&.ui-resizable-nw,
		&.ui-resizable-ne {
			&,
			.ui-resizable-dot {
				z-index: 11;
			}
		}
	}
}

@if $ui-transitions {
	@keyframes zoom-in-out {
		0% {
			transform: scale(1);
		}
		50% {
			transform: scale(1.05);
		}
		100% {
			transform: scale(1);
		}
	}

	.new-widget {
		animation: zoom-in-out $ui-controls-transition-duration linear;
	}
}

%dashboard-widget-td {
	&:first-child {
		padding-left: 10px;
	}

	&:last-child {
		padding-right: 10px;
	}
}

.dashboard-widget-graph-link {
	display: block;

	&:link {
		border: 0;
	}
}

.dashboard-grid-iterator-contents {
	&.is-loading::before {
		margin: calc(.25rem + 1px);
	}
}

// Dashboard list table.
.dashboard-list {
	.status-green {
		background-color: $dashboard-my-bg-color;
		border-color: $dashboard-my-bg-color;
	}

	.status-yellow {
		background-color: $dashboard-shared-bg-color;
		border-color: $dashboard-shared-bg-color;
	}
}

.overlay-dialogue {
<<<<<<< HEAD
	&.modal-widget-configuration {
		--modal-width: auto;
		--modal-max-width: calc(100vw - 40px);
		--modal-min-width: 650px;
=======
	&.modal-popup.modal-widget-configuration {
		max-width: calc(100vw - 20px);
		min-width: 650px;
		box-sizing: border-box;
>>>>>>> 98bcff28

		.overlay-dialogue-body {
			overflow-x: auto;
		}
	}
}

.dashboard-widget-form {
	position: relative;

	.form-field-show-header {
		position: absolute;
		right: 5px;
	}

	.table-tags {
		tr:last-of-type {
			td {
				padding-bottom: 0;
				line-height: 1.4;
			}
		}
	}
}

.wrapper.layout-kioskmode {
	.dashboard-navigation {
		display: none;
	}
}

@page {
	margin: 10px;
}

@media print {
	.dashboard-page {
		margin: 10px;
		break-after: page;
	}
}<|MERGE_RESOLUTION|>--- conflicted
+++ resolved
@@ -1089,17 +1089,12 @@
 }
 
 .overlay-dialogue {
-<<<<<<< HEAD
 	&.modal-widget-configuration {
 		--modal-width: auto;
-		--modal-max-width: calc(100vw - 40px);
+		--modal-max-width: calc(100vw - 20px);
 		--modal-min-width: 650px;
-=======
-	&.modal-popup.modal-widget-configuration {
-		max-width: calc(100vw - 20px);
-		min-width: 650px;
+
 		box-sizing: border-box;
->>>>>>> 98bcff28
 
 		.overlay-dialogue-body {
 			overflow-x: auto;
