--- conflicted
+++ resolved
@@ -12,14 +12,11 @@
 	border: 2px solid;
 	border-radius: 2px;
 
-<<<<<<< HEAD
-=======
 	.overlay-close-btn {
 		color: $font-alt-color;
 		background-color: transparent;
 	}
 
->>>>>>> 721fbce9
 	.link-action {
 		margin-right: 10px;
 		font-size: $font-msg-reset-size;
@@ -33,15 +30,11 @@
 		}
 	}
 
-<<<<<<< HEAD
-	&::after {
-=======
 	button {
 		background-color: transparent;
 	}
 
-	&::before {
->>>>>>> 721fbce9
+	&::after {
 		content: '';
 		position: absolute;
 		top: 0;
@@ -82,20 +75,12 @@
 	}
 
 	ul {
-<<<<<<< HEAD
 		border-top-color: $msg-bad-color;
-=======
-		border-top-color: $msg-bad-border-color;
 	}
 
 	button {
 		color: $msg-btn-text-color;
-		border-color: $msg-bad-border-color;
-	}
-
-	&::before {
-		background-color: $msg-bad-border-color;
->>>>>>> 721fbce9
+		border-color: $msg-bad-color;
 	}
 
 	&::after {
