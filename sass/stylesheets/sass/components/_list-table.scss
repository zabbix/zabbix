.list-table {
	width: 100%;
	background-color: $ui-bg-color;
	border-collapse: separate;
	border: 1px solid $ui-border-color;

	&.fixed {
		table-layout: fixed;
	}

	thead {
		th {
			height: 100%;
			overflow: hidden;
			border-bottom-width: 2px;
			border-bottom-color: darken($table-border-color, 5%);
			color: $font-alt-color;
			white-space: nowrap;
			vertical-align: bottom;

			z-vertical {
				display: inline-block;
				position: relative;
				max-height: 150px;
				min-width: 22px;
				overflow: hidden;
				text-overflow: ellipsis;
				line-height: 22px;
			}

			.arrow-up {
				margin-left: 3px;
				border-bottom-color: $font-alt-color;
			}

			.arrow-right {
				margin-left: 3px;
				border-left-color: $font-alt-color;
			}

			.arrow-down {
				margin-left: 3px;
				border-top-color: $font-alt-color;
			}

			a {
				display: block;
				position: relative;
				margin: -1em;
				padding: 1em;
				border: 0;

				@if $ui-transitions {
					transition: background-color $ui-controls-transition-duration ease-out;
				}

				&:hover,
				&:focus,
				&:active {
					text-decoration: none;
					background-color: $ui-hover-bg-color;
				}
			}
		}
	}

	tbody {
		tr {
			&.hidden {
				display: none;
			}

			&:last-child {
				th,
				td {
					border-bottom-style: none;
				}
			}

			&:not(.hover-nobg):not(.row-selected):hover {
				background-color: $ui-hover-bg-color;
			}

			&.row-selected {
				background-color: $lighter-yellow;
			}
		}

		th,
		td {
			&.table-info {
				color: $font-alt-color;
			}

			&.list-table-actions {
				text-align: right;
				white-space: nowrap;
			}
		}
	}

	th,
	td {
		position: relative;
		padding: 6px 5px;
		line-height: 18px;
		text-align: left;
		vertical-align: top;
		border-bottom: 1px solid $table-border-color;

		&.second-col {
			width: 20px;
			padding-left: 0;
			padding-right: 0;
			text-align: center;
		}
	}

	&.sticky-header {
		thead {
			position: sticky;
			top: 0;
			z-index: 1;
			background-color: $ui-bg-color;
		}
	}

	&.sticky-footer {
		tfoot {
			position: sticky;
			bottom: 0;
			z-index: 1;
			background: $ui-bg-color;

			tr:first-of-type {
				td, th {
					border-top: 2px solid darken($table-border-color, 5%);
					border-bottom-style: none;
				}
			}
		}
	}

	.list-table-footer {
		border-bottom: 0;
		color: $font-alt-color;
		text-align: right;

		&:hover {
			background-color: $ui-bg-color;
		}
	}

	.action-container {
		display: flex;
		width: 100%;

		.link-action {
			@extend %overflow-ellipsis;

			height: 16px;
			min-width: 1ch;
		}

		.rel-container {
			display: flex;
		}

		.separator {
			flex-shrink: 0;
			margin-right: 4px;
		}
	}

	.latest-values,
	.opdata {
		max-width: 300px;
	}

	.checkbox-radio {
		margin: 1px 0;

		& + label {
			display: inline-block;
			margin: 1px 0;
			line-height: 1;
			vertical-align: top;

			span {
				margin: 0;
			}
		}
	}

	.wordbreak {
		white-space: normal;
		overflow: hidden;
		text-overflow: ellipsis;
	}

	&.compact-view {
		td {
			padding-top: 2px;
			padding-bottom: 2px;
			white-space: nowrap;

			.rel-container {
				span {
					margin: 0;
				}
			}

			&.nowrap {
				text-overflow: clip;
			}
		}
	}

	&.compact-view,
	&.has-highlighted-rows {
		td {
			border-bottom: 0;
			box-shadow: inset 0 -1px 0 0 rgba($font-color, .1);
		}
	}

	&.no-data {
		tbody {
			tr {
				td {
					height: auto;
					color: $font-alt-color;
					text-align: center;

					&:hover {
						background-color: $ui-bg-color;
					}
				}

				.no-data-message {
					&[class^="zi-"], &[class*=" zi-"] {
						margin-top: 100px;
						margin-bottom: 100px;
					}
				}
			}
		}
	}
}

// Buttons and Icons.
.list-table {
	.btn-icon,
	.icon,
	.link-action {
		vertical-align: top;

		&:not(.no-indent):not(:first-child) {
			margin-left: 5px;
		}
	}

	.icon {
		border-radius: 2px;
	}

	.btn-icon:not(.btn-small),
	.icon {
		@extend %button-size-medium;
	}

	.btn-small,
	.problem-icon-link,
	.status-container,
	.entity-count {
<<<<<<< HEAD
		vertical-align: top;
	}

	.tag {
=======
>>>>>>> f1324cdd
		margin-top: 1px;
		margin-bottom: 1px;
	}
}

// Tags.
.list-table {
	thead {
		th {
			&.column-tags-1 {
				width: 75px;

				@media screen and (min-width: 1200px) {
					width: 106px;
				}

				@media screen and (min-width: 1400px) {
					width: 137px;
				}

				@media screen and (min-width: 1600px) {
					width: 168px;
				}
			}

			&.column-tags-2 {
				width: 124px;

				@media screen and (min-width: 1200px) {
					width: 186px;
				}

				@media screen and (min-width: 1400px) {
					width: 248px;
				}

				@media screen and (min-width: 1600px) {
					width: 310px;
				}
			}

			&.column-tags-3 {
				width: 173px;

				@media screen and (min-width: 1200px) {
					width: 266px;
				}

				@media screen and (min-width: 1400px) {
					width: 359px;
				}

				@media screen and (min-width: 1600px) {
					width: 452px;
				}
			}
		}
	}

	.tags-wrapper {
		@media screen and (min-width: 1200px) {
			max-width: 266px;
		}

		@media screen and (min-width: 1400px) {
			max-width: 359px;
		}

		@media screen and (min-width: 1600px) {
			max-width: 452px;
		}
	}

	&.compact-view {
		.tag {
			max-width: 40px;

			@media screen and (min-width: 1200px) {
				max-width: 71px;
			}

			@media screen and (min-width: 1400px) {
				max-width: 102px;
			}

			@media screen and (min-width: 1600px) {
				max-width: 133px;
			}
		}
	}
}

.hintbox-wrap {
	.tag {
		cursor: pointer;

		&:last-child {
			margin-right: 0;
		}
	}
}

// Timeline.
.list-table {
	.timeline-date,
	.timeline-axis,
	.timeline-td {
		border-bottom-color: transparent;
	}

	.timeline-date {
		text-align: right;
		white-space: nowrap;
	}

	.timeline-axis,
	.timeline-th,
	.timeline-td {
		position: relative;
		padding: 0;
		width: 6px;
	}

	.timeline-axis {
		&::before {
			content: '';
			position: absolute;
			top: 0;
			right: 0;
			bottom: -1px;
			width: 2px;
			background-color: $timeline-color;
		}
	}

	.timeline-dot,
	.timeline-dot-big {
		&::after {
			content: '';
			position: absolute;
			right: -3px;
			width: 4px;
			height: 4px;
			border-radius: 50%;
		}
	}

	.timeline-dot {
		&::after {
			top: 10px;
			background-color: $btn-bg-color;
			border: 2px solid $ui-bg-color;
		}
	}

	.timeline-dot-big {
		&::after {
			top: 11px;
			background-color: $ui-bg-color;
			border: 2px solid $btn-bg-color;
		}
	}
}

// Symptoms.
.list-table {
	.problem-expand-td {
		border-bottom-color: transparent;
	}

	.problem-nested:not([class*='flh-']):not(.row-selected) {
		background-color: darken($ui-bg-color, 5%);

		td,
		.timeline-axis,
		.timeline-td {
			border-bottom-color: darken($ui-bg-color, 5%);
		}
	}

	.problem-nested-small {
		font-size: 11px;

		.tag {
			font-size: 12px;
		}
	}

	&.compact-view,
	&.has-highlighted-rows {
		.problem-nested:not([class*='flh-']):not(.row-selected) {
			td,
			.timeline-axis,
			.timeline-td {
				border-bottom-style: none;
			}
		}

		[class*='flh-'] {
			&:not(.row-selected):not(:hover) {
				a:not(.green),
				td,
				sup {
					color: $compact-view-color;
				}

				.tag {
					color: $compact-view-tag-color;
					background-color: $compact-view-tag-bg-color;
				}
			}

			&:not(.row-selected):not(:hover) {
				.btn-icon,
				.icon {
					background-color: $ui-bg-color;
				}
			}
		}
	}

	&.has-highlighted-rows {
		.problem-unack-fg,
		.problem-ack-fg {
			color: #cc0000;
		}

		.ok-unack-fg,
		.ok-ack-fg {
			color: #009900;
		}

		.link-alt {
			&:active,
			&:not(:hover):not(:focus) {
				color: $compact-view-color;
				border-bottom-color: $compact-view-color;
			}
		}

		.entity-count {
			border: 1px solid $ui-bg-color;
		}
	}
}<|MERGE_RESOLUTION|>--- conflicted
+++ resolved
@@ -273,15 +273,7 @@
 	.problem-icon-link,
 	.status-container,
 	.entity-count {
-<<<<<<< HEAD
 		vertical-align: top;
-	}
-
-	.tag {
-=======
->>>>>>> f1324cdd
-		margin-top: 1px;
-		margin-bottom: 1px;
 	}
 }
 
