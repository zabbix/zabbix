--- conflicted
+++ resolved
@@ -281,17 +281,11 @@
 	}
 }
 
-<<<<<<< HEAD
 .icon-description::after {
 	color: $font-selected-color;
 }
 
-// WIDGET "HOST AVAILABILITY"
-
-.host-avail-widget {
-=======
 .totals-list {
->>>>>>> 0ba63888
 	color: darken($font-color, 85%);
 }
 
