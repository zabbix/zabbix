--- conflicted
+++ resolved
@@ -304,14 +304,9 @@
 		height: 18px;
 		line-height: 18px;
 
-<<<<<<< HEAD
-		.label,
-		.link-action {
-=======
 		.link-action {
 			height: 16px;
 			min-width: 1em;
->>>>>>> 5203d2ea
 			@extend %overflow-ellipsis;
 		}
 
