$theme-name: 'blue' !default;

$ui-transitions: true !default;

// Sync with JavaScript variable: UI_TRANSITION_DURATION.
$ui-transition-duration: .3s !default;

// Sprite path
$sprite-path: '../img/icon-sprite.svg?20200407';
$browser-sprite-path: '../img/browser-sprite.png?20200407';

@import "utils/mixins";

@import "base/reset";
@import "base/colors";
@import "base/typography";
@import "base/common";

@import "utils/indicator";
@import "utils/scrollable";

@import "layout/grid";
@import "layout/header";
@import "layout/footer";
@import "layout/sidebar";
@import "layout/form-grid";

@import "components/form-search";
@import "components/menu-main";
@import "components/menu-user";
@import "components/message-box";
@import "components/tabfilter";
@import "components/z-select";

.link-action {
	border-bottom: 1px dotted;
	cursor: pointer;
	color: $font-color;

	&:visited {
		@extend %link-action-style;
	}

	&:hover {
		@extend %link-action-style;
		color: $link-hover-color;
		border-bottom: 1px solid rgba($link-hover-color, .35);
	}

	&:active {
		@extend %link-action-style;
	}

	&:focus {
		outline: none;
		border-bottom: 2px solid rgba($link-hover-color, .35);
	}
}

%link-action-style {
	border-bottom: 1px dotted;
	text-decoration: none;
}

.link-alt {
	text-decoration: none;
	cursor: pointer;

	&:link {
		border-bottom: 1px solid rgba($link-alt-underline-color, .35);
	}

	&:visited {
		border-bottom: 1px solid rgba($link-alt-underline-color, .35);
	}

	&:hover {
		color: $link-hover-color;
		border-bottom: 1px solid rgba($link-hover-color, .5);
	}

	&:focus {
		color: $link-hover-color;
		outline: none;
		border-bottom: 2px solid rgba($link-hover-color, .35);
	}

	&:active {
		color: $link-active-color;
		border-bottom: 1px solid rgba($link-active-color, .5);
	}
}

.disabled {
	cursor: default !important;
	opacity: .35;
	background-color: transparent;

	.subfilter-enabled {
		color: darken($ui-bg-selected-color, 35%);
	}

	.subfilter-disable-btn {
		cursor: default;
		color: darken($ui-bg-selected-color, 25%);
		background-color: $ui-bg-selected-color;

		&:hover,
		&:focus,
		&:active {
			color: darken($ui-bg-selected-color, 25%);
		}
	}

	.disabled,
	[disabled] {
		opacity: 1 !important;
	}
}

.monospace-font {
	font-family: $font-stack-mono;
}

%space-pre-wrap {
	white-space: pre-wrap;
	word-break: break-word;
	overflow-wrap: break-word;
}

.arrow-up {
	@extend %arrow;
	border: 0;
	border-left: 4px solid transparent;
	border-right: 4px solid transparent;
	border-bottom: 6px solid $font-color;
}

.arrow-down {
	@extend %arrow;
	border: 0;
	border-left: 4px solid transparent;
	border-right: 4px solid transparent;
	border-top: 6px solid $font-color;
}

.arrow-left {
	@extend %arrow;
	border-bottom: 4px solid transparent;
	border-top: 4px solid transparent;
	border-right: 6px solid $font-color;
}

.arrow-right {
	@extend %arrow;
	border-bottom: 4px solid transparent;
	border-top: 4px solid transparent;
	border-left: 6px solid $font-color;
}

%arrow {
	display: inline-block;
	height: 0;
	width: 0;
	font-size: 0;
	line-height: 0;
}

.zabbix-logo {
	width: 114px;
	height: 30px;
	background: url($sprite-path) no-repeat 0 -864px;
}

.zabbix-sidebar-logo {
	width: 91px;
	height: 24px;
	background: url($sprite-path) no-repeat -570px -400px;
}

.zabbix-sidebar-logo-compact {
	width: 24px;
	height: 24px;
	background: url($sprite-path) no-repeat -540px -400px;
}

.dashbrd-edit {
	background-color: $ui-bg-color;
	box-shadow: 0 0 0 4px $ui-bg-color;
	display: inline-block;
	margin-right: 5px;
	position: relative;

	&::after {
		content: '';
		position: absolute;
		min-height: 24px;
		z-index: -1;
		top: -5px;
		right: -5px;
		bottom: -5px;
		left: -5px;
		border: 1px solid $ui-border-color;
	}

	ul {
		li {
			vertical-align: middle;

			&:first-child {
				padding: 0;
			}

			.btn-dashbrd-conf {
				vertical-align: middle;
			}
		}
	}
}

.hor-list {
	li {
		display: inline-block;
		margin: 0 6px 0 0;

		&:last-child {
			margin: 0;
		}
	}
}

.header-navigation {
	display: inline-block;
	position: relative;
	margin: 0 0 5px;
	z-index: 3;
	max-width: calc(100% - 200px);
	min-height: 24px;

	& > ul {
		display: flex;
		flex-wrap: wrap;
		align-items: baseline;

		& > li {
			margin-right: 5px;
			line-height: 24px;

			> ul {
				display: flex;
				align-items: baseline;
				flex-wrap: wrap;

				li {
					margin-right: 5px;
				}

				&.breadcrumbs > li {
					margin-right: 0;

					&::after {
						content: "/";
					}

					&:last-child::after {
						content: "";
					}
				}
			}

			.status-container {
				margin-right: 5px;
			}
		}

		li > span {
			display: inline-block;
			padding: 2px 7px;
			line-height: 18px;
			white-space: nowrap;
			vertical-align: top;
			text-overflow: ellipsis;
			overflow: hidden;
			max-width: 250px;

			a {
				vertical-align: top;
				text-overflow: ellipsis;
				overflow: hidden;
				max-width: 200px;
				display: inline-block;
				margin-top: 2px;
				line-height: 14px;
			}

			&.selected {
				background-color: $ui-bg-color;
				border-radius: 2px;
				box-shadow: inset 0 0 0 1px $ui-border-color;
			}
		}
	}

	& + .filter-space {
		margin-top: -29px;
	}
}

form {
	&.is-loading {
		position: relative;
	}
}

// Tables.
.list-table {
	width: 100%;
	background-color: $ui-bg-color;
	border-collapse: separate;
	border: 1px solid $ui-border-color;

	.action-container {
		display: flex;
		width: 100%;

		.label {
			@extend %overflow-ellipsis;
		}

		.separator {
			margin-right: 4px;
		}

		[class*='icon-'] {
			flex-shrink: 0;
		}
	}

	&.compact-view {
		tr {
			&[class*='flh-'] {
				@if $theme-name == 'blue' {
					&:not(.row-selected):not(:hover) {
						td {
							color: $font-color;

							sup,
							a,
							.problem-unack-fg,
							.problem-ack-fg,
							.ok-unack-fg,
							.ok-ack-fg {
								color: $font-color;
								border-bottom-color: rgba($font-color, .5);
							}

							.tag {
								background-color: rgba($font-color, .5);
							}

							.icon-wzrd-action {
								background-position: -165px -624px;
							}

							button:focus {
								box-shadow: 0 0 0 2px rgba($font-color, .5);
							}
						}
					}
				}

				@if $theme-name == 'dark' {
					&:not(.row-selected):not(:hover) {
						td {
							color: #000000;

							sup,
							a,
							.problem-unack-fg,
							.problem-ack-fg,
							.ok-unack-fg,
							.ok-ack-fg {
								color: #000000;
								border-bottom-color: rgba(0, 0, 0, .5);
							}

							.icon-wzrd-action {
								background-position: -165px -624px;
							}

							button:focus {
								box-shadow: 0 0 0 2px rgba(0, 0, 0, .5);
							}
						}
					}
				}

				@if $theme-name == 'blue' or $theme-name == 'dark' {
					&:not(.row-selected):not(:hover) {
						td {
							[class*='icon-'] {
								background-color: $ui-bg-color;
								border-radius: 2px;
							}

							[class*='icon-depend-'],
							.icon-description,
							.icon-wzrd-action {
								background-color: transparent;
							}
						}
					}
				}
			}
		}

		.link-action {
			color: $font-color;

			&.red {
				color: $red;
			}

			&.orange {
				color: $orange;
			}

			&.yellow {
				color: $dark-yellow;
			}

			&.green {
				color: $green;
			}

			&:hover,
			&:focus {
				color: $link-hover-color;
			}
		}

		td {
			padding-top: 0;
			padding-bottom: 0;
			border-bottom: 0;
			box-shadow: inset 0 -1px 0 0 rgba($font-color, .1);
			color: $font-color;
			height: 22px;
			line-height: 1;
			vertical-align: middle;
			white-space: nowrap;

			[class*='icon-'] {
				vertical-align: middle;

				&::after {
					margin: 0;
					line-height: 14px;
				}

				&:last-of-type {
					margin-right: 0;
				}
			}

			[class*='icon-depend-'] {
				width: 12px;
				margin-right: 0;
			}

			.rel-container {
				span {
					margin: 0;
				}
			}

			.tag {
				display: inline-block;
				line-height: 16px;
				margin-right: 3px;
				padding: 0 3px;
				max-width: 40px;

				@media screen and (min-width: 1200px) {
					max-width: 71px;
				}

				@media screen and (min-width: 1400px) {
					max-width: 102px;
				}

				@media screen and (min-width: 1600px) {
					max-width: 133px;
				}
			}

			.icon-maint {
				position: relative;
				display: inline-block;
				height: 12px;
				width: 12px;
				margin: 3px 1px 2px 2px !important;

				&::before {
					height: 12px;
					width: 12px;
					background-position: -48px -804px;
				}
			}

			.icon-wzrd-action {
				background: url($sprite-path) no-repeat -6px -624px;
				height: 12px;
				min-height: 12px;
				margin: 0;
				position: relative;
			}

			.icon-description {
				margin-left: 2px;
			}
		}

		.action-container {
			height: 18px;
			line-height: 18px;

			.rel-container {
				display: flex;
			}

			.link-action {
				height: 16px;
				min-width: 1em;
			}

			.separator {
				flex-shrink: 0;
			}
		}
	}

	thead th {
		color: $font-alt-color;
		height: 100%;
		overflow: hidden;
		white-space: nowrap;
		padding: 6px 5px;
		vertical-align: bottom;
		border-bottom: 2px solid darken($table-border-color, 5%);
		text-align: left;

		&.column-tags-1 {
			width: 75px;
		}

		&.column-tags-2 {
			width: 124px;
		}

		&.column-tags-3 {
			width: 173px;
		}

		@media screen and (min-width: 1200px) {
			&.column-tags-1 {
				width: 106px;
			}

			&.column-tags-2 {
				width: 186px;
			}

			&.column-tags-3 {
				width: 266px;
			}
		}

		@media screen and (min-width: 1400px) {
			&.column-tags-1 {
				width: 137px;
			}

			&.column-tags-2 {
				width: 248px;
			}

			&.column-tags-3 {
				width: 359px;
			}
		}

		@media screen and (min-width: 1600px) {
			&.column-tags-1 {
				width: 168px;
			}

			&.column-tags-2 {
				width: 310px;
			}

			&.column-tags-3 {
				width: 452px;
			}
		}

		.arrow-up {
			margin: 0 0 0 3px;
			border-bottom-color: $font-alt-color;
		}

		.arrow-right {
			margin: 0 0 0 3px;
			border-left-color: $font-alt-color;
		}

		.arrow-down {
			margin: 0 0 0 3px;
			border-top-color: $font-alt-color;
		}

		.treeview {
			span {
				margin: 0;
			}
		}

		a {
			display: block;
			position: relative;
			margin: -1em;
			padding: 1em;
			border: 0;
			transition: background-color .2s ease-out;

			&:hover,
			&:focus,
			&:active {
				text-decoration: none;
				background-color: $ui-hover-color;
			}
		}
	}

	tbody tr {
		&:hover {
			background-color: $ui-hover-color;

			.timeline-axis {
				background-color: $ui-bg-color;
			}

			.timeline-date {
				background-color: $ui-bg-color;
			}

			.timeline-td {
				background-color: $ui-bg-color !important;
			}
		}

		&.row-selected {
			@extend %found-bg;

			.timeline-axis {
				background-color: $ui-bg-color;
			}

			.timeline-date {
				background-color: $ui-bg-color;
			}

			.timeline-td {
				background-color: $ui-bg-color;
			}
		}

		&.nothing-to-show {
			@extend %nothing-to-show;
		}

		&:last-child th,
		&:last-child td {
			border-bottom: 0;
		}

		&.hover-nobg {
			background-color: $ui-bg-color;
		}
	}

	tbody th,
	td {
		padding: 6px 5px;
		position: relative;
		border-bottom: 1px solid $table-border-color;
		line-height: 18px;
		vertical-align: top;
	}

	tbody th {
		text-align: left;
	}

	.vertical_rotation_inner {
		transform: rotate(270deg);
		white-space: nowrap;
	}

	.list-table-footer {
		border-bottom: 0;
		color: $font-alt-color;
		text-align: right;
	}

	.latest-values,
	.opdata {
		max-width: 300px;
	}
}

.table-paging {
	text-align: center;
	background-color: $ui-bg-color;
	margin-top: -1px;
	padding: 4px 5px;
	overflow: hidden;
	position: relative;
	border: 1px solid $ui-border-color;
	border-top-color: $table-border-color;

	a {
		@extend %paging-btn;
		&:focus {
			.arrow-right {
				border-left-color: $font-selected-color;
			}
			.arrow-left {
				border-right-color: $font-selected-color;
			}
		}
	}
}

.paging-btn-container {
	min-height: 24px;
	position: relative;
}

.table-stats {
	color: $font-alt-color;
	display: inline-block;
	padding: 4px 0;
	position: absolute;
	right: 5px;
}

.radio-switch {
	cursor: default;
	background-color: $form-bg-color;
	@extend %paging-btn;
}

%paging-btn {
	display: inline-block;
	margin-left: -1px;
	padding: 3px 11px;
	background-color: $btn-form-bg-color;
	border: 1px solid $form-border-color !important;
	text-decoration: none;
	color: $font-color;
	outline: 0;
	transition: background-color .2s ease-out;

	&:hover {
		color: $font-color;
		background-color: $btn-form-hover-color;
	}

	&:focus {
		@include btn-hover-active($btn-font-color, $btn-bg-color);
		z-index: 10;
		position: relative;
	}

	&:active {
		color: $font-color;
		background-color: $btn-form-hover-color;
		z-index: 10;
		position: relative;
	}

	&:first-of-type {
		border-radius: 2px 0 0 2px;
	}

	&:last-of-type {
		border-radius: 0 2px 2px 0;
	}

	&.paging-selected {
		color: $font-selected-color;
		background-color: $ui-bg-selected-color;
		position: relative;
		z-index: 1;

		&:hover {
			background-color: darken($ui-bg-selected-color, 4%);
		}

		&:focus {
			@include btn-hover-active($btn-font-color, $btn-bg-color);
			position: relative;
		}

		&:active {
			background-color: darken($ui-bg-selected-color, 4%);
			position: relative;
		}
	}
}

.treeview-plus {
	font: {
		size: $font-top-nav-size;
		weight: bold;
	}
	display: inline-block;
	background-color: $ui-bg-color;
	border: 1px solid $form-border-color;
	border-radius: 2px;
	cursor: pointer;
	width: 12px;
	height: 12px;
	line-height: 12px;
	text-align: center;

	&:link,
	&:visited,
	&:hover,
	&:focus,
	&:active {
		color: $font-color;
	}

	&:hover {
		background-color: $ui-hover-color;
		border-bottom-color: $form-border-color;
	}

	&:focus {
		background-color: $ui-hover-color;
		border-color: $form-border-focus-color;
	}

	&:active {
		background-color: $ui-hover-color;
		border-color: $form-border-color;
	}
}

.treeview {
	display: inline-block;
	width: 14px;
	height: 16px;
	min-height: auto;
	line-height: 16px;
	padding: 0;
	margin: 0 2px 0 0;
	cursor: auto;
	text-align: center;
	border: 0;
	background-color: $transparent;

	.arrow-right {
		border-left-color: $font-alt-color;
	}

	.arrow-down {
		margin: 0 0 2px;
		border-top-color: $font-alt-color;
	}

	&:hover,
	&:focus {
		background-color: $transparent;

		.arrow-right {
			border-left-color: $link-color;
		}

		.arrow-down {
			border-top-color: $link-color;
		}
	}
}

.table {
	display: table;
}

.row {
	display: table-row;
}

.cell {
	display: table-cell;
	vertical-align: top;

	&:last-child {
		.dashbrd-widget {
			margin: 0 0 10px;
		}
	}
}

.adm-img {
	width: 75%;
	text-align: center;
	margin: 0 auto;
	table-layout: fixed;

	.cell {
		vertical-align: bottom;
		padding: 20px 10px;
		width: 20%;
		text-align: center;

		img {
			max-width: 100%;
		}
	}
}

.cell-width {
	width: 8px;
}

.nowrap {
	white-space: nowrap;
}

.wordwrap {
	word-break: break-all;
}

.wordbreak {
	white-space: pre-wrap;
	word-break: break-word;
}

.overflow-table {
	overflow-x: auto;
	position: relative;
	@extend %webkit-hor-scrollbar;
}

// Timeline in table view.
.timeline-date {
	text-align: right;
	white-space: nowrap;
	border-bottom-color: $transparent !important;
}

.timeline-axis {
	@extend %timeline-td;
	padding: 6px .04em !important;
	border-right: 2px solid lighten(desaturate($btn-bg-color, 27%), 44%);

	&::before {
		content: '';
		position: absolute;
		bottom: -1px;
		right: -2px;
		height: 100%;
		width: 2px;
		background-color: lighten(desaturate($btn-bg-color, 27%), 44%);
	}
}

.timeline-dot {
	&::after {
		@extend %timeline-dot;
		background-color: $btn-bg-color;
		border: 2px solid $ui-bg-color;
		border-radius: 100%;
		top: 11px;
	}
}

.timeline-dot-big {
	&::after {
		@extend %timeline-dot;
		background-color: $ui-bg-color;
		border: 2px solid $btn-bg-color;
		border-radius: 100%;
		top: 10px;
	}
}

.timeline-td {
	@extend %timeline-td;
	padding: 6px .25em !important;
}

.timeline-th {
	padding: 6px .25em !important;
}

%timeline-dot {
	content: '';
	position: absolute;
	z-index: 1;
	display: block;
	width: 4px;
	height: 4px;
	right: -5px;
	border-radius: 100%;
}

%timeline-td {
	position: relative;
	border-bottom-color: $ui-bg-color !important;
}

// Filters.
.filter-btn-container {
	position: relative;
	text-align: right;
}

.filter-container {
	background-color: $ui-bg-color;
	border: 1px solid $ui-border-color;
	margin: 0 0 10px;
	padding: 10px 0;
	position: relative;

	.table {
		border-bottom: 1px solid $table-border-color;
	}

	.filter-forms {
		padding: 0 10px;

		.btn-grey {
			vertical-align: baseline;
		}
	}

	.list-table {
		margin-bottom: -10px;
		border: 0;

		thead {
			th {
				color: initial;
				padding: 8px 5px 5px;
				border-bottom-width: 1px;
			}
		}
	}
}

.subfilter,
.subfilter-enabled {
	display: inline-block;
	height: 18px;
	position: relative;
}

.subfilter {
	margin-right: 10px;
}

.subfilter-enabled {
	background-color: $ui-bg-selected-color;
	border-radius: 2px;
	color: $font-selected-color;
	padding: 0 4px;

	.link-action {
		color: $font-selected-color;
		text-decoration: none;

		&:focus {
			color: $font-selected-color;
			border-bottom: 2px solid rgba($font-selected-color, .7);
		}

		&:hover {
			color: $font-selected-color;
			border-bottom: 1px solid rgba($font-selected-color, .7);
		}
	}

	sup {
		color: lighten($ui-bg-selected-color, 25%);
	}
}

.filter-forms {
	margin: 0 auto;
	text-align: center;
	white-space: nowrap;
	background-color: $ui-bg-color;

	.cell {
		text-align: left;
		padding: 0 20px 5px;

		&:first-child {
			padding-left: 0;
		}

		&:last-child {
			padding-right: 0;
			border-right: 0;
		}

		button {
			margin: 0;
		}
	}

	button {
		margin: 10px 5px 0;
	}

	select {
		vertical-align: top;
	}

	.table-forms .table-forms-td-right {
		td {
			padding: 0 5px 5px 0;
			vertical-align: middle;
		}
	}
}

.multiselect-control {
	display: flex;
	position: relative;
	vertical-align: top;
	white-space: nowrap;
}

.multiselect {
	@extend %form-input-style;
	display: flex;
	flex-direction: column;
	position: relative;
	margin-right: 3px;
	min-height: 24px;
	white-space: normal;

	&.active {
		border-color: $form-border-focus-color;
	}

	&[aria-disabled] {
		@extend %form-disabled;
	}

	input[type="text"] {
		border: 0;
		background: none;
		box-sizing: border-box;
		width: 100%;
		padding-bottom: 2px;
		min-height: 20px;
	}

	&.search-disabled {
		input[type="text"] {
			position: absolute;
			top: 0;
			left: 0;
			width: 0;
			padding: 0;
			margin: 0;
		}
	}

	.multiselect-list {
		display: flex;
		flex-direction: row;
		flex-wrap: wrap;
		padding-left: 2px;
		padding-bottom: 2px;

		li {
			display: block; // Override ".table-forms li".
			padding-left: 0 !important;
			margin: 2px 2px 0 0;
			overflow: hidden;
			white-space: nowrap;
			cursor: default;

			.subfilter-enabled {
				display: flex;
				flex-direction: row;
				padding: 0 3px 0 4px;
				line-height: 18px;

				> span:first-child {
					overflow: hidden;
					text-overflow: ellipsis;
				}

				> .subfilter-disable-btn {
					position: relative;
					left: 3px;
					flex-shrink: 0;
				}
			}

			&.selected {
				.subfilter-enabled,
				.subfilter-disable-btn,
				.subfilter-disable-btn:active {
					background-color: $multiselect-selected-bg-color;
				}
			}
		}
	}

	.disabled {
		background-color: $multiselect-disabled-bg-color;
		opacity: 1;

		.subfilter-enabled,
		.subfilter-disable-btn {
			background-color: $multiselect-item-disabled-bg-color;
			color: $multiselect-item-disabled-color;
		}
	}

	div[aria-live] {
		overflow: hidden;
		position: absolute;
		left: 0;
		right: 0;
		top: 0;
		bottom: 0;
		z-index: -1;
	}
}

.multiselect-button {
	vertical-align: top;
}

.multiselect-suggest {
	padding: 0 5px;
	white-space: normal;
	color: $font-alt-color;
	background-color: $form-bg-color;

	li {
		display: block;
		height: inherit;
		line-height: normal;
		color: $font-color;
		padding: .4em 5px;
		margin: 0 -5px;
		cursor: pointer;
		overflow: hidden;
		text-overflow: ellipsis;
		transition: background-color .2s ease-out;

		&.suggest-hover {
			background-color: $action-hover-color;
		}
	}
}

.multiselect-matches {
	padding: .4em 5px;
	color: $font-color;
	font-weight: bold;
	@extend .multiselect-suggest;
}

.multiselect-available {
	position: absolute;
	z-index: 20000;
	border: 1px solid $action-border-color;
	overflow-y: auto;
	@extend %webkit-scrollbar;
	box-shadow: 0 6px 10px 0 $action-shadow-color;
}

.suggest-found {
	font-weight: bold;
	color: $dark-yellow;
}

.suggest-new {
	border-top: 1px solid $form-border-color;

	span:first-child {
		font-weight: bold;
	}
}

// Forms.
.table-forms-container {
	margin: 0 0 10px;
	background-color: $ui-bg-color;
	border: 1px solid $ui-border-color;
	padding: 10px;
	text-align: left;

	> .ui-tabs-nav {
		margin: -10px -10px 10px;
	}
}

.form-btns {
	button {
		margin: 10px 6px 5px;
	}
}

.table-forms {
	display: table;
	width: 100%;
	color: $font-color;

	li {
		display: table-row;

		&.display-none {
			@extend .display-none
		}
	}

	.multiselect-suggest {
		li {
			display: block;
		}
	}

	th {
		color: $font-alt-color;
		padding: 0 5px 0 0;
		text-align: left;

		&:last-child {
			padding: 0;
		}
	}

	tfoot {
		.table-forms-td-right {
			padding-top: 5px;
		}

		button {
			margin: 0 10px 0 0;
		}
	}

	.tfoot-buttons {
		@extend tfoot;
	}

	.table-forms-td-left {
		display: table-cell;
		padding: 5px 0;
		text-align: right;
		vertical-align: top;
		width: 15%;
		white-space: nowrap;

		label {
			display: block;
			height: 24px;
			line-height: 24px;
		}
	}

	.table-forms-td-right {
		display: table-cell;
		padding: 5px 0 5px 10px;
		vertical-align: middle;
		width: 85%;
		position: relative;

		&.has-before {
			padding-top: 0;
		}

		td {
			padding: 5px 5px 5px 0;
			position: relative;

			&.td-drag-icon {
				padding: 0 11px 0 0;
				vertical-align: middle;
			}

			.drag-icon {
				position: absolute;
				top: 5px;
				margin-right: 5px;
			}

			&.center {
				text-align: center;
				vertical-align: middle;

				.btn-grey {
					margin: 3px 0;
				}
			}

			&.overflow-break {
				max-width: 150px;
				overflow-wrap: break-word;
				white-space: initial;
				word-wrap: break-word;
			}

			&:last-child {
				padding-right: 0;
			}
		}

		.wrap-multiple-controls {
			display: flex;
		}

		.table-forms-separator {
			.radio-segmented + .multiselect-wrapper {
				margin-top: 5px;
			}
		}
	}

	.form-fields-inline {
		label {
			margin: 0 8px 0 3px;
		}
	}

	h4 {
		margin-bottom: -5px;
	}

	.hor-list {
		li {
			display: inline-block;
		}
	}

	.dynamic-row > td {
		padding-top: 0;
	}

	.dynamic-row-control > td {
		padding-top: 0;
		padding-bottom: 0;
	}
}

.table-forms-separator {
	border: 1px solid $table-border-color;
	box-sizing: border-box;
	display: inline-block;
	padding: 5px;
	position: relative;
}

.border-left {
	border-left: 1px solid $table-border-color;
}

.drag-drop-area {
	@extend %found-bg;
}

.margin-top {
	display: block;
	margin: 4px 0 0;
}

.form-new-group {
	border: 5px solid $lighter-green;
	border-radius: 2px;
	margin-left: -5px;
	padding: 4px 0;
}

.list-check-radio {
	li {
		display: block;
		padding: .3em 0;
	}

	&.hor-list li {
		margin-right: 15px;
		padding: .3em 0 0;

		&:last-child {
			margin-right: 0;
		}
	}

	label {
		padding: 0 0 0 18px;
		display: inline-block;
		text-indent: -18px;
		max-width: 600px;

		input[type="checkbox"] {
			left: -3px;
			margin: 0;
		}

		input[type="radio"] {
			left: -3px;
			margin: 0;
		}
	}
}

.list-numbered {
	counter-reset: line;

	.list-numbered-item {
		&::before {
			content: counter(line);
			counter-increment: line;
			user-select: none;
			text-align: right;
		}
	}
}

.radio-list-control {
	white-space: nowrap;

	li {
		position: relative;
		display: inline-block;
		margin: 0 -1px 0 0;

		&:first-child {
			border-radius: 3px 0 0 3px;

			label {
				border-radius: 2px 0 0 2px;
			}
		}

		&:last-child {
			border-radius: 0 3px 3px 0;

			label {
				border-radius: 0 2px 2px 0;
			}
		}

		&:only-child {
			border-radius: 3px;

			label {
				border-radius: 2px;
			}
		}
	}

	label {
		display: inline-block;
		border: 1px solid $form-border-color;
		line-height: 1.2em;
		padding: 4px 11px;
		transition: background-color .2s ease-out;
	}

	input[type="radio"] {
		position: absolute !important;
		top: auto !important;
		width: 1px !important;
		height: 1px !important;
		opacity: 0;

		+ label {
			color: $font-color;
			border-color: $form-border-color;
			background-color: $form-bg-color;

			&:hover {
				background-color: $btn-form-hover-color;
			}

			&:active {
				border-color: $form-border-color;
				background-color: $btn-form-hover-color;
			}
		}

		&:focus + label {
			border-color: $form-border-focus-color;
			background-color: $btn-form-hover-color;
			position: relative;
			z-index: 2;
		}

		&:checked + label {
			color: $white;
			border-color: $ui-bg-selected-color;
			background-color: $ui-bg-selected-color;
			position: relative;
			z-index: 1;
		}

		&:checked:focus + label {
			box-shadow: 0 0 0 2px rgba($blue, .35);
			position: relative;
			z-index: 2;
		}

		&:checked[disabled] + label {
			background-color: lighten($ui-bg-selected-color, 33%) !important;
			transition: none;
		}

		&[disabled] + label {
			transition: none;
			@extend %form-disabled;
		}
	}
}

label {
	&.form-label-asterisk {
		&::before {
			color: $form-label-asterisk-color;
			display: inline-block;
			content: '*';
			margin-right: .3em;
		}
	}

	input[type="checkbox"] {
		margin-right: 3px;
	}

	input[type="radio"] {
		margin-right: 3px;
	}
}

input {
	font: {
		family: $font-stack;
		size: $font-form-size;
	}

	&[type="text"] {
		@extend %form-input-height-padding;
		@extend %form-input-style;
	}

	&[type="password"] {
		@extend %form-input-height-padding;
		@extend %form-input-style;
	}

	&[type="search"] {
		@extend %form-input-height-padding;
		@extend %form-input-style;
	}

	&[type="number"] {
		@extend %form-input-height-padding;
		@extend %form-input-style;
	}

	&[type="email"] {
		@extend %form-input-height-padding;
		@extend %form-input-style;
	}

	&[type="time"] {
		@extend %form-input-height-padding;
		@extend %form-input-style;
	}

	&[type="file"] {
		padding: 1px;
		@extend %form-input-style;
	}

	&[type="checkbox"] {
		@extend %form-check-radio-style;
	}

	&[type="radio"] {
		@extend %form-check-radio-style;
	}

	&[disabled] {
		@extend %form-disabled;
	}

	&[readonly] {
		color: $font-color !important;
		@extend %form-disabled;
	}
}

textarea {
	font: {
		family: $font-stack;
		size: $font-form-size;
	}
	padding: 4px 5px;
	margin: 0;
	overflow: auto;
	@extend %form-input-style;
	@extend %webkit-scrollbar;

	&[disabled] {
		@extend %form-disabled;
	}

	&[readonly] {
		color: $font-color !important;
		@extend %form-disabled;

		&:focus {
			border-color: $form-border-focus-color;
		}
	}
}

select {
	font: {
		family: $font-stack;
		size: $font-form-size;
	}

	height: 24px;
	padding: 3px 3px 3px 0;
	background-color: $form-bg-color;
	@extend %form-input-style;
	@extend %webkit-scrollbar;

	option {
		color: $font-color;

		&[disabled] {
			@extend %form-disabled;
		}
	}

	&[multiple] {
		padding: 4px 5px;
		width: 300px;
		height: 150px;

		option {
			padding: 0;
		}
	}

	&[disabled] {
		@extend %form-disabled;
	}

	&[readonly] {
		color: $font-color !important;
		pointer-events: none;
		@extend %form-disabled;
	}
}

.form-input-margin {
	display: inline-block;
	margin: 0 3px 0 0;
}

.checkbox-radio {
	&:checked[readonly] + label span {
		transition: none;

		&::after {
			border-color: $form-border-color !important;
		}
	}

	&[readonly] {
		&,
		+ label {
			pointer-events: none;

			span {
				transition: none;
				@extend %form-disabled;
			}
		}
	}

	&[type="checkbox"] {
		+ label span {
			border-radius: 2px;
		}

		&:checked + label span {
			&::after {
				content: '';
				position: absolute;
				display: block;
				width: 7px;
				height: 4px;
				top: 6px;
				left: 7px;
				border-left: 2px solid $btn-bg-color;
				border-bottom: 2px solid $btn-bg-color;
				transform: translate(-50%, -50%) rotate(-45deg);
			}
		}

		&:checked[disabled] + label span {
			&::after {
				border-color: $form-border-color !important;
			}
		}
	}

	&[type="radio"] {
		+ label span {
			border-radius: 50%;
		}

		&:checked + label span {
			&::after {
				content: '';
				position: absolute;
				display: block;
				width: 8px;
				height: 8px;
				top: 3px;
				left: 3px;
				background-color: $btn-bg-color;
				border-radius: 50%;
			}
		}

		&:checked[disabled] + label span {
			&::after {
				background-color: $form-border-color !important;
			}
		}
	}

	position: absolute !important;
	top: auto !important;
	width: 16px !important;
	height: 16px !important;
	opacity: 0;
	z-index: 1;

	+ label span {
		position: relative;
		display: inline-block;
		width: 14px;
		height: 14px;
		margin: -4px 4px 0 0;
		bottom: -3px;
		border: 1px solid $form-border-color;
		background-color: $form-bg-color;

		&:active {
			border-color: $form-border-color;
		}
	}

	+ label.label-pos-left span {
		margin-left: 6px;
		margin-right: 1px;
	}

	&:focus + label span {
		border-color: $form-border-focus-color;
	}

	&:checked:focus + label span {
		border-color: $form-border-focus-color;
	}

	&:checked[disabled] + label span {
		transition: none;

		&::after {
			border-color: $form-border-color !important;
		}
	}

	&[disabled] + label span {
		transition: none;
		@extend %form-disabled;
	}
}

%form-check-radio-style {
	margin: 0;
	padding: 0;
	border: 0;
	vertical-align: middle;
	position: relative;
	top: -1px;
	overflow: hidden;
	width: 13px;
	height: 13px;
	background: none;
}

%form-input-height-padding {
	margin: 0;
	padding: 0 5px;
	min-height: 24px;
}

%form-input-style {
	background-color: $form-bg-color;
	border: 1px solid $form-border-color;
	box-sizing: border-box;
	color: $font-color;
	outline: 0;
	transition: border-color .2s ease-out, box-shadow .2s ease-out;

	&:focus {
		border-color: $form-border-focus-color;
	}
}

button::-moz-focus-inner {
	padding: 0;
	border: 0;
	vertical-align: middle;
}

button {
	font: {
		family: $font-stack;
		size: $font-form-size;
	}
	background-color: $btn-bg-color;
	border: 1px solid $btn-bg-color;
	border-radius: 2px;
	color: $btn-font-color;
	margin: 0;
	padding: 0 11px;
	min-height: 24px;
	cursor: pointer;
	outline: 0;
	transition: border-color .2s ease-out, background-color .2s ease-out;

	&:hover {
		@include btn-hover-active($btn-font-color, $btn-bg-color);
	}

	&:focus {
		box-shadow: 0 0 0 2px rgba($blue, .35);
		@include btn-hover-active($btn-font-color, $btn-bg-color);
	}

	&:active {
		@include btn-hover-active($btn-font-color, $btn-bg-color);
	}
}

.btn-alt {
	color: $btn-alt-font-color;
	background-color: $btn-alt-bg-color;

	.plus-icon {
		background-color: $btn-alt-font-color;
		margin-right: 8px;

		&::after {
			background-color: $btn-alt-font-color;
		}
	}

	&:hover {
		@include btn-hover-active($btn-font-color, $btn-bg-color);

		.plus-icon {
			background-color: $btn-font-color;

			&::after {
				background-color: $btn-font-color;
			}
		}
	}

	&:focus {
		@include btn-hover-active($btn-font-color, $btn-bg-color);

		.plus-icon {
			background-color: $btn-font-color;

			&::after {
				background-color: $btn-font-color;
			}
		}
	}

	&:active {
		@include btn-hover-active($btn-font-color, $btn-bg-color);

		.plus-icon {
			background-color: $btn-font-color;

			&::after {
				background-color: $btn-font-color;
			}
		}
	}
}

.btn-grey {
	color: $btn-form-font-color;
	background-color: $btn-form-bg-color;
	border-color: $btn-form-border-color;
	vertical-align: top;

	&:hover {
		color: $btn-form-font-color;
		background-color: $btn-form-hover-color;
		border-color: $btn-form-border-color;
	}

	&:focus {
		color: $btn-form-font-color;
		background-color: $btn-form-hover-color;
		border-color: $form-border-focus-color;
	}

	&:active {
		color: $btn-form-font-color;
		background-color: $btn-form-hover-color;
		border-color: $form-border-focus-color;
	}
}

.btn-link {
	position: relative;
	background-color: $transparent;
	border: 0;
	border-bottom: 1px dotted $link-color;
	border-radius: 0;
	color: $link-color;
	font-size: inherit;
	padding: 0;
	min-height: inherit;

	&:hover {
		@extend .btn-link;
	}

	&:focus {
		@extend .btn-link;
		outline: none;
		margin-bottom: -2px !important;
		border-bottom: 2px solid rgba($link-hover-color, .5);
		box-shadow: 0 0 0 0 !important;
	}

	&:active {
		@extend .btn-link;
	}

	&[disabled] {
		background-color: $transparent;

		&:hover {
			background-color: $transparent;
		}
	}
}

$icon-btn: (
	conf: $btn-bg-color url($sprite-path) no-repeat -7px -187px,
	kiosk: $btn-bg-color url($sprite-path) no-repeat -79px -259px,
	min: $btn-bg-color url($sprite-path) no-repeat -7px -259px,
	add-fav: $btn-bg-color url($sprite-path) no-repeat -7px -295px,
	remove-fav: $btn-bg-color url($sprite-path) no-repeat -7px -329px,
	action: $btn-bg-color url($sprite-path) no-repeat -7px -367px,
	info: $btn-bg-color url($sprite-path) no-repeat -7px -403px
);

// Dynamically generated classes:
//  .btn-conf
//  .btn-kiosk
//  .btn-min
//  .btn-add-fav
//  .btn-remove-fav
//  .btn-action
//  .btn-info
@each $icon-btn, $bgimage in $icon-btn {
	.btn-#{$icon-btn} {
		background: $bgimage;
		@extend %button-icon-size;
	}
}

$icon-widget-btn: (
	iterator-page-previous: url($sprite-path) no-repeat -85px -657px,
	iterator-page-next: url($sprite-path) no-repeat -83px -623px,
	widget-action: url($sprite-path) no-repeat -6px -618px,
	widget-collapse: url($sprite-path) no-repeat -6px -654px,
	widget-expand: url($sprite-path) no-repeat -6px -689px,
	widget-edit: url($sprite-path) no-repeat -42px -619px,
	alarm-on: url($sprite-path) no-repeat -6px -546px,
	alarm-off: url($sprite-path) no-repeat -6px -582px,
	sound-on: url($sprite-path) no-repeat -6px -474px,
	sound-off: url($sprite-path) no-repeat -6px -510px,
	info-clock: url($sprite-path) no-repeat -87px -762px
);

// Dynamically generated classes:
//  .btn-iterator-page-previous
//  .btn-iterator-page-next
//  .btn-widget-action
//  .btn-widget-collapse
//  .btn-widget-expand
//  .btn-widget-edit
//  .btn-alarm-on
//  .btn-alarm-off
//  .btn-sound-on
//  .btn-sound-off
//  .btn-info-clock
@each $icon-widget-btn, $bgimage in $icon-widget-btn {
	.btn-#{$icon-widget-btn} {
		background: $bgimage;
		@extend %btn-widget;
	}
}

// Time selection.
.ui-tabs-nav {
	height: 30px;
	line-height: 30px;
	border-bottom: 1px solid $table-border-color;

	li {
		display: inline-block;

		a {
			border: 0;
			padding: 8px 10px;
			transition: background-color .2s ease-out;

			&:hover,
			&:focus,
			&:active {
				background-color: $ui-hover-color;
			}
		}

		&.ui-tabs-active:first-child {
			border-left: 0;
		}

		&.ui-tabs-active {
			a {
				padding: 8px 10px 6px;
				background-color: $transparent;
				color: $font-color;
				text-decoration: none;
				cursor: default;
				border-bottom: 3px solid $ui-tab-bg-selected-color;
			}
		}

		&.ui-state-disabled {
			a {
				cursor: default;
				color: $btn-disabled-font-color;
				background-color: $transparent;
				border: 0;
			}
		}
	}

	.btn-time,
	.filter-trigger {
		border-radius: 2px;
		color: $btn-font-color;
		background-color: $btn-bg-color;
		border: 1px solid $btn-bg-color;
		position: relative;
		margin: 0 0 0 6px;
		min-height: 24px;
		vertical-align: bottom;

		&::after {
			content: '';
			position: absolute;
		}

		&:focus,
		&:hover {
			@include btn-hover-active($btn-font-color, $btn-bg-color);
			cursor: pointer;
		}
	}

	.btn-time {
		padding: 0 34px 0 10px;

		&::after {
			margin: 0 5px;
			right: 0;
			top: 0;
			height: 24px;
			width: 24px;
			background: url($sprite-path) no-repeat -87px -583px;
		}
	}

	.filter-trigger {
		padding: 0 34px 0 10px;

		&::after {
			margin: 0 5px;
			right: 0;
			top: 0;
			height: 24px;
			width: 24px;
			background: url($sprite-path) no-repeat -87px -547px;
		}
	}

	.ui-state-focus {
		.btn-time,
		.filter-trigger {
			box-shadow: 0 0 0 2px rgba($blue, .35);
			@include btn-hover-active($btn-font-color, $btn-bg-color);
		}

		&.ui-tabs-active {
			.btn-time,
			.filter-trigger {
				box-shadow: 0 0 0 2px rgba($blue, .35);
			}
		}
	}

	.ui-tabs-active {
		.btn-time,
		.filter-trigger {
			color: $font-color;
			background-color: $ui-bg-color;
			border: 1px solid $ui-border-color;
			border-bottom: 0;
			border-radius: 2px 2px 0 0;
			margin: -1px 0 0 6px;
			padding: 1px 34px 7px 10px;
		}

		.btn-time {
			&::after {
				background-position: -246px -583px;
				top: 1px;
			}
		}

		.filter-trigger {
			&::after {
				background-position: -246px -547px;
			}
		}
	}

	.ui-state-hover {
		&.ui-tabs-active {
			.btn-time,
			.filter-trigger {
				background-color: $action-hover-color;
			}
		}
	}
}

.filter-space {
	box-sizing: border-box;

	li a.ui-tabs-anchor {
		vertical-align: top;
	}

	ul.ui-tabs-nav li:focus {
		outline: none;
	}

	.filter-btn-container {
		height: 29px;
		z-index: 2;
	}

	.ui-tabs-nav {
		height: 29px;
		border-bottom: 0;

		a {
			display: inline-block;
			box-sizing: border-box;
			line-height: 22px;
			margin-bottom: 5px;
			text-align: center;
		}
	}
}

.btn-time-left,
.btn-time-right {
	background: url($sprite-path) no-repeat;
	content: '';
	border: 0;
	height: 24px;
	width: 24px;
	vertical-align: top;

	&:focus,
	&:hover {
		border: 1px solid $ui-border-color;
		@include btn-hover-active($btn-font-color, $btn-bg-color);
	}

	&:disabled {
		border: 0;
		opacity: .4;
	}
}

.btn-time-right {
	background-position: -83px -623px;

	&:focus,
	&:hover {
		background-position: -396px -624px;
	}

	&:disabled {
		background-position: -83px -623px;
	}
}

.btn-time-left {
	background-position: -85px -657px;

	&:focus,
	&:hover {
		background-position: -398px -658px;
	}

	&:disabled {
		background-position: -85px -657px;
	}
}

.btn-time-out {
	background: none;
	border: 1px solid transparent;
	color: $font-color;
	height: 24px;
	line-height: 22px;
	margin: 0 5px;
	vertical-align: top;

	&:disabled {
		background: transparent !important;
		border-color: transparent !important;
		opacity: .8;
	}
}


.time-quick {
	font-size: 12px;
	line-height: 20px;

	li {
		&:last-of-type {
			a {
				margin-bottom: 0;
			}
		}

		a {
			display: inline-block;
			padding: 2px 10px;
			margin-bottom: 2px;
			margin-left: -10px;
			border-bottom: 0;

			&:hover,
			&:focus,
			&.selected {
				border-radius: 2px;
				border-bottom: 0;
			}

			&:hover {
				background: $action-hover-color;
				transition: background-color .2s ease-out;
			}

			&:focus {
				box-shadow: 0 0 0 2px rgba($blue, .35);
			}

			&.selected {
				background: $ui-bg-selected-color;
				color: $white;
				transition: background-color .2s ease-out;
			}
		}
	}
}

.time-selection-container {
	display: flex;
	justify-content: flex-end;

	.time-input {
		border-right: 1px solid $ui-border-color;
		padding: 0 30px 0 10px;
		text-align: right;
		white-space: nowrap;

		.time-input-error {
			margin: -8px 29px 0 0;
		}

		ul {
			padding: 0 0 10px;
		}

		li {
			display: inline-block;
			vertical-align: baseline;
			padding: 0 0 0 10px;

			.icon-cal {
				position: relative;
				vertical-align: middle;
				margin-left: 2px;
			}
		}
	}

	.time-quick-range {
		text-align: right;
		white-space: nowrap;
		margin: 0 0 0 20px;

		.cell {
			display: inline-flex;
			vertical-align: top;
			text-align: left;
			margin: 0 10px;
		}

		.time-quick-selected {
			display: inline-block;
			padding: 2px 10px;
			margin-left: -10px;
			color: $font-selected-color;
			background-color: $ui-bg-selected-color;
			border-bottom: 0;
		}
	}
}

.btn-dashbrd-conf {
	background: url($sprite-path) no-repeat -42px -619px;
	@extend %btn-dashbrd;
}

.btn-dashbrd-normal {
	box-shadow: 1px 1px 2px $action-shadow-color;
	position: fixed;
	right: 45px;
	top: 5px;
	opacity: 1;
	z-index: 1010;
	transition: opacity 1s ease-out;

	&.hidden {
		opacity: 0;
	}
}

%btn-widget {
	width: 24px;
	height: 24px;
	margin: 2px 2px 0 0;
	@extend %btn-widget-defaults;
}

%btn-dashbrd {
	width: 24px;
	height: 24px;
	@extend %btn-widget-defaults;
}

%btn-widget-defaults {
	border: 0;
	min-height: 0;
	padding: 0;
	opacity: .5;
	transition: opacity .2s ease-out;

	&:hover,
	&:focus,
	&:active {
		@extend %btn-widget-hover-active;
	}

	&[disabled],
	&[disabled]:hover,
	&[disabled]:focus,
	&[disabled]:active {
		background-color: transparent;
		opacity: .25;
	}
}

%button-icon-size {
	width: 24px;
	height: auto;
	padding: 0;
}

%btn-disabled {
	color: $btn-disabled-font-color !important;
	background-color: $btn-disabled-bg-color;
	border-color: $btn-disabled-border-color;
	cursor: default;

	&.icon-cal {
		opacity: .3;
		background-color: transparent;
	}
}

%form-disabled {
	color: $form-disabled-font-color;
	background-color: $form-disabled-bg-color !important;
	border-color: $form-disabled-border-color;
}

.inaccessible {
	.subfilter-enabled {
		color: darken($font-selected-color, 25%);
	}
}

%btn-widget-hover-active {
	background-color: $transparent;
	opacity: 1;
}

button[disabled] {
	@extend %btn-disabled;

	&:hover {
		@extend %btn-disabled;
	}

	&:active {
		@extend %btn-disabled;
	}
}

.action-buttons {
	margin: 10px 0 0;
	color: $font-alt-color;

	button {
		margin: 0 10px 10px 0;
	}
}

.selected-item-count {
	display: inline-block;
	margin: 0 14px 0 0;
}

$var-icons: (
	maint: url($sprite-path) no-repeat -46px -802px,
	depend-up: url($sprite-path) no-repeat -49px -729px,
	depend-down: url($sprite-path) no-repeat -49px -765px,
	ackn: url($sprite-path) no-repeat -45px -693px
);

// Dynamically generated classes:
//  .icon-maint
//  .icon-depend-up
//  .icon-depend-down
//  .icon-ackn
@each $var-icons, $bgimage in $var-icons {
	.icon-#{$var-icons} {
		margin: 0 18px 0 0;
		&::before {
			background: $bgimage;
			@extend %var-icons;
		}
	}
}

$trigger-expression-tree-icons: (
	top-bottom: url($sprite-path) no-repeat -84px -300px,
	top-bottom-right: url($sprite-path) no-repeat -84px -334px,
	top-right: url($sprite-path) no-repeat -84px -372px,
	empty: url($sprite-path) no-repeat -84px -350px
);

%trigger-expression-tree-icons-common {
	margin: 0 12px 0 0;

	&::before {
		background: url($sprite-path) no-repeat;
		display: inline-block;
		width: 12px;
		height: 12px;
		position: absolute;
		content: '';
	}
}

// Dynamically generated classes:
//  .icon-tree-top-bottom
//  .icon-tree-top-bottom-right
//  .icon-tree-top-right
//  .icon-tree-empty
@each $class, $bg-position in $trigger-expression-tree-icons {
	.icon-tree-#{$class} {
		@extend %trigger-expression-tree-icons-common;

		&::before {
			background-position: $bg-position;
		}
	}
}

$form-icon-btn: (
	cal: url($sprite-path) no-repeat -42px -834px,
	wzrd-action: url($sprite-path) no-repeat -6px -617px
);

// Dynamically generated classes:
//  .icon-cal
//  .icon-wzrd-action
@each $form-icon-btn, $bgimage in $form-icon-btn {
	.icon-#{$form-icon-btn} {
		background: $transparent $bgimage;
		@extend %form-icon-btn;

		@if $form-icon-btn == 'wzrd-action' {
			margin-top: -16px;
		}
	}
}

%form-icon-btn {
	border: 0;
	cursor: pointer;
	position: absolute;
	@extend %button-icon-size;
	opacity: .75;
	transition: opacity .2s ease-out;

	&:hover,
	&:focus,
	&:active {
		opacity: 1;
		background-color: $transparent;
	}
}

%var-icons {
	display: inline-block;
	width: 18px;
	height: 18px;
	position: absolute;
	content: '';
}

.drag-icon {
	margin-left: -9px;
	height: 24px;
	background: url($sprite-path) no-repeat -6px -762px;
	@extend %button-icon-size;
}

.drag-icon,
.ui-draggable .dashbrd-widget-head,
.dashbrd-grid-widget.ui-draggable .dashbrd-grid-widget-head,
.dashbrd-grid-iterator.ui-draggable .dashbrd-grid-iterator-head {
	@extend %cursor-drag;
}

.ui-draggable-dragging {
	.drag-icon,
	.dashbrd-widget-head,
	.dashbrd-grid-widget-head,
	.dashbrd-grid-iterator-head {
		@extend %cursor-dragging;
	}
}

.icon-info {
	position: relative;
	width: 8px;
	height: 11px;
	cursor: pointer;
	margin: -12px 0 -4px;

	&::before {
		content: '';
		display: inline-block;
		position: absolute;
		top: 0;
		left: 0;
		width: 14px;
		height: 14px;
		background: url($sprite-path) no-repeat -47px -659px;
	}
}

// Installation.
.setup-container {
	background-color: $ui-bg-color;
	width: 766px;
	height: 420px;
	margin: 0 auto;
	margin-top: 5%;
	padding: 42px;
	vertical-align: top;
	position: relative;
	border: 1px solid $ui-border-color;

	h1 {
		border: 0;
		margin: 3px 0 11px;
		padding: 0;
	}

	.setup-logo {
		display: flex;
		margin-bottom: 40px;
		justify-content: flex-start;
	}

	#tls_encryption_hint {
		font-style: italic;
		color: $font-alt-color;
	}
}

.setup-left {
	float: left;
	width: 200px;
	padding-right: 10px;

	ul {
		margin: -4px 0 0 -42px;

		li {
			padding: 4px 0 4px 42px;

			&.setup-left-current {
				border-left: 3px solid $ui-tab-bg-selected-color;
				color: $font-alt-color;
				padding-left: 39px;
			}
		}
	}
}

.setup-right {
	width: auto;
	margin-left: 200px;
}

.setup-right-body {
	padding-right: 5px;
	max-height: 345px;
	overflow-y: auto;

	.list-table {
		border: 0;
	}

	h1 {
		margin: 25% 0 .4em;
	}

	@extend %webkit-scrollbar;
}

.setup-title {
	margin: 109px 0 16px 0;
	color: $font-alt-color;
	font-size: $font-setup-title;
	line-height: $setup-title-line-height;

	span {
		display: block;
		font-size: $font-setup-sup-title;
	}
}

.setup-footer {
	position: absolute;
	bottom: 32px;
	width: 766px;
	text-align: right;

	div {
		float: right;
	}

	button {
		margin: 0 0 0 10px;

		&.float-left {
			margin: 0;
			float: left;
		}
	}
}

.signin-container {
	background-color: $ui-bg-color;
	width: 280px;
	margin: 0 auto;
	margin-top: 5%;
	padding: 42px 42px 39px;
	border: 1px solid $ui-border-color;

	h1 {
		border: 0;
		margin: 0 0 17px;
		padding: 0;
	}

	ul li {
		padding: 16px 0 0;
		font-size: $font-top-nav-size;

		&.sign-in-txt {
			text-align: center;
		}
	}

	label {
		display: inline-block;
		margin: 0 0 2px;
	}

	input {
		&[type="text"] {
			@extend %signin-input;
		}

		&[type="password"] {
			@extend %signin-input;
		}
	}

	button {
		font-size: $font-form-size;
		margin: 7px 0;
		min-height: 35px;
		line-height: 35px;
		width: 100%;
	}
}

.signin-logo {
	display: flex;
	margin-bottom: 21px;
	justify-content: center;
}

.signin-links {
	width: 100%;
	text-align: center;
	color: $font-alt-color;
	margin: 11px 0 0;
}

%signin-input {
	padding: 9px 5px;
	width: 100%;
}

// Dashboard, widgets and iterators.
// To maintain code clarity:
//   - Do not mix rules for dashboard view mode and dashboard edit mode.
//   - Do not mix rules for widgets and iterators.
.dashbrd-grid-container {
	position: relative;
	margin: -4px;

	// For widget sliding headers to appear over the breadcrumbs.
	z-index: 3;
}

.dashbrd-grid-new-widget-placeholder {
	box-sizing: border-box;
	display: flex;
	height: 200px;
	padding: .25rem;
	width: calc(100% / 6 - .65rem);
	z-index: 999;
	color: $font-alt-color;
	cursor: pointer;

	.dashbrd-grid-widget-new-box,
	.dashbrd-grid-widget-set-position,
	.dashbrd-grid-widget-set-size {
		background-color: rgba($ui-bg-color, .7);
		border: 1px dashed $form-border-color;
		box-shadow: 2px 2px 6px $action-shadow-color;
		flex: 1;
		position: relative;
		overflow: hidden;
	}

	.dashbrd-grid-widget-set-size {
		background: darken($body-bg-color, 6%);
		box-shadow: inset 2px 2px 6px $action-shadow-color;
	}

	.dashbrd-grid-new-widget-label {
		$icon-height: 28px;

		position: absolute;
		left: 0;
		top: calc(50% - #{$icon-height / 2});
		right: 0;
		bottom: 0;
		padding: ($icon-height + 10px) 5px 5px;
		text-align: center;

		&::before {
			background: url($sprite-path) no-repeat -157px -888px;
			content: ' ';
			height: $icon-height;
			width: 36px;
			position: absolute;
			top: 0;
			left: 50%;
			transform: translateX(-50%);
		}
	}

	&.disabled {
		opacity: 1;

		.dashbrd-grid-widget-new-box {
			background-color: rgba($ui-bg-color, .7);

			.dashbrd-grid-new-widget-label::before {
				background: url($sprite-path) no-repeat -122px -284px;
			}
		}
	}
}

.dashbrd-grid-widget-set-size {
	.dashbrd-grid-new-widget-label {
		&::before {
			background: url($sprite-path) no-repeat -345px -888px;
		}
	}
}

.dashbrd-grid-widget-container {
	position: absolute;
	top: 0;
	left: 0;
	right: 0;
	bottom: 0;
	padding: .25rem;
	box-sizing: border-box;
	display: flex;
	flex-direction: column;
}

.dashbrd-grid-widget-head {
	position: absolute;
	top: .25rem;
	left: .25rem;
	right: .25rem;
	height: 2rem;
	padding-left: 10px;
	display: flex;
	flex-wrap: nowrap;
	flex-direction: row;
	overflow: hidden;
	align-items: flex-start;
	border: 1px solid $ui-border-color;
	border-bottom: 0;
	background-color: $ui-bg-color;

	// For floating headers to appear over other widgets.
	// Cannot rely on DOM order here, since widgets of iterators can be shuffled on refresh.
	z-index: 3;

	h4 {
		flex-grow: 1;
		margin-top: .5rem;
		color: widget-head-font-color($font-color);
		font-weight: bold;
		@extend %overflow-ellipsis;
	}

	ul {
		flex-shrink: 0;

		li {
			float: left;
			padding: 0;

			select {
				margin: 4px 0;
			}
		}
	}
}

.dashbrd-grid-widget-actions {
	opacity: 0;
	transition: opacity .2s ease-out;
}

.dashbrd-grid-widget-content {
	flex-grow: 1;
	margin-top: 2rem;
	box-sizing: border-box;
	height: calc(100% - 2rem);
	padding-bottom: 8px;
	overflow: auto;
	border: 1px solid $ui-border-color;
	background-color: $ui-bg-color;

	@extend %webkit-scrollbar;

	.list-table {
		border: 0;

		th {
			@extend %dashbrd-widget-td;
		}

		td {
			@extend %dashbrd-widget-td;
		}

		tbody tr {
			&:last-child th,
			&:last-child td {
				border-bottom: 1px solid $table-border-color;

				&.list-table-footer {
					border-bottom: 0;
				}
			}
		}
	}

	.debug-output {
		max-height: none;
		border-color: $table-border-color;
	}

	.msg-bad,
	.msg-good,
	.msg-warning {
		margin: 0 10px;
	}
}

.dashbrd-grid-widget-mask {
	position: absolute;
	top: .25rem;
	left: .25rem;
	right: .25rem;
	bottom: .25rem;
	display: none;
}

.dashbrd-grid-widget {
	position: absolute;

	&.dashbrd-grid-widget-hidden-header {
		.dashbrd-grid-widget-head {
			height: 0;
			transition: height .3s, margin-top .3s, box-shadow .3s;
		}

		.dashbrd-grid-widget-content {
			margin-top: 0;
			height: 100%;
			padding-top: 8px;
		}

		&.dashbrd-grid-widget-focus {
			.dashbrd-grid-widget-head {
				height: 2rem;
				margin-top: -2rem;
				box-shadow: 0 -6px 8px -2px rgba(128, 128, 128, .15);
				z-index: 5;
			}
		}
	}

	&.dashbrd-grid-widget-focus {
		.dashbrd-grid-widget-actions {
			opacity: 1;
		}
	}

	&.ui-resizable-resizing.resizing-top {
		.dashbrd-grid-widget-container {
			top: auto;
			bottom: 0;
		}
	}

	&.ui-resizable-resizing.resizing-left {
		.dashbrd-grid-widget-container {
			left: auto;
			right: 0;
		}
	}
}

.dashbrd-grid-iterator-container {
	position: absolute;
	top: 0;
	left: 0;
	width: 100%;
	height: 100%;
}

.dashbrd-grid-iterator-head {
	position: absolute;
	top: .25rem;
	left: .25rem;
	right: .25rem;
	height: 0;
	display: flex;
	flex-wrap: nowrap;
	flex-direction: row;
	overflow: hidden;
	padding-left: 10px;
	box-sizing: border-box;
	border: 1px solid $ui-border-color;
	border-bottom: 0;
	background-color: $ui-bg-color;
	opacity: 0;

	// Transition for opacity is set for best border disappearance on different themes.
	transition: margin-top .3s ease-out, height .3s ease-out, opacity .15s .15s ease-out, box-shadow .3s ease-out;

	// Not to loose hovered header while widget underneath is updating.
	z-index: 3;

	h4 {
		flex-grow: 1;
		margin-top: .5rem;
		color: widget-head-font-color($font-color);
		font-weight: bold;
		@extend %overflow-ellipsis;
	}

	ul {
		flex-shrink: 0;

		li {
			float: left;
			padding: 0;
		}
	}

	.dashbrd-grid-iterator-pager {
		margin: 0 10px;
		height: 2rem;
		display: none;
		flex-direction: row;
		flex-shrink: 0; // IE11 fix.
		align-items: center;

		.dashbrd-grid-iterator-pager-info {
			margin: 2px .5em 0;
			white-space: nowrap;
			color: widget-head-font-color($font-color);
		}
	}

	&.pager-visible .dashbrd-grid-iterator-pager {
		display: flex;
	}
}

.dashbrd-grid-iterator-content {
	// To catch vertical resize events correctly.
	position: absolute;
	top: 0;
	left: 0;
	right: 0;
	bottom: 0;

	// To allow overflowing of the floating headers of child widgets.
	overflow: visible;

	transition: margin-top .3s ease-out;
}

.dashbrd-grid-iterator-placeholder {
	position: absolute;
	display: flex;

	> div {
		margin: .25rem;
		display: flex;
		flex-grow: 1;
		flex-direction: column;
		border: 1px solid $ui-border-color;
		background-color: rgba($ui-bg-color, .3);
	}
}

.dashbrd-grid-iterator-too-small {
	position: absolute;
	top: .25rem;
	left: .25rem;
	right: .25rem;
	bottom: .25rem;
	overflow: hidden;
	display: none;
	align-items: center;
	justify-content: center;
	border: 1px solid $ui-border-color;
	background-color: $ui-bg-color;

	> div {
		padding: 0 10px;
		text-align: center;
		color: $font-alt-color;
	}
}

.dashbrd-grid-iterator-mask {
	position: absolute;
	top: .25rem;
	left: .25rem;
	right: .25rem;
	bottom: .25rem;
	display: none;
}

.dashbrd-grid-iterator {
	position: absolute;

	&.iterator-too-small {
		.dashbrd-grid-iterator-too-small {
			display: flex;
		}

		.dashbrd-grid-iterator-content {
			display: none;
		}
	}

	&.dashbrd-grid-iterator-focus {
		z-index: 5;

		.dashbrd-grid-iterator-head {
			margin-top: -2rem;
			height: 2rem;
			box-shadow: 0 -6px 8px -2px rgba(128, 128, 128, .15);
			opacity: 1;

			// Not inheriting opacity transition here.
			transition: margin-top .3s ease-out, height .3s ease-out, box-shadow .3s ease-out;
		}

		&.dashbrd-grid-iterator-hidden-header.iterator-double-header {
			.dashbrd-grid-iterator-head {
				margin-top: -4rem;
				height: 4rem;
			}
		}
	}

	&.ui-resizable-resizing.resizing-top {
		.dashbrd-grid-iterator-container {
			top: auto;
			bottom: 0;
		}
	}

	&.ui-resizable-resizing.resizing-left {
		.dashbrd-grid-iterator-container {
			left: auto;
			right: 0;
		}
	}

	&.iterator-alt-content {
		.dashbrd-grid-iterator-content {
			position: absolute;
			top: .25rem;
			left: .25rem;
			right: .25rem;
			bottom: .25rem;
			border: 1px solid $ui-border-color;
			background-color: $ui-bg-color;

			> div {
				padding-top: 8px;

				.list-table {
					border: 0;

					th {
						@extend %dashbrd-widget-td;
					}

					td {
						@extend %dashbrd-widget-td;
					}

					tbody tr {
						&:last-child th,
						&:last-child td {
							border-bottom: 1px solid $table-border-color;

							&.list-table-footer {
								border-bottom: 0;
							}
						}
					}
				}

				.msg-good,
				.msg-bad {
					margin: 0 10px;
				}
			}
		}
	}
}

.dashbrd-grid-container.dashbrd-mode-edit {
	.dashbrd-grid-widget-actions {
		opacity: 1;
	}

	&.dashbrd-positioning {
		// No lazy transitions while dragging or resizing.

		.dashbrd-grid-widget {
			&.dashbrd-grid-widget-hidden-header {
				.dashbrd-grid-widget-head {
					transition: none;
				}
			}
		}

		.dashbrd-grid-iterator {
			&.dashbrd-grid-widget-hidden-header {
				.dashbrd-grid-widget-head {
					transition: none;
				}
			}
		}

		// No widget interactivity while dragging or resizing.

		.dashbrd-grid-widget-mask {
			display: block;
		}

		.dashbrd-grid-iterator-mask {
			display: block;
		}
	}

	.dashbrd-grid-widget {
		.ui-resizable-handle {
			visibility: hidden;
		}

		&.dashbrd-grid-widget-focus .ui-resizable-handle {
			visibility: visible;
		}

		&.ui-resizable-resizing {
			&.dashbrd-grid-widget-hidden-header {
				.dashbrd-grid-widget-head {
					margin-top: 0;
					height: 0;
					box-shadow: none;
				}
			}
		}

		&.ui-draggable-dragging {
			.ui-resizable-handle {
				visibility: hidden;
			}

			&.dashbrd-grid-widget-hidden-header {
				.dashbrd-grid-widget-head {
					margin-top: -2rem;
					height: 2rem;
					box-shadow: 0 -6px 8px -2px rgba(128, 128, 128, .15);
					opacity: .5;
				}
			}
		}

		&.ui-resizable-resizing,
		&.ui-draggable-dragging {
			z-index: 1000;

			&::before {
				content: '';
				display: block;
				position: absolute;
				top: .25rem;
				left: .25rem;
				right: .25rem;
				bottom: .25rem;
				background-color: rgba(darken($body-bg-color, 6%), .75);
				box-shadow: 0 4px 20px 2px rgba(0, 0, 0, .15);
			}

			.dashbrd-grid-widget-head {
				border-color: darken($ui-border-color, 6%);
			}

			.dashbrd-grid-widget-content {
				border-color: darken($ui-border-color, 6%);
			}
		}
	}

	.dashbrd-grid-iterator {
		.ui-resizable-handle {
			visibility: hidden;
		}

		&.dashbrd-grid-iterator-focus .ui-resizable-handle {
			visibility: visible;
		}

		&.ui-resizable-resizing {
			.dashbrd-grid-iterator-head {
				margin-top: 0;
				height: 0;
				box-shadow: none;
				opacity: 0;
			}
		}

		&.ui-draggable-dragging {
			.ui-resizable-handle {
				visibility: hidden;
			}

			.dashbrd-grid-iterator-head {
				margin-top: -2rem;
				height: 2rem;
				box-shadow: 0 -6px 8px -2px rgba(128, 128, 128, .15);
				opacity: .5;
			}

			&.dashbrd-grid-iterator-hidden-header.iterator-double-header {
				.dashbrd-grid-iterator-head {
					margin-top: -4rem;
					height: 4rem;
				}
			}
		}

		&.ui-resizable-resizing,
		&.ui-draggable-dragging {
			z-index: 1000;

			&::before {
				content: '';
				display: block;
				position: absolute;
				top: .25rem;
				left: .25rem;
				right: .25rem;
				bottom: .25rem;
				background-color: rgba(darken($body-bg-color, 6%), .75);
				box-shadow: 0 4px 20px 2px rgba(0, 0, 0, .15);
			}

			.dashbrd-grid-iterator-head {
				border-color: darken($ui-border-color, 6%);
			}

			.dashbrd-grid-iterator-content {
				.dashbrd-grid-widget {
					.dashbrd-grid-widget-head {
						border-color: darken($ui-border-color, 6%);
					}

					.dashbrd-grid-widget-content {
						border-color: darken($ui-border-color, 6%);
					}
				}

				.dashbrd-grid-iterator-placeholder > div {
					border-color: darken($ui-border-color, 6%);
				}
			}

			.dashbrd-grid-iterator-mask {
				border: 1px solid darken($ui-border-color, 8%);
				border-top: 0;
			}
		}
	}

	.dashbrd-grid-widget-placeholder {
		position: absolute;
		z-index: 999;

		> div {
			position: absolute;
			top: .25rem;
			left: .25rem;
			right: .25rem;
			bottom: .25rem;
			background-color: darken($body-bg-color, 6%) !important;
		}
	}
}

@keyframes zoom-in-out {
	0% {
		transform: scale(1);
	}
	50% {
		transform: scale(1.05);
	}
	100% {
		transform: scale(1);
	}
}

.new-widget {
	animation: zoom-in-out .2s linear;
}

.ui-resize-dot {
	@extend %ui-resize-dot;
}

.ui-resizable-border-n {
	border-top: 1px solid $form-border-focus-color;
	height: 5px;
	margin: 0 .25rem;
	flex: 1;
}

.ui-resizable-border-e {
	border-right: 1px solid $form-border-focus-color;
	width: 5px;
	margin: .25rem 0;
	flex: 1;
}

.ui-resizable-border-s {
	border-bottom: 1px solid $form-border-focus-color;
	height: 5px;
	margin: 0 .25rem;
	flex: 1;
}

.ui-resizable-border-w {
	border-left: 1px solid $form-border-focus-color;
	width: 5px;
	margin: .25rem 0;
	flex: 1;
}

.ui-resizable-n {
	@extend %ui-resizable;
	cursor: ns-resize;
	height: 5px;
	width: 100%;
	top: 4px;
	left: 0;

	.ui-resize-dot {
		left: 0;
		right: 0;
		margin: auto;
		bottom: 0;
	}
}

.ui-resizable-ne {
	@extend %ui-resize-dot;
	cursor: nesw-resize;
	right: 0;
	top: 0;
}

.ui-resizable-nw {
	@extend %ui-resize-dot;
	cursor: nwse-resize;
	left: 0;
	top: 0;
}

.ui-resizable-e {
	@extend %ui-resizable;
	cursor: ew-resize;
	width: 5px;
	right: 4px;
	top: 0;
	height: 100%;

	.ui-resize-dot {
		left: 0;
		top: 50%;
		transform: translateY(-50%);
	}
}

.ui-resizable-s {
	@extend %ui-resizable;
	cursor: ns-resize;
	height: 5px;
	width: 100%;
	bottom: 5px;
	left: 0;

	.ui-resize-dot {
		left: 0;
		right: 0;
		margin: auto;
		bottom: -5px;
	}
}

.ui-resizable-se {
	@extend %ui-resize-dot;
	cursor: nwse-resize;
	right: 0;
	bottom: 0;
}

.ui-resizable-sw {
	@extend %ui-resize-dot;
	cursor: nesw-resize;
	left: 0;
	bottom: 0;
}

.ui-resizable-w {
	@extend %ui-resizable;
	cursor: ew-resize;
	width: 5px;
	left: 4px;
	top: 0;
	height: 100%;

	.ui-resize-dot {
		right: 0;
		top: 50%;
		transform: translateY(-50%);
	}
}

.ui-inner-handles {
	.ui-resizable-n {
		top: 0;
	}

	.ui-resizable-ne {
		top: -4px;
		right: -4px;
	}

	.ui-resizable-nw {
		top: -4px;
		left: -4px;
	}

	.ui-resizable-e {
		right: 0;
	}

	.ui-resizable-s {
		bottom: 0;
	}

	.ui-resizable-se {
		bottom: -4px;
		right: -4px;
	}

	.ui-resizable-sw {
		bottom: -4px;
		left: -4px;
	}

	.ui-resizable-w {
		left: 0;
	}
}

%ui-resize-dot {
	z-index: 90;
	width: 7px;
	height: 7px;
	position: absolute;
	background-color: $ui-bg-color;
	border: 1px solid $form-border-focus-color;
	border-radius: 100%;
}

%ui-resizable {
	z-index: 90;
	position: absolute;
	display: flex;
}

.dashbrd-widget-placeholder {
	border-color: darken($body-bg-color, 6%) !important;
	background-color: darken($body-bg-color, 6%) !important;
}

.dashbrd-widget-draggable {
	border-color: $action-border-color !important;
	border-bottom-color: darken($action-border-color, 1%) !important;
	box-shadow: 0 4px 20px 0 $action-shadow-color;
}

.dashbrd-widget {
	min-width: 250px;
	margin: 0 10px 10px 0;
	background-color: $ui-bg-color;
	border: 1px solid $ui-border-color;

	.list-table {
		border: 0;

		th {
			@extend %dashbrd-widget-td;
		}

		td {
			@extend %dashbrd-widget-td;
		}

		tbody tr {
			&:last-child td {
				border-bottom: 1px solid $table-border-color;
			}
		}
	}

	.msg-bad,
	.msg-good,
	.msg-warning {
		margin: 0 10px;
	}

	&.dashbrd-widget-fluid {
		margin-right: 0;
	}
}

%nothing-to-show {
	color: $font-alt-color;
	text-align: center;
	transition: 0s;

	td:hover {
		background-color: $ui-bg-color;
	}
}

%dashbrd-widget-td {
	&:first-child {
		padding-left: 10px;
	}

	&:last-child {
		padding-right: 10px;
	}
}

.dashbrd-widget-head {
	position: relative;
	padding: 8px 60px 8px 10px;

	h4 {
		color: widget-head-font-color($font-color);
		font-weight: bold;
	}

	ul {
		position: absolute;
		top: 0;
		right: 0;

		li {
			display: block;
			float: left;
			padding: 0;

			select {
				margin: 4px 0;
			}
		}
	}

	z-select {
		.list {
			li {
				float: none;
				line-height: normal;
				padding: 5px;
			}
		}
	}
}

.dashbrd-widget-foot {
	text-align: right;
	color: $font-alt-color;
	margin: 0 10px;

	li {
		display: inline-block;
		padding: 8px 0 8px 13px;
	}
}

.dashbrd-widget-graph-link {
	display: block;

	&:link {
		border: 0;
	}
}

// Action Menus, Pop-up Menus.
.menu-popup {
	position: absolute;
	z-index: 1001;
	padding: 5px 15px 5px 25px;
	min-width: 166px;
	max-width: 250px;
	background-color: $ui-bg-color;
	border: 1px solid $action-border-color;
	border-bottom-color: darken($action-border-color, 1%);
	box-shadow: 0 4px 20px 0 $action-shadow-color;

	&:focus {
		outline: none;
	}

	li {
		display: block;

		div {
			border-top: 1px solid $table-border-color;
			margin: 5px -15px 5px -25px;
		}
	}

	.menu-popup-item {
		display: block;
		height: 24px;
		line-height: 24px;
		cursor: pointer;
		color: $font-color;
		text-decoration: none;
		border: 0;
		outline: 0;
		padding: 0 15px 0 25px;
		margin: 0 -15px 0 -25px;
		position: relative;
		@extend %overflow-ellipsis;
		transition: background-color .2s ease-out;

		&:hover,
		&:focus,
		&:active,
		&.highlighted {
			background-color: $action-hover-color;
		}

		&.selected {
			&::before {
				display: block;
				width: 24px;
				height: 24px;
				position: absolute;
				left: 0;
				content: '';
				background: url($sprite-path) no-repeat -5px -835px;
			}
		}

		.arrow-right {
			position: absolute;
			right: 10px;
			top: 8px;
			height: auto;
			line-height: auto;
			padding: 0;
			margin: 0;
			border-left-color: $font-alt-color;
		}

		&[class*='icon-'] {
			&::before {
				position: absolute;
				top: 0;
				left: 0;
				display: block;
				width: 22px;
				height: 22px;
				content: "";
			}
		}
	}

	.menu-popup-item-disabled {
		display: block;
		height: 24px;
		line-height: 24px;
		color: $font-alt-color;
		border: 0;
		cursor: default;
	}

	h3 {
		height: 24px;
		line-height: 24px;
		@extend %overflow-ellipsis;
	}

	&.page-title-submenu::before {
		content: '';
		position: absolute;
		top: -7px;
		left: 10px;
		width: 12px;
		height: 12px;
		background-color: $ui-bg-color;
		border-top: 1px solid $action-border-color;
		border-left: 1px solid $action-border-color;
		transform: rotate(45deg);
	}
}

.overlay-dialogue {
	display: table;
	position: absolute;
	z-index: 1000;
	padding: 15px 10px 10px;
	background-color: $ui-bg-color;
	border: 1px solid $action-border-color;
	border-bottom-color: darken($action-border-color, 1%);
	box-shadow: 0 4px 20px 0 $action-shadow-color;

	&.modal {
		position: fixed;
		overflow: hidden;
		margin: 0 10px;

		.overlay-dialogue-body {
			overflow: auto;
			overflow-x: hidden;
			width: 100%;
			max-height: calc(100vh - 190px);
			max-width: inherit;
			margin: 0 -10px 10px;
			padding: 0 10px;
			position: relative;
			@extend %webkit-scrollbar;

			.table-forms {
				.table-forms-td-right {
					padding-right: 8px;
				}

				.table-forms-row-with-second-field {
					position: relative;

					.table-forms-second-column {
						position: absolute;
						top: 5px;
						right: 8px;
					}
				}
			}

			.columns-wrapper {
				.column-50:last-of-type {
					margin-left: 10px;
				}
			}
		}

		.overlay-dialogue-controls {
			text-align: right;
			padding: 0 0 10px;

			z-select {
				text-align: left;
				padding: inherit;
			}

			li {
				display: inline;
				padding-left: 10px;
			}

			z-select {
				li {
					display: block;
					padding-left: 5px;
				}
			}
		}

		> .overlay-close-btn {
			position: relative;
			float: right;
			top: -13px;
			right: -8px;
		}
	}

	&.sticked-to-top {
		top: 50px;
	}

	&.modal-popup {
		max-width: 1024px;

		&.modal-popup-medium {
			min-width: 450px;
		}

		&.modal-popup-small {
			max-width: 450px;
			width: 100%;
		}

		&.modal-popup-static {
			max-width: 700px;
			width: 100%;
		}

		&.modal-popup-preprocessing {
			max-width: 900px;
			width: 100%;
		}

		&.modal-popup-generic {
			min-width: 650px;
		}
	}

	.hintbox-wrap {
		overflow: auto;
		max-height: 240px;
		max-width: 800px;
		overflow-wrap: break-word;
		@extend %webkit-scrollbar;
	}

	.msg-bad,
	.msg-good,
	.msg-warning {
		position: -webkit-sticky;
		position: sticky;
		top: 0;
		z-index: 4;
		margin: 0 0 10px;
	}

	.list-table {
		white-space: normal;
		border: 0;

		th {
			@extend %dashbrd-widget-td;
		}

		td {
			@extend %dashbrd-widget-td;
		}
	}

	.table-paging {
		border: 0;
		border-top: 1px solid $table-border-color;
	}

	.table-forms-td-right {
		td {
			vertical-align: middle;

			label {
				display: block;
			}
		}
	}

	.dashbrd-widget-head {
		margin: -10px -10px 6px;
	}

	.maps-container {
		max-height: 128px;
		overflow-y: auto;
		margin-left: -10px;
		@extend %webkit-scrollbar;
	}

	.table-forms-second-column {
		float: right;
		line-height: 24px;
	}
}

// Multiline input control.
.multilineinput-control {
	display: flex;
	width: 100%;

	input[type=text] {
		overflow: hidden;
		cursor: pointer;
		white-space: nowrap;
		text-overflow: ellipsis;
		border-right: 0;
		width: 100%;

		&[readonly] {
			background: $form-bg-color !important;
			border-color: $form-border-color;
			color: $form-font-color;
		}

		&.monospace-font {
			padding-top: 1px;
		}
	}

	&.editable {
		background-color: $form-bg-color !important;
		border-color: $form-disabled-font-color;
	}

	button {
		position: relative;
		border-top-left-radius: 0;
		border-bottom-left-radius: 0;

		&::after {
			background: url($sprite-path) no-repeat -47px -478px;
			content: '';
			position: absolute;
			left: 3px;
			top: 4px;
			height: 14px;
			width: 15px;
		}

		&:not([disabled]):not([readonly]) {
			background-color: $form-bg-color;
			border-color: $form-border-color;

			&:hover {
				background-color: $btn-form-hover-color;
			}
		}
	}

	&.multilineinput-readonly {
		input[type=text][readonly] {
			background-color: $form-disabled-bg-color !important;
		}
	}

	&.multilineinput-disabled {
		input[type=text] {
			cursor: default;
		}

		button::after {
			opacity: .5;
		}
	}
}

.multilineinput-modal {
	$line-height: 18px;

	min-width: 960px;

	.multilineinput-container {
		padding: 1px;
		position: relative;
		display: flex;
		overflow: hidden;
	}

	.multilineinput-line-numbers {
		counter-reset: line;
		overflow: hidden;
		padding: 1px 5px 1px 0;
		position: absolute;
		left: 0;
		top: 0;
		bottom: 0;

		li {
			color: $font-alt-color;
			line-height: $line-height;
			text-align: right;
			min-width: 24px;

			&::before {
				counter-increment: line;
				content: counter(line);
				user-select: none;
			}
		}
	}

	.multilineinput-label {
		color: $font-alt-color;
		line-height: 24px;
	}

	.multilineinput-textarea {
		flex: 1;
		line-height: $line-height;
		resize: none;
		white-space: pre;
		padding: 0 5px;
		z-index: 20;

		&::-webkit-scrollbar {
			height: 9px;
		}
	}

	.multilineinput-symbols-remaining {
		color: $font-alt-color;
		float: left;
		line-height: 24px;
	}
}

// Flexible textarea.
.textarea-flexible-container {
	td {
		line-height: 22px;

		&.textarea-flexible-parent {
			vertical-align: top;
		}

		button {
			line-height: normal;
		}
	}
}

.textarea-flexible {
	display: block;
	min-height: 24px;
	overflow: hidden;
	resize: none;
	word-break: break-all;
	height: 24px;
	line-height: 14px;
	white-space: break-spaces;
}

// Map widget back to parent button.
.btn-back-map-container {
	text-align: left;
	position: absolute;
	left: -1px;
	max-width: 100%;

	a {
		&:focus,
		&:hover {
			outline: none;

			.btn-back-map {
				background-color: $btn-back-background-hover;
				border: $btn-border-color solid 1px;

				.btn-back-map-content {
					display: inline-block;
					line-height: 24px;
					padding: 0 6px 0 0;
					flex: auto;
					@extend %overflow-ellipsis;
				}
			}
		}
	}

	.btn-back-map {
		border: $ui-border-color solid 1px;
		border-radius: 0 2px 2px 0;
		background-color: $btn-back-map-background-color;
		color: $btn-back-text-color;
		margin-top: 10px;
		padding: 0;
		display: flex;
		height: 24px;
		line-height: 24px;
		vertical-align: middle;
		text-decoration: none;

		.btn-back-map-content {
			display: none;
		}

		.btn-back-map-icon {
			margin-left: 5px;
			display: inline-block;
			flex: 1 0 auto;
			width: 28px;
			height: 24px;
			vertical-align: middle;
			background: url($sprite-path) no-repeat -85px -691px;
		}
	}
}

.overlay-dialogue-body {
	margin: 0 0 25px;
	white-space: nowrap;

	.debug-output {
		margin: 10px 0 0;
	}
}

.overlay-dialogue-footer {
	text-align: right;

	button {
		margin: 0 0 0 10px;
	}
}

.overlay-bg {
	background-color: $overlay-bg-color;
	width: 100%;
	height: 100%;
	position: fixed;
	z-index: 1000;
	top: 0;
	left: 0;
	opacity: .35;
}

.calendar {
	width: 200px;

	.calendar-year,
	.calendar-month {
		&.highlighted {
			background-color: $action-hover-color;
		}

		&:focus {
			outline: none;
		}
	}

	table {
		width: 100%;
		margin: 5px 0;

		thead {
			text-transform: $font-transform;
			color: $font-alt-color;
		}

		tbody {
			text-align: center;

			td {
				transition: background-color .2s ease-out;

				&.selected {
					background-color: $ui-bg-selected-color;
					color: $white;

					&:hover {
						background-color: darken($ui-bg-selected-color, 4%);
					}
				}

				&:hover {
					background-color: $action-hover-color;
					cursor: pointer;
				}

				&.highlighted {
					@include btn-hover-active($btn-font-color, $btn-bg-color);
					cursor: pointer;
				}

				&:focus {
					outline: none;
				}

				span {
					z-index: -1;
					padding: 4px;
					display: block;
				}
			}
		}
	}
}

.calendar-header {
	text-align: center;

	.btn-grey {
		border: 0;
		background-color: $transparent;
	}
}

.calendar-year {
	height: 24px;
	line-height: 26px;
	display: table;
	width: 100%;

	button:first-child {
		float: left;
	}

	button:last-child {
		float: right;
	}

	button:hover {
		background-color: $action-hover-color;
		cursor: pointer;
	}
}

.calendar-month {
	@extend .calendar-year;
}

.calendar-time {
	text-align: center;

	input[type="text"] {
		width: 32px;
	}
}

.calendar-footer {
	margin: 26px 0 0;
	text-align: right;

	.btn-grey {
		float: left;
		margin-top: 0;
	}
}

// Problem notification overlay.
.notif {
	width: 250px;

	.dashbrd-widget-head {
		margin: -11px 0 7px -9px;
		padding: 0;

		ul {
			position: relative;
			display: inline-block;

			li {
				float: none;
				display: inline-block;
			}
		}
	}

}

.notif-body {
	max-height: 600px;
	padding: 0 5px 0 0;
	overflow-y: auto;
	@extend %webkit-scrollbar;

	h4 {
		display: block;
		max-width: 250px;
		padding-bottom: .083em;
		@extend %overflow-ellipsis;
	}

	p {
		margin: .25em 0 0;
	}

	li {
		padding: 0 0 10px 19px;

		&:last-child {
			padding-bottom: 0;
		}
	}
}

.notif-indic {
	width: 14px;
	height: 14px;
	float: left;
	margin: 2px 0 0 -19px;
	border-radius: 2px;

	.notif-indic-snooze {
		width: 14px;
		height: 14px;
		float: left;
		margin-top: 20px;
		background: url($sprite-path) no-repeat -11px -587px;
	}

}

.notif-indic-container {
	border-top: 1px solid $table-border-color;
	margin: 0 0 0 -19px;
	padding: 14px 0 0;

	.notif-indic {
		float: none;
		display: inline-block;
		margin: 0 2px 0 0;
	}
}

// Maps, Screens, Graphs.
.screen-table {
	background-color: $ui-bg-color;
	width: 100%;

	td {
		padding: 2px 3px;
	}

	.table-forms {
		text-align: left;
	}

	.list-table {
		border: 0;

		td {
			text-align: left;
			padding: 6px 5px;
			border: 0;
			border-bottom: 1px solid $table-border-color;

			&.list-table-footer {
				color: $font-alt-color;
				text-align: right;
			}
		}
	}

	.dashbrd-widget {
		margin: 0;
		border: 0;

		th {
			padding: 6px 5px;
		}
	}

	.dashbrd-widget-head {
		text-align: left;
		padding: 4px 5px;

		li {
			line-height: 2.9em;
		}
	}

	.dashbrd-widget-foot {
		margin: 0;
	}

	.nothing-to-show {
		td {
			text-align: center !important;
		}
	}
}

.dashed-border {
	td {
		border: 1px dashed $table-border-color;
	}
}

.top {
	vertical-align: top !important;
}

.right {
	text-align: right !important;
}

.bottom {
	vertical-align: bottom;
}

.left {
	text-align: left;
}

.center {
	text-align: center;
}

.middle {
	vertical-align: middle;
}

.no-padding {
	padding: 0 !important;
}

.graph-selection {
	position: absolute;
	z-index: 98;
	overflow: hidden;
	background-color: rgba($yellow, .35);
	border: 1px solid rgba($dark-yellow, .6);
	border-top: 0;
	border-bottom: 0;
}
.svg-graph-selection {
	fill: rgba($yellow, .35);
	stroke: rgba($dark-yellow, .6);
	stroke-width: 1px;
}
.svg-graph-selection-text {
	fill: $font-color;
}
.svg-helper {
	stroke-opacity: .35;
	stroke: $red;
	stroke-width: 2px;
}
.svg-point-highlight {
	fill: $font-color !important;
	fill-opacity: .5 !important;
}

.svg-graph-preview {
	margin-top: 10px;
	min-width: 960px;
	height: 300px;
	position: relative;

	> div {
		background: $ui-bg-color;
		height: 300px;
		position: absolute;
		left: 0;
		right: 0;
		top: 0;
		z-index: 3; // More than z-index of form controls, less than z-index of .msg-*.
	}
}

.svg-graph {
	display: block;
}

.svg-single-item-graph-legend,
.svg-single-two-items-graph-legend,
.svg-graph-legend {
	// Legend single line height is 18. Value should be synchronized with $legend_height in 'CSvgGraphHelper.php'.
	$svg-legend-line-height: 18px;
	$svg-legend-handle-height: 4px;

	overflow-y: hidden;
	white-space: normal;
	margin: 0 10px;
	line-height: $svg-legend-line-height;

	div {
		display: inline-block;
		margin: 0 4px;
		font-size: 12px;
		line-height: 1.1;
		vertical-align: bottom;
		min-width: 120px;
		overflow: hidden;
		white-space: nowrap;
		text-overflow: ellipsis;
		border: 0 none transparent;
	}

	div::before {
		content: ' ';
		display: inline-block;
		margin-right: 4px;
		width: 10px;
		height: 0;
		vertical-align: middle;
		margin-top: -$svg-legend-handle-height;
		border-top-width: $svg-legend-handle-height;
		border-top-style: solid;
		border-top-color: inherit;
	}
}
.svg-graph-legend div {
	max-width: 30%;
}
.svg-single-two-items-graph-legend div {
	max-width: 50%;
}

.svg-graph-hintbox {
	font-size: 12px;
	line-height: 18px;
	white-space: nowrap;
	min-width: 145px;

	.table-paging {
		min-height: 18px;
		padding: 0 0 2px;
		border: 0;
		top: 2px;

		.paging-btn-container {
			min-height: inherit;
		}
	}

	.list-table tbody tr:last-child td {
		border-bottom-style: none;
		box-shadow: none;
	}

	li {
		padding-left: 23px;

		.svg-graph-hintbox-item-color {
			margin: 3px 10px 3px -20px;
			width: 10px;
			height: 10px;
			float: left;
			display: block;
		}
	}

	.header {
		margin: 0 0 10px 3px;
	}
}

.ui-selectable-helper {
	position: absolute;
	z-index: 100;
	background-color: rgba($yellow, .35);
	border: 1px solid rgba($dark-yellow, .6);
}

#map-area {
	.map-element-area-bg {
		background-color: rgba($action-hover-color, .35);
	}
}

.map-element-selected {
	border: 3px dashed $dark-yellow;
	margin: -3px;
}

// Debug, Overlay Description.
.debug-output {
	display: none;
	max-height: 600px;
	overflow-y: auto;
	padding: 10px;
	margin: 10px;
	background-color: $lighter-yellow;
	border: 1px solid $ui-border-color;
	@extend %webkit-scrollbar;
}

// ZBX_STYLE_BTN_DEBUG
.btn-debug {
	position: fixed;
	bottom: 10px;
	right: 35px;
	z-index: 15000;
	color: $btn-form-font-color;
	background-color: $btn-form-bg-color;
	border-color: $btn-form-border-color;
	opacity: 0;
	transition: opacity .2s ease-out;

	&.visible {
		opacity: 0.75;
	}

	&:hover {
		color: $btn-form-font-color;
		background-color: $btn-form-hover-color;
		border-color: $btn-form-border-color;
	}

	&:focus {
		color: $btn-form-font-color;
		background-color: $btn-form-hover-color;
		border-color: $form-border-focus-color;
	}

	&:active {
		color: $btn-form-font-color;
		background-color: $btn-form-hover-color;
		border-color: $form-border-focus-color;
	}
}

.overlay-descr {
	max-height: 150px;
	overflow-y: auto;
	padding: 0;
	margin: 5px 0;
	background-color: $ui-bg-color;
	@extend %webkit-scrollbar;
	@extend %scroll-vert-shadow;
}

.overlay-descr-url {
	padding: 3px 0 7px;
	@extend %overflow-ellipsis;
}

%scroll-vert-shadow {
	background:
		// Shadow covers.
		linear-gradient($ui-bg-color 30%, rgba($ui-bg-color, 0)),
		linear-gradient(rgba($ui-bg-color, 0), $ui-bg-color 70%) 0 100%,
		// Shadows.
		radial-gradient(50% 0, farthest-side, rgba($action-shadow-color, .4), rgba($action-shadow-color, 0)),
		radial-gradient(50% 100%, farthest-side, rgba($action-shadow-color, .4), rgba($action-shadow-color, 0)) 0 100%;
	background:
		// Shadow covers.
		linear-gradient($ui-bg-color 30%, rgba($ui-bg-color, 0)),
		linear-gradient(rgba($ui-bg-color, 0), $ui-bg-color 70%) 0 100%,
		// Shadows.
		radial-gradient(farthest-side at 50% 0, rgba($action-shadow-color, .4), rgba($action-shadow-color, 0)),
		radial-gradient(farthest-side at 50% 100%, rgba($action-shadow-color, .4), rgba($action-shadow-color, 0)) 0 100%;
	background-repeat: no-repeat;
	background-color: $ui-bg-color;
	background-size: 100% 40px, 100% 40px, 100% 4px, 100% 4px;
	background-attachment: local, local, scroll, scroll;
}

// Alerts.
.green {
	color: $green;
}

a.green {
	@extend .green;

	&:hover,
	&:focus {
		color: $link-hover-color;
	}
}

.red {
	color: $red;
}

a.red {
	@extend .red;

	&:hover,
	&:focus {
		color: $link-hover-color;
	}
}

.orange {
	color: $orange;
}

a.orange {
	@extend .orange;

	&:hover,
	&:focus {
		color: $link-hover-color;
	}
}

.yellow {
	color: $dark-yellow;
}

a.yellow {
	@extend .yellow;

	&:hover,
	&:focus {
		color: $link-hover-color;
	}
}

.grey {
	color: $font-alt-color;
}

a.grey {
	@extend .grey;

	&:hover,
	&:focus {
		color: $link-hover-color;
	}
}

.blue {
	color: $blue;
}

a.blue {
	@extend .blue;

	&:hover,
	&:focus {
		color: $link-hover-color;
	}
}

.teal {
	color: $teal;
}

a.teal {
	@extend .teal;

	&:hover,
	&:focus {
		color: $link-hover-color;
	}
}

a.link-action {
	color: $font-color;

	&.red {
		color: $red;
	}

	&.orange {
		color: $orange;
	}

	&.yellow {
		color: $dark-yellow;
	}

	&.green {
		color: $green;
	}

	&.grey {
		color: $font-alt-color;
	}

	&:hover {
		color: $link-hover-color;
		border-bottom: 1px solid rgba($link-hover-color, .5);
	}

	&:focus {
		color: $link-hover-color;
	}
}

.progress-bar-container {
	display: inline-block;
	white-space: nowrap;
	position: relative;

	a {
		border: none !important;

		&:hover,
		&:focus {
			.progress-bar-label {
				display: block;
			}
		}
	}
}

.progress-bar-bg {
	padding: 3px 0 2px;
	font-size: $font-h3-size;
	line-height: 1em;
	display: inline-block;

	&.green-bg {
		background-color: darken(desaturate($alt-green, 10%), 16%);
	}

	&.red-bg {
		background-color: darken(desaturate($alt-red, 10%), 5%);
	}
}

.progress-bar-label {
	display: none;
	color: $white;
	font-size: $font-h3-size;

	span {
		position: absolute;

		&:first-child {
			left: .35em;
		}

		&:last-child {
			right: .35em;
		}
	}
}

%status {
	padding: 2px 3px 1px;
	font-size: $font-h3-size;
	text-align: center;
	min-width: .7em;
	line-height: 1em;
	display: inline-block;
	border-radius: 2px;

	&:not(:last-of-type) {
		border-right: 0;
	}
}

.status-container {
	display: inline-block;
	white-space: nowrap;
	margin: 1px 3px 1px 0;

	&:last-child {
		margin: 0;
	}

	span {
		border-radius: 0;

		&:first-of-type {
			border-top-left-radius: 2px;
			border-bottom-left-radius: 2px;
		}

		&:last-of-type {
			border-top-right-radius: 2px;
			border-bottom-right-radius: 2px;
		}
	}

	.status-na-bg,
	.status-info-bg,
	.status-warning-bg,
	.status-average-bg,
	.status-high-bg,
	.status-disaster-bg {
		@extend %status;
		border: 1px solid rgba($font-color, .2);
		border-radius: 0;
	}
}

.status-green {
	color: $white;
	border: 1px solid darken(desaturate($alt-green, 10%), 20%);
	background-color: darken(desaturate($alt-green, 10%), 16%);
	@extend %status;
}

.status-red {
	color: $white;
	border: 1px solid darken(desaturate($alt-red, 10%), 9%);
	background-color: darken(desaturate($alt-red, 10%), 5%);
	@extend %status;
}

.status-grey {
	color: $form-disabled-font-color;
	background-color: $form-disabled-bg-color;
	border: 1px solid $form-disabled-border-color;
	@extend %status;
}

.status-dark-grey {
	border: 1px solid darken(desaturate($alt-blue-grey, 10%), 12%);
	background-color: darken(desaturate($alt-blue-grey, 10%), 8%);
	@extend %status;
}

.status-yellow {
	color: $white;
	border: 1px solid darken(desaturate($alt-yellow, 9%), 20%);
	background-color: darken(desaturate($alt-yellow, 9%), 18%);
	@extend %status;
}

.status-disabled-bg {
	color: $form-disabled-font-color;
	background-color: $form-disabled-bg-color;
	border: 1px solid rgba($font-color, .2);
	@extend %status;
}

.tag {
	display: inline-block;
	color: $font-selected-color;
	background-color: $ui-bg-selected-color;
	margin: 1px 3px 1px 0;
	padding: 2px 3px;
	line-height: 1em;
	max-width: 133px;
	vertical-align: middle;
	@extend %overflow-ellipsis;
	border-radius: 2px;

	&:last-child {
		margin: 0;
	}

	&.green-bg {
		color: darken($alt-green, 45%);
	}

	&.yellow-bg {
		color: darken($alt-yellow, 45%);
	}
}

.green-bg {
	background-color: $alt-green;
}

.red-bg {
	background-color: $alt-red;
}

.yellow-bg {
	background-color: $alt-yellow;
}

// Severity statuses.
@if $theme-name == 'blue' or $theme-name == 'dark' {
	td[class] {
		+ {
			td.na-bg,
			td.normal-bg,
			td.info-bg,
			td.average-bg,
			td.warning-bg,
			td.high-bg,
			td.disaster-bg {
				border-left: 1px dotted $table-border-color;
			}
		}
	}
}

@each $severity-type, $color in (
	na-bg: $alt-blue-grey,
	normal-bg: $alt-green,
	info-bg: $alt-dark-blue,
	average-bg: $alt-orange,
	warning-bg: $alt-yellow,
	high-bg: $alt-dark-orange,
	disaster-bg: $alt-red,
) {
	.#{$severity-type} {
		color: darken($color, 45%);
		position: relative;

		@if $severity-type == normal-bg {
			background-color: $color;

			a.link-action {
				color: darken($color, 45%);
			}
		}
		@else {
			a.link-action,
			input[type="radio"]:enabled:checked + label {
				color: darken($color, 45%);
			}
		}
	}

	// Dynamically generated classes:
	//  .log-na-bg
	//  .log-normal-bg
	//  .log-info-bg
	//  .log-average-bg
	//  .log-warning-bg
	//  .log-high-bg
	//  .log-disaster-bg
	.log-#{$severity-type} {
		color: darken($color, 45%);
		background-color: $color;
	}
}

.na-bg,
.normal-bg,
.info-bg,
.average-bg,
.warning-bg,
.high-bg,
.disaster-bg {
	a {
		transition: none;
	}

	&.blink-hidden {
		background-color: transparent;

		a {
			color: $font-color;
		}
	}
}

.inactive-bg {
	color: darken($alt-red, 45%);
	background-color: $alt-red;
}

td.inactive-bg {
	@extend .inactive-bg;
}

// Filter checkboxes.
.table-forms-second-column {
	display: inline-block;
	width: 50%;
	min-width: 200px;
	text-align: right;

	.second-column-label {
		padding: 0 10px;
	}
}

// Event status colors.
.problem-unack-fg {
	color: $problem-unack-fg-color;
}

.problem-ack-fg {
	color: $problem-ack-fg-color;
}

.ok-unack-fg {
	color: $ok-unack-fg-color;
}

.ok-ack-fg {
	color: $ok-ack-fg-color;
}

%found-bg {
	background-color: $lighter-yellow;
}

// Plus/Add icon.
.plus-icon {
	display: inline-block;
	@extend %plus-icon;
}

%plus-icon {
	width: 2px;
	height: 8px;
	position: relative;

	&::after {
		content: '';
		width: 8px;
		height: 2px;
		top: 3px;
		left: -3px;
		position: absolute;
	}
}

// Close/Remove icon.
%close-icon {
	display: block;
	padding: 0;
	width: 18px;
	height: 18px;
	line-height: 18px;
	text-align: center;
	color: $font-alt-color;
	font-size: $font-h2-size;
	font-weight: bold;
	text-decoration: none;
	cursor: pointer;
	opacity: .5;
	transition: opacity .2s ease-out;

	&::before {
		content: '\00d7';
	}

	&:hover,
	&:focus,
	&:active {
		color: $font-alt-color;
		text-decoration: none;
		opacity: 1;
	}
}

.remove-btn {
	position: absolute;
	top: 5px;
	right: 5px;
	min-height: auto;
	border: 0;
	background-color: $transparent !important;
	@extend %close-icon;
	border-radius: 2px;

	&:focus {
		box-shadow: none;
	}
}

.overlay-close-btn {
	position: absolute;
	z-index: 1000;
	top: 1px;
	right: 1px;
	min-height: auto;
	border: 0;
	background-color: $transparent !important;
	@extend %close-icon;
	border-radius: 2px;
}

a.overlay-close-btn {
	@extend .overlay-close-btn;
}

.subfilter-disable-btn {
	width: 18px;
	height: 18px;
	line-height: 18px;
	color: $font-selected-color;
	background-color: $ui-bg-selected-color;
	@extend %close-icon;
	border-radius: 2px;
	opacity: 1;

	&:hover {
		color: darken($font-selected-color, 5%);
	}

	&:focus,
	&:active {
		color: darken($font-selected-color, 10%);
	}
}

// Color picker.
.color-picker {
	height: 20px;
	white-space: nowrap;

	div {
		display: inline-block;
		width: 18px;
		height: 18px;
		border: 1px solid $ui-bg-color;

		&:hover {
			border-color: $alt-dark-blue;
			box-shadow: inset 0 0 0 1px $ui-bg-color;
			cursor: pointer;
		}

		&:active {
			box-shadow: inset 0 0 0 2px $ui-bg-color;
			cursor: pointer;
		}
	}
}

.input-color-picker {
	position: relative;
	display: inline-block;

	div {
		position: absolute;
		top: 2px;
		left: 2px;
		width: 18px;
		height: 18px;
		border: 1px solid $form-border-color;
		background: url($sprite-path) no-repeat -323px -411px;
		cursor: pointer;
	}

	input[readonly],
	input:disabled {
		color: $form-disabled-font-color !important;

		+ div {
			cursor: default;
		}
	}

	input:disabled + div {
		background: $form-disabled-font-color !important;
		border: 1px solid $form-disabled-font-color;
	}

	input[type="text"] {
		padding-left: 25px;
	}
}

// Preloader.
@keyframes is-loading-kf {
	to {
		transform: rotate(360deg);
	}
}

.is-loading {
	pointer-events: none;

	&::before {
		background-color: rgba($ui-bg-color, .8);
		content: 'loading'; // For screen-reader
		text-indent: 200%;  // For screen-reader, for IE 200% instead of 100%
		overflow: hidden;
		position: absolute;
		top: 0;
		bottom: 0;
		left: 0;
		right: 0;
		z-index: 5; // More than z-index of .msg-*.
	}

	&::after {
		background-color: rgba($ui-bg-color, .8);
		border: 2px solid $preloader-color;
		border-bottom-color: $preloader-accent-color;
		border-radius: 50%;
		box-shadow: 0 0 0 7px rgba($ui-bg-color, .8);
		width: 20px;
		height: 20px;
		position: absolute;
		margin: auto;
		top: 0;
		bottom: 0;
		left: 0;
		right: 0;
		animation: is-loading-kf .6s infinite linear;
		z-index: 5; // More than z-index of .msg-*.
		content: '';
	}

	&.is-loading-fadein {
		&::before {
			opacity: 0;
			animation: fadein 2s ease-in .5s normal forwards;
		}

		&::after {
			opacity: 0;
			animation: fadein 2s ease-in .5s normal forwards, is-loading-kf .6s infinite linear;
		}

		&.delayed-15s {
			&::before,
			&::after {
				animation-delay: 15s;
			}
		}
	}
}

button {
	&.is-loading {
		position: relative;

		&::before {
			background: none;
		}

		&::after {
			box-shadow: none;
			background: none;
			border: 1px solid $preloader-disabled-color;
			border-bottom-color: $preloader-accent-color;
			width: 12px;
			height: 12px;
		}
	}
}

span {
	&.is-loading {
		position: relative;
		display: inline-block;
		min-width: 40px;
		min-height: 40px;
	}
}

.dashbrd-grid-widget-content,
.dashbrd-grid-iterator-content {
	&.is-loading::before {
		margin: calc(.25rem + 1px);
	}
}

.overlay-dialogue.modal .overlay-dialogue-body {
	&.is-loading {
		overflow: hidden;

		&:before {
			top: 42px;
			right: 1px;
			bottom: 42px;
			left: 1px;
		}
	}
}

.menu-popup-preloader {
	background: $preloader-bg-color;
	border: 1px solid $action-border-color;
	box-shadow: 0 4px 20px 0 $action-shadow-color;
	height: 128px;
	width: 128px;
	position: fixed;
	right: auto;
	bottom: auto;
	z-index: 1010;

	&::before {
		background: $preloader-bg-color;
	}
}

$browser-logos: (
	chrome: 0 0,
	ff: -66px 0,
	ed: 0 -66px,
	opera: -66px -66px,
	safari: 0 -132px
);

%browser-logo-style {
	background: url($browser-sprite-path) no-repeat;
	width: 66px;
	height: 66px;
	margin: 0 auto;
	margin-bottom: 5px;
}

// Dynamically generated classes for the browser logo:
//  .browser-logo-chrome
//  .browser-logo-ff
//  .browser-logo-ed
//  .browser-logo-opera
//  .browser-logo-safari
@each $class, $bg-position in $browser-logos {
	.browser-logo-#{$class} {
		@extend %browser-logo-style;
		background-position: $bg-position;
	}
}

.browser-warning-container {
	margin-top: 5%;
	margin-left: auto;
	margin-right: auto;
	width: 766px;
	text-align: center;
	padding: 28px 28px 10px;
	@extend .table-forms-container;

	h2 {
		text-align: left;
	}

	p {
		margin: .7em 0;
		text-align: left;
	}

	li {
		display: inline-block;
		margin: 25px 20px;
	}
}

.browser-warning-footer {
	border-top: 1px solid $table-border-color;
	margin: 25px 0 0;
	padding: 10px 0 0;
	text-align: center;
}

// TODO: Legacy
%webkit-scrollbar {
	&::-webkit-scrollbar {
		width: 9px;
	}

	&::-webkit-scrollbar-track {
		background-color: $scrollbar-track-color;
	}

	&::-webkit-scrollbar-thumb {
		background-color: $scrollbar-thumb-color;
		border: 1px solid darken($scrollbar-thumb-color, $scrollbar-thumb-color-darken);
	}
}

// TODO: Legacy
%webkit-hor-scrollbar {
	&::-webkit-scrollbar {
		height: 9px;
	}

	@extend %webkit-scrollbar;
}

%cursor-drag {
	cursor: move; // fallback if grab cursor is unsupported
	cursor: grab;
}

%cursor-dragging {
	cursor: move; // fallback if grabbing cursor is unsupported
	cursor: grabbing;
}

.cursor-dragging {
	@extend %cursor-dragging;
}

.cursor-move {
	cursor: move;
}

tr.cursor-move {
	td * {
		cursor: move;
	}
}

.cursor-pointer {
	cursor: pointer;
}

.overflow-ellipsis {
	table-layout: fixed;
	@extend %overflow-ellipsis;

	td {
		@extend %overflow-ellipsis;
	}

	th {
		@extend %overflow-ellipsis;

		a {
			@extend %overflow-ellipsis;
		}
	}
}

.rel-container {
	position: relative;
	display: inline-block;
	min-width: 16px;
	white-space: nowrap;

	.icon-info {
		margin-right: 5px;

		&:only-of-type {
			margin-right: 0;
		}

		&:last-child {
			margin-right: 0;
		}
		&.status-green {
			border-right: 1px solid darken(desaturate($alt-green, 10%), 20%);
		}
	}
}

main {
	.server-name {
		float: right;
		margin: 10px;
		color: $font-alt-color;
	}
}

.uppercase {
	text-transform: $font-transform;
}

.flickerfreescreen {
	position: relative;
	overflow: hidden;

	&.is-loading {
		min-height: 64px;
	}
}

.graph-wrapper {
	display: inline;
}

// Dashboard widget - URL.
.widget-url {
	display: block;
}

// Analog Clock.
.clock {
	display: flex;
	justify-content: center;
	padding: 0 10px;
	height: 100%;
}

.clock-svg {
	flex-grow: 1;
}

.time-zone {
	margin: 0 0 .5em;
	white-space: nowrap;
}

.local-clock {
	margin: .5em 0 0;
	white-space: nowrap;
}

.clock-face {
	fill: $clock-face-color;
}

.clock-hand {
	fill: $clock-hand-color;
}

.clock-hand-sec {
	fill: $clock-hand-sec-color;
}

.clock-lines {
	fill: $clock-lines-color;
}

svg {
	overflow: hidden;
}

.sysmap {
	height: 100%;
	width: auto;
	padding: 0 10px;
	text-align: center;
}

.sysmap-scroll-container {
	overflow-x: auto;
	overflow-y: hidden;
	position: relative;
	width: calc(100% - 20px);
	border: 10px solid $ui-bg-color;
	background: $ui-bg-color;
	display: block;
	margin-top: 4px;

	.map-container {
		display: table;
	}

	.flickerfreescreen {
		display: inline-block;
	}

	.table-forms-container {
		display: table;
		margin: 0;
		padding: 0;
		border: 0;
	}
}

.sysmap-widget-container {
	overflow: hidden;
	height: 100%;
	display: flex;

	svg {
		flex-grow: 1;
	}
}

.lld-overrides-operations-table,
.confirmation-msg {
	white-space: normal;
	word-break: break-word;
}

.overrides-list {
	display: table;
	width: 90%;
	max-width: 738px;
	padding-left: 15px;

	.overrides-list-item {
		display: table-row;

		.remove-btn {
			position: relative;
			right: -73px;
			top: 3px;
		}
	}
}

.overrides-options-list {
	white-space: normal;
	padding: 5px 0 8px;
	margin-bottom: 10px;
	border-bottom: 1px solid $table-border-color;

	> li {
		display: inline-block;
		margin: 2px 7px 2px 0;
		white-space: nowrap;

		> div {
			position: relative;
			padding: 1px 18px 1px 1px;
			background-color: $ui-bg-selected-color;
			border-radius: 2px;

			> span {
				color: lighten($ui-bg-selected-color, 100%);
				padding-left: 8px;
				line-height: 22px;
			}

			> input[type=text] {
				border-style: none;
				line-height: 22px;
				min-height: 22px;
				width: 85px;
			}

			> .subfilter-disable-btn {
				position: absolute;
				right: 0;
				top: 0;
				border: 0;

				&:focus,
				&:hover {
					background: none;
				}
			}
		}
	}
}

.list-accordion-foot {
	> div {
		display: table-cell;
		padding-top: 10px;
	}
}

.color-preview-box {
	height: 24px;
	width: 24px;
	float: left;
	margin-right: 10px;
	cursor: pointer;
	border: 0;
	border-radius: 0;
}

.list-vertical-accordion {
	display: table;
	padding-left: 15px;
	width: calc(100% - 15px);

	.list-accordion-item {
		display: table-row;

		.remove-btn {
			position: relative;
			right: -10px;
			top: 3px;
		}
	}

	.list-accordion-item-head,
	.list-accordion-item-body {
		padding-bottom: 2px;
	}

	.list-accordion-item-closed {
		.multiselect {
			height: 24px;
			overflow: hidden;
		}

		.list-accordion-item-head {
			margin-bottom: 5px;
		}

		.list-accordion-item-body {
			display: none;
		}
	}
}

.display-none {
	display: none;
}

.checkbox-list {
	li {
		overflow: hidden;
		text-overflow: ellipsis;
		line-height: 20px;

		label {
			line-height: 16px;
			vertical-align: bottom;
		}
	}
}

.columns-wrapper {
	$column-count: (2, 3);
	$column-size: (
		5: 5%,
		10: 10%,
		15: 15%,
		20: 20%,
		33: 33.33333%,
		35: 35%,
		40: 40%,
		50: 50%,
		75: 75%,
		90: 90%,
		95: 95%
	);

	display: flex;
	flex-wrap: wrap;

	&.columns-nowrap {
		flex-wrap: nowrap;
	}

	// Dynamically generated classes for the columns count:
	//  .columns-2
	//  .columns-3
	@each $count in $column-count {
		&.columns-#{$count} > {
			div,
			li {
				display: block;
				flex: 0 0 (100% / $count);
				max-width: (100% / $count);
			}
		}
	}

	// Dynamically generated classes for the column width:
	//  .column-5
	//  .column-10
	//  .column-15
	//  .column-20
	//  .column-33
	//  .column-35
	//  .column-40
	//  .column-50
	//  .column-75
	//  .column-90
	//  .column-95
	@each $class, $width in $column-size {
		.column-#{$class} {
			flex: 0 0 $width;
			max-width: $width;
		}
	}

	.column-center {
		display: flex;
		justify-content: center;
		text-align: center;
	}

	.column-middle {
		display: flex;
		align-items: center;
	}
}

.preprocessing-list {
	$name-width: 295px;
	$on-fail-width: 100px;
	$action-width: 120px;

	display: block;
	max-width: 930px;
	min-width: 800px;

	> li {
		display: block;
		position: relative;
	}

	.drag-icon {
		position: absolute;
		left: 0;
		top: 5px;
	}

	.list-numbered-item::before {
		content: counter(line) ':';
		flex: 0 0 15px;
		max-width: 15px;
		line-height: 24px;
		padding-right: 5px;
	}

	input[type=text],
	select {
		width: 100%;
		min-width: 0; // https://stackoverflow.com/a/43361500
	}

	input[type=text],
	.btn-link {
		&:not(:last-of-type) {
			margin-right: 10px;
		}
	}

	.preprocessing-list-head,
	.preprocessing-list-foot,
	.preprocessing-step,
	.on-fail-options,
	.step-name,
	.step-parameters,
	.step-on-fail,
	.step-action {
		display: flex;
		align-items: center;
		box-sizing: border-box;
	}

	.step-name,
	.step-parameters,
	.step-on-fail,
	.step-action,
	.on-fail-options > label,
	.on-fail-options > .radio-segmented {
		padding: 5px 5px 5px 0;
	}

	.step-name {
		flex: 0 0 $name-width;
		max-width: $name-width;
	}

	.step-parameters {
		flex: 1;
	}

	.step-on-fail {
		flex: 0 0 $on-fail-width;
		max-width: $on-fail-width;
		justify-content: center;
		text-align: center;
	}

	.step-action {
		flex: 0 0 $action-width;
		max-width: $action-width;
		padding-right: 0;
	}

	.on-fail-options {
		padding-right: $on-fail-width + $action-width + 5px;
		margin-bottom: 5px;

		> label {
			padding-left: 30px;
		}

		input[type=text] {
			flex: 1;
		}
	}

	.preprocessing-list-head {
		color: $font-alt-color;
		line-height: 14px;

		.step-name {
			padding-left: 30px;
		}
	}

	.preprocessing-list-item {
		.step-name {
			padding-left: 10px;
		}
	}

	.preprocessing-list-foot {
		justify-content: space-between;

		.step-action {
			height: 24px;

			+ .step-action:last-child {
				margin-left: auto;
				justify-self: flex-end;
			}
		}
	}
}

.navtree {
	$max_depth: 10;

	@keyframes fadein {
		from {
			opacity: 0;
		}
		to {
			opacity: 1;
		}
	}

	.tree {
		width: 100%;
		height: 100%;

		.tree-list {
			list-style: none;

			&.root > .tree-item > .tree-row > .content > .margin-lvl {
				flex: 0 0 15px;
			}

			> .tree-item.ui-sortable-helper .content {
				padding-left: 5px;
			}

			@for $i from 0 through $max_depth {
				&[data-depth="#{$i}"] > .tree-item {
					> .tree-row > .content > .margin-lvl {
						flex: 0 0 ($i * 15px + 10px);
					}
					&.ui-sortable-helper {
						margin-left: ($i * 15px + 10px);

						> .tree-row > .content > .margin-lvl {
							display: none;
						}
					}
				}
			}

			&[data-depth] .ui-sortable-helper {
				> .tree-row > .content > .margin-lvl {
					flex: 0 0 15px;
				}

				@for $i from 1 through $max_depth - 1 {
					$class_tree_list: '.tree-list';
					@for $j from 1 through $i {
						@if $j != 1 {
							$class_tree_list: $class_tree_list + ' .tree-list';
						}
					}
					#{$class_tree_list} > li > .tree-row > .content > .margin-lvl {
						flex: 0 0 ($i * 15px + 15px);
					}
				}
			}
		}

		.tree-item {
			> .tree-row {
				width: 100%;
				min-width: 320px;
				border-bottom: 1px solid $table-border-color;
				padding: 8px 0;

				&:hover {
					background-color: $ui-hover-color;
				}

				> .problem-icon-list {
					float: right;
					padding-left: 10px;
					margin-right: 10px;
				}

				> .tools {
					float: right;
					position: relative;
					padding-left: 10px;
					margin-right: 10px;
					display: flex;
					width: 85px;

					.edit-item-btn,
					.remove-item-btn,
					.import-items-btn,
					.add-child-btn {
						margin-left: 5px;
						cursor: pointer;
						border: 0;
						opacity: .5;
						float: left;

						&::-moz-focus-inner {
							padding: 0;
						}
					}
					.edit-item-btn:hover,
					.remove-item-btn:hover,
					.import-items-btn:hover,
					.add-child-btn:hover {
						opacity: 1;
					}
					.edit-item-btn:focus,
					.remove-item-btn:focus,
					.import-items-btn:focus,
					.add-child-btn:focus {
						opacity: 1;
						outline: none;
					}
					.add-child-btn {
						background: url($sprite-path) no-repeat -47px -551px;
						background-color: $transparent !important;
						height: 15px;
						width: 14px;
					}
					.edit-item-btn {
						background: url($sprite-path) no-repeat -47px -478px;
						background-color: $transparent !important;
						height: 15px;
						width: 14px;
					}
					.import-items-btn {
						background: url($sprite-path) no-repeat -47px -515px;
						background-color: $transparent !important;
						height: 15px;
						width: 14px;
					}
					.remove-btn {
						position: relative;
						margin-left: 10px;
						top: 0;
					}
				}

				> .content {
					display: flex;
					height: 20px;

					> .arrow {
						flex: 0 0 15px;
						text-align: center;
						margin: 2px 2px 0 -5px;

						> .treeview {
							display: none;
						}
					}

					> .drag-icon {
						min-width: 24px;
					}

					> .item-name {
						flex: 0 1 auto;
						white-space: nowrap;
						overflow: hidden;
						margin-right: 5px;
						text-overflow: ellipsis;
						line-height: 1.5;
					}
				}
			}

			&.is-parent {
				> .tree-row {
					> .content {
						> .arrow {
							> .treeview {
								display: block;
							}
						}
					}
				}
			}

			&.selected {
				> .tree-row {
					@extend %found-bg;

					&:hover {
						@extend %found-bg;
					}
				}
			}

			&.no-map,
			&.inaccessible {
				> .tree-row {
					> .content {
						> .item-name {
							color: $form-border-color;
						}
					}
				}
			}

			&.ui-sortable-helper {
				background: $ui-sortable-helper-background-color;
				border-color: $ui-sortable-helper-border-color;
				border-width: 1px;
				border-style: solid;

				.tools {
					display: none;
				}
			}

			&.opened > ul {
				display: block;
			}

			&.closed > ul {
				display: none;
			}

			.sortable-error {
				border-color: transparent;
				background: rgba($red, .2);
			}
		}

		.highlighted-parent > .tree-row {
			background: $ui-highlighted-parent-background-color;
		}

		.placeholder {
			background-color: $ui-placeholder-background-color;
			animation: fadein .5s;
		}
	}

	.problem-icon-list {
		flex-wrap: nowrap;
	}
}

.problem-icon-list {
	display: flex;
	flex-wrap: wrap;

	.problem-icon-list-item {
		border-radius: 3px;
		color: $btn-font-color;
		display: inline-block;
		flex: 0 0 7px;
		font-size: 12px;
		line-height: 1;
		padding: 3px 4px 2px;
		margin: 1px 0;

		&:not(:last-of-type) {
			margin-right: 5px;
		}
	}
}

:-ms-input-placeholder {
	color: $input-placeholder-color !important;
}

::-ms-input-placeholder {
	color: $input-placeholder-color;
}

::placeholder {
	color: $input-placeholder-color;
}

.icon-action-command,
.icon-action-close,
.icon-action-msg,
.icon-action-msgs,
.icon-action-severity-up,
.icon-action-severity-down,
.icon-action-severity-changed,
.icon-action-message,
.icon-action-ack,
.icon-action-unack,
.icon-invisible,
.icon-problem-generated,
.icon-problem-recovery,
.icon-actions-number-gray,
.icon-actions-number-yellow,
.icon-actions-number-red,
.icon-description {
	display: inline-block;
	position: relative;
	height: 18px;
	width: 18px;
	margin: 0 5px 0 0;
	top: 0;
	bottom: 0;
	vertical-align: bottom;

	&::before {
		content: '';
		display: inline-block;
		position: absolute;
		top: 0;
		left: 0;
		width: 18px;
		height: 18px;
		background-image: url($sprite-path);
		background-repeat: no-repeat;
	}
}

[data-count][class*='icon-']::after,
.icon-description::after {
	position: absolute;
	content: attr(data-count);
	text-align: center;
	margin-top: -2px;
	font-size: 9px;
	letter-spacing: -.25px;
	width: 18px;
}

.icon-action-command::before {
	background-position: -249px -245px;
}

.icon-action-close::before {
	background-position: -224px -245px;
}

.icon-action-msg::before {
	background-position: -299px -245px;
}

.icon-action-severity-up::before {
	background-position: -349px -245px;
}

.icon-action-severity-down::before {
	background-position: -374px -245px;
}

.icon-action-severity-changed::before {
	background-position: -399px -245px;
}

.icon-action-message::before {
	background-position: -199px -245px;
}

.icon-action-ack::before {
	background-position: -323px -245px;
}

.icon-action-unack::before {
	background-position: -173px -245px;
}

.icon-invisible::before {
	background-position: -89px -803px;
}

.icon-problem-generated::before {
	background-position: -449px -245px;
}

.icon-problem-recovery::before {
	background-position: -424px -245px;
}

.icon-action-msgs {
	&[data-count]::after {
		color: $ui-bg-color;
	}

	&::before {
		background-position: -474px -245px;
	}
}

.icon-actions-number-gray {
	&[data-count]::after {
		color: $font-color;
	}

	&::before {
		background-position: -499px -245px;
	}
}

.icon-actions-number-yellow {
	&[data-count]::after {
		color: $font-color;
	}

	&::before {
		background-position: -549px -245px;
	}
}

.icon-actions-number-red {
	&[data-count]::after {
		color: $font-color;
	}

	&::before {
		background-position: -524px -245px;
	}
}

.icon-description {
	margin: 0 0 0 5px;

	&::after {
		content: '?';
		color: $ui-bg-color;
	}

	&::before {
		background-position: -474px -245px;
	}
}

#expressions_list .ui-sortable-helper {
	display: table;
}

// Range control.
$range-track-color: #c0c0c0;
$range-progress-color: $link-color;
$range-thumb-color: $link-color;
$range-thumb-color-focus: $link-active-color;
$range-progress-color-focus: $link-active-color;
$range-thumb-size: 10px;
$range-track-height: 2px;
$range-input-width: 31px;

.range-control {
	position: relative;
	display: inline-block;
	vertical-align: middle;

	input[type=range] {
		cursor: pointer;
		-webkit-appearance: none; /* Hides the slider so that custom slider can be made */
		-moz-appearance: none; /* Hides the slider so that custom slider can be made */
		width: calc(100% + 10px);
		opacity: 0;
		vertical-align: middle;
		margin: 0 -5px;
		padding: 0;
		height: 20px;

		&:focus {
			outline: none;
		}

		/* Special styling for WebKit/Blink */
		&::-webkit-slider-thumb {
			margin-top: 1px; /* You need to specify a margin in Chrome, but in Firefox and IE it is automatic */
			height: $range-thumb-size;
			width: $range-thumb-size;
			opacity: 0;
		}

		&::-webkit-slider-runnable-track {
			height: $range-thumb-size;
			opacity: 0;
		}
	}

	input[type=text] {
		width: $range-input-width;
		float: right;
	}

	> div {
		position: relative;
		width: calc(100% - 10px - #{$range-input-width});
		margin: 2px $range-thumb-size 0 0;
		float: left;
	}

	.range-control-track,
	.range-control-progress {
		position: absolute;
		top: 50%;
		margin-top: -$range-track-height / 2;
		left: 0;
		height: $range-track-height;
		cursor: pointer;
	}

	.range-control-track {
		width: 100%;
		background: $range-track-color;
	}

	.range-control-progress {
		background: $range-progress-color;
	}

	.range-control-thumb {
		position: absolute;
		top: 50%;
		margin-top: -$range-thumb-size / 2;
		margin-left: -$range-thumb-size / 2;
		width: $range-thumb-size;
		height: $range-thumb-size;
		border-radius: 50%;
		background: $range-thumb-color;
	}

	&.range-control-focus {
		.range-control-thumb {
			margin-top: -$range-thumb-size / 1.5;
			margin-left: -$range-thumb-size / 1.5;
			background: $range-thumb-color-focus;
			border: 2px solid lighten($btn-bg-color, 10%);
		}

		.range-control-progress {
			background: $range-progress-color-focus;
		}
	}

	&.disabled {
		opacity: 1;

		input[type=range] {
			cursor: default;
		}
		.range-control-progress,
		.range-control-thumb {
			background: #c0c0c0;
		}
	}

	datalist {
		position: absolute;
		display: flex;
		width: 100%;
		top: 50%;
		margin-top: -$range-track-height / 2;

		option {
			padding: 0;
			font-size: 0;
			flex: 1 0 0;
			height: $range-track-height;
			border-left: 1px solid $body-bg-color;
		}
	}
}

.graph-legend {
	text-align: left;
	white-space: nowrap;
	text-overflow: ellipsis;
	overflow: hidden;
}

.graph-widget-config-tabs {
	padding: 10px 0;

	> .tabs-nav {
		padding-left: calc(15% + 10px);
		margin-right: 0;
		margin-left: 0;
	}
}

// Screen reader.
.inline-sr-only {
	font-size: 0;
}

.preprocessing-test-results {
	td {
		vertical-align: top !important;
	}

	.rel-container {
		top: 4px;
		margin-left: 3px;
	}
}

#preprocessing-test-form {
	.table-forms-separator {
		margin-top: -2px;
	}
}

.totals-list {
	&:not(.list-table) {
		display: flex;
		height: 100%;
	}

	> div {
		flex: 1;
		align-items: center;
		display: flex;
		line-height: 18px;
		overflow: hidden;
		padding: 0 10px;
		position: relative;
	}

	.count {
		font-size: 16px;
	}

	&.totals-list-horizontal {
		> div {
			flex-direction: column;
			justify-content: center;
			min-width: 55px;
			text-align: center;
		}
	}

	&.totals-list-vertical {
		flex-direction: column;

		> div {
			min-height: 21px;
			padding-top: 3px;
		}

		.count {
			margin-right: 5px;
		}
	}
}

// Widget "Host availability".
.host-avail-widget {
	td:not(:first-child) {
		border-left: 1px dotted $table-border-color;

	}

	.host-avail-true {
		background: $host-avail-true-bg-color;
	}

	.host-avail-false {
		background: $host-avail-false-bg-color;
	}

	.host-avail-unknown {
		background: $host-avail-unknown-bg-color;
	}

	.host-avail-total {
		background: $host-avail-total-bg-color;
	}
}

// Input group

.input-group {
	position: relative;
	display: flex;
	flex-wrap: wrap;
	align-items: stretch;
	width: 100%;

	* {
		box-sizing: border-box;
	}

	input,
	textarea {
		flex: 1;
		border-right: 0;

		&:focus,
		&:active {
			+ .btn-undo {
				border-top-color: $form-border-focus-color;
				border-bottom-color: $form-border-focus-color;
			}
		}
	}

	button {
		position: relative;

		&.btn-change {
			border-radius: 0;

			&:disabled {
				display: none;
			}
		}

		&.btn-undo {
			display: none;
			width: 24px;
			border-left: 0;
			border-right: 0;
			border-top: 1px solid $form-border-color;
			border-bottom: 1px solid $form-border-color;
			border-radius: 0;
			background-color: $form-bg-color;
			transition: border-color .2s ease-out, box-shadow .2s ease-out;

			&::before {
				position: absolute;
				top: 0;
				left: 0;
				display: block;
				width: 22px;
				height: 22px;
				content: '';
				background: url($sprite-path) no-repeat -119px -474px;
			}

			&.is-focused {
				border-top: 1px solid $form-border-focus-color;
				border-bottom: 1px solid $form-border-focus-color;
			}

			&:hover,
			&:focus,
			&:active {
				border-top: 1px solid $form-border-focus-color;
				border-bottom: 1px solid $form-border-focus-color;
				@include btn-hover-active($btn-font-color, $btn-bg-color);

				&::before {
					background-position: -431px -474px;
				}
			}
		}

		&.btn-dropdown-toggle {
			border-color: $form-border-focus-color;
			border-top-left-radius: 0;
			border-bottom-left-radius: 0;

			&:disabled {
				@extend %form-disabled;
			}
		}
	}
}

.input-secret {
	position: relative;
	display: flex;
	flex: 1;

	input {
		flex: 1;
	}

	button {
		position: absolute;
		top: 0;
		left: 0;
		width: 100%;
		opacity: 0;

		&:enabled {
			&:hover,
			&:focus,
			&:active {
				opacity: 1;
				animation: fadein .2s;
			}
		}
	}
}

// Dropdown

.btn-dropdown-container {
	display: flex;
}

.icon-text {
	&::before {
		background: url($sprite-path) no-repeat -87px -474px;
	}

	&:not(.highlighted):enabled {
		&:hover,
		&:focus,
		&:active,
		&[aria-expanded="true"] {
			&::before {
				background-position: -399px -474px;
			}
		}
	}
}

.icon-secret {
	&::before {
		background: url($sprite-path) no-repeat -87px -510px;
	}

	&:not(.highlighted):enabled {
		&:hover,
		&:focus,
		&:active,
		&[aria-expanded="true"] {
			&::before {
				background-position: -399px -510px;
			}
		}
	}
}

.icon-invisible.menu-popup-item,
.icon-invisible.btn-dropdown-toggle {
	width: 100%;

	&::before {
		background: url($sprite-path) no-repeat -87px -800px;
	}

	&:not(.highlighted):enabled {
		&:hover,
		&:focus,
		&:active,
		&[aria-expanded="true"] {
			&::before {
				background-position: -399px -800px;
			}
		}
	}
}
.icon-invisible.btn-dropdown-toggle {
	margin: 0;
}

.btn-split {
	display: inline-block;
	position: relative;
	margin-right: 10px;

	li {
		display: inline-block;

		button {
			margin: 0 -1px 0 0;
			border-radius: 0;
		}

		&:first-child button {
			border-radius: 2px 0 0 2px;
		}

		&:last-child button {
			border-radius: 0 2px 2px 0;
		}

		&:only-child button {
			border-radius: 2px;
		}
	}
}

.btn-toggle-chevron {
	position: relative;

	&[aria-expanded="true"] {
		@include btn-hover-active($btn-font-color, $btn-bg-color);
	}

	&::after {
		content: '';
		position: absolute;
		right: 8px;
		top: calc(50% - 3px);
		width: 5px;
		height: 5px;
		border-top: 1px solid $btn-alt-font-color;
		border-right: 1px solid $btn-alt-font-color;
		transform: rotate(135deg) translate(-1px,1px);
		transition: transform .3s;
	}

	&[disabled] {
		&::after {
			border-top-color: $btn-disabled-font-color;
			border-right-color: $btn-disabled-font-color;
		}
	}

	&:enabled {
		&:active,
		&[aria-expanded="true"] {
			&::after {
				transform: rotate(315deg) translate(-1px,1px);
			}
		}

		&:hover,
		&:focus,
		&:active,
		&[aria-expanded="true"] {
			&::after {
				border-top-color:  $btn-font-color;
				border-right-color: $btn-font-color;
			}
		}
	}
}

.btn-dropdown-toggle {
	white-space: nowrap;
	overflow: hidden;
	text-indent: -200px;

	&[class*='icon-'] {
		padding-left: 22px;

		&::before {
			position: absolute;
			top: 0;
			left: 0;
			display: block;
			width: 22px;
			height: 22px;
			content: '';
		}

		&::after {
			top: 6px;
			right: 2px;
		}
	}

	&::after {
		position: absolute;
		top: 7px;
		right: 6px;
		width: 10px;
		height: 10px;
		content: '';
		background: url($sprite-path) no-repeat -547px -431px;
	}

	&:enabled {
		&:hover,
		&:focus,
		&:active {
			&::after {
				background-position: -604px -431px;
			}
		}
	}

	&[aria-expanded="true"] {
		@include btn-hover-active($btn-font-color, $btn-bg-color);

		&::after {
			background: url($sprite-path) no-repeat -604px -503px;
		}

		&:hover,
		&:focus,
		&:active {
			&::after {
				background: url($sprite-path) no-repeat -604px -503px;
			}
		}
	}
}

// Macros mass update tab.

.checkbox-block {
	display: none;
	margin: 10px 0;
}

#tbl_macros.massupdate-remove {
	th,
	td {
		display: none;
	}

	th:nth-child(1),
	td:nth-child(1),
	td.nowrap {
		display: table-cell;
	}
}

@media screen and (-ms-high-contrast: active), (-ms-high-contrast: none) {
	/* for IE11 only. Fixed cell height if table has 100% height */
	.host-avail-widget {
		td {
			height: 100%;
		}
	}
}

// HOST INTERFACES

.interface-container {
	width: fit-content;
	width: -moz-fit-content;
	padding-left: 0;

	&:not(.interface-container-header):not(:empty) {
		margin-bottom: 5px;

		& ~ .interface-container:not(:empty) {
			border-top: 1px solid $form-border-color;
			padding-top: 10px;
		}
	}

	&:empty {
		display: none;
	}

	.interface-row {
		display: grid;
		grid-template-columns: 26px 36px 225px 175px 85px 100px 20px 1fr;
		grid-template-rows: 24px 1fr;
		gap: 5px;

		&:not(:first-of-type) {
			margin-top: 5px;
		}

		&[data-type] .interface-cell-details {
			display: none;
		}

		.interface-cell {
			align-self: center;

			.interface-btn-toggle {
				display: none;
				@extend .btn-link;
			}

			&.interface-cell-header {
				color: $font-alt-color;
				text-align: left;
			}

			.table-forms-td-left,
			.table-forms-td-right {
				padding-bottom: 0;
			}
		}
	}
}

// Host interface accordion for SNMP specific styles.
.interface-row.list-accordion-item[data-type="2"] {
	&.list-accordion-item-closed {
		.interface-btn-toggle {
			@extend .btn-widget-expand;
		}

		.list-accordion-item-body {
			display: none;
		}
	}

	&.list-accordion-item-opened {
		.interface-btn-toggle {
			@extend .btn-widget-collapse;
		}

		.list-accordion-item-body {
			display: block;
		}
	}

	.interface-btn-toggle {
		display: inline-block;
		@extend %btn-widget;
	}
}

// Popup with debug data of request processing to Zabbix server.
.debug-modal {
	&.overlay-dialogue.modal {
		.overlay-dialogue-body {
			overflow-x: auto;

			&::-webkit-scrollbar {
				height: 9px;
			}
		}
	}

	.logitems {
		pre {
			white-space: nowrap;
		}
	}

	.logtotalms {
		color: $font-alt-color;
		float: left;
		line-height: 24px;
	}
}

// Table column styles
#itemsTable {
	.table-col-handle { width: 26px; }
	.table-col-no { width: 20px; }
	.table-col-name-normal { width: 285px; }
	.table-col-name { width: 365px; }
	.table-col-type { width: 85px; }
	.table-col-function { width: 85px; }
	.table-col-draw-style { width: 85px; }
	.table-col-y-axis-side { width: 85px; }
	.table-col-colour { width: 105px; }
	.table-col-action { width: 55px; }
}

z-select,
.z-select {
	&.z-select-host-interface {
		.description:not(:empty) {
			display: block;
			margin-top: 5px;
			color: $input-placeholder-color;
		}

		&[disabled],
		li[disabled] {
			.description:not(:empty) {
				color: $form-disabled-font-color;
			}
		}
	}
}

// Dashboard list table.
.dashboard-list {
	.dashboard-list-item {
		display: flex;
		justify-content: space-between;
		height: 18px;

		.status-green {
			background-color: $dashboard-my-bg-color;
			border-color: $dashboard-my-bg-color;
		}

		.status-yellow {
			background-color: $dashboard-shared-bg-color;
			border-color: $dashboard-shared-bg-color;
		}
	}
}

.multiselect-description-container {
	display: flex;
	align-items: center;

	> .multiselect-control {
		margin-right: 5px;
	}
}

// Users permissions tab.
.rules-status-container {
	> span {
		text-transform: none;
		margin: 3px 3px 3px 0;

		&:last-of-type {
			margin-right: 0;
		}
	}

	> .status-green:not(:last-of-type) {
		border-right: 1px solid darken(desaturate($alt-green, 10%), 20%);
	}

	> .status-grey:not(:last-of-type) {
		border-right: 1px solid $form-disabled-border-color;
	}
}

// Used in form lists to separate input elements on sections.
.input-section-header {
	padding-top: 10px;
}

.modal-popup-preprocessing {
	.preprocessing-list .step-name {
		flex: 0 0 180px;
	}

	.preprocessing-list {
		min-width: unset;
		max-width: unset;
	}
}

.modal-popup-static,
.modal-popup-preprocessing {
	.table-forms-container {
		border: none;
	}

	.ui-tabs-nav {
		position: sticky;
		top: 0;
		background: $header-bg-color;
		z-index: 3;
	}

	.textarea-flexible {
		max-height: 200px;
		overflow-y: auto;
	}
}

.global-macro-table,
.inherited-macros-table,
.host-macros-table {
	.table-col-value,
	.table-col-template-value {
		width: 300px;
	}
}

<<<<<<< HEAD
#valuemap-rename-table {
	width: 100%;
}

#valuemap-table {
	tbody td {
		border-collapse: separate;
		border-top: 1px solid $table-border-color;
		border-bottom: 1px solid $table-border-color;
	}

	.valuemap-row td {
		vertical-align: top;
	}

	.valuemap-label {
		word-break: break-all;
		white-space: normal;
	}
}

.valuemap-checkbox {
	margin-top: 10px;
=======
.active-readonly {
	&[readonly] {
		color: $font-color;
		background-color: $form-bg-color !important;
		border-color: $form-border-color;
	}
>>>>>>> b115a9e3
}<|MERGE_RESOLUTION|>--- conflicted
+++ resolved
@@ -7457,7 +7457,14 @@
 	}
 }
 
-<<<<<<< HEAD
+.active-readonly {
+	&[readonly] {
+		color: $font-color;
+		background-color: $form-bg-color !important;
+		border-color: $form-border-color;
+	}
+}
+
 #valuemap-rename-table {
 	width: 100%;
 }
@@ -7481,12 +7488,4 @@
 
 .valuemap-checkbox {
 	margin-top: 10px;
-=======
-.active-readonly {
-	&[readonly] {
-		color: $font-color;
-		background-color: $form-bg-color !important;
-		border-color: $form-border-color;
-	}
->>>>>>> b115a9e3
 }