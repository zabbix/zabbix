--- conflicted
+++ resolved
@@ -840,8 +840,6 @@
 	display: inline-block;
 	padding: 5px;
 	position: relative;
-<<<<<<< HEAD
-=======
 
 	.wordbreak {
 		white-space: normal;
@@ -860,7 +858,6 @@
 			max-width: 452px;
 		}
 	}
->>>>>>> 6542e21f
 }
 
 .border-left {
