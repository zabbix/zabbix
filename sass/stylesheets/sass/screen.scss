--- conflicted
+++ resolved
@@ -6920,7 +6920,6 @@
 }
 
 #preprocessing-test-form {
-
 	.table-forms-separator {
 		margin-top: -2px;
 	}
@@ -6929,30 +6928,19 @@
 // WIDGET "HOST AVAILABILITY"
 
 .host-avail-widget {
+	width: 100%;
+	height: 100%;
 	table-layout: fixed;
 
-<<<<<<< HEAD
-	&.host-avail-layout-horizontal,
-	&.host-avail-layout-vertical {
-		width: 100%;
-		height: 100%;
-=======
 	td {
 		line-height: 18px;
 		overflow: hidden;
 		padding: 0 10px;
 		vertical-align: middle;
 	}
->>>>>>> 9476044e
-
-		td {
-			padding: 0 10px;
-			vertical-align: middle;
-		}
-
-		.host-avail-count {
-			font-size: 16px;
-		}
+
+	.host-avail-count {
+		font-size: 16px;
 	}
 
 	&.host-avail-layout-horizontal {
@@ -6977,11 +6965,6 @@
 		.host-avail-count {
 			margin-right: 5px;
 		}
-	}
-
-	&.list-table tbody td:not(:last-of-type),
-	&.list-table tbody th:not(:last-child) {
-		border-right: 1px dotted $table-border-color;
 	}
 
 	.host-avail-true {
