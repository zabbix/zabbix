$theme-name: 'blue' !default;

$icon-default-size: 16px;

$btn-icon-size: 18px;
$btn-icon-small-size: 12px;

$main-menu-icon-size: 24px;
$main-menu-submenu-icon-size: $icon-default-size;
$user-menu-icon-size: $icon-default-size;

$ui-transitions: true !default;

// Sync with JavaScript variable: UI_TRANSITION_DURATION.
$ui-transition-duration: .3s !default;

// Sprite path
$sprite-path: '../img/icon-sprite.svg?20220722'; // TODO - AS: should be removed
$icons-path: '../fonts/';
$browser-sprite: '../img/browser-sprite.png?20220722';

@import "utils/mixins";

@import "base/reset";
@import "base/colors";
@import "base/typography";
@import "base/icons";
@import "base/common";

@import "utils/indicator";
@import "utils/resizable";
@import "utils/scrollable";
@import "utils/sortable";

@import "layout/layout";
@import "layout/header";
@import "layout/footer";
@import "layout/sidebar";
@import "layout/grid-columns";
@import "layout/form-grid";

@import "components/buttons";
@import "components/checkbox-list";
@import "components/color-picker";
@import "components/columns-wrapper";
@import "components/dashboard/dashboard";
@import "components/dashboard/widget-clock";
@import "components/dashboard/widget-inaccessible";
@import "components/dashboard/widget-item";
@import "components/dashboard/widget-slareport";
@import "components/dashboard/widget-svggraph";
@import "components/dashboard/widget-tophosts";
@import "components/diff";
@import "components/expandable-subfilter";
@import "components/form-search";
@import "components/inline-filter";
@import "components/list-table";
@import "components/menu-main";
@import "components/menu-user";
@import "components/message-box";
@import "components/radio-list-control";
@import "components/range-control";
@import "components/section";
@import "components/service/info";
@import "components/subfilter";
@import "components/svg-graph";
@import "components/tabfilter";
@import "components/toc";
@import "components/z-bar-gauge";
@import "components/z-select";

.link-action {
	border-bottom: 1px dotted;
	cursor: pointer;
	color: $font-color;

	&:visited {
		@extend %link-action-style;
	}

	&:hover {
		@extend %link-action-style;
		color: $link-hover-color;
		border-bottom: 1px solid rgba($link-hover-color, .35);
	}

	&:active {
		@extend %link-action-style;
	}

	&:focus {
		outline: none;
		border-bottom: 2px solid rgba($link-hover-color, .35);
	}
}

%link-action-style {
	border-bottom: 1px dotted;
	text-decoration: none;
}

.link-alt {
	text-decoration: none;
	cursor: pointer;

	&:link {
		border-bottom: 1px solid rgba($link-alt-underline-color, .35);
	}

	&:visited {
		border-bottom: 1px solid rgba($link-alt-underline-color, .35);
	}

	&:hover {
		color: $link-hover-color;
		border-bottom: 1px solid rgba($link-hover-color, .5);
	}

	&:focus {
		color: $link-hover-color;
		outline: none;
		border-bottom: 2px solid rgba($link-hover-color, .35);
	}

	&:active {
		color: $link-active-color;
		border-bottom: 1px solid rgba($link-active-color, .5);
	}
}

.disabled {
	cursor: default !important;
	opacity: .35;
	background-color: transparent;

	.subfilter-enabled {
		color: darken($ui-bg-selected-color, 35%);
	}

	.disabled,
	[disabled] {
		opacity: 1 !important;
	}
}

.monospace-font {
	font-family: $font-stack-mono;
}

%space-pre-wrap {
	white-space: pre-wrap;
	word-break: break-word;
	overflow-wrap: break-word;
}

.arrow-up {
	@extend %arrow;
	border: 0;
	border-left: 4px solid transparent;
	border-right: 4px solid transparent;
	border-bottom: 6px solid $font-color;
}

.arrow-down {
	@extend %arrow;
	border: 0;
	border-left: 4px solid transparent;
	border-right: 4px solid transparent;
	border-top: 6px solid $font-color;
}

.arrow-left {
	@extend %arrow;
	border-bottom: 4px solid transparent;
	border-top: 4px solid transparent;
	border-right: 6px solid $font-color;
}

.arrow-right {
	@extend %arrow;
	border-bottom: 4px solid transparent;
	border-top: 4px solid transparent;
	border-left: 6px solid $font-color;
}

%arrow {
	display: inline-block;
	height: 0;
	width: 0;
	font-size: 0;
	line-height: 0;
}

.zabbix-logo {
	width: 114px;
	height: 30px;
	background: url($sprite-path) no-repeat 0 -864px; // TODO - AS: should be removed
}

.zabbix-sidebar-logo {
	width: 91px;
	height: 24px;
	background: url($sprite-path) no-repeat -570px -400px; // TODO - AS: should be removed
}

.zabbix-sidebar-logo-compact {
	width: 24px;
	height: 24px;
	background: url($sprite-path) no-repeat -540px -400px; // TODO - AS: should be removed
}

.hor-list {
	> li {
		display: inline-block;
		margin: 0 6px 0 0;

		&:last-child {
			margin: 0;
		}
	}
}

.header-navigation {
	display: inline-block;
	position: relative;
	margin: 0 0 5px;
	z-index: 3;
	max-width: calc(100% - 200px);
	min-height: 24px;

	& > ul {
		display: flex;
		flex-wrap: wrap;
		align-items: baseline;

		& > li {
			margin-right: 5px;
			line-height: 24px;

			> ul {
				display: flex;
				align-items: baseline;
				flex-wrap: wrap;

				li {
					margin-right: 5px;
				}

				&.breadcrumbs > li {
					margin-right: 0;

					&:not(:last-child)::after {
						content: "/";
					}
				}
			}

			.status-container {
				margin-right: 5px;
			}
		}

		li > span {
			display: inline-block;
			padding: 2px 7px;
			line-height: 18px;
			white-space: nowrap;
			vertical-align: top;
			text-overflow: ellipsis;
			overflow: hidden;
			max-width: 250px;

			a {
				vertical-align: top;
				text-overflow: ellipsis;
				overflow: hidden;
				max-width: 200px;
				display: inline-block;
				margin-top: 2px;
				line-height: 14px;
			}

			&.selected {
				background-color: $ui-bg-color;
				border-radius: 2px;
				box-shadow: inset 0 0 0 1px $ui-border-color;
			}
		}
	}

	& + .filter-space {
		margin-top: -29px;
	}
}

form {
	&.is-loading {
		position: relative;
	}
}

.table-paging {
	text-align: center;
	background-color: $ui-bg-color;
	margin-top: -1px;
	padding: 4px 5px;
	overflow: hidden;
	position: relative;
	border: 1px solid $ui-border-color;
	border-top-color: $table-border-color;

	a {
		@extend %paging-btn;
		&:focus {
			.arrow-right {
				border-left-color: $font-selected-color;
			}
			.arrow-left {
				border-right-color: $font-selected-color;
			}
		}
	}
}

.paging-btn-container {
	min-height: 24px;
	position: relative;
}

.table-stats {
	color: $font-alt-color;
	display: inline-block;
	padding: 4px 0;
	position: absolute;
	right: 5px;
}

.radio-switch {
	cursor: default;
	background-color: $form-bg-color;
	@extend %paging-btn;
}

%paging-btn {
	display: inline-block;
	margin-left: -1px;
	padding: 3px 11px;
	background-color: $btn-form-bg-color;
	border: 1px solid $form-border-color !important;
	text-decoration: none;
	color: $font-color;
	outline: 0;
	transition: background-color .2s ease-out;

	&:hover {
		color: $font-color;
		background-color: $btn-form-hover-color;
	}

	&:focus {
		@include btn-hover-active($btn-font-color, $btn-bg-color);
		z-index: 10;
		position: relative;
	}

	&:active {
		color: $font-color;
		background-color: $btn-form-hover-color;
		z-index: 10;
		position: relative;
	}

	&:first-of-type {
		border-radius: 2px 0 0 2px;
	}

	&:last-of-type {
		border-radius: 0 2px 2px 0;
	}

	&.paging-selected {
		color: $font-selected-color;
		background-color: $ui-bg-selected-color;
		position: relative;
		z-index: 1;

		&:hover {
			background-color: darken($ui-bg-selected-color, 4%);
		}

		&:focus {
			@include btn-hover-active($btn-font-color, $btn-bg-color);
			position: relative;
		}

		&:active {
			background-color: darken($ui-bg-selected-color, 4%);
			position: relative;
		}
	}
}

.treeview-plus {
	font: {
		size: $font-top-nav-size;
		weight: bold;
	}
	display: inline-block;
	background-color: $ui-bg-color;
	border: 1px solid $form-border-color;
	border-radius: 2px;
	cursor: pointer;
	width: 12px;
	height: 12px;
	line-height: 12px;
	text-align: center;

	&:link,
	&:visited,
	&:hover,
	&:focus,
	&:active {
		color: $font-color;
	}

	&:hover {
		background-color: $ui-hover-color;
		border-bottom-color: $form-border-color;
	}

	&:focus {
		background-color: $ui-hover-color;
		border-color: $form-border-focus-color;
	}

	&:active {
		background-color: $ui-hover-color;
		border-color: $form-border-color;
	}
}

.treeview {
	display: inline-block;
	width: 14px;
	height: 16px;
	min-height: auto;
	line-height: 16px;
	padding: 0;
	margin: 0 2px 0 0;
	cursor: auto;
	text-align: center;
	border: 0;
	background-color: $transparent;

	.arrow-right {
		border-left-color: $font-alt-color;
	}

	.arrow-down {
		margin: 0 0 2px;
		border-top-color: $font-alt-color;
	}

	&:hover,
	&:focus {
		background-color: $transparent;

		.arrow-right {
			border-left-color: $link-color;
		}

		.arrow-down {
			border-top-color: $link-color;
		}
	}
}

.table {
	display: table;
}

.row {
	display: table-row;
}

.cell {
	display: table-cell;
	vertical-align: top;

	&:last-child {
		.dashboard-widget {
			margin: 0 0 10px;
		}
	}
}

.adm-img {
	width: 75%;
	text-align: center;
	margin: 0 auto;
	table-layout: fixed;

	.cell {
		vertical-align: bottom;
		padding: 20px 10px;
		width: 20%;
		text-align: center;

		img {
			max-width: 100%;
		}
	}
}

.cell-width {
	width: 8px;
}

<<<<<<< HEAD
=======
			&.yellow {
				color: $dark-yellow;
			}

			&.green {
				color: $green;
			}

			&:hover,
			&:focus {
				color: $link-hover-color;
			}
		}

		.problem-nested:not([class*='flh-']):not(.row-selected) {
			td, .timeline-axis, .timeline-td {
				border-bottom: 0 !important;
			}
		}

		td {
			padding-top: 0;
			padding-bottom: 0;
			border-bottom: 0;
			box-shadow: inset 0 -1px 0 0 rgba($font-color, .1);
			height: 22px;
			vertical-align: middle;
			white-space: nowrap;

			[class*='icon-'] {
				&::after {
					margin: 0;
					line-height: 14px;
					top: 0;
				}
			}

			button[class*='icon-'] {
				&:last-of-type {
					margin-right: 0;
				}
			}

			.rel-container {
				span {
					margin: 0;
				}
			}

			.tag {
				display: inline-block;
				line-height: 16px;
				margin-right: 3px;
				padding: 0 3px;
				max-width: 40px;

				@media screen and (min-width: 1200px) {
					max-width: 71px;
				}

				@media screen and (min-width: 1400px) {
					max-width: 102px;
				}

				@media screen and (min-width: 1600px) {
					max-width: 133px;
				}
			}

			.icon-maintenance {
				height: 12px;
				width: 12px;
				margin: 3px 1px 2px 4px;

				&::before {
					height: 12px;
					width: 12px;
					background-position: -49px -805px;
				}
			}

			.icon-depend-up,
			.icon-depend-down {
				width: 12px;
			}

			.icon-depend-up::before {
				background-position: -49px -731px;
			}

			.icon-depend-down::before {
				background-position: -49px -767px;
			}

			.icon-wizard-action {
				background: url($sprite-path) no-repeat -6px -624px;
				height: 12px;
				min-height: 12px;
				margin: 0;
				position: relative;
			}

			.icon-description {
				margin-left: 2px;
			}

			// Align action icons according to tags and problem description icons in compact view.
			[class*='icon-action'] {
				margin-top: -2px;
			}

			// Align the expand and collapse icons in compact view.
			.btn-widget-expand,
			.btn-widget-collapse {
				vertical-align: top;
				margin: 0;
			}
		}
	}

	thead th {
		color: $font-alt-color;
		height: 100%;
		overflow: hidden;
		white-space: nowrap;
		padding: 6px 5px;
		vertical-align: bottom;
		border-bottom: 2px solid darken($table-border-color, 5%);
		text-align: left;

		&.column-tags-1 {
			width: 75px;
		}

		&.column-tags-2 {
			width: 124px;
		}

		&.column-tags-3 {
			width: 173px;
		}

		@media screen and (min-width: 1200px) {
			&.column-tags-1 {
				width: 106px;
			}

			&.column-tags-2 {
				width: 186px;
			}

			&.column-tags-3 {
				width: 266px;
			}
		}

		@media screen and (min-width: 1400px) {
			&.column-tags-1 {
				width: 137px;
			}

			&.column-tags-2 {
				width: 248px;
			}

			&.column-tags-3 {
				width: 359px;
			}
		}

		@media screen and (min-width: 1600px) {
			&.column-tags-1 {
				width: 168px;
			}

			&.column-tags-2 {
				width: 310px;
			}

			&.column-tags-3 {
				width: 452px;
			}
		}

		.arrow-up {
			margin: 0 0 0 3px;
			border-bottom-color: $font-alt-color;
		}

		.arrow-right {
			margin: 0 0 0 3px;
			border-left-color: $font-alt-color;
		}

		.arrow-down {
			margin: 0 0 0 3px;
			border-top-color: $font-alt-color;
		}

		.treeview {
			span {
				margin: 0;
			}
		}

		.vertical {
			writing-mode: vertical-lr;
			transform: rotate(180deg);
		}

		a {
			display: block;
			position: relative;
			margin: -1em;
			padding: 1em;
			border: 0;
			transition: background-color .2s ease-out;

			&:hover,
			&:focus,
			&:active {
				text-decoration: none;
				background-color: $ui-hover-color;
			}
		}
	}

	tbody tr {
		&:hover {
			background-color: $ui-hover-color;

			%timeline-td {
				border-bottom-color: $ui-hover-color !important;
			}

			.btn-widget-expand,
			.btn-widget-collapse {
				background-color: $ui-hover-color;
			}
		}

		&.row-selected {
			@extend %found-bg;

			%timeline-td {
				border-bottom-color: $lighter-yellow !important;
			}

			.btn-widget-expand,
			.btn-widget-collapse {
				background-color: $lighter-yellow;
			}
		}

		&.nothing-to-show {
			@extend %nothing-to-show;
		}

		&:last-child th,
		&:last-child td {
			border-bottom: 0;
		}

		&.hover-nobg {
			background-color: $ui-bg-color;

			%timeline-td {
				border-bottom-color: $ui-bg-color !important;
			}
		}

		&.hover-nobg-problem-nested {
			background-color: darken($ui-bg-color, 5%);

			%timeline-td {
				border-bottom-color: darken($ui-bg-color, 5%) !important;
			}
		}
		&.hidden {
			display: none;
		}
	}

	tbody th,
	td {
		padding: 6px 5px;
		position: relative;
		border-bottom: 1px solid $table-border-color;
		line-height: 18px;
		vertical-align: top;

		&.table-info {
			color: $font-alt-color;
		}
	}

	tbody th {
		text-align: left;
	}

	.vertical_rotation_inner {
		transform: rotate(270deg);
		white-space: nowrap;
	}

	.list-table-footer {
		border-bottom: 0;
		color: $font-alt-color;
		text-align: right;
	}

	.latest-values,
	.opdata {
		max-width: 300px;
	}

	.list-table-actions {
		text-align: right;
		white-space: nowrap;
	}

	&.sticky-header {
		thead {
			position: sticky;
			top: 0;
			z-index: 1;
			background: $ui-bg-color;
		}
	}

	&.sticky-footer {
		tbody {
			tr:last-of-type {
				td, th {
					border-bottom: none;
				}
			}
		}

		tfoot {
			position: sticky;
			bottom: 0;
			z-index: 1;
			background: $ui-bg-color;

			tr:first-of-type {
				td, th {
					border-top: 2px solid darken($table-border-color, 5%);
					border-bottom: 0;
				}
			}
		}
	}
}

.table-paging {
	text-align: center;
	background-color: $ui-bg-color;
	margin-top: -1px;
	padding: 4px 5px;
	overflow: hidden;
	position: relative;
	border: 1px solid $ui-border-color;
	border-top-color: $table-border-color;

	a {
		@extend %paging-btn;
		&:focus {
			.arrow-right {
				border-left-color: $font-selected-color;
			}
			.arrow-left {
				border-right-color: $font-selected-color;
			}
		}
	}
}

.paging-btn-container {
	min-height: 24px;
	position: relative;
}

.table-stats {
	color: $font-alt-color;
	display: inline-block;
	padding: 4px 0;
	position: absolute;
	right: 5px;
}

.radio-switch {
	cursor: default;
	background-color: $form-bg-color;
	@extend %paging-btn;
}

%paging-btn {
	display: inline-block;
	margin-left: -1px;
	padding: 3px 11px;
	background-color: $btn-form-bg-color;
	border: 1px solid $form-border-color !important;
	text-decoration: none;
	color: $font-color;
	outline: 0;
	transition: background-color .2s ease-out;

	&:hover {
		color: $font-color;
		background-color: $btn-form-hover-color;
	}

	&:focus {
		@include btn-hover-active($btn-font-color, $btn-bg-color);
		z-index: 10;
		position: relative;
	}

	&:active {
		color: $font-color;
		background-color: $btn-form-hover-color;
		z-index: 10;
		position: relative;
	}

	&:first-of-type {
		border-radius: 2px 0 0 2px;
	}

	&:last-of-type {
		border-radius: 0 2px 2px 0;
	}

	&.paging-selected {
		color: $font-selected-color;
		background-color: $ui-bg-selected-color;
		position: relative;
		z-index: 1;

		&:hover {
			background-color: darken($ui-bg-selected-color, 4%);
		}

		&:focus {
			@include btn-hover-active($btn-font-color, $btn-bg-color);
			position: relative;
		}

		&:active {
			background-color: darken($ui-bg-selected-color, 4%);
			position: relative;
		}
	}
}

.treeview-plus {
	font: {
		size: $font-top-nav-size;
		weight: bold;
	}
	display: inline-block;
	background-color: $ui-bg-color;
	border: 1px solid $form-border-color;
	border-radius: 2px;
	cursor: pointer;
	width: 12px;
	height: 12px;
	line-height: 12px;
	text-align: center;

	&:link,
	&:visited,
	&:hover,
	&:focus,
	&:active {
		color: $font-color;
	}

	&:hover {
		background-color: $ui-hover-color;
		border-bottom-color: $form-border-color;
	}

	&:focus {
		background-color: $ui-hover-color;
		border-color: $form-border-focus-color;
	}

	&:active {
		background-color: $ui-hover-color;
		border-color: $form-border-color;
	}
}

.treeview {
	display: inline-block;
	width: 14px;
	height: 16px;
	min-height: auto;
	line-height: 16px;
	padding: 0;
	margin: 0 2px 0 0;
	cursor: auto;
	text-align: center;
	border: 0;
	background-color: $transparent;

	.arrow-right {
		border-left-color: $font-alt-color;
	}

	.arrow-down {
		margin: 0 0 2px;
		border-top-color: $font-alt-color;
	}

	&:hover,
	&:focus {
		background-color: $transparent;

		.arrow-right {
			border-left-color: $link-color;
		}

		.arrow-down {
			border-top-color: $link-color;
		}
	}
}

.table {
	display: table;
}

.row {
	display: table-row;
}

.cell {
	display: table-cell;
	vertical-align: top;

	&.expression-cell {
		line-height: 24px;
	}

	&:last-child {
		.dashboard-widget {
			margin: 0 0 10px;
		}
	}
}

.adm-img {
	width: 75%;
	text-align: center;
	margin: 0 auto;
	table-layout: fixed;

	.cell {
		vertical-align: bottom;
		padding: 20px 10px;
		width: 20%;
		text-align: center;

		img {
			max-width: 100%;
		}
	}
}

.cell-width {
	width: 8px;
}

>>>>>>> 721fbce9
.nowrap {
	white-space: nowrap;
}

.wordwrap {
	white-space: normal;
	word-break: break-all;
}

.wordbreak {
	white-space: pre-wrap;
	word-break: break-word;
}

.overflow-table {
	overflow-x: auto;
	position: relative;
	@extend %webkit-hor-scrollbar;
}

// Timeline in table view.
.timeline-date {
	text-align: right;
	white-space: nowrap;
	border-bottom-color: $transparent !important;
}

.timeline-axis {
	@extend %timeline-td;
	padding: 6px .04em !important;
	border-right: 2px solid lighten(desaturate($btn-bg-color, 27%), 44%);

	&::before {
		content: '';
		position: absolute;
		bottom: -1px;
		right: -2px;
		height: 100%;
		width: 2px;
		background-color: lighten(desaturate($btn-bg-color, 27%), 44%);
	}
}

.timeline-dot {
	&::after {
		@extend %timeline-dot;
		background-color: $btn-bg-color;
		border: 2px solid $ui-bg-color;
		border-radius: 100%;
		top: 11px;
	}
}

.timeline-dot-big {
	&::after {
		@extend %timeline-dot;
		background-color: $ui-bg-color;
		border: 2px solid $btn-bg-color;
		border-radius: 100%;
		top: 10px;
	}
}

.timeline-td {
	@extend %timeline-td;
	padding: 6px .25em !important;
}

.timeline-th {
	padding: 6px .25em !important;
}

%timeline-dot {
	content: '';
	position: absolute;
	z-index: 1;
	display: block;
	width: 4px;
	height: 4px;
	right: -5px;
	border-radius: 100%;
}

%timeline-td {
	position: relative;
	border-bottom-color: $ui-bg-color !important;
}

// Filters.
.filter-btn-container {
	position: relative;
	text-align: right;
}

.filter-container {
	background-color: $ui-bg-color;
	border: 1px solid $ui-border-color;
	margin: 0 0 10px;
	padding: 10px 0;
	position: relative;

	.table {
		border-bottom: 1px solid $table-border-color;
	}

	.filter-forms {
		padding: 0 10px;

		.btn-grey {
			vertical-align: baseline;
		}
	}

	.list-table {
		margin-bottom: -10px;
		border: 0;

		thead {
			th {
				color: initial;
				padding: 8px 5px 5px;
				border-bottom-width: 1px;
			}
		}
	}
}

.filter-forms {
	margin: 0 auto;
	text-align: center;
	white-space: nowrap;
	background-color: $ui-bg-color;

	.cell {
		text-align: left;
		padding: 0 20px 5px;

		&:first-child {
			padding-left: 0;
		}

		&:last-child {
			padding-right: 0;
			border-right: 0;
		}

		button {
			margin: 0;
		}
	}

	button {
		margin: 10px 5px 0;
	}

	select {
		vertical-align: top;
	}

	.table-forms .table-forms-td-right {
		td {
			padding: 0 5px 5px 0;
			vertical-align: middle;
		}
	}
}

.multiselect-control {
	display: flex;
	position: relative;
	vertical-align: top;
	white-space: nowrap;
}

.multiselect {
	@extend %form-input-style;
	display: flex;
	flex-direction: column;
	position: relative;
	margin-right: 3px;
	min-height: 24px;
	white-space: normal;

	&.active {
		border-color: $form-border-focus-color;
	}

	&[aria-disabled] {
		@extend %form-disabled;
	}

	span.zi-remove {
		margin-left: 3px;
	}

	input[type="text"] {
		border: 0;
		background: none;
		box-sizing: border-box;
		width: 100%;
		padding-bottom: 2px;
		min-height: 20px;
	}

	&.search-disabled {
		input[type="text"] {
			position: absolute;
			top: 0;
			left: 0;
			width: 0;
			padding: 0;
			margin: 0;
		}
	}

	.multiselect-list {
		display: flex;
		flex-direction: row;
		flex-wrap: wrap;
		padding-left: 2px;
		padding-bottom: 2px;

		li {
			display: block; // Override ".table-forms li".
			padding-left: 0 !important;
			margin: 2px 2px 0 0;
			overflow: hidden;
			white-space: nowrap;
			cursor: default;

			&.selected {
				.subfilter-enabled {
					background-color: $multiselect-selected-bg-color;
				}
			}
		}

		.subfilter-enabled {
			padding-right: 0;
			display: flex;
			flex-direction: row;
			line-height: 18px;

			> span:first-child {
				overflow: hidden;
				text-overflow: ellipsis;
			}
		}

		.btn-icon.zi-remove {
			@extend %btn-icon-position;

			flex-shrink: 0;
			width: 18px;
			height: 18px;
			min-height: 18px;
			cursor: pointer;

			&::before {
				font-size: $btn-icon-small-size *.85;
				color: $ui-selected-color;
			}

			&:hover,
			&:focus {
				&::before {
					color: $ui-selected-hover-color;
				}
			}
		}
	}

	.disabled {
		background-color: $multiselect-disabled-bg-color;
		opacity: 1;

		.subfilter-enabled {
			background-color: $multiselect-item-disabled-bg-color;
			color: $multiselect-item-disabled-color;
		}

		.btn-icon.zi-remove {
			cursor: default;

			&,
			&:hover {
				&::before {
					color: $multiselect-item-disabled-color;
				}
			}
		}
	}

	div[aria-live] {
		overflow: hidden;
		position: absolute;
		left: 0;
		right: 0;
		top: 0;
		bottom: 0;
		z-index: -1;
	}
}

.multiselect-button {
	vertical-align: top;
}

.multiselect-suggest {
	padding: 0 5px;
	white-space: normal;
	color: $font-alt-color;
	background-color: $form-bg-color;

	li {
		display: block;
		height: inherit;
		line-height: normal;
		color: $font-color;
		padding: .4em 5px;
		margin: 0 -5px;
		cursor: pointer;
		overflow: hidden;
		text-overflow: ellipsis;
		transition: background-color .2s ease-out;

		&.suggest-hover {
			background-color: $action-hover-color;
		}
	}
}

.multiselect-matches {
	padding: .4em 5px;
	color: $font-color;
	font-weight: bold;
	@extend .multiselect-suggest;
}

.multiselect-available {
	position: absolute;
	z-index: 20000;
	border: 1px solid $action-border-color;
	overflow-y: auto;
	@extend %webkit-scrollbar;
	box-shadow: 0 6px 10px 0 $action-shadow-color;
}

.suggest-found {
	font-weight: bold;
	color: $dark-yellow;
}

.suggest-new {
	border-top: 1px solid $form-border-color;

	span:first-child {
		font-weight: bold;
	}
}

// Forms.
.table-forms-container {
	margin: 0 0 10px;
	background-color: $ui-bg-color;
	border: 1px solid $ui-border-color;
	padding: 10px;
	text-align: left;

	> .ui-tabs-nav {
		margin: -10px -10px 10px;
	}
}

.form-btns {
	button {
		margin: 10px 6px 5px;
	}
}

.table-forms {
	display: table;
	width: 100%;
	color: $font-color;

	> li {
		display: table-row;

		&.display-none {
			@extend .display-none
		}
	}

	.multiselect-suggest {
		li {
			display: block;
		}
	}

	th {
		color: $font-alt-color;
		padding: 0 5px 0 0;
		text-align: left;

		&:last-child {
			padding: 0;
		}
	}

	tfoot,
	.tfoot-buttons {
		.table-forms-td-right {
			padding-top: 5px;
		}

		button {
			margin: 0 10px 0 0;
		}
	}

	td {
		position: relative;

		&.td-drag-icon {
			padding: 0 11px 0 0;
			vertical-align: middle;

			.zi-drag-handle {
				position: relative;
				top: 0;
				left: 0;
				&::before {
					left: -8px;
				}
			}
		}
	}

	.table-forms-td-left {
		display: table-cell;
		padding: 5px 0;
		text-align: right;
		vertical-align: top;
		width: 15%;
		white-space: nowrap;

		label {
			display: block;
			height: 24px;
			line-height: 24px;

			.icon-info {
				margin-left: 5px;
			}
		}
	}

	.table-forms-td-right {
		display: table-cell;
		padding: 5px 0 5px 10px;
		vertical-align: middle;
		width: 85%;
		position: relative;

		td {
			padding: 5px 5px 5px 0;
			position: relative;

			&.td-drag-icon {
				padding-right: 11px;
			}

			&.center {
				text-align: center;
				vertical-align: middle;

				.btn-grey {
					margin: 3px 0;
				}
			}

			&.overflow-break {
				max-width: 150px;
				overflow-wrap: break-word;
				white-space: initial;
				word-wrap: break-word;
			}

			&:last-child {
				padding-right: 0;
			}

			.icon-info {
				margin-left: 5px;
			}

			&.na-bg,
			&.normal-bg,
			&.info-bg,
			&.average-bg,
			&.warning-bg,
			&.high-bg,
			&.disaster-bg {
				padding-left: 5px;
			}
		}

		.wrap-multiple-controls {
			display: flex;
		}

		.table-forms-separator {
			.radio-segmented + .multiselect-wrapper {
				margin-top: 5px;
			}
		}
	}

	h4 {
		margin-bottom: -5px;
	}

	.hor-list {
		li {
			display: inline-block;
		}
	}

	.dynamic-row > td {
		padding-top: 0;
	}

	.dynamic-row-control > td {
		padding-top: 0;
		padding-bottom: 0;
	}
}

.table-forms-separator {
	border: 1px solid $table-border-color;
	box-sizing: border-box;
	display: inline-block;
	padding: 5px;
	position: relative;

	[class^="zi-"], [class*="zi-"] {
		&::before {
			color: $icon-color;
		}
	}
}

.border-left {
	border-left: 1px solid $table-border-color;
}

.drag-drop-area {
	@extend %found-bg;
}

.margin-top {
	display: block;
	margin: 4px 0 0;
}

.form-new-group {
	border: 5px solid $lighter-green;
	border-radius: 2px;
	margin-left: -5px;
	padding: 4px 0;
}

.list-check-radio {
	li {
		display: block;
		padding: .3em 0;
	}

	&.hor-list li {
		margin-right: 15px;
		padding: .3em 0 0;

		&:last-child {
			margin-right: 0;
		}
	}

	label {
		padding: 0 0 0 18px;
		display: inline-block;
		text-indent: -18px;
		max-width: 600px;

		input[type="checkbox"] {
			left: -3px;
			margin: 0;
		}

		input[type="radio"] {
			left: -3px;
			margin: 0;
		}
	}
}

.list-numbered {
	counter-reset: line;

	.list-numbered-item {
		&::before {
			content: counter(line);
			counter-increment: line;
			user-select: none;
			text-align: right;
		}
	}
}

label {
	&.form-label-asterisk {
		&::before {
			color: $form-label-asterisk-color;
			display: inline-block;
			content: '*';
			margin-right: .3em;
		}
	}

	input[type="checkbox"] {
		margin-right: 3px;
	}

	input[type="radio"] {
		margin-right: 3px;
	}
}

input {
	font: {
		family: $font-stack;
		size: $font-form-size;
	}

	&[type="text"] {
		@extend %form-input-height-padding;
		@extend %form-input-style;
	}

	&[type="password"] {
		@extend %form-input-height-padding;
		@extend %form-input-style;
	}

	&[type="search"] {
		@extend %form-input-height-padding;
		@extend %form-input-style;
	}

	&[type="number"] {
		@extend %form-input-height-padding;
		@extend %form-input-style;
	}

	&[type="email"] {
		@extend %form-input-height-padding;
		@extend %form-input-style;
	}

	&[type="time"] {
		@extend %form-input-height-padding;
		@extend %form-input-style;
	}

	&[type="file"] {
		padding: 1px;
		@extend %form-input-style;
	}

	&[type="radio"] {
		@extend %form-check-radio-style;
	}

	&[disabled] {
		@extend %form-disabled;
	}

	&[readonly] {
		color: $font-color !important;
		@extend %form-disabled;
	}
}

textarea {
	margin: 0;
	padding: 4px 5px;
	overflow: auto;
	font: {
		family: $font-stack;
		size: $font-form-size;
	}
	line-height: normal;
	vertical-align: top;

	@extend %form-input-style;
	@extend %webkit-scrollbar;

	&[disabled] {
		@extend %form-disabled;
	}

	&[readonly] {
		color: $font-color !important;
		@extend %form-disabled;

		&:focus {
			border-color: $form-border-focus-color;
		}
	}
}

select {
	font: {
		family: $font-stack;
		size: $font-form-size;
	}

	height: 24px;
	padding: 3px 3px 3px 0;
	background-color: $form-bg-color;
	@extend %form-input-style;
	@extend %webkit-scrollbar;

	option {
		color: $font-color;

		&[disabled] {
			@extend %form-disabled;
		}
	}

	&[multiple] {
		padding: 4px 5px;
		width: 300px;
		height: 150px;
		vertical-align: top;

		option {
			padding: 0;
		}
	}

	&[disabled] {
		@extend %form-disabled;
	}

	&[readonly] {
		color: $font-color !important;
		pointer-events: none;
		@extend %form-disabled;
	}
}

.form-fields-inline {
	label {
		margin: 0 8px 0 3px;
	}
}

.form-input-margin {
	display: inline-block;
	margin: 0 3px 0 0;
}

.checkbox-radio {
	position: absolute !important;
	top: auto !important;
	z-index: 1;
	width: 16px !important;
	height: 16px !important;
	opacity: 0;

	& + label {
		span {
			position: relative;
			display: inline-block;
			width: 14px;
			height: 14px;
			margin-right: 4px;
			vertical-align: text-bottom;
			background-color: $form-bg-color;
			border: 1px solid $form-border-color;

			&:active {
				border-color: $form-border-color;
			}
		}

		&.label-pos-left span {
			margin-left: 4px;
			margin-right: 0;
		}
	}

	&:checked[readonly] + label span {
		transition: none;

		&::after {
			border-color: $form-border-color !important;
		}
	}

	&[readonly] {
		&,
		& + label {
			pointer-events: none;

			span {
				transition: none;
				@extend %form-disabled;
			}
		}
	}

	&[type="checkbox"] {
		& + label span {
			border-radius: 2px;
		}

		&:checked + label span {
			&::after {
				content: '';
				position: absolute;
				display: block;
				width: 7px;
				height: 4px;
				top: 6px;
				left: 7px;
				border-left: 2px solid $btn-bg-color;
				border-bottom: 2px solid $btn-bg-color;
				transform: translate(-50%, -50%) rotate(-45deg);
			}
		}

		&:checked[disabled] + label span {
			&::after {
				border-color: $form-border-color !important;
			}
		}
	}

	&[type="radio"] {
		& + label span {
			border-radius: 50%;
		}

		&:checked + label span {
			&::after {
				content: '';
				position: absolute;
				display: block;
				width: 8px;
				height: 8px;
				top: 3px;
				left: 3px;
				background-color: $btn-bg-color;
				border-radius: 50%;
			}
		}

		&:checked[disabled] + label span {
			&::after {
				background-color: $form-border-color !important;
			}
		}
	}

	&:focus + label span {
		border-color: $form-border-focus-color;
	}

	&:checked[disabled] + label span {
		transition: none;

		&::after {
			border-color: $form-border-color !important;
		}
	}

	&[disabled] + label span {
		transition: none;
		@extend %form-disabled;
	}
}

%form-check-radio-style {
	margin: 0;
	padding: 0;
	border: 0;
	vertical-align: middle;
	position: relative;
	top: -1px;
	overflow: hidden;
	width: 13px;
	height: 13px;
	background: none;
}

%form-input-height-padding {
	margin: 0;
	padding: 0 5px;
	min-height: 24px;
}

%form-input-style {
	background-color: $form-bg-color;
	border: 1px solid $form-border-color;
	box-sizing: border-box;
	color: $font-color;
	outline: 0;
	transition: border-color .2s ease-out, box-shadow .2s ease-out;

	&:focus {
		border-color: $form-border-focus-color;
	}
}

.btn-alt {
	color: $btn-alt-font-color;
	background-color: $btn-alt-bg-color;

	&:hover {
		@include btn-hover-active($btn-font-color, $btn-bg-color);
	}

	&:focus {
		@include btn-hover-active($btn-font-color, $btn-bg-color);
	}

	&:active {
		@include btn-hover-active($btn-font-color, $btn-bg-color);
	}
}

// button::-moz-focus-inner {
//	padding: 0;
//	border: 0;
//	vertical-align: middle;
// }

// button {
//	font: {
//		family: $font-stack;
//		size: $font-form-size;
//	}
//	background-color: $btn-bg-color;
//	border: 1px solid $btn-bg-color;
//	border-radius: 2px;
//	color: $btn-font-color;
//	margin: 0;
//	padding: 0 11px;
//	min-height: 24px;
//	cursor: pointer;
//	outline: 0;
//	transition: border-color .2s ease-out, background-color .2s ease-out;

//	&:hover {
//		@include btn-hover-active($btn-font-color, $btn-bg-color);
//	}

//	&:focus {
//		box-shadow: 0 0 0 2px rgba($blue, .35);
//		@include btn-hover-active($btn-font-color, $btn-bg-color);
//	}

//	&:active {
//		@include btn-hover-active($btn-font-color, $btn-bg-color);
//	}
//}

.btn-tag {
	@extend .tag;

	min-height: unset;
	outline: none;
	border: none;

	&:hover {
		text-decoration: underline;
		background-color: $ui-bg-selected-color;
	}
	&:focus {
		background-color: $ui-bg-selected-color;
	}
}

//.btn-grey {
//	color: $btn-form-font-color;
//	background-color: $btn-form-bg-color;
//	border-color: $btn-form-border-color;
//	vertical-align: top;

//	&:hover {
//		color: $btn-form-font-color;
//		background-color: $btn-form-hover-color;
//		border-color: $btn-form-border-color;
//	}

//	&:focus {
//		color: $btn-form-font-color;
//		background-color: $btn-form-hover-color;
//		border-color: $form-border-focus-color;
//	}

//	&:active {
//		color: $btn-form-font-color;
//		background-color: $btn-form-hover-color;
//		border-color: $form-border-focus-color;
//	}
//}

.btn-link {
	position: relative;
	background-color: $transparent;
	border: 0;
	border-bottom: 1px dotted $link-color;
	border-radius: 0;
	color: $link-color;
	font-size: inherit;
	padding: 0;
	min-height: inherit;

	&.red {
		color: $red;
		border-color: $red
	}

	&.green {
		color: $green;
		border-color: $green
	}

	&:hover {
		@extend .btn-link;
	}

	&:focus {
		@extend .btn-link;
		outline: none;
		margin-bottom: -2px !important;
		border-bottom: 2px solid rgba($link-hover-color, .5);
		box-shadow: 0 0 0 0 !important;

		&.red {
			border-color: $red
		}

		&.green {
			border-color: $green
		}
	}

	&:active {
		@extend .btn-link;
	}

	&[disabled] {
		background-color: $transparent;

		&:hover {
			background-color: $transparent;
		}
	}
}

.zi-bell,
.zi-bell-off,
.zi-speaker,
.zi-speaker-off,
.zi-time-period {
	margin-right: 2px;
	width: 24px;
	height: 24px;
	padding: 0 4px;
	opacity: .5;

	&::before {
		color: $icon-color;
	}

	transition: opacity $ui-transition-duration ease-out;

	&:hover,
	&:active,
	&:focus {
		color: unset;
		background-color: unset;
		border-color: unset;
		opacity: 1;
	}
}

// Time selection.
.ui-tabs-nav {
	height: 30px;
	line-height: 30px;
	border-bottom: 1px solid $table-border-color;

	li {
		display: inline-block;

		a {
			border: 0;
			padding: 8px 10px;
			transition: background-color .2s ease-out;

			&:hover,
			&:focus,
			&:active {
				background-color: $ui-hover-color;
			}
		}

		&.ui-tabs-active:first-child {
			border-left: 0;
		}

		&.ui-tabs-active {
			a {
				padding: 8px 10px 6px;
				background-color: $transparent;
				color: $font-color;
				text-decoration: none;
				cursor: default;
				border-bottom: 3px solid $ui-tab-bg-selected-color;
			}
		}

		&.ui-state-disabled {
			a {
				cursor: default;
				color: $btn-disabled-font-color;
				background-color: $transparent;
				border: 0;
			}
		}
	}

	.btn-info,
	.btn-time,
	.filter-trigger {
		border-radius: 2px;
		color: $btn-font-color;
		background-color: $btn-bg-color;
		border: 1px solid $btn-bg-color;
		position: relative;
		margin: 0 0 0 6px;
		min-height: 24px;
		vertical-align: bottom;

		&:focus,
		&:hover {
			@include btn-hover-active($btn-font-color, $btn-bg-color);
			cursor: pointer;
		}
	}

	.btn-info,
	.btn-time {
		padding: 0 10px;
	}

	.filter-trigger {
		padding: 0 8px 0 10px;
	}

	.ui-tabs-tab {
		.btn-info {
			&::after {
				@extend %icons-font;
				margin-left: 8px;
				content: $zi-circle-info;
			}
		}

		.filter-trigger {
			&::after {
				vertical-align: middle;
				padding-left: 8px;
				@extend %icons-font;
				font-size: 18px;
				content: $zi-filter;
			}
		}

		.btn-time {
			&::after {
				@extend %icons-font;
				margin-left: 5px;
				content: $zi-clock;
			}
		}
	}

	.ui-state-focus {
		.btn-info,
		.btn-time,
		.filter-trigger {
			box-shadow: 0 0 0 2px rgba($blue, .35);
			@include btn-hover-active($btn-font-color, $btn-bg-color);
		}

		&.ui-tabs-active {
			.btn-info,
			.btn-time,
			.filter-trigger {
				box-shadow: 0 0 0 2px rgba($blue, .35);
			}
		}
	}

	.ui-tabs-active {
		.btn-info,
		.btn-time,
		.filter-trigger {
			color: $font-color;
			background-color: $ui-bg-color;
			border: 1px solid $ui-border-color;
			border-bottom: 0;
			border-radius: 2px 2px 0 0;
			margin: -1px 0 0 6px;
			padding: 1px 10px 7px 10px;
		}

		.filter-trigger {
			padding: 1px 8px 7px 10px !important;
		}

		.btn-time {
			padding: 1px 6px 7px 10px !important;
		}
	}

	.ui-state-hover {
		&.ui-tabs-active {
			.btn-info,
			.btn-time,
			.filter-trigger {
				background-color: $action-hover-color;
			}
		}
	}
}

.filter-space {
	box-sizing: border-box;

	li a.ui-tabs-anchor {
		vertical-align: top;
	}

	ul.ui-tabs-nav li:focus {
		outline: none;
	}

	.filter-btn-container {
		height: 29px;
		z-index: 2;
	}

	.ui-tabs-nav {
		height: 29px;
		border-bottom: 0;

		a {
			display: inline-block;
			box-sizing: border-box;
			line-height: 22px;
			margin-bottom: 5px;
			text-align: center;
		}
	}
}

.btn-time-out {
	margin: 0 5px 0 5px;
	height: 24px;
	line-height: 22px;
	vertical-align: top;
	background: none;
	border: 1px solid transparent;
	color: $font-color;

	&:disabled {
		background: transparent !important;
		border-color: transparent !important;
		opacity: .8;
	}
}


.time-quick {
	font-size: 12px;
	line-height: 20px;

	li {
		&:last-of-type {
			a {
				margin-bottom: 0;
			}
		}

		a {
			display: inline-block;
			padding: 2px 10px;
			margin-bottom: 2px;
			margin-left: -10px;
			border-bottom: 0;

			&:hover,
			&:focus,
			&.selected {
				border-radius: 2px;
				border-bottom: 0;
			}

			&:hover {
				background: $action-hover-color;
				transition: background-color .2s ease-out;
			}

			&:focus {
				box-shadow: 0 0 0 2px rgba($blue, .35);
			}

			&.selected {
				background: $ui-bg-selected-color;
				color: $white;
				transition: background-color .2s ease-out;
			}
		}
	}
}

.time-selection-container {
	display: flex;
	justify-content: flex-end;

	.time-input {
		border-right: 1px solid $ui-border-color;
		padding: 0 30px 0 10px;
		text-align: right;
		white-space: nowrap;

		.time-input-error {
			margin: -8px 29px 0 0;
		}

		ul {
			padding: 0 0 10px;
		}

		li {
			display: inline-block;
			vertical-align: baseline;
			padding: 0 0 0 10px;
		}
	}

	.time-quick-range {
		text-align: right;
		white-space: nowrap;
		margin: 0 0 0 20px;

		.cell {
			display: inline-flex;
			vertical-align: top;
			text-align: left;
			margin: 0 10px;
		}

		.time-quick-selected {
			display: inline-block;
			padding: 2px 10px;
			margin-left: -10px;
			color: $font-selected-color;
			background-color: $ui-bg-selected-color;
			border-bottom: 0;
		}
	}
}

.calendar-control {
	.zi-calendar {
		&::before {
			font-size: 22px;
		}
	}
}

.header-kioskmode-controls {
	position: fixed;
	top: 5px;
	right: 45px;
	z-index: 1010;
	display: flex;
	transition: opacity 1s ease-out;

	&.hidden {
		opacity: 0;
	}

	& > li > ul {
		margin-right: 10px;
	}

	ul {
		display: flex;

		li {
			margin-right: 10px;
		}
	}
}

.btn-dashboard-normal {
	box-shadow: 1px 1px 2px $action-shadow-color;
}

%btn-widget {
	width: 24px;
	height: 24px;
	margin: 2px 2px 0 0;
	@extend %btn-widget-defaults;
}

%btn-dashboard {
	width: 24px;
	height: 24px;
	@extend %btn-widget-defaults;
}

%btn-widget-defaults {
	border: 0;
	min-height: 0;
	padding: 0;
	opacity: .5;
	transition: opacity .2s ease-out;

	&:hover,
	&:focus,
	&:active {
		@extend %btn-widget-hover-active;
	}

	&[disabled],
	&[disabled]:hover,
	&[disabled]:focus,
	&[disabled]:active {
		background-color: transparent;
		opacity: .25;
	}
}

%button-icon-size {
	width: 24px;
	height: auto;
	padding: 0;
}

%form-disabled {
	color: $form-disabled-font-color;
	background-color: $form-disabled-bg-color !important;
	border-color: $form-disabled-border-color;
}

.inaccessible {
	.subfilter-enabled {
		color: darken($font-selected-color, 25%);
	}
}

%btn-widget-hover-active {
	background-color: $transparent;
	opacity: 1;
}

.action-buttons {
	margin: 10px 0 0;
	color: $font-alt-color;

	button {
		margin: 0 10px 10px 0;
	}
}

.selected-item-count {
	display: inline-block;
	margin: 0 14px 0 0;
}

.zi-tree-top-right,
.zi-tree-top-right-bottom,
.zi-tree-top-bottom {
	&::before {
		//vertical-align: middle;
		font-size: $btn-icon-small-size;
	}
}


.drag-icon,
.ui-draggable .dashboard-widget-head {
	@extend %cursor-drag;
}

.ui-draggable {
	.drag-icon,
	.dashboard-widget-head {
		@extend %cursor-dragging;
	}
}

.zi-i {
	position: relative;
	width: 8px;
	height: 11px;
	cursor: pointer;
	margin: -12px 0 -4px;

	&:link,
	&:hover,
	&:focus {
		border-bottom: 1px solid;
	}

	&:focus {
		box-shadow: 0 0 0 2px $btn-border-focus-color;
	}

	&::before {
		top: -3px;
		left: -4px;
		width: 14px;
		height: 14px;
		color: $white;
		font-size: 16px;
	}

	&.status-red {
		&:link,
		&:hover,
		&:focus {
			border-color: darken(desaturate($alt-red, 10%), 9%);
		}
	}

	&.status-yellow {
		&:link,
		&:hover,
		&:focus {
			border-color: darken(desaturate($alt-yellow, 9%), 20%);
		}
	}
}

// Installation.
.setup-container {
	background-color: $ui-bg-color;
	width: 766px;
	height: 420px;
	margin: 0 auto;
	margin-top: 5%;
	padding: 42px;
	vertical-align: top;
	position: relative;
	border: 1px solid $ui-border-color;

	h1 {
		border: 0;
		margin: 3px 0 11px;
		padding: 0;
	}

	.setup-logo {
		display: flex;
		margin-bottom: 40px;
		justify-content: flex-start;
	}

	#tls_encryption_hint {
		font-style: italic;
		color: $font-alt-color;
	}
}

.setup-left {
	float: left;
	width: 200px;
	padding-right: 10px;

	ul {
		margin: -4px 0 0 -42px;

		li {
			padding: 4px 0 4px 42px;

			&.setup-left-current {
				border-left: 3px solid $ui-tab-bg-selected-color;
				color: $font-alt-color;
				padding-left: 39px;
			}
		}
	}
}

.setup-right {
	width: auto;
	margin-left: 200px;
}

.setup-right-body {
	padding-right: 5px;
	max-height: 345px;
	overflow-y: auto;

	.list-table {
		border: 0;
	}

	h1 {
		margin: 25% 0 .4em;
	}

	@extend %webkit-scrollbar;
}

.setup-title {
	margin: 109px 0 16px 0;
	color: $font-alt-color;
	font-size: $font-setup-title;
	line-height: $setup-title-line-height;

	span {
		display: block;
		font-size: $font-setup-sup-title;
	}
}

.setup-footer {
	position: absolute;
	bottom: 32px;
	width: 766px;
	text-align: right;

	div {
		float: right;
	}

	button {
		margin: 0 0 0 10px;

		&.float-left {
			margin: 0;
			float: left;
		}
	}
}

.signin-container {
	background-color: $ui-bg-color;
	width: 280px;
	margin: 0 auto;
	margin-top: 5%;
	padding: 42px 42px 39px;
	border: 1px solid $ui-border-color;

	h1 {
		border: 0;
		margin: 0 0 17px;
		padding: 0;
	}

	ul li {
		padding: 16px 0 0;
		font-size: $font-top-nav-size;

		&.sign-in-txt {
			text-align: center;
		}
	}

	label {
		display: inline-block;
		margin: 0 0 2px;
	}

	input {
		&[type="text"] {
			@extend %signin-input;
		}

		&[type="password"] {
			@extend %signin-input;
		}
	}

	button {
		font-size: $font-form-size;
		margin: 7px 0;
		min-height: 35px;
		line-height: 35px;
		width: 100%;
	}
}

.signin-logo {
	display: flex;
	margin-bottom: 21px;
	justify-content: center;
}

.signin-links {
	width: 100%;
	text-align: center;
	color: $font-alt-color;
	margin: 11px 0 0;
}

%signin-input {
	padding: 9px 5px;
	width: 100%;
}

%nothing-to-show {
	color: $font-alt-color;
	text-align: center;
	transition: 0s;

	td:hover {
		background-color: $ui-bg-color;
	}
}

// Action Menus, Pop-up Menus.
.menu-popup-overlay {
	position: fixed;
	top: 0;
	left: 0;
	width: 100%;
	height: 100%;
	z-index: 1001;
}

.menu-popup {
	position: absolute;
	z-index: 1001;
	padding: 5px 15px 5px 25px;
	min-width: 166px;
	max-width: 250px;
	background-color: $ui-bg-color;
	border: 1px solid $overlay-border-color;
	border-bottom-color: darken($overlay-border-color, 1%);
	box-shadow: 0 4px 20px 0 $action-shadow-color;

	&:focus {
		outline: none;
	}

	li {
		display: block;

		div {
			border-top: 1px solid $table-border-color;
			margin: 5px -15px 5px -25px;
		}
	}

	.menu-popup-item {
		display: block;
		height: 24px;
		line-height: 24px;
		cursor: pointer;
		color: $font-color;
		text-decoration: none;
		border: 0;
		outline: 0;
		padding: 0 15px 0 25px;
		margin: 0 -15px 0 -25px;
		position: relative;
		@extend %overflow-ellipsis;
		transition: background-color .2s ease-out;

		&:hover,
		&:focus,
		&:active,
		&.highlighted {
			background-color: $action-hover-color;
		}

		&.zi-check {
			padding: 0;
			&::before {
				padding: 0 4px;
				top: -2px; // TODO acikuns check
				font-size: 16px;
				color: $icon-color;
			}
		}

		.arrow-right {
			position: absolute;
			right: 10px;
			top: 8px;
			height: auto;
			line-height: auto;
			padding: 0;
			margin: 0;
			border-left-color: $font-alt-color;
		}

		&.disabled {
			background-color: transparent;
			color: $font-alt-color;
			opacity: 1;
		}
	}

	h3 {
		height: 24px;
		line-height: 24px;
		@extend %overflow-ellipsis;
	}

	&.page-title-submenu::before {
		content: '';
		position: absolute;
		top: -7px;
		left: 10px;
		width: 12px;
		height: 12px;
		background-color: $ui-bg-color;
		border-top: 1px solid $overlay-border-color;
		border-left: 1px solid $overlay-border-color;
		transform: rotate(45deg);
	}
}

.menu-popup-item.zi-text,
.menu-popup-item.zi-eye-off,
.menu-popup-item.zi-lock {
	padding: 0 0 0 5px;
	&::before {
		padding-right: 5px;
		vertical-align: middle;

		font-size: 16px;
		color: $icon-color;
	}
}

.menu-popup-item.zi-eye-off {
	&::before {
		font-size: 18px;
	}
}

.overlay-dialogue {
	display: table;
	position: absolute;
	z-index: 1000;
	padding: 17px 10px 10px;
	background-color: $ui-bg-color;
	border: 1px solid $overlay-border-color;
	border-bottom-color: darken($overlay-border-color, 1%);
	box-shadow: 0 4px 20px 0 $action-shadow-color;

	.dashboard-widget-head {
		margin: -8px -10px 6px -10px;
		padding: 8px 10px;
	}

	&.modal {
		position: fixed;
		overflow: hidden;
		margin: 0 10px;
		padding: 13px 10px 10px;

		.dashboard-widget-head {
			margin-bottom: 12px;

			a.btn-icon,
			.btn-icon,
			.btn-overlay-close {
				position: initial;
				width: 18px;
				height: 18px;
				min-height: 18px;
				margin-top: -9px;
				margin-left: 4px;

				&::before {
					font-size: $btn-icon-small-size;
				}

				&:last-child {
					margin-right: -6px;
				}
			}
		}

		.overlay-dialogue-body {
			overflow: auto;
			overflow-x: hidden;
			width: 100%;
			max-height: calc(100vh - 220px);
			max-width: inherit;
			margin: 0 -10px 8px;
			padding: 0 10px;
			position: relative;
			@extend %webkit-scrollbar;

			> form {
				padding: 2px 0;
			}

			.table-forms {
				.table-forms-td-right {
					padding-right: 8px;
				}

				.table-forms-row-with-second-field {
					position: relative;

					.table-forms-second-column {
						position: absolute;
						top: 5px;
						right: 8px;
					}
				}
			}

			.columns-wrapper {
				.column-50:last-of-type {
					margin-left: 10px;
				}
			}
		}

		.overlay-dialogue-controls {
			text-align: right;
			padding: 0 0 10px;

			z-select {
				text-align: left;
				padding: inherit;

				li {
					display: block;
					padding-left: 5px;
				}
			}

			.inline-filter {
				li {
					padding-left: 0;
				}
			}
		}
	}

	&.modal-popup {
		top: 50px;
		max-width: 1024px;

		&.modal-popup-small {
			max-width: 450px;
			width: 100%;
		}

		&.modal-popup-medium {
			min-width: 450px;
		}

		&.modal-popup-large {
			width: 100%;
		}

		&.modal-popup-generic {
			min-width: 650px;
		}

		&.modal-popup-static {
			max-width: 700px;
			width: 100%;
		}

		&.modal-popup-preprocessing {
			max-width: 900px;
			width: 100%;
		}

		&.modal-popup-fullscreen {
			width: calc(100vw - 40px);
			max-width: calc(100vw - 40px);
		}
	}

	.hintbox-wrap {
		overflow: auto;
		max-height: 240px;
		max-width: 800px;
		overflow-wrap: break-word;
		@extend %webkit-scrollbar;
	}

	.msg-bad,
	.msg-good,
	.msg-warning {
		position: -webkit-sticky;
		position: sticky;
		top: 0;
		z-index: 4;
		margin: 0 0 10px;
	}

	.form-grid {
		// 100px label column width for use in popup forms.
		grid-template-columns: minmax(100px, max-content) auto;

		&.form-grid-1-1 {
			grid-template-columns: repeat(2, minmax(100px, max-content) auto);
		}

		&.form-grid-3-1 {
			grid-template-columns: minmax(100px, max-content) 3fr max-content auto;
		}
	}

	.list-table {
		white-space: normal;
		border: 0;
	}

	.table-paging {
		border: 0;
		border-top: 1px solid $table-border-color;
	}

	.table-forms-td-right {
		td {
			vertical-align: middle;

			label {
				display: block;
			}
		}
	}

	.maps-container {
		max-height: 128px;
		overflow-y: auto;
		margin-left: -10px;
		@extend %webkit-scrollbar;
	}

	.table-forms-second-column {
		float: right;
		line-height: 24px;
	}
}

// Multiline input control.
.multilineinput-control {
	display: flex;
	width: 100%;

	input[type=text] {
		overflow: hidden;
		cursor: pointer;
		white-space: nowrap;
		text-overflow: ellipsis;
		border-right: 0;
		width: 100%;

		&[readonly] {
			background: $form-bg-color !important;
			border-color: $form-border-color;
			color: $form-font-color;
		}

		&.monospace-font {
			padding-top: 1px;
		}
	}

	&.editable {
		background-color: $form-bg-color !important;
		border-color: $form-disabled-font-color;
	}

	button {
		position: relative;
		min-width: 24px;
		margin-right: 1px;
		border-top-left-radius: 0;
		border-bottom-left-radius: 0;

		&:not([disabled]):not([readonly]) {
			background-color: $form-bg-color;
			border-color: $form-border-color;

			&:hover {
				background-color: $btn-form-hover-color;
			}
		}
	}

	&.multilineinput-readonly {
		input[type=text][readonly] {
			background-color: $form-disabled-bg-color !important;
		}
	}

	&.multilineinput-disabled {
		input[type=text] {
			cursor: default;
		}

		button::after {
			opacity: .5;
		}
	}

	button.zi-pencil {
		&::before {
			color: $icon-color;
		}
	}
}

.multilineinput-modal {
	$line-height: 18px;

	min-width: 960px;

	.multilineinput-container {
		padding: 1px;
		position: relative;
		display: flex;
		overflow: hidden;
	}

	.multilineinput-line-numbers {
		counter-reset: line;
		overflow: hidden;
		padding: 1px 5px 1px 0;
		position: absolute;
		left: 0;
		top: 0;
		bottom: 0;

		li {
			color: $font-alt-color;
			line-height: $line-height;
			text-align: right;
			min-width: 24px;

			&::before {
				counter-increment: line;
				content: counter(line);
				user-select: none;
			}
		}
	}

	.multilineinput-label {
		color: $font-alt-color;
		line-height: 24px;
	}

	.multilineinput-textarea {
		flex: 1;
		line-height: $line-height;
		resize: none;
		white-space: pre;
		padding: 0 5px;
		z-index: 20;

		&::-webkit-scrollbar {
			height: 9px;
		}
	}

	.multilineinput-char-count {
		color: $font-alt-color;
		float: left;
		line-height: 24px;
	}
}

// Flexible textarea.
.textarea-flexible-container {
	td {
		line-height: 22px;

		&.textarea-flexible-parent {
			vertical-align: top;
		}

		&.macro-textarea-parent {
			textarea {
				float: left;
			}
			span {
				margin-left: 10px;
			}
		}

		button {
			line-height: normal;
		}
	}
}

.textarea-flexible {
	display: block;
	min-height: 24px;
	overflow: hidden;
	resize: none;
	word-break: break-all;
	height: 24px;
	line-height: 14px;
	white-space: break-spaces;
}

// Map widget back to parent button.
.btn-back-map-container {
	text-align: left;
	position: absolute;
	left: -1px;
	max-width: 100%;

	a {
		&:focus,
		&:hover {
			outline: none;

			.btn-back-map {
				background-color: $btn-back-background-hover;
				border: $btn-border-color solid 1px;

				.btn-back-map-content {
					display: inline-block;
					line-height: 24px;
					padding: 0 6px 0 0;
					flex: auto;
					@extend %overflow-ellipsis;
				}
			}
		}
	}

	.btn-back-map {
		border: $ui-border-color solid 1px;
		border-radius: 0 2px 2px 0;
		background-color: $btn-back-map-background-color;
		color: $btn-back-text-color;
		margin-top: 10px;
		padding: 0;
		display: flex;
		height: 24px;
		line-height: 24px;
		vertical-align: middle;
		text-decoration: none;

		.btn-back-map-content {
			display: none;
		}

		.btn-back-map-icon {
			margin-left: 5px;
			display: inline-block;
			flex: 1 0 auto;
			width: 28px;
			height: 24px;
			vertical-align: middle;
		}
	}
}

.overlay-dialogue-body {
	margin: 0 0 25px;
	white-space: nowrap;

	.debug-output {
		margin: 10px 0 0;
	}
}

.overlay-dialogue-footer {
	text-align: right;

	button {
		margin: 0 0 0 10px;
	}
}

.overlay-bg {
	background-color: $overlay-bg-color;
	width: 100%;
	height: 100%;
	position: fixed;
	z-index: 1000;
	top: 0;
	left: 0;
	opacity: .35;
}

.calendar {
	width: 200px;

	.calendar-year,
	.calendar-month {
		&.highlighted {
			background-color: $action-hover-color;
		}

		&:focus {
			outline: none;
		}
	}

	table {
		width: 100%;
		margin: 5px 0;

		thead {
			text-transform: $font-transform;
			color: $font-alt-color;
		}

		tbody {
			text-align: center;

			td {
				transition: background-color .2s ease-out;

				&.selected {
					background-color: $ui-bg-selected-color;
					color: $white;

					&:hover {
						background-color: darken($ui-bg-selected-color, 4%);
					}
				}

				&:hover {
					background-color: $action-hover-color;
					cursor: pointer;
				}

				&.highlighted {
					@include btn-hover-active($btn-font-color, $btn-bg-color);
					cursor: pointer;
				}

				&:focus {
					outline: none;
				}

				span {
					z-index: -1;
					padding: 4px;
					display: block;
				}
			}
		}
	}
}

.calendar-header {
	text-align: center;

	.btn-grey {
		border: 0;
		background-color: $transparent;
	}
}

.calendar-year {
	height: 24px;
	line-height: 26px;
	display: table;
	width: 100%;

	button:first-child {
		float: left;
	}

	button:last-child {
		float: right;
	}

	button:hover {
		background-color: $action-hover-color;
		cursor: pointer;
	}
}

.calendar-month {
	@extend .calendar-year;
}

.calendar-time {
	text-align: center;

	input[type="text"] {
		width: 32px;
	}
}

.calendar-footer {
	margin: 26px 0 0;
	text-align: right;

	.btn-grey {
		float: left;
		margin-top: 0;
	}
}

// Problem notification overlay.
.notif {
	width: 250px;

	.dashboard-widget-head {
		margin: -13px -10px 7px;
		padding: 0;

		ul {
			margin: 4px 0 0 1px;

			li {
				display: inline-block;
			}
		}
	}
}

.notif-body {
	max-height: 600px;
	padding: 0 5px 0 0;
	overflow-y: auto;
	@extend %webkit-scrollbar;

	h4 {
		display: block;
		max-width: 250px;
		padding-bottom: .083em;
		@extend %overflow-ellipsis;
	}

	p {
		margin: .25em 0 0;
	}

	li {
		padding: 0 0 10px 19px;

		&:last-child {
			padding-bottom: 0;
		}
	}
}

.notif-indic {
	width: 14px;
	height: 14px;
	float: left;
	margin: 2px 0 0 -19px;
	border-radius: 2px;

	.notif-indic-snooze {
		width: 14px;
		height: 14px;
		float: left;
		margin-top: 20px;
	}
	.zi-bell-off {
		&::before {
			left: -6px;
			color: $icon-color;
		}
	}
}

.dashed-border {
	td {
		border: 1px dashed $table-border-color;
	}
}

.top {
	vertical-align: top !important;
}

.right {
	text-align: right !important;
}

.bottom {
	vertical-align: bottom;
}

.left {
	text-align: left;
}

.center {
	text-align: center;
}

.middle {
	vertical-align: middle;
}

.no-padding {
	padding: 0 !important;
}

.graph-selection {
	position: absolute;
	z-index: 98;
	overflow: hidden;
	background-color: rgba($yellow, .35);
	border: 1px solid rgba($dark-yellow, .6);
	border-top: 0;
	border-bottom: 0;
}
.svg-graph-selection {
	fill: rgba($yellow, .35);
	stroke: rgba($dark-yellow, .6);
	stroke-width: 1px;
}
.svg-graph-selection-text {
	fill: $font-color;
}
.svg-helper {
	stroke-opacity: .35;
	stroke: $red;
	stroke-width: 2px;
}

.svg-graph-hintbox {
	font-size: 12px;
	line-height: 18px;
	white-space: nowrap;
	min-width: 145px;

	.table-paging {
		min-height: 18px;
		padding: 0 0 2px;
		border: 0;
		top: 2px;

		.paging-btn-container {
			min-height: inherit;
		}
	}

	.list-table tbody tr:last-child td {
		border-bottom-style: none;
		box-shadow: none;
	}

	li {
		padding-left: 23px;

		.svg-graph-hintbox-item-color,
		.svg-graph-hintbox-trigger-color {
			margin: 3px 10px 3px -20px;
			width: 10px;
			height: 10px;
			float: left;
			display: block;
		}

		.svg-graph-hintbox-trigger-color {
			border-radius: 50%;
		}
	}

	.header {
		margin: 0 0 10px 3px;
	}
}

.ui-selectable-helper {
	position: absolute;
	z-index: 100;
	background-color: rgba($yellow, .35);
	border: 1px solid rgba($dark-yellow, .6);
}

#map-area {
	.map-element-area-bg {
		background-color: rgba($action-hover-color, .35);
	}
}

.map-element-selected {
	border: 3px dashed $dark-yellow;
	margin: -3px;
}

// Debug, Overlay Description.
.debug-output {
	display: none;
	max-height: 600px;
	overflow-y: auto;
	padding: 10px;
	margin: 10px;
	background-color: $lighter-yellow;
	border: 1px solid $ui-border-color;
	@extend %webkit-scrollbar;
}

// ZBX_STYLE_BTN_DEBUG
.btn-debug {
	position: fixed;
	bottom: 10px;
	right: 35px;
	z-index: 15000;
	color: $btn-form-font-color;
	background-color: $btn-form-bg-color;
	border-color: $btn-form-border-color;
	opacity: 0;
	transition: opacity .2s ease-out;

	&.visible {
		opacity: 0.75;
	}

	&:hover {
		color: $btn-form-font-color;
		background-color: $btn-form-hover-color;
		border-color: $btn-form-border-color;
	}

	&:focus {
		color: $btn-form-font-color;
		background-color: $btn-form-hover-color;
		border-color: $form-border-focus-color;
	}

	&:active {
		color: $btn-form-font-color;
		background-color: $btn-form-hover-color;
		border-color: $form-border-focus-color;
	}
}

.overlay-descr {
	max-height: 150px;
	overflow-y: auto;
	padding: 0;
	margin: 5px 0;
	background-color: $ui-bg-color;
	@extend %webkit-scrollbar;
	@extend %scroll-vert-shadow;
}

.overlay-descr-url {
	padding: 3px 0 7px;
	@extend %overflow-ellipsis;
}

%scroll-vert-shadow {
	background:
		// Shadow covers.
		linear-gradient($ui-bg-color 30%, rgba($ui-bg-color, 0)),
		linear-gradient(rgba($ui-bg-color, 0), $ui-bg-color 70%) 0 100%,
		// Shadows.
		radial-gradient(50% 0, farthest-side, rgba($action-shadow-color, .4), rgba($action-shadow-color, 0)),
		radial-gradient(50% 100%, farthest-side, rgba($action-shadow-color, .4), rgba($action-shadow-color, 0)) 0 100%;
	background:
		// Shadow covers.
		linear-gradient($ui-bg-color 30%, rgba($ui-bg-color, 0)),
		linear-gradient(rgba($ui-bg-color, 0), $ui-bg-color 70%) 0 100%,
		// Shadows.
		radial-gradient(farthest-side at 50% 0, rgba($action-shadow-color, .4), rgba($action-shadow-color, 0)),
		radial-gradient(farthest-side at 50% 100%, rgba($action-shadow-color, .4), rgba($action-shadow-color, 0)) 0 100%;
	background-repeat: no-repeat;
	background-color: $ui-bg-color;
	background-size: 100% 40px, 100% 40px, 100% 4px, 100% 4px;
	background-attachment: local, local, scroll, scroll;
}

// Alerts.
.green {
	color: $green;
}

a.green {
	@extend .green;

	&:hover,
	&:focus {
		color: $link-hover-color;
	}
}

.red {
	color: $red;
}

a.red {
	@extend .red;

	&:hover,
	&:focus {
		color: $link-hover-color;
	}
}

.orange {
	color: $orange;
}

a.orange {
	@extend .orange;

	&:hover,
	&:focus {
		color: $link-hover-color;
	}
}

.yellow {
	color: $dark-yellow;
}

a.yellow {
	@extend .yellow;

	&:hover,
	&:focus {
		color: $link-hover-color;
	}
}

.grey {
	color: $font-alt-color;
}

a.grey {
	@extend .grey;

	&:hover,
	&:focus {
		color: $link-hover-color;
	}
}

.blue {
	color: $blue;
}

a.blue {
	@extend .blue;

	&:hover,
	&:focus {
		color: $link-hover-color;
	}
}

.teal {
	color: $teal;
}

a.teal {
	@extend .teal;

	&:hover,
	&:focus {
		color: $link-hover-color;
	}
}

a.link-action {
	color: $font-color;

	&.red {
		color: $red;
	}

	&.orange {
		color: $orange;
	}

	&.yellow {
		color: $dark-yellow;
	}

	&.green {
		color: $green;
	}

	&.grey {
		color: $font-alt-color;
	}

	&:hover {
		color: $link-hover-color;
		border-bottom: 1px solid rgba($link-hover-color, .5);
	}

	&:focus {
		color: $link-hover-color;
	}
}

%status {
	padding: 2px 3px 1px;
	font-size: $font-h3-size;
	text-align: center;
	min-width: .7em;
	line-height: 1em;
	display: inline-block;
	border-radius: 2px;

	&:not(:last-of-type) {
		border-right: 0;
	}
}

.status-container {
	display: inline-block;
	white-space: nowrap;
	margin: 1px 3px 1px 0;

	&:last-child {
		margin: 0;
	}

	span {
		border-radius: 0;

		&:first-of-type {
			border-top-left-radius: 2px;
			border-bottom-left-radius: 2px;
		}

		&:last-of-type {
			border-top-right-radius: 2px;
			border-bottom-right-radius: 2px;
		}
	}

	.status-na-bg,
	.status-info-bg,
	.status-warning-bg,
	.status-average-bg,
	.status-high-bg,
	.status-disaster-bg {
		@extend %status;
		border: 1px solid rgba($font-color, .2);
		border-radius: 0;
	}
}

.status-green {
	color: $white;
	border: 1px solid darken(desaturate($alt-green, 10%), 20%);
	background-color: darken(desaturate($alt-green, 10%), 16%);
	@extend %status;
}

.status-red {
	color: $white;
	border: 1px solid darken(desaturate($alt-red, 10%), 9%);
	background-color: darken(desaturate($alt-red, 10%), 5%);
	@extend %status;
}

.status-grey {
	color: $form-disabled-font-color;
	background-color: $form-disabled-bg-color;
	border: 1px solid $form-disabled-border-color;
	@extend %status;
}

.status-dark-grey {
	border: 1px solid darken(desaturate($alt-blue-grey, 10%), 12%);
	background-color: darken(desaturate($alt-blue-grey, 10%), 8%);
	@extend %status;
}

.status-yellow {
	color: $white;
	border: 1px solid darken(desaturate($alt-yellow, 9%), 20%);
	background-color: darken(desaturate($alt-yellow, 9%), 18%);
	@extend %status;
}

.status-disabled-bg {
	color: $form-disabled-font-color;
	background-color: $form-disabled-bg-color;
	border: 1px solid rgba($font-color, .2);
	@extend %status;
}

.tag {
	display: inline-block;
	color: $font-selected-color;
	background-color: $ui-bg-selected-color;
	margin: 1px 3px 1px 0;
	padding: 2px 3px;
	line-height: 1em;
	max-width: 133px;
	vertical-align: middle;
	@extend %overflow-ellipsis;
	border-radius: 2px;

	a.link-action {
		color: inherit !important;
		border-bottom: none;

		&:hover {
			text-decoration: underline;
			border-bottom: none;
		}
	}

	&:last-child {
		margin: 0;
	}

	&.green-bg {
		color: darken($alt-green, 45%);
	}

	&.yellow-bg {
		color: darken($alt-yellow, 45%);
	}
}

.green-bg {
	background-color: $alt-green;
}

.red-bg {
	background-color: $alt-red;
}

.yellow-bg {
	background-color: $alt-yellow;
}

// Severity statuses.
@if $theme-name == 'blue' or $theme-name == 'dark' {
	td[class] {
		+ {
			td.na-bg,
			td.normal-bg,
			td.info-bg,
			td.average-bg,
			td.warning-bg,
			td.high-bg,
			td.disaster-bg {
				border-left: 1px dotted $table-border-color;
			}
		}
	}
}

@each $severity-type, $color in (
	na-bg: $alt-blue-grey,
	normal-bg: $alt-green,
	info-bg: $alt-dark-blue,
	average-bg: $alt-orange,
	warning-bg: $alt-yellow,
	high-bg: $alt-dark-orange,
	disaster-bg: $alt-red,
) {
	// Dynamically generated classes:
	//  .na-bg
	//  .normal-bg
	//  .info-bg
	//  .average-bg
	//  .warning-bg
	//  .high-bg
	//  .disaster-bg
	.#{$severity-type} {
		color: darken($color, 45%);
		position: relative;

		@if $severity-type == normal-bg {
			background-color: $color;

			a.link-action {
				color: darken($color, 45%);
			}
		}
		@else {
			a.link-action,
			input[type="radio"]:enabled:checked + label {
				color: darken($color, 45%);
			}
		}
	}

	// Dynamically generated classes:
	//  .log-na-bg
	//  .log-normal-bg
	//  .log-info-bg
	//  .log-average-bg
	//  .log-warning-bg
	//  .log-high-bg
	//  .log-disaster-bg
	.log-#{$severity-type} {
		color: darken($color, 45%);
		background-color: $color;
	}
}

.normal-bg input[type="radio"]:checked + label {
	background-color: darken($alt-green, 25%);
}

.na-bg,
.normal-bg,
.info-bg,
.average-bg,
.warning-bg,
.high-bg,
.disaster-bg {
	a {
		transition: none;
	}

	&.blink-hidden {
		background-color: transparent;

		a {
			color: $font-color;
		}
	}
}

.inactive-bg {
	color: darken($alt-red, 45%);
	background-color: $alt-red;
}

td.inactive-bg {
	@extend .inactive-bg;
}

// Filter checkboxes.
.table-forms-second-column {
	display: inline-block;
	width: 50%;
	min-width: 200px;
	text-align: right;

	.second-column-label {
		padding: 0 10px;
	}
}

// Event status colors.
.problem-unack-fg {
	color: $problem-unack-fg-color;
}

.problem-ack-fg {
	color: $problem-ack-fg-color;
}

.ok-unack-fg {
	color: $ok-unack-fg-color;
}

.ok-ack-fg {
	color: $ok-ack-fg-color;
}

%found-bg {
	background-color: $lighter-yellow;
}

// Preloader.
@keyframes is-loading-kf {
	to {
		transform: rotate(360deg);
	}
}

.is-loading {
	pointer-events: none;

	&::before {
		background-color: rgba($ui-bg-color, .8);
		content: 'loading'; // For screen-reader
		text-indent: 200%;  // For screen-reader, for IE 200% instead of 100%
		overflow: hidden;
		position: absolute;
		top: 0;
		bottom: 0;
		left: 0;
		right: 0;
		z-index: 5; // More than z-index of .msg-*.
	}

	&::after {
		background-color: rgba($ui-bg-color, .8);
		border: 2px solid $preloader-color;
		border-bottom-color: $preloader-accent-color;
		border-radius: 50%;
		box-shadow: 0 0 0 7px rgba($ui-bg-color, .8);
		width: 20px;
		height: 20px;
		position: absolute;
		margin: auto;
		top: 0;
		bottom: 0;
		left: 0;
		right: 0;
		animation: is-loading-kf .6s infinite linear;
		z-index: 5; // More than z-index of .msg-*.
		content: '';
	}

	&.is-loading-fadein {
		&::before {
			opacity: 0;
			animation: fadein 2s ease-in .5s normal forwards;
		}

		&::after {
			opacity: 0;
			animation: fadein 2s ease-in .5s normal forwards, is-loading-kf .6s infinite linear;
		}

		&.delayed-15s {
			&::before,
			&::after {
				animation-delay: 15s;
			}
		}
	}
}

button {
	&.is-loading {
		position: relative;

		&::before {
			background: none;
		}

		&::after {
			box-shadow: none;
			background: none;
			border: 1px solid $preloader-disabled-color;
			border-bottom-color: $preloader-accent-color;
			width: 12px;
			height: 12px;
		}
	}
}

.link-action {
	&.is-loading {
		position: relative;
		color: transparent !important;
		border-bottom-color: transparent;

		&::after {
			box-shadow: none;
			background: none;
			border: 1px solid $preloader-disabled-color;
			border-bottom-color: $preloader-accent-color;
			width: 12px;
			height: 12px;
		}
	}
}

span {
	&.is-loading {
		position: relative;
		display: inline-block;
		min-width: 40px;
		min-height: 40px;
	}
}

.overlay-dialogue.modal .overlay-dialogue-body {
	&.is-loading {
		overflow: hidden;
	}
}

.menu-popup-preloader,
.hintbox-preloader {
	background: $preloader-bg-color;
	border: 1px solid $overlay-border-color;
	box-shadow: 0 4px 20px 0 $action-shadow-color;
	height: 128px;
	width: 128px;
	position: fixed;
	right: auto;
	bottom: auto;
	z-index: 1010;

	&::before {
		background: $preloader-bg-color;
	}
}

.hintbox-preloader {
	position: absolute;
}

$browser-logos: (
	chrome: 0 0,
	ff: -66px 0,
	ed: 0 -66px,
	opera: -66px -66px,
	safari: 0 -132px
);

%browser-logo-style {
	background: url($browser-sprite) no-repeat;
	width: 66px;
	height: 66px;
	margin: 0 auto;
	margin-bottom: 5px;
}

// Dynamically generated classes for the browser logo:
//  .browser-logo-chrome
//  .browser-logo-ff
//  .browser-logo-ed
//  .browser-logo-opera
//  .browser-logo-safari
@each $class, $bg-position in $browser-logos {
	.browser-logo-#{$class} {
		@extend %browser-logo-style;
		background-position: $bg-position;
	}
}

.browser-warning-container {
	margin-top: 5%;
	margin-left: auto;
	margin-right: auto;
	width: 766px;
	text-align: center;
	padding: 28px 28px 10px;
	@extend .table-forms-container;

	h2 {
		text-align: left;
	}

	p {
		margin: .7em 0;
		text-align: left;
	}

	li {
		display: inline-block;
		margin: 25px 20px;
	}
}

.browser-warning-footer {
	border-top: 1px solid $table-border-color;
	margin: 25px 0 0;
	padding: 10px 0 0;
	text-align: center;
}

// TODO: Legacy
%webkit-scrollbar {
	scrollbar-width: thin;

	&::-webkit-scrollbar {
		width: 9px;
	}

	&::-webkit-scrollbar-track {
		background-color: $scrollbar-track-color;
	}

	&::-webkit-scrollbar-thumb {
		background-color: $scrollbar-thumb-color;
		border: 1px solid darken($scrollbar-thumb-color, $scrollbar-thumb-color-darken);
	}
}

// TODO: Legacy
%webkit-hor-scrollbar {
	&::-webkit-scrollbar {
		height: 9px;
	}

	@extend %webkit-scrollbar;
}

%cursor-drag {
	cursor: move; // fallback if grab cursor is unsupported
	cursor: grab;
}

%cursor-dragging {
	cursor: move; // fallback if grabbing cursor is unsupported
	cursor: grabbing;
}

.cursor-dragging {
	@extend %cursor-dragging;
}

.cursor-move {
	cursor: move;
}

tr.cursor-move {
	td * {
		cursor: move;
	}
}

.cursor-pointer {
	cursor: pointer;
}

.overflow-ellipsis {
	table-layout: fixed;
	@extend %overflow-ellipsis;

	td {
		@extend %overflow-ellipsis;
	}

	th {
		@extend %overflow-ellipsis;

		a {
			@extend %overflow-ellipsis;
		}
	}
}

.rel-container {
	position: relative;
	display: inline-block;
	min-width: 16px;
	white-space: nowrap;

	.zi-i {
		margin-right: 5px;

		&:only-of-type {
			margin-right: 0;
		}

		&:last-child {
			margin-right: 0;
		}
		&.status-green {
			border-right: 1px solid darken(desaturate($alt-green, 10%), 20%);
		}
	}
}

main {
	.server-name {
		float: right;
		margin: 10px;
		color: $font-alt-color;
	}
}

.uppercase {
	text-transform: $font-transform;
}

.flickerfreescreen {
	position: relative;
	overflow: hidden;

	&.is-loading {
		min-height: 64px;
	}
}

.graph-wrapper {
	display: inline;
}

// Dashboard widget - URL.
.widget-url {
	display: block;
}

// Analog Clock.
.clock {
	display: flex;
	justify-content: center;
	padding: 0 10px;
	height: 100%;
}

.clock-svg {
	flex-grow: 1;
}

.time-zone {
	margin: 0 0 .5em;
	white-space: nowrap;
}

.local-clock {
	margin: .5em 0 0;
	white-space: nowrap;
}

.clock-face {
	fill: $clock-face-color;
}

.clock-hand {
	fill: $clock-hand-color;
}

.clock-hand-sec {
	fill: $clock-hand-sec-color;
}

.clock-lines {
	fill: $clock-lines-color;
}

svg {
	overflow: hidden;
}

.sysmap {
	height: 100%;
	width: auto;
	padding: 0 10px;
	text-align: center;
}

.sysmap-scroll-container {
	overflow-x: auto;
	overflow-y: hidden;
	position: relative;
	width: calc(100% - 20px);
	border: 10px solid $ui-bg-color;
	background: $ui-bg-color;
	display: block;
	margin-top: 4px;

	.map-container {
		display: table;
	}

	.flickerfreescreen {
		display: inline-block;
	}

	.table-forms-container {
		display: table;
		margin: 0;
		padding: 0;
		border: 0;
	}
}

.sysmap-widget-container {
	overflow: hidden;
	height: 100%;
	display: flex;

	svg {
		flex-grow: 1;
	}
}

.lld-overrides-operations-table,
.confirmation-msg {
	white-space: normal;
	word-break: break-word;
}

.list-accordion-foot {
	> div {
		display: table-cell;
		padding-top: 10px;
	}
}

.color-preview-box {
	height: 24px;
	width: 24px;
	float: left;
	margin-right: 10px;
	cursor: pointer;
	border: 0;
	border-radius: 0;
}

.list-vertical-accordion {
	padding-left: 15px;
	width: calc(100% - 15px);

	.list-accordion-item-head,
	.list-accordion-item-body {
		padding-bottom: 2px;
	}

	.list-accordion-item-opened {
		.list-accordion-item-body {
			display: block;
		}
	}

	.list-accordion-item-closed {
		.list-accordion-item-body {
			display: none;
		}

		.list-accordion-item-toggle {
			margin: 0;
			transform: rotate(180deg);
		}
	}
}

.display-none {
	display: none;
}

.visibility-hidden {
	visibility: hidden;
}

.preprocessing-list {
	$name-width: 295px;
	$on-fail-width: 100px;
	$action-width: 120px;

	display: block;
	max-width: 930px;
	min-width: 800px;
	position: relative;

	> li {
		display: block;
		position: relative;
	}

	.list-numbered-item::before {
		content: counter(line) ':';
		flex: 0 0 15px;
		max-width: 15px;
		line-height: 24px;
		padding-right: 5px;
	}

	input[type=text],
	select {
		width: 100%;
		min-width: 0; // https://stackoverflow.com/a/43361500
	}

	.btn-link {
		&:not(:last-of-type) {
			margin-right: 10px;
		}
	}

	.preprocessing-list-head,
	.preprocessing-list-foot,
	.preprocessing-step,
	.on-fail-options,
	.step-name,
	.step-parameters,
	.step-on-fail,
	.step-action {
		display: flex;
		align-items: center;
		box-sizing: border-box;
	}

	.preprocessing-step {
		.zi-drag-handle {
			left: -8px;
		}
	}

	.step-name,
	.step-parameters,
	.step-on-fail,
	.step-action,
	.on-fail-options > label,
	.on-fail-options > .radio-segmented {
		padding: 5px 5px 5px 0;
	}

	.step-name {
		flex: 0 0 $name-width;
		max-width: $name-width;
	}

	.step-parameters {
		flex: 1;

		z-select {
			flex: 0 0 auto;
		}

		> input[type=text],
		z-select {
			&:not(:last-child) {
				margin-right: 5px;
			}
		}
	}

	.step-on-fail {
		flex: 0 0 $on-fail-width;
		max-width: $on-fail-width;
		justify-content: center;
		text-align: center;
	}

	.step-action {
		flex: 0 0 $action-width;
		max-width: $action-width;
		padding-right: 0;
	}

	.on-fail-options {
		padding-right: $on-fail-width + $action-width + 5px;
		margin-bottom: 5px;

		> label {
			padding-left: 30px;
		}

		input[type=text] {
			flex: 1;
		}
	}

	.preprocessing-list-head {
		color: $font-alt-color;
		line-height: 14px;

		.step-name {
			padding-left: 30px;
		}
	}

	.preprocessing-list-item {
		.step-name {
			padding-left: 10px;
		}
	}

	.preprocessing-list-foot {
		justify-content: space-between;

		.step-action {
			height: 24px;

			+ .step-action:last-child {
				margin-left: auto;
				justify-self: flex-end;
			}
		}
	}
}

.navtree {
	$max_depth: 10;

	@keyframes fadein {
		from {
			opacity: 0;
		}
		to {
			opacity: 1;
		}
	}

	.tree {
		width: 100%;
		height: 100%;

		.tree-list {
			list-style: none;

			&.root > .tree-item > .tree-row > .content > .margin-lvl {
				flex: 0 0 15px;
			}

			> .tree-item.ui-sortable-helper .content {
				padding-left: 5px;
			}

			&[data-depth="0"] > .tree-item {
				> .tree-row > .content > .margin-lvl {
					flex: 0 0 10px;
				}
				&.ui-sortable-helper {
					margin-left: 10px;

					> .tree-row > .content > .margin-lvl {
						display: none;
					}
				}
			}

			@for $i from 1 through $max_depth {
				&[data-depth="#{$i}"] > .tree-item {
					> .tree-row > .content > .margin-lvl {
						flex: 0 0 ($i * 15px + 2px);
					}
					&.ui-sortable-helper {
						margin-left: ($i * 15px + 10px);

						> .tree-row > .content > .margin-lvl {
							display: none;
						}
					}
				}
			}

			&[data-depth] .ui-sortable-helper {
				> .tree-row > .content > .margin-lvl {
					flex: 0 0 15px;
				}

				@for $i from 1 through $max_depth - 1 {
					$class_tree_list: '.tree-list';
					@for $j from 1 through $i {
						@if $j != 1 {
							$class_tree_list: $class_tree_list + ' .tree-list';
						}
					}
					#{$class_tree_list} > li > .tree-row > .content > .margin-lvl {
						flex: 0 0 ($i * 15px + 15px);
					}
				}
			}
		}

		.tree-item {
			> .tree-row {
				width: 100%;
				min-width: 320px;
				border-bottom: 1px solid $table-border-color;
				padding: 8px 0;

				&:hover {
					background-color: $ui-hover-color;
				}

				> .problem-icon-list {
					float: right;
					padding-left: 10px;
					margin-right: 10px;
				}

				> .tools {
					float: right;
					position: relative;
					padding-left: 10px;
					margin-right: 10px;
					display: flex;
					width: 85px;
				}

				> .content {
					display: flex;
					height: 18px;
					align-items: center;

					> .arrow {
						flex: 0 0 15px;
						text-align: center;
						margin: 2px 2px 0 -5px;

						> .treeview {
							display: none;
						}
					}

					> .item-name {
						flex: 0 1 auto;
						white-space: nowrap;
						overflow: hidden;
						margin-right: 5px;
						text-overflow: ellipsis;
					}
				}
			}

			.tools {
				.btn-icon {
					width: 18px;
					min-width: 18px;
					min-height: 18px;

					&:not(:first-of-type) {
						margin-left: 5px;
					}
				}
			}

			.zi-drag-handle {
				position: relative;
				top: 0;
				left: 0;
				opacity: .35;
			}

			&.is-parent {
				> .tree-row {
					> .content {
						> .arrow {
							> .treeview {
								display: block;
							}
						}
					}
				}
			}

			&.selected {
				> .tree-row {
					@extend %found-bg;

					&:hover {
						@extend %found-bg;
					}
				}
			}

			&.no-map,
			&.inaccessible {
				> .tree-row {
					> .content {
						> .item-name {
							color: $form-border-color;
						}
					}
				}
			}

			&.ui-sortable-helper {
				background: $ui-sortable-helper-background-color;
				border-color: $ui-sortable-helper-border-color;
				border-width: 1px;
				border-style: solid;

				.tools {
					display: none;
				}
			}

			&.opened > ul {
				display: block;
			}

			&.closed > ul {
				display: none;
			}

			.sortable-error {
				border-color: transparent;
				background: rgba($red, .2);
			}
		}

		.highlighted-parent > .tree-row {
			background: $ui-highlighted-parent-background-color;
		}

		.placeholder {
			background-color: $ui-placeholder-background-color;
			animation: fadein .5s;
		}
	}
}

.icon-count {
	font-size: 12px;
	padding: 3px 5px 2px;
	color: $font-selected-color;
	background-color: $ui-bg-selected-color;
	border-radius: 3px;

	&:link,
	&:hover,
	&:focus {
		border-bottom: none;
	}

	&:focus {
		box-shadow: 0 0 0 2px rgba($blue, .35);
	}
}

a.icon-count {
	color: $font-selected-color;
}

.problem-icon-link,
.problem-icon-list {
	display: inline-flex;
	margin: 1px 0;

	.problem-icon-list-item {
		color: $btn-font-color;
		font-size: 12px;
		line-height: 1;
		padding: 3px 5px 2px;
	}
}

.problem-icon-link {
	overflow: hidden;
	border-radius: 3px;

	&:link,
	&:hover,
	&:focus {
		border-bottom: none;
	}

	&:focus {
		box-shadow: 0 0 0 2px rgba($blue, .35);
	}
}

.problem-icon-list {
	.problem-icon-list-item {
		border-radius: 3px;

		&:not(:last-of-type) {
			margin-right: 5px;
		}
	}
}

:-ms-input-placeholder {
	color: $input-placeholder-color !important;
}

::-ms-input-placeholder {
	color: $input-placeholder-color;
}

::placeholder {
	color: $input-placeholder-color;
}

.zi-circle-question-filled {
	margin-left: 5px;

	&::before {
		top: -2px;
		color: $icon-help-hint-color;
	}
	&:focus,
	&:hover,
	&:active {
		border: none;
	}

	&:focus {
		&::before {
			border-radius: 50%;
			box-shadow: inset 0 0 0 2px $btn-border-focus-color;
		}
	}
}

#expressions_list .ui-sortable-helper {
	display: table;
}

.graph-legend {
	text-align: left;
	white-space: nowrap;
	text-overflow: ellipsis;
	overflow: hidden;
}

// Screen reader.
.inline-sr-only {
	font-size: 0;
}

.preprocessing-test-results {
	td {
		vertical-align: top !important;
	}

	.rel-container {
		top: 4px;
		margin-left: 3px;
	}
}

#preprocessing-test-form {
	.table-forms-separator {
		margin-top: -2px;
	}
}

.totals-list {
	&:not(.list-table) {
		display: flex;
		height: 100%;
	}

	> div {
		flex: 1;
		align-items: center;
		display: flex;
		line-height: 18px;
		overflow: hidden;
		padding: 0 10px;
		position: relative;
	}

	.count {
		font-size: 16px;
	}

	&.totals-list-horizontal {
		> div {
			flex-direction: column;
			justify-content: center;
			min-width: 55px;
			text-align: center;
		}
	}

	&.totals-list-vertical {
		flex-direction: column;

		> div {
			min-height: 21px;
			padding-top: 3px;
		}

		.count {
			margin-right: 5px;
		}
	}
}

// Widget "Host availability".
.host-avail-widget {
	td:not(:first-child) {
		border-left: 1px dotted $table-border-color;

	}

	.host-avail-true {
		background: $host-avail-true-bg-color;
	}

	.host-avail-false {
		background: $host-avail-false-bg-color;
	}

	.host-avail-unknown {
		background: $host-avail-unknown-bg-color;
	}

	.host-avail-total {
		background: $host-avail-total-bg-color;
	}
}

// Input group

.macro-input-group {
	position: relative;
	display: flex;
	align-items: stretch;
	width: 100%;

	* {
		box-sizing: border-box;
	}

	input,
	textarea {
		flex: 1;
		border-right: 0;

		&:focus,
		&:active {
			+ .btn-undo {
				border-top-color: $form-border-focus-color;
				border-bottom-color: $form-border-focus-color;
			}
		}
	}

	button {
		position: relative;

		&.btn-change {
			border-radius: 0;

			&:disabled {
				display: none;
			}
		}

		&.zi-arrow-back {
			display: none;
			width: 24px;
			padding: 0 2px;
			border-left: 0;
			border-right: 0;
			border-top: 1px solid $form-border-color;
			border-bottom: 1px solid $form-border-color;
			border-radius: 0;
			background-color: $form-bg-color;
			color: $icon-color;
			transition: border-color .2s ease-out, box-shadow .2s ease-out;

			&.is-focused {
				border-top: 1px solid $form-border-focus-color;
				border-bottom: 1px solid $form-border-focus-color;
			}

			&::before {
				top: -1px;
				font-size: 14px;
			}

			&:hover,
			&:focus,
			&:active {
				border-top: 1px solid $form-border-focus-color;
				border-bottom: 1px solid $form-border-focus-color;
				@include btn-hover-active($btn-font-color, $btn-bg-color);
			}
		}
	}
}

.input-secret {
	position: relative;
	display: flex;
	flex: 1;

	input {
		flex: 1;
	}

	button {
		position: absolute;
		top: 0;
		left: 0;
		width: 100%;
		opacity: 0;

		&:enabled {
			&:hover,
			&:focus,
			&:active {
				opacity: 1;
				animation: fadein .2s;
			}
		}
	}
}

// Dropdown

.btn-dropdown-container {
	display: flex;

	.zi-text,
	.zi-eye-off,
	.zi-lock {
		padding: 0 5px;
		&::before {
			font-size: 16px;
			color: $icon-color;
		}
		&:hover,
		&:active,
		&:focus {
			&::before {
				color: $white;
			}
		}
	}

	.btn-dropdown-toggle {
		width: auto;
		align-items: start;
		padding-top: 4px;
		border-radius: 0 2px 2px 0;

		&::after {
			@extend %icons-font;
			position: relative;
			top: 4px;
			margin-left: 2px;
			font-size: $icon-default-size * .5;
			content: $zi-chevron-down;
		}
	}
}

.btn-split {
	display: inline-block;
	position: relative;
	margin-right: 10px;

	li {
		display: inline-block;

		&:first-child button {
			border-top-right-radius: 0;
			border-bottom-right-radius: 0;
		}

		&:last-child {
			margin-left: -1px;

			button {
				border-top-left-radius: 0;
				border-bottom-left-radius: 0;
			}
		}

		&:only-child button {
			border-radius: 2px;
		}

		.zi-chevron-down {
			&::before {
				font-size: $btn-icon-small-size;
			}

			&[aria-expanded="true"] {
				@extend button:hover;
			}
		}
	}
}

// Macros mass update tab.

.checkbox-block {
	margin: 10px 0;
}

#tbl_macros.massupdate-remove {
	th,
	td {
		display: none;
	}

	th:nth-child(1),
	td:nth-child(1),
	td.nowrap {
		display: table-cell;
	}
}

@media screen and (-ms-high-contrast: active), (-ms-high-contrast: none) {
	/* for IE11 only. Fixed cell height if table has 100% height */
	.host-avail-widget {
		td {
			height: 100%;
		}
	}
}

// HOST INTERFACES

.table-forms-td-right {
	.interfaces {
		margin-top: 5px;
	}
}

.interfaces {
	display: grid;
	grid-template-columns: 26px repeat(7, max-content);
	margin-bottom: 5px;
	line-height: 24px;

	.interface-container {
		display: contents;

		&.interface-container-header {
			.interface-cell {
				padding: 0 5px 0 0;
				color: $font-alt-color;
			}

			.interface-cell-action {
				grid-column: span 2;
			}
		}

		&:not(.interface-container-header):not(:empty) ~ .interface-container:not(:empty) :first-child {
			.interface-cell:not(.interface-cell-details) {
				padding-top: 10px;
				margin-top: 5px;
				border-top: 1px solid $form-border-color;
			}
		}
	}

	.interface-row {
		display: contents;

		.interface-btn-toggle {
			display: none;
			vertical-align: top;

			&[aria-expanded="true"] {
				transform: rotate(-180deg);
			}
		}

		&[data-type="2"] {
			.list-accordion-item-body {
				display: none;
				padding-top: 0;
			}

			.interface-btn-toggle {
				display: inline-block;
			}

			&.list-accordion-item-opened {
				.list-accordion-item-body {
					display: block;
				}
			}
		}
	}

	.interface-cell {
		padding: 5px 5px 5px 0;

		&.interface-cell-details {
			display: none;
			grid-column: 1 / -1;
		}
	}

	.no-interface {
		grid-column: 1 / -1;
		color: $font-alt-color;
	}
}

// Popup with debug data of request processing to Zabbix server.
.debug-modal {
	&.overlay-dialogue.modal {
		.overlay-dialogue-body {
			overflow-x: auto;

			&::-webkit-scrollbar {
				height: 9px;
			}
		}
	}

	.logitems {
		pre {
			white-space: nowrap;
		}
	}

	.logtotalms {
		color: $font-alt-color;
		float: left;
		line-height: 24px;
	}
}

// Table column styles
#itemsTable {
	.table-col-handle { width: 10px; }
	.table-col-no { width: 20px; }
	.table-col-name-normal { width: 285px; }
	.table-col-name { width: 365px; }
	.table-col-type { width: 85px; }
	.table-col-function { width: 85px; }
	.table-col-draw-style { width: 85px; }
	.table-col-y-axis-side { width: 85px; }
	.table-col-colour { width: 55px; }
	.table-col-action { width: 55px; }
}

z-select,
.z-select {
	&.z-select-host-interface {
		.description:not(:empty) {
			display: block;
			margin-top: 5px;
			color: $input-placeholder-color;
		}

		&[disabled],
		li[disabled] {
			.description:not(:empty) {
				color: $form-disabled-font-color;
			}
		}
	}
}

.multiselect-description-container {
	display: flex;
	align-items: center;

	> .multiselect-control {
		margin-right: 5px;
	}
}

// Users permissions tab.
.rules-status-container {
	> span {
		text-transform: none;
		margin: 3px 3px 3px 0;

		&:last-of-type {
			margin-right: 0;
		}
	}

	> .status-green:not(:last-of-type) {
		border-right: 1px solid darken(desaturate($alt-green, 10%), 20%);
	}

	> .status-grey:not(:last-of-type) {
		border-right: 1px solid $form-disabled-border-color;
	}
}

// Used in form lists to separate input elements on sections.
.input-section-header {
	padding-top: 10px;
}

.modal-popup-preprocessing {
	.preprocessing-list .step-name {
		flex: 0 0 180px;
	}

	.preprocessing-list {
		min-width: unset;
		max-width: unset;
	}
}

.modal-popup-medium,
.modal-popup-large,
.modal-popup-static,
.modal-popup-preprocessing {
	.table-forms-container {
		border: none;
	}

	.ui-tabs-nav {
		position: sticky;
		top: 0;
		background: $header-bg-color;
		z-index: 3;
	}

	.textarea-flexible {
		max-height: 200px;
		overflow-y: auto;
	}
}

.global-macro-table,
.host-macros-table {
	.table-col-value,
	.table-col-template-value {
		width: 300px;
	}
}

.inherited-macros-table {
	.table-col-value,
	.table-col-parent-value,
	.table-col-template-value,
	.table-col-global-value {
		width: 300px;
	}
}

.active-readonly {
	&[readonly] {
		color: $font-color;
		background-color: $form-bg-color !important;
		border-color: $form-border-color;
	}
}

.valuemap-list-table {
	tbody {
		td {
			border-bottom: 1px solid $table-border-color;
		}

		tr:first-child td {
			border-top: 1px solid $table-border-color;
		}
	}
}

.mappings-table {
	display: grid;
	grid-template-columns: auto auto minmax(auto, 100%);

	& > div {
		text-align: left;
	}

	// For every 3th starting from 2nd child.
	& > div:nth-child(3n + 2) {
		text-align: center;
		padding: 0 10px;
	}
}

.valuemap-checkbox {
	margin-top: 10px;
}

.overlay-dialogue {
	.valuemap-list-table {
		td {
			vertical-align: top;
		}
	}
}

.subscriptions-table {
	th {
		color: $font-alt-color;
	}

	.zi-user-filled {
		padding: 0 7px 0 2px;

		&::before {
			top: -1px;
			font-size: 12px;
			color: $icon-color;
		}
	}
}

.import-compare {
	display: flex;
	max-height: calc(100vh - 220px);

	.toc {
		flex: 20%;
		overflow-y: auto;
		overflow-x: hidden;
	}

	.diff {
		flex: 80%;
		margin-left: 5px;
		overflow: auto;
		border: 1px dashed $form-border-color;
	}

	.toc,
	.diff {
		@extend %webkit-scrollbar;
	}
}

.list-dashed {
	li {
		margin-left: 1em;

		&::before {
			content: '\2013';
			float: left;
			margin-left: -1em;
		}
	}
}

.overlay-dialogue #host-form {
	#tagsFormList,
	#macrosFormList,
	#valuemap-formlist {
		.table-forms-td-left {
			display: none;
		}

		.table-forms-td-right {
			width: 100%;
		}
	}
}

.linked-templates {
	> .table-forms {
		margin-bottom: 5px;
		line-height: 24px;

		td, th {
			padding: 0 5px 0 0;

			&:last-child {
				width: 0;
				padding-right: 0;
			}
		}
	}
}

// Report -> Audit details styles.

.audit-details-popup-wrapper {
	margin: 5px 10px;

	.audit-details-popup-textarea {
		width: 100%;
		height: 135px;
	}
}

.audit-details-wrapper {
	display: flex;
	justify-content: space-between;

	.audit-show-details-btn-wrapper {
		margin: 0 5px 0 5px;
	}
}

.geomap-filter {
	position: absolute;
	right: 0;
	display: none;
	padding: 5px 20px 5px 10px;
	margin-top: 5px;
	margin-right: -2px;
	background-color: $ui-bg-color;
	border: 1px solid $overlay-border-color;
}
.geomap-filter.collapsed {
	display: block;
}
.geomap-filter li {
	width: calc(100% + 20px);
}
.geomap-filter label {
	white-space: nowrap;
}

.marker-cluster {
	background: none;
}
.marker-cluster div {
	text-align: center;
	border-radius: 50%;
	margin-left: 5px;
	margin-top: 5px;
	height: 30px;
	width: 30px;
}
.leaflet-marker-icon:focus {
	box-shadow: 0 0 0 2px $btn-border-focus-color;
	border-radius: 2px;
	outline: none;
}
.marker-cluster span {
	line-height: 30px;
}
.leaflet-control {
	.navigate-home-button,
	.geomap-filter-button {
		cursor: pointer;

		&::before {
			vertical-align: middle;
			font-size: $btn-icon-size;
		}
	}

	.navigate-home-button, {
		&::before {
			top: -1px;
			color: $icon-color;
		}
	}

	&.disabled {
		background-color: $white;
		opacity: 1;
	}
}

.leaflet-container {
	height: 100%;
	z-index: 1;
}

.zi-drag-handle {
	position: absolute;
	left: -22px;
	top: 5px;
	opacity: .5;

	&::before {
		font-size: 24px;
	}
}

.list-table {
	&.problem-list {
		a,
		button {
			&.event-action-red,
			&.event-action-yellow,
			&.event-action-gray,
			&.event-messages,
			&.event-acknowledged,
			&.event-severity-down,
			&.event-severity-up,
			&.event-severity-changed,
			&.trigger-dependency,
			&.suppressions-problem {
				vertical-align: top;
				width: 18px;
				height: 18px;
				min-height: 0;
				padding: 0;
				margin-right: 5px;

				&::before {
					color: $icon-color;
				}
			}
		}

		.problem-row {
			button.zi-eye-off {
				width: 18px;
				min-height: 18px;

				&::before {
					font-size: 18px;
				}
			}
		}

		.btn-widget-collapse,
		.btn-widget-expand {
			width: 18px;
			min-height: 18px;
			margin-top: 7px;

			&::before {
				font-size: $icon-default-size;
			}
		}

		.btn-widget-collapse {
			transform: rotate(180deg);
		}

		.btn-widget-expand {
			transform: rotate(0);
		}

		[class^="event-action-"], [class*=" event-action-"],
		.event-messages {
			&::after {
				position: absolute;
				top: 4px;
				width: 18px;
				height: 18px;
				display: inline-flex;
				justify-content: center;
				align-items: center;
				font-size: 9px;
				font-family: inherit;
			}
		}

		[class^="event-action-"], [class*=" event-action-"],
		.event-messages {
			&::after {
				content: attr(data-count);
			}
		}

		.event-messages {
			&::before {
				top: 1px;
			}

			&::after {
				top: 5px;
				color: $white;
			}
		}

		[class^="event-action-"], [class*=" event-action-"] {
			&::before {
				position: absolute;
				top: 12px;
				color: $icon-event-action-red !important;
			}

			&::after {
				position: absolute;
				color: $font-color;
			}
		}

		.event-action-red {
			&::before {
				color: $icon-event-action-red !important;
			}
		}

		.event-action-yellow {
			&::before {
				color: $icon-event-action-yellow !important;
			}
		}

		.event-action-gray {
			&::before {
				color: $icon-event-action-gray !important;
			}
		}

		.event-severity-down {
			&::before {
				font-size: $btn-icon-small-size !important;
				color: $icon-action-severity-down !important;
			}
		}

		.event-severity-up {
			&::before {
				font-size: $btn-icon-small-size !important;
				color: $icon-action-severety-up !important;
			}
		}

		.event-acknowledged {
			display: inline-block;
			width: 18px;
			min-height: 18px;

			&::before {
				color: $icon-action-check !important;
			}
		}

		&.compact-view {
			tr {
				&[class*='flh-'] {
					@if $theme-name == 'blue' {
						&:not(.row-selected):not(:hover) {
							td {
								color: $font-color;

								sup,
								a,
								.problem-unack-fg,
								.problem-ack-fg,
								.ok-unack-fg,
								.ok-ack-fg {
									color: $font-color;
									border-bottom-color: rgba($font-color, .5);
								}

								.tag {
									background-color: rgba($font-color, .5);
								}

								button:focus {
									box-shadow: 0 0 0 2px rgba($font-color, .5);
								}
							}
						}
					}

					@if $theme-name == 'dark' {
						&:not(.row-selected):not(:hover) {
							td {
								color: #000000;

								sup,
								a,
								.problem-unack-fg,
								.problem-ack-fg,
								.ok-unack-fg,
								.ok-ack-fg {
									color: #000000;
									border-bottom-color: rgba(0, 0, 0, .5);
								}

								button:focus {
									box-shadow: 0 0 0 2px rgba(0, 0, 0, .5);
								}
							}
						}
					}

					@if $theme-name == 'blue' or $theme-name == 'dark' {
						&:not(.row-selected):not(:hover) {
							td {
								// TODO - AS: check
								//[class*='icon-'] {
								//	background-color: $ui-bg-color;
								//	border-radius: 2px;
								//}

								// TODO - AS: check
								//[class*='icon-depend-'],
								//.icon-description,
								//.icon-wizard-action {
								//	background-color: transparent;
								//}
							}
						}
					}
				}
			}

			td.nowrap {
				text-overflow: clip;
			}

			button.zi-more {
				min-height: 12px;
			}

			.event-messages,
			.trigger-description {
				&::after {
					top: 1px;
				}
			}

			[class^="event-action-"], [class*=" event-action-"] {
				&::before {
					top: 7px;
				}

				&::after {
					top: -1px;
				}
			}

			.link-action {
				color: $font-color;

				&:hover,
				&:focus {
					color: $link-hover-color;
				}

				&.red {
					color: $red;
				}

				&.orange {
					color: $orange;
				}

				&.yellow {
					color: $dark-yellow;
				}

				&.green {
					color: $green;
				}
			}

			.problem-nested:not([class*='flh-']):not(.row-selected) {
				td, .timeline-axis, .timeline-td {
					border-bottom: 0 !important;
				}
			}

			td {
				padding-top: 0;
				padding-bottom: 0;
				border-bottom: 0;
				box-shadow: inset 0 -1px 0 0 rgba($font-color, .1);
				color: $font-color;
				height: 22px;
				vertical-align: middle;
				white-space: nowrap;

				.rel-container {
					span {
						margin: 0;
					}
				}

				.tag {
					display: inline-block;
					line-height: 16px;
					margin-right: 3px;
					padding: 0 3px;
					max-width: 40px;

					@media screen and (min-width: 1200px) {
						max-width: 71px;
					}

					@media screen and (min-width: 1400px) {
						max-width: 102px;
					}

					@media screen and (min-width: 1600px) {
						max-width: 133px;
					}
				}

				// Align the expand and collapse icons in compact view.
				.btn-widget-expand,
				.btn-widget-collapse {
					vertical-align: top;
					margin: 0;
				}
			}
		}
	}
}
<|MERGE_RESOLUTION|>--- conflicted
+++ resolved
@@ -516,585 +516,6 @@
 	width: 8px;
 }
 
-<<<<<<< HEAD
-=======
-			&.yellow {
-				color: $dark-yellow;
-			}
-
-			&.green {
-				color: $green;
-			}
-
-			&:hover,
-			&:focus {
-				color: $link-hover-color;
-			}
-		}
-
-		.problem-nested:not([class*='flh-']):not(.row-selected) {
-			td, .timeline-axis, .timeline-td {
-				border-bottom: 0 !important;
-			}
-		}
-
-		td {
-			padding-top: 0;
-			padding-bottom: 0;
-			border-bottom: 0;
-			box-shadow: inset 0 -1px 0 0 rgba($font-color, .1);
-			height: 22px;
-			vertical-align: middle;
-			white-space: nowrap;
-
-			[class*='icon-'] {
-				&::after {
-					margin: 0;
-					line-height: 14px;
-					top: 0;
-				}
-			}
-
-			button[class*='icon-'] {
-				&:last-of-type {
-					margin-right: 0;
-				}
-			}
-
-			.rel-container {
-				span {
-					margin: 0;
-				}
-			}
-
-			.tag {
-				display: inline-block;
-				line-height: 16px;
-				margin-right: 3px;
-				padding: 0 3px;
-				max-width: 40px;
-
-				@media screen and (min-width: 1200px) {
-					max-width: 71px;
-				}
-
-				@media screen and (min-width: 1400px) {
-					max-width: 102px;
-				}
-
-				@media screen and (min-width: 1600px) {
-					max-width: 133px;
-				}
-			}
-
-			.icon-maintenance {
-				height: 12px;
-				width: 12px;
-				margin: 3px 1px 2px 4px;
-
-				&::before {
-					height: 12px;
-					width: 12px;
-					background-position: -49px -805px;
-				}
-			}
-
-			.icon-depend-up,
-			.icon-depend-down {
-				width: 12px;
-			}
-
-			.icon-depend-up::before {
-				background-position: -49px -731px;
-			}
-
-			.icon-depend-down::before {
-				background-position: -49px -767px;
-			}
-
-			.icon-wizard-action {
-				background: url($sprite-path) no-repeat -6px -624px;
-				height: 12px;
-				min-height: 12px;
-				margin: 0;
-				position: relative;
-			}
-
-			.icon-description {
-				margin-left: 2px;
-			}
-
-			// Align action icons according to tags and problem description icons in compact view.
-			[class*='icon-action'] {
-				margin-top: -2px;
-			}
-
-			// Align the expand and collapse icons in compact view.
-			.btn-widget-expand,
-			.btn-widget-collapse {
-				vertical-align: top;
-				margin: 0;
-			}
-		}
-	}
-
-	thead th {
-		color: $font-alt-color;
-		height: 100%;
-		overflow: hidden;
-		white-space: nowrap;
-		padding: 6px 5px;
-		vertical-align: bottom;
-		border-bottom: 2px solid darken($table-border-color, 5%);
-		text-align: left;
-
-		&.column-tags-1 {
-			width: 75px;
-		}
-
-		&.column-tags-2 {
-			width: 124px;
-		}
-
-		&.column-tags-3 {
-			width: 173px;
-		}
-
-		@media screen and (min-width: 1200px) {
-			&.column-tags-1 {
-				width: 106px;
-			}
-
-			&.column-tags-2 {
-				width: 186px;
-			}
-
-			&.column-tags-3 {
-				width: 266px;
-			}
-		}
-
-		@media screen and (min-width: 1400px) {
-			&.column-tags-1 {
-				width: 137px;
-			}
-
-			&.column-tags-2 {
-				width: 248px;
-			}
-
-			&.column-tags-3 {
-				width: 359px;
-			}
-		}
-
-		@media screen and (min-width: 1600px) {
-			&.column-tags-1 {
-				width: 168px;
-			}
-
-			&.column-tags-2 {
-				width: 310px;
-			}
-
-			&.column-tags-3 {
-				width: 452px;
-			}
-		}
-
-		.arrow-up {
-			margin: 0 0 0 3px;
-			border-bottom-color: $font-alt-color;
-		}
-
-		.arrow-right {
-			margin: 0 0 0 3px;
-			border-left-color: $font-alt-color;
-		}
-
-		.arrow-down {
-			margin: 0 0 0 3px;
-			border-top-color: $font-alt-color;
-		}
-
-		.treeview {
-			span {
-				margin: 0;
-			}
-		}
-
-		.vertical {
-			writing-mode: vertical-lr;
-			transform: rotate(180deg);
-		}
-
-		a {
-			display: block;
-			position: relative;
-			margin: -1em;
-			padding: 1em;
-			border: 0;
-			transition: background-color .2s ease-out;
-
-			&:hover,
-			&:focus,
-			&:active {
-				text-decoration: none;
-				background-color: $ui-hover-color;
-			}
-		}
-	}
-
-	tbody tr {
-		&:hover {
-			background-color: $ui-hover-color;
-
-			%timeline-td {
-				border-bottom-color: $ui-hover-color !important;
-			}
-
-			.btn-widget-expand,
-			.btn-widget-collapse {
-				background-color: $ui-hover-color;
-			}
-		}
-
-		&.row-selected {
-			@extend %found-bg;
-
-			%timeline-td {
-				border-bottom-color: $lighter-yellow !important;
-			}
-
-			.btn-widget-expand,
-			.btn-widget-collapse {
-				background-color: $lighter-yellow;
-			}
-		}
-
-		&.nothing-to-show {
-			@extend %nothing-to-show;
-		}
-
-		&:last-child th,
-		&:last-child td {
-			border-bottom: 0;
-		}
-
-		&.hover-nobg {
-			background-color: $ui-bg-color;
-
-			%timeline-td {
-				border-bottom-color: $ui-bg-color !important;
-			}
-		}
-
-		&.hover-nobg-problem-nested {
-			background-color: darken($ui-bg-color, 5%);
-
-			%timeline-td {
-				border-bottom-color: darken($ui-bg-color, 5%) !important;
-			}
-		}
-		&.hidden {
-			display: none;
-		}
-	}
-
-	tbody th,
-	td {
-		padding: 6px 5px;
-		position: relative;
-		border-bottom: 1px solid $table-border-color;
-		line-height: 18px;
-		vertical-align: top;
-
-		&.table-info {
-			color: $font-alt-color;
-		}
-	}
-
-	tbody th {
-		text-align: left;
-	}
-
-	.vertical_rotation_inner {
-		transform: rotate(270deg);
-		white-space: nowrap;
-	}
-
-	.list-table-footer {
-		border-bottom: 0;
-		color: $font-alt-color;
-		text-align: right;
-	}
-
-	.latest-values,
-	.opdata {
-		max-width: 300px;
-	}
-
-	.list-table-actions {
-		text-align: right;
-		white-space: nowrap;
-	}
-
-	&.sticky-header {
-		thead {
-			position: sticky;
-			top: 0;
-			z-index: 1;
-			background: $ui-bg-color;
-		}
-	}
-
-	&.sticky-footer {
-		tbody {
-			tr:last-of-type {
-				td, th {
-					border-bottom: none;
-				}
-			}
-		}
-
-		tfoot {
-			position: sticky;
-			bottom: 0;
-			z-index: 1;
-			background: $ui-bg-color;
-
-			tr:first-of-type {
-				td, th {
-					border-top: 2px solid darken($table-border-color, 5%);
-					border-bottom: 0;
-				}
-			}
-		}
-	}
-}
-
-.table-paging {
-	text-align: center;
-	background-color: $ui-bg-color;
-	margin-top: -1px;
-	padding: 4px 5px;
-	overflow: hidden;
-	position: relative;
-	border: 1px solid $ui-border-color;
-	border-top-color: $table-border-color;
-
-	a {
-		@extend %paging-btn;
-		&:focus {
-			.arrow-right {
-				border-left-color: $font-selected-color;
-			}
-			.arrow-left {
-				border-right-color: $font-selected-color;
-			}
-		}
-	}
-}
-
-.paging-btn-container {
-	min-height: 24px;
-	position: relative;
-}
-
-.table-stats {
-	color: $font-alt-color;
-	display: inline-block;
-	padding: 4px 0;
-	position: absolute;
-	right: 5px;
-}
-
-.radio-switch {
-	cursor: default;
-	background-color: $form-bg-color;
-	@extend %paging-btn;
-}
-
-%paging-btn {
-	display: inline-block;
-	margin-left: -1px;
-	padding: 3px 11px;
-	background-color: $btn-form-bg-color;
-	border: 1px solid $form-border-color !important;
-	text-decoration: none;
-	color: $font-color;
-	outline: 0;
-	transition: background-color .2s ease-out;
-
-	&:hover {
-		color: $font-color;
-		background-color: $btn-form-hover-color;
-	}
-
-	&:focus {
-		@include btn-hover-active($btn-font-color, $btn-bg-color);
-		z-index: 10;
-		position: relative;
-	}
-
-	&:active {
-		color: $font-color;
-		background-color: $btn-form-hover-color;
-		z-index: 10;
-		position: relative;
-	}
-
-	&:first-of-type {
-		border-radius: 2px 0 0 2px;
-	}
-
-	&:last-of-type {
-		border-radius: 0 2px 2px 0;
-	}
-
-	&.paging-selected {
-		color: $font-selected-color;
-		background-color: $ui-bg-selected-color;
-		position: relative;
-		z-index: 1;
-
-		&:hover {
-			background-color: darken($ui-bg-selected-color, 4%);
-		}
-
-		&:focus {
-			@include btn-hover-active($btn-font-color, $btn-bg-color);
-			position: relative;
-		}
-
-		&:active {
-			background-color: darken($ui-bg-selected-color, 4%);
-			position: relative;
-		}
-	}
-}
-
-.treeview-plus {
-	font: {
-		size: $font-top-nav-size;
-		weight: bold;
-	}
-	display: inline-block;
-	background-color: $ui-bg-color;
-	border: 1px solid $form-border-color;
-	border-radius: 2px;
-	cursor: pointer;
-	width: 12px;
-	height: 12px;
-	line-height: 12px;
-	text-align: center;
-
-	&:link,
-	&:visited,
-	&:hover,
-	&:focus,
-	&:active {
-		color: $font-color;
-	}
-
-	&:hover {
-		background-color: $ui-hover-color;
-		border-bottom-color: $form-border-color;
-	}
-
-	&:focus {
-		background-color: $ui-hover-color;
-		border-color: $form-border-focus-color;
-	}
-
-	&:active {
-		background-color: $ui-hover-color;
-		border-color: $form-border-color;
-	}
-}
-
-.treeview {
-	display: inline-block;
-	width: 14px;
-	height: 16px;
-	min-height: auto;
-	line-height: 16px;
-	padding: 0;
-	margin: 0 2px 0 0;
-	cursor: auto;
-	text-align: center;
-	border: 0;
-	background-color: $transparent;
-
-	.arrow-right {
-		border-left-color: $font-alt-color;
-	}
-
-	.arrow-down {
-		margin: 0 0 2px;
-		border-top-color: $font-alt-color;
-	}
-
-	&:hover,
-	&:focus {
-		background-color: $transparent;
-
-		.arrow-right {
-			border-left-color: $link-color;
-		}
-
-		.arrow-down {
-			border-top-color: $link-color;
-		}
-	}
-}
-
-.table {
-	display: table;
-}
-
-.row {
-	display: table-row;
-}
-
-.cell {
-	display: table-cell;
-	vertical-align: top;
-
-	&.expression-cell {
-		line-height: 24px;
-	}
-
-	&:last-child {
-		.dashboard-widget {
-			margin: 0 0 10px;
-		}
-	}
-}
-
-.adm-img {
-	width: 75%;
-	text-align: center;
-	margin: 0 auto;
-	table-layout: fixed;
-
-	.cell {
-		vertical-align: bottom;
-		padding: 20px 10px;
-		width: 20%;
-		text-align: center;
-
-		img {
-			max-width: 100%;
-		}
-	}
-}
-
-.cell-width {
-	width: 8px;
-}
-
->>>>>>> 721fbce9
 .nowrap {
 	white-space: nowrap;
 }
@@ -6123,7 +5544,6 @@
 				padding-bottom: 0;
 				border-bottom: 0;
 				box-shadow: inset 0 -1px 0 0 rgba($font-color, .1);
-				color: $font-color;
 				height: 22px;
 				vertical-align: middle;
 				white-space: nowrap;
